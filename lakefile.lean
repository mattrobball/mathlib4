import Lake

open Lake DSL


/-!
## Mathlib dependencies on upstream projects
-/

require "leanprover-community" / "batteries" @ git "nightly-testing"
<<<<<<< HEAD
require "leanprover-community" / "Qq" @ git "master"
require "leanprover-community" / "aesop" @ git "master"
require "leanprover-community" / "proofwidgets" @ git "main"
require "leanprover-community" / "importGraph" @ git "main"
=======
require "leanprover-community" / "Qq" @ git "v4.15.0"
require "leanprover-community" / "aesop" @ git "v4.16.0-rc1"
require "leanprover-community" / "proofwidgets" @ git "v0.0.51-pre"
require "leanprover-community" / "importGraph" @ git "nightly-testing"
>>>>>>> 9bdd95bd
require "leanprover-community" / "LeanSearchClient" @ git "main"
require "leanprover-community" / "plausible" @ git "nightly-testing"

/-!
## Options for building mathlib
-/

/-- These options are used
* as `leanOptions`, prefixed by `` `weak``, so that `lake build` uses them;
* as `moreServerArgs`, to set their default value in mathlib
  (as well as `Archive`, `Counterexamples` and `test`). -/
abbrev mathlibOnlyLinters : Array LeanOption := #[
  -- The `docPrime` linter is disabled: https://github.com/leanprover-community/mathlib4/issues/20560
  ⟨`linter.docPrime, false⟩,
  ⟨`linter.hashCommand, true⟩,
  ⟨`linter.oldObtain, true,⟩,
  ⟨`linter.refine, true⟩,
  ⟨`linter.style.cdot, true⟩,
  ⟨`linter.style.dollarSyntax, true⟩,
  ⟨`linter.style.header, true⟩,
  ⟨`linter.style.lambdaSyntax, true⟩,
  ⟨`linter.style.longLine, true⟩,
  ⟨`linter.style.longFile, .ofNat 1500⟩,
  -- `latest_import.yml` uses this comment: if you edit it, make sure that the workflow still works
  ⟨`linter.style.missingEnd, true⟩,
  ⟨`linter.style.multiGoal, true⟩,
  ⟨`linter.style.setOption, true⟩
]

/-- These options are passed as `leanOptions` to building mathlib, as well as the
`Archive` and `Counterexamples`. (`tests` omits the first two options.) -/
abbrev mathlibLeanOptions := #[
    ⟨`pp.unicode.fun, true⟩, -- pretty-prints `fun a ↦ b`
    ⟨`autoImplicit, false⟩
  ] ++ -- options that are used in `lake build`
    mathlibOnlyLinters.map fun s ↦ { s with name := `weak ++ s.name }

package mathlib where
  testDriver := "MathlibTest"
  -- These are additional settings which do not affect the lake hash,
  -- so they can be enabled in CI and disabled locally or vice versa.
  -- Warning: Do not put any options here that actually change the olean files,
  -- or inconsistent behavior may result
  -- weakLeanArgs := #[]

/-!
## Mathlib libraries
-/

@[default_target]
lean_lib Mathlib where
  leanOptions := mathlibLeanOptions
  -- Mathlib also enforces these linter options, which are not active by default.
  moreServerOptions := mathlibOnlyLinters

-- NB. When adding further libraries, check if they should be excluded from `getLeanLibs` in
-- `scripts/mk_all.lean`.
lean_lib Cache
lean_lib LongestPole

lean_lib MathlibTest where
  globs := #[.submodules `MathlibTest]

lean_lib Archive where
  leanOptions := mathlibLeanOptions
  moreServerOptions := mathlibOnlyLinters

lean_lib Counterexamples where
  leanOptions := mathlibLeanOptions
  moreServerOptions := mathlibOnlyLinters

/-- Additional documentation in the form of modules that only contain module docstrings. -/
lean_lib docs where
  roots := #[`docs]

/-!
## Executables provided by Mathlib
-/

/--
`lake exe autolabel 150100` adds a topic label to PR `150100` if there is a unique choice.
This requires GitHub CLI `gh` to be installed!

Calling `lake exe autolabel` without a PR number will print the result without applying
any labels online.
-/
lean_exe autolabel where
  srcDir := "scripts"

/-- `lake exe cache get` retrieves precompiled `.olean` files from a central server. -/
lean_exe cache where
  root := `Cache.Main

/-- `lake exe check-yaml` verifies that all declarations referred to in `docs/*.yaml` files exist. -/
lean_exe «check-yaml» where
  srcDir := "scripts"
  supportInterpreter := true

/-- `lake exe mk_all` constructs the files containing all imports for a project. -/
lean_exe mk_all where
  srcDir := "scripts"
  supportInterpreter := true
  -- Executables which import `Lake` must set `-lLake`.
  weakLinkArgs := #["-lLake"]

/-- `lake exe shake` checks files for unnecessary imports. -/
lean_exe shake where
  root := `Shake.Main
  supportInterpreter := true

/-- `lake exe lint-style` runs text-based style linters. -/
lean_exe «lint-style» where
  srcDir := "scripts"

/--
`lake exe pole` queries the Mathlib speedcenter for build times for the current commit,
and then calculates the longest pole
(i.e. the sequence of files you would be waiting for during a infinite parallelism build).
-/
lean_exe pole where
  root := `LongestPole.Main
  supportInterpreter := true
  -- Executables which import `Lake` must set `-lLake`.
  weakLinkArgs := #["-lLake"]

/--
`lake exe unused module_1 ... module_n` will analyze unused transitive imports in a given sequence.
The script expects the sequence to be in "reverse order", i.e. files imported later in `Mathlib` should
come earlier in the sequence.

Outputs a markdown file (called  `unused.md` by default) and a number of `lake exe graph` commands
highlighting particular ranges of transitively unused imports.

Typically this should be run via `scripts/unused_in_pole.sh`.
-/
lean_exe unused where
  root := `LongestPole.Unused
  supportInterpreter := true
  -- Executables which import `Lake` must set `-lLake`.
  weakLinkArgs := #["-lLake"]

lean_exe mathlib_test_executable where
  root := `MathlibTest.MathlibTestExecutable

/-!
## Other configuration
-/

/--
When a package depending on Mathlib updates its dependencies,
update its toolchain to match Mathlib's and fetch the new cache.
-/
post_update pkg do
  let rootPkg ← getRootPackage
  if rootPkg.name = pkg.name then
    return -- do not run in Mathlib itself
  /-
  Once Lake updates the toolchains,
  this toolchain copy will be unnecessary.
  https://github.com/leanprover/lean4/issues/2752
  -/
  let wsToolchainFile := rootPkg.dir / "lean-toolchain"
  let mathlibToolchain := ← IO.FS.readFile <| pkg.dir / "lean-toolchain"
  IO.FS.writeFile wsToolchainFile mathlibToolchain
  if (← IO.getEnv "MATHLIB_NO_CACHE_ON_UPDATE") != some "1" then
    /-
    Instead of building and running cache via the Lake API,
    spawn a new `lake` since the toolchain may have changed.
    -/
    let exitCode ← IO.Process.spawn {
      cmd := "elan"
      args := #["run", "--install", mathlibToolchain.trim, "lake", "exe", "cache", "get"]
    } >>= (·.wait)
    if exitCode ≠ 0 then
      logError s!"{pkg.name}: failed to fetch cache"<|MERGE_RESOLUTION|>--- conflicted
+++ resolved
@@ -8,17 +8,10 @@
 -/
 
 require "leanprover-community" / "batteries" @ git "nightly-testing"
-<<<<<<< HEAD
 require "leanprover-community" / "Qq" @ git "master"
 require "leanprover-community" / "aesop" @ git "master"
-require "leanprover-community" / "proofwidgets" @ git "main"
+require "leanprover-community" / "proofwidgets" @ git "v0.0.51"
 require "leanprover-community" / "importGraph" @ git "main"
-=======
-require "leanprover-community" / "Qq" @ git "v4.15.0"
-require "leanprover-community" / "aesop" @ git "v4.16.0-rc1"
-require "leanprover-community" / "proofwidgets" @ git "v0.0.51-pre"
-require "leanprover-community" / "importGraph" @ git "nightly-testing"
->>>>>>> 9bdd95bd
 require "leanprover-community" / "LeanSearchClient" @ git "main"
 require "leanprover-community" / "plausible" @ git "nightly-testing"
 
