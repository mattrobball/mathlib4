import Lake

open Lake DSL


/-!
## Mathlib dependencies on upstream projects
-/

<<<<<<< HEAD
require "leanprover-community" / "batteries" @ git "lean-pr-testing-5991"
require "leanprover-community" / "Qq" @ git "master"
require "leanprover-community" / "aesop" @ git "master"
=======
require "leanprover-community" / "batteries" @ git "nightly-testing"
require "leanprover-community" / "Qq" @ git "nightly-testing"
require "leanprover-community" / "aesop" @ git "nightly-testing"
>>>>>>> 3894c72c
require "leanprover-community" / "proofwidgets" @ git "v0.0.46"
require "leanprover-community" / "importGraph" @ git "nightly-testing"
require "leanprover-community" / "LeanSearchClient" @ git "main"
  from git "https://github.com/leanprover-community/LeanSearchClient" @ "main"
require "leanprover-community" / "plausible" @ git "nightly-testing"

/-!
## Options for building mathlib
-/

/-- These options are used
* as `leanOptions`, prefixed by `` `weak``, so that `lake build` uses them;
* as `moreServerArgs`, to set their default value in mathlib
  (as well as `Archive`, `Counterexamples` and `test`).
-/
abbrev mathlibOnlyLinters : Array LeanOption := #[
  ⟨`linter.docPrime, true⟩,
  ⟨`linter.hashCommand, true⟩,
  ⟨`linter.oldObtain, true,⟩,
  ⟨`linter.refine, true⟩,
  ⟨`linter.style.cdot, true⟩,
  ⟨`linter.style.dollarSyntax, true⟩,
  ⟨`linter.style.header, true⟩,
  ⟨`linter.style.lambdaSyntax, true⟩,
  ⟨`linter.style.longLine, true⟩,
  ⟨`linter.style.longFile, .ofNat 1500⟩,
  -- `latest_import.yml` uses this comment: if you edit it, make sure that the workflow still works
  ⟨`linter.style.missingEnd, true⟩,
  ⟨`linter.style.multiGoal, true⟩,
  ⟨`linter.style.setOption, true⟩
]

/-- These options are passed as `leanOptions` to building mathlib, as well as the
`Archive` and `Counterexamples`. (`tests` omits the first two options.) -/
abbrev mathlibLeanOptions := #[
    ⟨`pp.unicode.fun, true⟩, -- pretty-prints `fun a ↦ b`
    ⟨`autoImplicit, false⟩
  ] ++ -- options that are used in `lake build`
    mathlibOnlyLinters.map fun s ↦ { s with name := `weak ++ s.name }

package mathlib where
  testDriver := "MathlibTest"
  -- These are additional settings which do not affect the lake hash,
  -- so they can be enabled in CI and disabled locally or vice versa.
  -- Warning: Do not put any options here that actually change the olean files,
  -- or inconsistent behavior may result
  -- weakLeanArgs := #[]

/-!
## Mathlib libraries
-/

@[default_target]
lean_lib Mathlib where
  leanOptions := mathlibLeanOptions
  -- Mathlib also enforces these linter options, which are not active by default.
  moreServerOptions := mathlibOnlyLinters

-- NB. When adding further libraries, check if they should be excluded from `getLeanLibs` in
-- `scripts/mk_all.lean`.
lean_lib Cache
lean_lib LongestPole

lean_lib MathlibTest where
  globs := #[.submodules `MathlibTest]

lean_lib Archive where
  leanOptions := mathlibLeanOptions
  moreServerOptions := mathlibOnlyLinters

lean_lib Counterexamples where
  leanOptions := mathlibLeanOptions
  moreServerOptions := mathlibOnlyLinters

/-- Additional documentation in the form of modules that only contain module docstrings. -/
lean_lib docs where
  roots := #[`docs]

/-!
## Executables provided by Mathlib
-/

/--
`lake exe autolabel 150100` adds a topic label to PR `150100` if there is a unique choice.
This requires GitHub CLI `gh` to be installed!

Calling `lake exe autolabel` without a PR number will print the result without applying
any labels online.
-/
lean_exe autolabel where
  srcDir := "scripts"

/-- `lake exe cache get` retrieves precompiled `.olean` files from a central server. -/
lean_exe cache where
  root := `Cache.Main

/-- `lake exe check-yaml` verifies that all declarations referred to in `docs/*.yaml` files exist. -/
lean_exe «check-yaml» where
  srcDir := "scripts"
  supportInterpreter := true

/-- `lake exe mk_all` constructs the files containing all imports for a project. -/
lean_exe mk_all where
  srcDir := "scripts"
  supportInterpreter := true
  -- Executables which import `Lake` must set `-lLake`.
  weakLinkArgs := #["-lLake"]

/-- `lake exe shake` checks files for unnecessary imports. -/
lean_exe shake where
  root := `Shake.Main
  supportInterpreter := true

/-- `lake exe lint-style` runs text-based style linters. -/
lean_exe «lint-style» where
  srcDir := "scripts"

/--
`lake exe pole` queries the Mathlib speedcenter for build times for the current commit,
and then calculates the longest pole
(i.e. the sequence of files you would be waiting for during a infinite parallelism build).
-/
lean_exe pole where
  root := `LongestPole.Main
  supportInterpreter := true
  -- Executables which import `Lake` must set `-lLake`.
  weakLinkArgs := #["-lLake"]

/--
`lake exe unused module_1 ... module_n` will analyze unused transitive imports in a given sequence.
The script expects the sequence to be in "reverse order", i.e. files imported later in `Mathlib` should
come earlier in the sequence.

Outputs a markdown file (called  `unused.md` by default) and a number of `lake exe graph` commands
highlighting particular ranges of transitively unused imports.

Typically this should be run via `scripts/unused_in_pole.sh`.
-/
lean_exe unused where
  root := `LongestPole.Unused
  supportInterpreter := true
  -- Executables which import `Lake` must set `-lLake`.
  weakLinkArgs := #["-lLake"]

/-!
## Other configuration
-/

/--
When a package depending on Mathlib updates its dependencies,
update its toolchain to match Mathlib's and fetch the new cache.
-/
post_update pkg do
  let rootPkg ← getRootPackage
  if rootPkg.name = pkg.name then
    return -- do not run in Mathlib itself
  /-
  Once Lake updates the toolchains,
  this toolchain copy will be unnecessary.
  https://github.com/leanprover/lean4/issues/2752
  -/
  let wsToolchainFile := rootPkg.dir / "lean-toolchain"
  let mathlibToolchain := ← IO.FS.readFile <| pkg.dir / "lean-toolchain"
  IO.FS.writeFile wsToolchainFile mathlibToolchain
  if (← IO.getEnv "MATHLIB_NO_CACHE_ON_UPDATE") != some "1" then
    /-
    Instead of building and running cache via the Lake API,
    spawn a new `lake` since the toolchain may have changed.
    -/
    let exitCode ← IO.Process.spawn {
      cmd := "elan"
      args := #["run", "--install", mathlibToolchain.trim, "lake", "exe", "cache", "get"]
    } >>= (·.wait)
    if exitCode ≠ 0 then
      logError s!"{pkg.name}: failed to fetch cache"<|MERGE_RESOLUTION|>--- conflicted
+++ resolved
@@ -7,15 +7,9 @@
 ## Mathlib dependencies on upstream projects
 -/
 
-<<<<<<< HEAD
 require "leanprover-community" / "batteries" @ git "lean-pr-testing-5991"
 require "leanprover-community" / "Qq" @ git "master"
 require "leanprover-community" / "aesop" @ git "master"
-=======
-require "leanprover-community" / "batteries" @ git "nightly-testing"
-require "leanprover-community" / "Qq" @ git "nightly-testing"
-require "leanprover-community" / "aesop" @ git "nightly-testing"
->>>>>>> 3894c72c
 require "leanprover-community" / "proofwidgets" @ git "v0.0.46"
 require "leanprover-community" / "importGraph" @ git "nightly-testing"
 require "leanprover-community" / "LeanSearchClient" @ git "main"
