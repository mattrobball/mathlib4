--- conflicted
+++ resolved
@@ -65,11 +65,7 @@
    "type": "git",
    "subDir": null,
    "scope": "leanprover-community",
-<<<<<<< HEAD
-   "rev": "a5867ff04e16d10ff4b60e5f534972431c2ac724",
-=======
-   "rev": "a48abbda71c5d14d4aee5b443dc8d545aaf24157",
->>>>>>> f059ccdd
+   "rev": "581544e38aa9b0eb98dc34389133d81713ef2659",
    "name": "batteries",
    "manifestFile": "lake-manifest.json",
    "inputRev": "lean-pr-testing-6620",
