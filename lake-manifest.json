{"version": 7,
 "packagesDir": ".lake/packages",
 "packages":
 [{"url": "https://github.com/kmill/std4",
   "type": "git",
   "subDir": null,
<<<<<<< HEAD
   "rev": "9dd24a3493cceefa2bede383f21e4ef548990b68",
=======
   "rev": "5ddf8ddf3956d7450e6dc30812af1a21cdc53d06",
>>>>>>> efae9a52
   "name": "std",
   "manifestFile": "lake-manifest.json",
   "inputRev": "main",
   "inherited": false,
   "configFile": "lakefile.lean"},
  {"url": "https://github.com/leanprover-community/quote4",
   "type": "git",
   "subDir": null,
   "rev": "ccba5d35d07a448fab14c0e391c8105df6e2564c",
   "name": "Qq",
   "manifestFile": "lake-manifest.json",
   "inputRev": "master",
   "inherited": false,
   "configFile": "lakefile.lean"},
  {"url": "https://github.com/leanprover-community/aesop",
   "type": "git",
   "subDir": null,
   "rev": "3141402ba5a5f0372d2378fd75a481bc79a74ecf",
   "name": "aesop",
   "manifestFile": "lake-manifest.json",
   "inputRev": "master",
   "inherited": false,
   "configFile": "lakefile.lean"},
  {"url": "https://github.com/leanprover-community/ProofWidgets4",
   "type": "git",
   "subDir": null,
   "rev": "909febc72b4f64628f8d35cd0554f8a90b6e0749",
   "name": "proofwidgets",
   "manifestFile": "lake-manifest.json",
   "inputRev": "v0.0.23",
   "inherited": false,
   "configFile": "lakefile.lean"},
  {"url": "https://github.com/leanprover/lean4-cli",
   "type": "git",
   "subDir": null,
   "rev": "a751d21d4b68c999accb6fc5d960538af26ad5ec",
   "name": "Cli",
   "manifestFile": "lake-manifest.json",
   "inputRev": "main",
   "inherited": false,
   "configFile": "lakefile.lean"}],
 "name": "mathlib",
 "lakeDir": ".lake"}<|MERGE_RESOLUTION|>--- conflicted
+++ resolved
@@ -1,17 +1,13 @@
 {"version": 7,
  "packagesDir": ".lake/packages",
  "packages":
- [{"url": "https://github.com/kmill/std4",
+ [{"url": "https://github.com/leanprover/std4",
    "type": "git",
    "subDir": null,
-<<<<<<< HEAD
-   "rev": "9dd24a3493cceefa2bede383f21e4ef548990b68",
-=======
-   "rev": "5ddf8ddf3956d7450e6dc30812af1a21cdc53d06",
->>>>>>> efae9a52
+   "rev": "02f9ea907682968b16b70917c5007500e9ec9ead",
    "name": "std",
    "manifestFile": "lake-manifest.json",
-   "inputRev": "main",
+   "inputRev": "nightly-testing",
    "inherited": false,
    "configFile": "lakefile.lean"},
   {"url": "https://github.com/leanprover-community/quote4",
