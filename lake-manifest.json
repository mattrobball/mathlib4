--- conflicted
+++ resolved
@@ -5,11 +5,7 @@
    "type": "git",
    "subDir": null,
    "scope": "leanprover-community",
-<<<<<<< HEAD
-   "rev": "952e9b1bebeaa5a6474f53bcdcbd9a4d2563263e",
-=======
-   "rev": "325d06c3ef6bcb16c43c4ac6614976731ce6a63e",
->>>>>>> dd5be755
+   "rev": "976e40eb5e7f0b94fe8e00ef3b5a8259cb9ecbc0",
    "name": "batteries",
    "manifestFile": "lake-manifest.json",
    "inputRev": "satisfying",
