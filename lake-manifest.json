--- conflicted
+++ resolved
@@ -65,11 +65,7 @@
    "type": "git",
    "subDir": null,
    "scope": "leanprover-community",
-<<<<<<< HEAD
-   "rev": "3007e0de358b943a0d4b3415b80cfb74e8980805",
-=======
    "rev": "128c629f08911c7e9354572c01561867df084a63",
->>>>>>> 72f98835
    "name": "batteries",
    "manifestFile": "lake-manifest.json",
    "inputRev": "nightly-testing",
