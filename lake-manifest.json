{"version": "1.1.0",
 "packagesDir": ".lake/packages",
 "packages":
 [{"url": "https://github.com/leanprover-community/plausible",
   "type": "git",
   "subDir": null,
   "scope": "leanprover-community",
   "rev": "8cee626a680fe217814c4bd444b94ceb31efd6b6",
   "name": "plausible",
   "manifestFile": "lake-manifest.json",
   "inputRev": "main",
   "inherited": false,
   "configFile": "lakefile.toml"},
  {"url": "https://github.com/leanprover-community/LeanSearchClient",
   "type": "git",
   "subDir": null,
   "scope": "leanprover-community",
   "rev": "25078369972d295301f5a1e53c3e5850cf6d9d4c",
   "name": "LeanSearchClient",
   "manifestFile": "lake-manifest.json",
   "inputRev": "main",
   "inherited": false,
   "configFile": "lakefile.toml"},
  {"url": "https://github.com/leanprover-community/import-graph",
   "type": "git",
   "subDir": null,
   "scope": "leanprover-community",
   "rev": "24f15e3fbeb4df449dacb61f761a136e9c989a94",
   "name": "importGraph",
   "manifestFile": "lake-manifest.json",
   "inputRev": "nightly-testing",
   "inherited": false,
   "configFile": "lakefile.toml"},
  {"url": "https://github.com/leanprover-community/ProofWidgets4",
   "type": "git",
   "subDir": null,
   "scope": "leanprover-community",
   "rev": "ea953247aac573c9b5adea60bacd3e085f58aca4",
   "name": "proofwidgets",
   "manifestFile": "lake-manifest.json",
   "inputRev": "v0.0.56",
   "inherited": false,
   "configFile": "lakefile.lean"},
  {"url": "https://github.com/leanprover-community/aesop",
   "type": "git",
   "subDir": null,
   "scope": "leanprover-community",
   "rev": "5d3d6317013bd85eecd3be10d0c0741ea96e7bc4",
   "name": "aesop",
   "manifestFile": "lake-manifest.json",
   "inputRev": "nightly-testing",
   "inherited": false,
   "configFile": "lakefile.toml"},
  {"url": "https://github.com/leanprover-community/quote4",
   "type": "git",
   "subDir": null,
   "scope": "leanprover-community",
   "rev": "aa4c87abed970d9dfad2506000d99d30b02f476b",
   "name": "Qq",
   "manifestFile": "lake-manifest.json",
   "inputRev": "master",
   "inherited": false,
   "configFile": "lakefile.toml"},
  {"url": "https://github.com/leanprover-community/batteries",
   "type": "git",
   "subDir": null,
   "scope": "leanprover-community",
<<<<<<< HEAD
   "rev": "f1c21f6bfc84ccb888d13a8a781c9fd69e87a405",
=======
   "rev": "3621cc345b6c71c89c8abc562c926814187c6c97",
>>>>>>> fc6e4c11
   "name": "batteries",
   "manifestFile": "lake-manifest.json",
   "inputRev": "lean-pr-testing-8114",
   "inherited": false,
   "configFile": "lakefile.toml"},
  {"url": "https://github.com/leanprover/lean4-cli",
   "type": "git",
   "subDir": null,
   "scope": "leanprover",
   "rev": "aff4176e5c41737a0d73be74ad9feb6a889bfa98",
   "name": "Cli",
   "manifestFile": "lake-manifest.json",
   "inputRev": "main",
   "inherited": true,
   "configFile": "lakefile.toml"}],
 "name": "mathlib",
 "lakeDir": ".lake"}<|MERGE_RESOLUTION|>--- conflicted
+++ resolved
@@ -65,11 +65,7 @@
    "type": "git",
    "subDir": null,
    "scope": "leanprover-community",
-<<<<<<< HEAD
    "rev": "f1c21f6bfc84ccb888d13a8a781c9fd69e87a405",
-=======
-   "rev": "3621cc345b6c71c89c8abc562c926814187c6c97",
->>>>>>> fc6e4c11
    "name": "batteries",
    "manifestFile": "lake-manifest.json",
    "inputRev": "lean-pr-testing-8114",
