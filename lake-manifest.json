--- conflicted
+++ resolved
@@ -65,17 +65,10 @@
    "type": "git",
    "subDir": null,
    "scope": "leanprover-community",
-<<<<<<< HEAD
-   "rev": "b3935d53ce8dad5665af7ac41f06f0f6de4d942f",
-   "name": "batteries",
-   "manifestFile": "lake-manifest.json",
-   "inputRev": "lean-pr-testing-6128",
-=======
    "rev": "4efc0bf8d39cd7fb92e59f44ad38091ca14de2ce",
    "name": "batteries",
    "manifestFile": "lake-manifest.json",
    "inputRev": "nightly-testing",
->>>>>>> 714674cc
    "inherited": false,
    "configFile": "lakefile.toml"},
   {"url": "https://github.com/leanprover/lean4-cli",
