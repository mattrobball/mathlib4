{"version": "1.1.0",
 "packagesDir": ".lake/packages",
 "packages":
 [{"url": "https://github.com/fgdorais/batteries",
   "type": "git",
   "subDir": null,
   "scope": "leanprover-community",
<<<<<<< HEAD
   "rev": "f3b0a16953c48c7be8c7aacfd0625edd8f2c32b9",
=======
   "rev": "eb6c831c05bc6ca6d37454ca97531a9b780dfcb5",
>>>>>>> 2d770eb4
   "name": "batteries",
   "manifestFile": "lake-manifest.json",
   "inputRev": "update-binaryheap",
   "inherited": false,
   "configFile": "lakefile.toml"},
  {"url": "https://github.com/leanprover-community/quote4",
   "type": "git",
   "subDir": null,
   "scope": "leanprover-community",
   "rev": "1357f4f49450abb9dfd4783e38219f4ce84f9785",
   "name": "Qq",
   "manifestFile": "lake-manifest.json",
   "inputRev": "master",
   "inherited": false,
   "configFile": "lakefile.lean"},
  {"url": "https://github.com/leanprover-community/aesop",
   "type": "git",
   "subDir": null,
   "scope": "leanprover-community",
   "rev": "9ac12945862fa39eab7795c2f79bb9aa0c8e332c",
   "name": "aesop",
   "manifestFile": "lake-manifest.json",
   "inputRev": "master",
   "inherited": false,
   "configFile": "lakefile.toml"},
  {"url": "https://github.com/leanprover-community/ProofWidgets4",
   "type": "git",
   "subDir": null,
   "scope": "leanprover-community",
   "rev": "baa65c6339a56bd22b7292aa4511c54b3cc7a6af",
   "name": "proofwidgets",
   "manifestFile": "lake-manifest.json",
   "inputRev": "v0.0.43",
   "inherited": false,
   "configFile": "lakefile.lean"},
  {"url": "https://github.com/leanprover/lean4-cli",
   "type": "git",
   "subDir": null,
   "scope": "leanprover",
   "rev": "2cf1030dc2ae6b3632c84a09350b675ef3e347d0",
   "name": "Cli",
   "manifestFile": "lake-manifest.json",
   "inputRev": "main",
   "inherited": true,
   "configFile": "lakefile.toml"},
  {"url": "https://github.com/leanprover-community/import-graph",
   "type": "git",
   "subDir": null,
   "scope": "leanprover-community",
   "rev": "0ea83a676d288220ba227808568cbb80fe43ace0",
   "name": "importGraph",
   "manifestFile": "lake-manifest.json",
   "inputRev": "main",
   "inherited": false,
   "configFile": "lakefile.toml"},
  {"url": "https://github.com/leanprover-community/LeanSearchClient",
   "type": "git",
   "subDir": null,
   "scope": "leanprover-community",
   "rev": "7bedaed1ef024add1e171cc17706b012a9a37802",
   "name": "LeanSearchClient",
   "manifestFile": "lake-manifest.json",
   "inputRev": "main",
   "inherited": false,
   "configFile": "lakefile.toml"}],
 "name": "mathlib",
 "lakeDir": ".lake"}<|MERGE_RESOLUTION|>--- conflicted
+++ resolved
@@ -5,11 +5,7 @@
    "type": "git",
    "subDir": null,
    "scope": "leanprover-community",
-<<<<<<< HEAD
-   "rev": "f3b0a16953c48c7be8c7aacfd0625edd8f2c32b9",
-=======
-   "rev": "eb6c831c05bc6ca6d37454ca97531a9b780dfcb5",
->>>>>>> 2d770eb4
+   "rev": "c33a2cb2819a160f7b1b47bb22a50ae00d8cbde2",
    "name": "batteries",
    "manifestFile": "lake-manifest.json",
    "inputRev": "update-binaryheap",
