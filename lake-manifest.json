{"version": "1.1.0",
 "packagesDir": ".lake/packages",
 "packages":
 [{"url": "https://github.com/leanprover-community/plausible",
   "type": "git",
   "subDir": null,
   "scope": "leanprover-community",
   "rev": "304c5e2f490d546134c06bf8919e13b175272084",
   "name": "plausible",
   "manifestFile": "lake-manifest.json",
   "inputRev": "main",
   "inherited": false,
   "configFile": "lakefile.toml"},
  {"url": "https://github.com/leanprover-community/LeanSearchClient",
   "type": "git",
   "subDir": null,
   "scope": "leanprover-community",
   "rev": "25078369972d295301f5a1e53c3e5850cf6d9d4c",
   "name": "LeanSearchClient",
   "manifestFile": "lake-manifest.json",
   "inputRev": "main",
   "inherited": false,
   "configFile": "lakefile.toml"},
  {"url": "https://github.com/leanprover-community/import-graph",
   "type": "git",
   "subDir": null,
   "scope": "leanprover-community",
   "rev": "f5e58ef1f58fc0cbd92296d18951f45216309e48",
   "name": "importGraph",
   "manifestFile": "lake-manifest.json",
   "inputRev": "main",
   "inherited": false,
   "configFile": "lakefile.toml"},
  {"url": "https://github.com/leanprover-community/ProofWidgets4",
   "type": "git",
   "subDir": null,
   "scope": "leanprover-community",
   "rev": "632ca63a94f47dbd5694cac3fd991354b82b8f7a",
   "name": "proofwidgets",
   "manifestFile": "lake-manifest.json",
   "inputRev": "v0.0.59",
   "inherited": false,
   "configFile": "lakefile.lean"},
  {"url": "https://github.com/leanprover-community/aesop",
   "type": "git",
   "subDir": null,
   "scope": "leanprover-community",
   "rev": "c37af3a23d5798c560bce190bfd779710eaff1e1",
   "name": "aesop",
   "manifestFile": "lake-manifest.json",
   "inputRev": "nightly-testing",
   "inherited": false,
   "configFile": "lakefile.toml"},
  {"url": "https://github.com/leanprover-community/quote4",
   "type": "git",
   "subDir": null,
   "scope": "leanprover-community",
   "rev": "36ce5e17d6ab3c881e0cb1bb727982507e708130",
   "name": "Qq",
   "manifestFile": "lake-manifest.json",
   "inputRev": "master",
   "inherited": false,
   "configFile": "lakefile.toml"},
  {"url": "https://github.com/leanprover-community/batteries",
   "type": "git",
   "subDir": null,
   "scope": "leanprover-community",
<<<<<<< HEAD
   "rev": "65db7b5d55eef5650e6fd644216783d8be833ef9",
=======
   "rev": "e34c0bea30ac8592596b98e0f5ab81e922617f74",
>>>>>>> 78204fd6
   "name": "batteries",
   "manifestFile": "lake-manifest.json",
   "inputRev": "nightly-testing",
   "inherited": false,
   "configFile": "lakefile.toml"},
  {"url": "https://github.com/leanprover/lean4-cli",
   "type": "git",
   "subDir": null,
   "scope": "leanprover",
   "rev": "4f22c09e7ded721e6ecd3cf59221c4647ca49664",
   "name": "Cli",
   "manifestFile": "lake-manifest.json",
   "inputRev": "main",
   "inherited": true,
   "configFile": "lakefile.toml"}],
 "name": "mathlib",
 "lakeDir": ".lake"}<|MERGE_RESOLUTION|>--- conflicted
+++ resolved
@@ -15,7 +15,7 @@
    "type": "git",
    "subDir": null,
    "scope": "leanprover-community",
-   "rev": "25078369972d295301f5a1e53c3e5850cf6d9d4c",
+   "rev": "6c62474116f525d2814f0157bb468bf3a4f9f120",
    "name": "LeanSearchClient",
    "manifestFile": "lake-manifest.json",
    "inputRev": "main",
@@ -65,11 +65,7 @@
    "type": "git",
    "subDir": null,
    "scope": "leanprover-community",
-<<<<<<< HEAD
-   "rev": "65db7b5d55eef5650e6fd644216783d8be833ef9",
-=======
    "rev": "e34c0bea30ac8592596b98e0f5ab81e922617f74",
->>>>>>> 78204fd6
    "name": "batteries",
    "manifestFile": "lake-manifest.json",
    "inputRev": "nightly-testing",
