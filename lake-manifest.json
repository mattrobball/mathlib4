{"version": "1.1.0",
 "packagesDir": ".lake/packages",
 "packages":
 [{"url": "https://github.com/leanprover-community/batteries",
   "type": "git",
   "subDir": null,
   "scope": "leanprover-community",
<<<<<<< HEAD
   "rev": "8650d3baff9968b6b2fe50106724811dd14382b4",
   "name": "batteries",
   "manifestFile": "lake-manifest.json",
   "inputRev": "lean-pr-testing-5719",
=======
   "rev": "c0d9f1b5bafa57f885294286b07ad0cde810aba5",
   "name": "batteries",
   "manifestFile": "lake-manifest.json",
   "inputRev": "nightly-testing",
>>>>>>> 347ad1b7
   "inherited": false,
   "configFile": "lakefile.toml"},
  {"url": "https://github.com/leanprover-community/quote4",
   "type": "git",
   "subDir": null,
   "scope": "leanprover-community",
   "rev": "0495948fee4b49f9e4757134f6c3c13c6a8d9fa4",
   "name": "Qq",
   "manifestFile": "lake-manifest.json",
   "inputRev": "nightly-testing",
   "inherited": false,
   "configFile": "lakefile.lean"},
  {"url": "https://github.com/leanprover-community/aesop",
   "type": "git",
   "subDir": null,
   "scope": "leanprover-community",
   "rev": "7942d633677935d58dbd5bc734fe109a069ba35c",
   "name": "aesop",
   "manifestFile": "lake-manifest.json",
   "inputRev": "nightly-testing",
   "inherited": false,
   "configFile": "lakefile.toml"},
  {"url": "https://github.com/leanprover-community/ProofWidgets4",
   "type": "git",
   "subDir": null,
   "scope": "leanprover-community",
   "rev": "5632ca0c8675a572e875e501c19575d7785b9b38",
   "name": "proofwidgets",
   "manifestFile": "lake-manifest.json",
   "inputRev": "v0.0.44-pre3",
   "inherited": false,
   "configFile": "lakefile.lean"},
  {"url": "https://github.com/leanprover/lean4-cli",
   "type": "git",
   "subDir": null,
   "scope": "leanprover",
   "rev": "039d23aebf2ccb980bc86e93179e7e340f99b4f0",
   "name": "Cli",
   "manifestFile": "lake-manifest.json",
   "inputRev": "nightly",
   "inherited": true,
   "configFile": "lakefile.toml"},
  {"url": "https://github.com/leanprover-community/import-graph",
   "type": "git",
   "subDir": null,
   "scope": "leanprover-community",
   "rev": "3e603483245501e58bd67b9c7f00223228e3dbba",
   "name": "importGraph",
   "manifestFile": "lake-manifest.json",
   "inputRev": "nightly-testing",
   "inherited": false,
   "configFile": "lakefile.toml"},
  {"url": "https://github.com/leanprover-community/LeanSearchClient",
   "type": "git",
   "subDir": null,
   "scope": "leanprover-community",
   "rev": "7bedaed1ef024add1e171cc17706b012a9a37802",
   "name": "LeanSearchClient",
   "manifestFile": "lake-manifest.json",
   "inputRev": "main",
   "inherited": false,
   "configFile": "lakefile.toml"}],
 "name": "mathlib",
 "lakeDir": ".lake"}<|MERGE_RESOLUTION|>--- conflicted
+++ resolved
@@ -5,17 +5,10 @@
    "type": "git",
    "subDir": null,
    "scope": "leanprover-community",
-<<<<<<< HEAD
-   "rev": "8650d3baff9968b6b2fe50106724811dd14382b4",
+   "rev": "2cfb04152f34474ae250f8a7aa8e8516072faf7b",
    "name": "batteries",
    "manifestFile": "lake-manifest.json",
    "inputRev": "lean-pr-testing-5719",
-=======
-   "rev": "c0d9f1b5bafa57f885294286b07ad0cde810aba5",
-   "name": "batteries",
-   "manifestFile": "lake-manifest.json",
-   "inputRev": "nightly-testing",
->>>>>>> 347ad1b7
    "inherited": false,
    "configFile": "lakefile.toml"},
   {"url": "https://github.com/leanprover-community/quote4",
