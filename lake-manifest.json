{"version": "1.1.0",
 "packagesDir": ".lake/packages",
 "packages":
 [{"url": "https://github.com/leanprover-community/plausible",
   "type": "git",
   "subDir": null,
   "scope": "leanprover-community",
   "rev": "304c5e2f490d546134c06bf8919e13b175272084",
   "name": "plausible",
   "manifestFile": "lake-manifest.json",
   "inputRev": "main",
   "inherited": false,
   "configFile": "lakefile.toml"},
  {"url": "https://github.com/leanprover-community/LeanSearchClient",
   "type": "git",
   "subDir": null,
   "scope": "leanprover-community",
   "rev": "25078369972d295301f5a1e53c3e5850cf6d9d4c",
   "name": "LeanSearchClient",
   "manifestFile": "lake-manifest.json",
   "inputRev": "main",
   "inherited": false,
   "configFile": "lakefile.toml"},
  {"url": "https://github.com/leanprover-community/import-graph",
   "type": "git",
   "subDir": null,
   "scope": "leanprover-community",
   "rev": "f5e58ef1f58fc0cbd92296d18951f45216309e48",
   "name": "importGraph",
   "manifestFile": "lake-manifest.json",
   "inputRev": "main",
   "inherited": false,
   "configFile": "lakefile.toml"},
  {"url": "https://github.com/leanprover-community/ProofWidgets4",
   "type": "git",
   "subDir": null,
   "scope": "leanprover-community",
   "rev": "632ca63a94f47dbd5694cac3fd991354b82b8f7a",
   "name": "proofwidgets",
   "manifestFile": "lake-manifest.json",
   "inputRev": "v0.0.59",
   "inherited": false,
   "configFile": "lakefile.lean"},
  {"url": "https://github.com/leanprover-community/aesop",
   "type": "git",
   "subDir": null,
   "scope": "leanprover-community",
   "rev": "10da212276a4a714ec40cfd7799528412c516770",
   "name": "aesop",
   "manifestFile": "lake-manifest.json",
   "inputRev": "nightly-testing",
   "inherited": false,
   "configFile": "lakefile.toml"},
  {"url": "https://github.com/leanprover-community/quote4",
   "type": "git",
   "subDir": null,
   "scope": "leanprover-community",
   "rev": "36ce5e17d6ab3c881e0cb1bb727982507e708130",
   "name": "Qq",
   "manifestFile": "lake-manifest.json",
   "inputRev": "master",
   "inherited": false,
   "configFile": "lakefile.toml"},
  {"url": "https://github.com/leanprover-community/batteries",
   "type": "git",
   "subDir": null,
   "scope": "leanprover-community",
<<<<<<< HEAD
   "rev": "7ac6eeb14184d411dc7b48c3c48a24b5ead39ccc",
=======
   "rev": "4834a1cbdbb3159e4a6f8d8685042f4c483dec17",
>>>>>>> 00be6377
   "name": "batteries",
   "manifestFile": "lake-manifest.json",
   "inputRev": "lean-pr-testing-8363",
   "inherited": false,
   "configFile": "lakefile.toml"},
  {"url": "https://github.com/leanprover/lean4-cli",
   "type": "git",
   "subDir": null,
   "scope": "leanprover",
   "rev": "4f22c09e7ded721e6ecd3cf59221c4647ca49664",
   "name": "Cli",
   "manifestFile": "lake-manifest.json",
   "inputRev": "main",
   "inherited": true,
   "configFile": "lakefile.toml"}],
 "name": "mathlib",
 "lakeDir": ".lake"}<|MERGE_RESOLUTION|>--- conflicted
+++ resolved
@@ -65,11 +65,7 @@
    "type": "git",
    "subDir": null,
    "scope": "leanprover-community",
-<<<<<<< HEAD
-   "rev": "7ac6eeb14184d411dc7b48c3c48a24b5ead39ccc",
-=======
-   "rev": "4834a1cbdbb3159e4a6f8d8685042f4c483dec17",
->>>>>>> 00be6377
+   "rev": "44f9f67d372a216091d9eeb291e1269eb47f3150",
    "name": "batteries",
    "manifestFile": "lake-manifest.json",
    "inputRev": "lean-pr-testing-8363",
