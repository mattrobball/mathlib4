--- conflicted
+++ resolved
@@ -65,11 +65,7 @@
    "type": "git",
    "subDir": null,
    "scope": "leanprover-community",
-<<<<<<< HEAD
-   "rev": "15c9318d76a344d745cd5559a35c8d5f9c9bf459",
-=======
-   "rev": "40eaac3108ab30c91732fa2962d26d849ebc8242",
->>>>>>> fdd75971
+   "rev": "a1e3acd5a174bbfad24456b3a79214a29c4b70d0",
    "name": "batteries",
    "manifestFile": "lake-manifest.json",
    "inputRev": "lean-pr-testing-6909",
