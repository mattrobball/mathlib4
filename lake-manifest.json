{"version": "1.1.0",
 "packagesDir": ".lake/packages",
 "packages":
 [{"url": "https://github.com/leanprover-community/batteries",
   "type": "git",
   "subDir": null,
   "scope": "leanprover-community",
<<<<<<< HEAD
   "rev": "6537a38dc29c61ca0cc2fd6061bb800e654397ae",
=======
   "rev": "c0d9f1b5bafa57f885294286b07ad0cde810aba5",
>>>>>>> 347ad1b7
   "name": "batteries",
   "manifestFile": "lake-manifest.json",
   "inputRev": "nightly-testing",
   "inherited": false,
   "configFile": "lakefile.toml"},
  {"url": "https://github.com/leanprover-community/quote4",
   "type": "git",
   "subDir": null,
   "scope": "leanprover-community",
   "rev": "0495948fee4b49f9e4757134f6c3c13c6a8d9fa4",
   "name": "Qq",
   "manifestFile": "lake-manifest.json",
   "inputRev": "nightly-testing",
   "inherited": false,
   "configFile": "lakefile.lean"},
  {"url": "https://github.com/leanprover-community/aesop",
   "type": "git",
   "subDir": null,
   "scope": "leanprover-community",
<<<<<<< HEAD
   "rev": "e39c290f762171a5443444e7cc92bcd1ad584c39",
=======
   "rev": "7942d633677935d58dbd5bc734fe109a069ba35c",
>>>>>>> 347ad1b7
   "name": "aesop",
   "manifestFile": "lake-manifest.json",
   "inputRev": "nightly-testing",
   "inherited": false,
   "configFile": "lakefile.toml"},
  {"url": "https://github.com/leanprover-community/ProofWidgets4",
   "type": "git",
   "subDir": null,
   "scope": "leanprover-community",
   "rev": "5632ca0c8675a572e875e501c19575d7785b9b38",
   "name": "proofwidgets",
   "manifestFile": "lake-manifest.json",
   "inputRev": "v0.0.44-pre3",
   "inherited": false,
   "configFile": "lakefile.lean"},
  {"url": "https://github.com/kim-em/lean4-cli.git",
   "type": "git",
   "subDir": null,
   "scope": "leanprover",
<<<<<<< HEAD
   "rev": "c073a1cf84e32d191dfa5e1477d215f3cd6d2bde",
=======
   "rev": "039d23aebf2ccb980bc86e93179e7e340f99b4f0",
>>>>>>> 347ad1b7
   "name": "Cli",
   "manifestFile": "lake-manifest.json",
   "inputRev": "nightly",
   "inherited": true,
   "configFile": "lakefile.toml"},
  {"url": "https://github.com/leanprover-community/import-graph",
   "type": "git",
   "subDir": null,
   "scope": "leanprover-community",
<<<<<<< HEAD
   "rev": "6c58712ae8f54a5fa339c3548a7afc708ea3e00e",
=======
   "rev": "3e603483245501e58bd67b9c7f00223228e3dbba",
>>>>>>> 347ad1b7
   "name": "importGraph",
   "manifestFile": "lake-manifest.json",
   "inputRev": "nightly-testing",
   "inherited": false,
   "configFile": "lakefile.toml"},
  {"url": "https://github.com/leanprover-community/LeanSearchClient",
   "type": "git",
   "subDir": null,
   "scope": "leanprover-community",
   "rev": "7bedaed1ef024add1e171cc17706b012a9a37802",
   "name": "LeanSearchClient",
   "manifestFile": "lake-manifest.json",
   "inputRev": "main",
   "inherited": false,
   "configFile": "lakefile.toml"}],
 "name": "mathlib",
 "lakeDir": ".lake"}<|MERGE_RESOLUTION|>--- conflicted
+++ resolved
@@ -5,11 +5,7 @@
    "type": "git",
    "subDir": null,
    "scope": "leanprover-community",
-<<<<<<< HEAD
-   "rev": "6537a38dc29c61ca0cc2fd6061bb800e654397ae",
-=======
    "rev": "c0d9f1b5bafa57f885294286b07ad0cde810aba5",
->>>>>>> 347ad1b7
    "name": "batteries",
    "manifestFile": "lake-manifest.json",
    "inputRev": "nightly-testing",
@@ -29,11 +25,7 @@
    "type": "git",
    "subDir": null,
    "scope": "leanprover-community",
-<<<<<<< HEAD
-   "rev": "e39c290f762171a5443444e7cc92bcd1ad584c39",
-=======
    "rev": "7942d633677935d58dbd5bc734fe109a069ba35c",
->>>>>>> 347ad1b7
    "name": "aesop",
    "manifestFile": "lake-manifest.json",
    "inputRev": "nightly-testing",
@@ -49,15 +41,11 @@
    "inputRev": "v0.0.44-pre3",
    "inherited": false,
    "configFile": "lakefile.lean"},
-  {"url": "https://github.com/kim-em/lean4-cli.git",
+  {"url": "https://github.com/leanprover/lean4-cli",
    "type": "git",
    "subDir": null,
    "scope": "leanprover",
-<<<<<<< HEAD
-   "rev": "c073a1cf84e32d191dfa5e1477d215f3cd6d2bde",
-=======
    "rev": "039d23aebf2ccb980bc86e93179e7e340f99b4f0",
->>>>>>> 347ad1b7
    "name": "Cli",
    "manifestFile": "lake-manifest.json",
    "inputRev": "nightly",
@@ -67,11 +55,7 @@
    "type": "git",
    "subDir": null,
    "scope": "leanprover-community",
-<<<<<<< HEAD
-   "rev": "6c58712ae8f54a5fa339c3548a7afc708ea3e00e",
-=======
    "rev": "3e603483245501e58bd67b9c7f00223228e3dbba",
->>>>>>> 347ad1b7
    "name": "importGraph",
    "manifestFile": "lake-manifest.json",
    "inputRev": "nightly-testing",
