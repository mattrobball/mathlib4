{"version": "1.1.0",
 "packagesDir": ".lake/packages",
 "packages":
 [{"url": "https://github.com/leanprover-community/plausible",
   "type": "git",
   "subDir": null,
   "scope": "leanprover-community",
   "rev": "59a8514bb0ee5bae2689d8be717b5272c9b3dc1c",
   "name": "plausible",
   "manifestFile": "lake-manifest.json",
   "inputRev": "main",
   "inherited": false,
   "configFile": "lakefile.toml"},
  {"url": "https://github.com/leanprover-community/LeanSearchClient",
   "type": "git",
   "subDir": null,
   "scope": "leanprover-community",
   "rev": "0c169a0d55fef3763cfb3099eafd7b884ec7e41d",
   "name": "LeanSearchClient",
   "manifestFile": "lake-manifest.json",
   "inputRev": "main",
   "inherited": false,
   "configFile": "lakefile.toml"},
  {"url": "https://github.com/leanprover-community/import-graph",
   "type": "git",
   "subDir": null,
   "scope": "leanprover-community",
   "rev": "461b96f5527089718cb23d3f1fd2960a5d0ff516",
   "name": "importGraph",
   "manifestFile": "lake-manifest.json",
   "inputRev": "main",
   "inherited": false,
   "configFile": "lakefile.toml"},
  {"url": "https://github.com/leanprover-community/ProofWidgets4",
   "type": "git",
   "subDir": null,
   "scope": "leanprover-community",
   "rev": "322a050322e97b0a701588d9b1efbe2bee7f8527",
   "name": "proofwidgets",
   "manifestFile": "lake-manifest.json",
   "inputRev": "v0.0.52-pre2",
   "inherited": false,
   "configFile": "lakefile.lean"},
  {"url": "https://github.com/leanprover-community/aesop",
   "type": "git",
   "subDir": null,
   "scope": "leanprover-community",
   "rev": "ba9a63be53f16b3b6e4043641c6bad4883e650b4",
   "name": "aesop",
   "manifestFile": "lake-manifest.json",
   "inputRev": "master",
   "inherited": false,
   "configFile": "lakefile.toml"},
  {"url": "https://github.com/leanprover-community/quote4",
   "type": "git",
   "subDir": null,
   "scope": "leanprover-community",
   "rev": "7b3b0c8327b3c0214ac49ca6d6922edbb81ab8c9",
   "name": "Qq",
   "manifestFile": "lake-manifest.json",
   "inputRev": "master",
   "inherited": false,
   "configFile": "lakefile.toml"},
  {"url": "https://github.com/leanprover-community/batteries",
   "type": "git",
   "subDir": null,
   "scope": "leanprover-community",
<<<<<<< HEAD
   "rev": "310c75f3ddbc5072e685129263c90d5654f44714",
=======
   "rev": "58c8bc93cf892da5e75ac6a4920d91732e8533de",
>>>>>>> 5c7de275
   "name": "batteries",
   "manifestFile": "lake-manifest.json",
   "inputRev": "lean-pr-testing-6985",
   "inherited": false,
   "configFile": "lakefile.toml"},
  {"url": "https://github.com/leanprover/lean4-cli",
   "type": "git",
   "subDir": null,
   "scope": "leanprover",
   "rev": "a2eb24a3dbf681f2b655f82ba5ee5b139d4a5abc",
   "name": "Cli",
   "manifestFile": "lake-manifest.json",
   "inputRev": "main",
   "inherited": true,
   "configFile": "lakefile.toml"}],
 "name": "mathlib",
 "lakeDir": ".lake"}<|MERGE_RESOLUTION|>--- conflicted
+++ resolved
@@ -65,11 +65,7 @@
    "type": "git",
    "subDir": null,
    "scope": "leanprover-community",
-<<<<<<< HEAD
-   "rev": "310c75f3ddbc5072e685129263c90d5654f44714",
-=======
-   "rev": "58c8bc93cf892da5e75ac6a4920d91732e8533de",
->>>>>>> 5c7de275
+   "rev": "64855b3d12218a2a4a09a7ae89c91a75b81d7e11",
    "name": "batteries",
    "manifestFile": "lake-manifest.json",
    "inputRev": "lean-pr-testing-6985",
