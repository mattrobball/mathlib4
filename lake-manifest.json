{"version": 7,
 "packagesDir": ".lake/packages",
 "packages":
 [{"url": "https://github.com/leanprover/std4",
   "type": "git",
   "subDir": null,
<<<<<<< HEAD
   "rev": "93ed0a81fc82562fc30e3990a795f1ede5f69709",
=======
   "rev": "865c48eb5d3b17621b5474f036c107c8bf5d32c9",
>>>>>>> 25371ff5
   "name": "std",
   "manifestFile": "lake-manifest.json",
   "inputRev": "lean-pr-testing-3589",
   "inherited": false,
   "configFile": "lakefile.lean"},
  {"url": "https://github.com/leanprover-community/quote4",
   "type": "git",
   "subDir": null,
   "rev": "551f3b0a8fc5b114440ae7e3d3b859aa40111f87",
   "name": "Qq",
   "manifestFile": "lake-manifest.json",
   "inputRev": "avoid_string_name_coercion",
   "inherited": false,
   "configFile": "lakefile.lean"},
  {"url": "https://github.com/leanprover-community/aesop",
   "type": "git",
   "subDir": null,
   "rev": "075044887101b90df086f6cfee750bd4a29a23b8",
   "name": "aesop",
   "manifestFile": "lake-manifest.json",
   "inputRev": "lean-pr-testing-3589",
   "inherited": false,
   "configFile": "lakefile.lean"},
  {"url": "https://github.com/leanprover-community/ProofWidgets4",
   "type": "git",
   "subDir": null,
   "rev": "4be5bfce5cd14401549a2c9728c964717cfa2c1e",
   "name": "proofwidgets",
   "manifestFile": "lake-manifest.json",
   "inputRev": "v0.0.31",
   "inherited": false,
   "configFile": "lakefile.lean"},
  {"url": "https://github.com/leanprover/lean4-cli",
   "type": "git",
   "subDir": null,
   "rev": "be8fa79a28b8b6897dce0713ef50e89c4a0f6ef5",
   "name": "Cli",
   "manifestFile": "lake-manifest.json",
   "inputRev": "main",
   "inherited": false,
   "configFile": "lakefile.lean"},
  {"url": "https://github.com/leanprover-community/import-graph.git",
   "type": "git",
   "subDir": null,
   "rev": "10a2177322ea08b8faf8941888f92606c2fe32a0",
   "name": "importGraph",
   "manifestFile": "lake-manifest.json",
   "inputRev": "nightly-testing",
   "inherited": false,
   "configFile": "lakefile.lean"}],
 "name": "mathlib",
 "lakeDir": ".lake"}<|MERGE_RESOLUTION|>--- conflicted
+++ resolved
@@ -4,11 +4,7 @@
  [{"url": "https://github.com/leanprover/std4",
    "type": "git",
    "subDir": null,
-<<<<<<< HEAD
    "rev": "93ed0a81fc82562fc30e3990a795f1ede5f69709",
-=======
-   "rev": "865c48eb5d3b17621b5474f036c107c8bf5d32c9",
->>>>>>> 25371ff5
    "name": "std",
    "manifestFile": "lake-manifest.json",
    "inputRev": "lean-pr-testing-3589",
