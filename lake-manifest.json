--- conflicted
+++ resolved
@@ -16,11 +16,7 @@
   {"git":
    {"url": "https://github.com/JLimperg/aesop",
     "subDir?": null,
-<<<<<<< HEAD
-    "rev": "c68fb1d5a9172498230d81d95c61f6461bea6722",
-=======
     "rev": "cdc00b640d0179910ebaa9c931e3b733a04b881c",
->>>>>>> 04155008
     "name": "aesop",
     "inputRev?": "master"}},
   {"git":
