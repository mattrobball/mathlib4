{"version": "1.1.0",
 "packagesDir": ".lake/packages",
 "packages":
 [{"url": "https://github.com/leanprover-community/plausible",
   "type": "git",
   "subDir": null,
   "scope": "leanprover-community",
   "rev": "31347da4152838b5d10cc2401eb51dfcf12472d4",
   "name": "plausible",
   "manifestFile": "lake-manifest.json",
   "inputRev": "nightly-testing",
   "inherited": false,
   "configFile": "lakefile.toml"},
  {"url": "https://github.com/leanprover-community/LeanSearchClient",
   "type": "git",
   "subDir": null,
   "scope": "leanprover-community",
   "rev": "d7caecce0d0f003fd5e9cce9a61f1dd6ba83142b",
   "name": "LeanSearchClient",
   "manifestFile": "lake-manifest.json",
   "inputRev": "main",
   "inherited": false,
   "configFile": "lakefile.toml"},
  {"url": "https://github.com/leanprover-community/import-graph",
   "type": "git",
   "subDir": null,
   "scope": "leanprover-community",
   "rev": "a75e35f6cb83e773231f793d1cd8112e41804934",
   "name": "importGraph",
   "manifestFile": "lake-manifest.json",
   "inputRev": "nightly-testing",
   "inherited": false,
   "configFile": "lakefile.toml"},
  {"url": "https://github.com/leanprover-community/ProofWidgets4",
   "type": "git",
   "subDir": null,
   "scope": "leanprover-community",
   "rev": "5f1a4a085063afd0d0d0fd5dae37d7233a00c0fb",
   "name": "proofwidgets",
   "manifestFile": "lake-manifest.json",
   "inputRev": "v0.0.47-pre",
   "inherited": false,
   "configFile": "lakefile.lean"},
  {"url": "https://github.com/leanprover-community/aesop",
   "type": "git",
   "subDir": null,
   "scope": "leanprover-community",
   "rev": "0c995c64c9c8e4186e24f85d5d61bc404b378ba6",
   "name": "aesop",
   "manifestFile": "lake-manifest.json",
   "inputRev": "nightly-testing",
   "inherited": false,
   "configFile": "lakefile.toml"},
  {"url": "https://github.com/leanprover-community/quote4",
   "type": "git",
   "subDir": null,
   "scope": "leanprover-community",
   "rev": "2adf619a966509c4e2fe129787f4b1e89601ce64",
   "name": "Qq",
   "manifestFile": "lake-manifest.json",
   "inputRev": "nightly-testing",
   "inherited": false,
   "configFile": "lakefile.lean"},
  {"url": "https://github.com/leanprover-community/batteries",
   "type": "git",
   "subDir": null,
   "scope": "leanprover-community",
<<<<<<< HEAD
   "rev": "4617c767f511858a9f74dbb0a540a3205c8af007",
=======
   "rev": "a41867e14005bbb234f51ce6064d98b0c20701e5",
>>>>>>> 606995ea
   "name": "batteries",
   "manifestFile": "lake-manifest.json",
   "inputRev": "lean-pr-testing-6205",
   "inherited": false,
   "configFile": "lakefile.toml"},
  {"url": "https://github.com/leanprover/lean4-cli",
   "type": "git",
   "subDir": null,
   "scope": "leanprover",
   "rev": "0c8ea32a15a4f74143e4e1e107ba2c412adb90fd",
   "name": "Cli",
   "manifestFile": "lake-manifest.json",
   "inputRev": "main",
   "inherited": true,
   "configFile": "lakefile.toml"}],
 "name": "mathlib",
 "lakeDir": ".lake"}<|MERGE_RESOLUTION|>--- conflicted
+++ resolved
@@ -65,11 +65,7 @@
    "type": "git",
    "subDir": null,
    "scope": "leanprover-community",
-<<<<<<< HEAD
-   "rev": "4617c767f511858a9f74dbb0a540a3205c8af007",
-=======
-   "rev": "a41867e14005bbb234f51ce6064d98b0c20701e5",
->>>>>>> 606995ea
+   "rev": "20770fc5dca5881d4c747ddd49d4509a2359acd8",
    "name": "batteries",
    "manifestFile": "lake-manifest.json",
    "inputRev": "lean-pr-testing-6205",
