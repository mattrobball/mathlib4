--- conflicted
+++ resolved
@@ -4,11 +4,7 @@
  [{"url": "https://github.com/leanprover-community/batteries",
    "type": "git",
    "subDir": null,
-<<<<<<< HEAD
    "rev": "88e0a4d1643135f34a04e3d0f0661cae60e2978c",
-=======
-   "rev": "b435b984e9a4520e7fa829c5ddcd56f58027d4b6",
->>>>>>> c192070c
    "name": "batteries",
    "manifestFile": "lake-manifest.json",
    "inputRev": "nightly-testing-2024-06-02",
