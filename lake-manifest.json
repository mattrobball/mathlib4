--- conflicted
+++ resolved
@@ -5,11 +5,7 @@
    "type": "git",
    "subDir": null,
    "scope": "leanprover-community",
-<<<<<<< HEAD
-   "rev": "75252e9fd447e8ed45a5902a17b0542f16235e3d",
-=======
-   "rev": "a975dea2c4d8258a55b4f9861c537e2bb0f9ef63",
->>>>>>> 3805ed6e
+   "rev": "ecbdfba3f983b9c4319727712165f9a50029c2b2",
    "name": "batteries",
    "manifestFile": "lake-manifest.json",
    "inputRev": "nightly-testing",
