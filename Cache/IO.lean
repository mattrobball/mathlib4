--- conflicted
+++ resolved
@@ -5,21 +5,12 @@
 -/
 
 import Lean.Data.Json.Printer
-<<<<<<< HEAD
-=======
-import Lean.Data.Json.Parser
->>>>>>> 12c2c48a
 import Cache.Lean
 
 variable {α : Type}
 
-<<<<<<< HEAD
 open Lean
 
-open Lean
-
-=======
->>>>>>> 12c2c48a
 namespace Cache.IO
 
 open System (FilePath)
