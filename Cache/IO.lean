--- conflicted
+++ resolved
@@ -352,7 +352,6 @@
     let args := (if force then #["-f"] else #[]) ++ #["-x", "--delete-corrupted", "-j", "-"]
     let child ← IO.Process.spawn { cmd := ← getLeanTar, args, stdin := .piped }
     let (stdin, child) ← child.takeStdin
-<<<<<<< HEAD
     let config : Array Lean.Json ← hashMap.foldM (init := #[]) fun config mod hash => do
       let pathStr := s!"{CACHEDIR / hash.asLTar}"
       /-
@@ -372,15 +371,6 @@
         -- only mathlib files, when not in the mathlib4 repo, need to be redirected
         let packageDir := (← getPackageDir mod).toString
         pure <| config.push <| .mkObj [("file", pathStr), ("base", packageDir)]
-=======
-    let mathlibDepPath := (← read).mathlibDepPath.toString
-    let config : Array Lean.Json := hashMap.fold (init := #[]) fun config mod hash =>
-      let pathStr := s!"{CACHEDIR / hash.asLTar}"
-      if isMathlibRoot || !isFromMathlib mod then
-        config.push <| .str pathStr
-      else -- only mathlib files, when not in the mathlib4 repo, need to be redirected
-        config.push <| .mkObj [("file", pathStr), ("base", mathlibDepPath)]
->>>>>>> 29850c5d
     stdin.putStr <| Lean.Json.compress <| .arr config
     let exitCode ← child.wait
     if exitCode != 0 then throw <| IO.userError s!"leantar failed with error code {exitCode}"
@@ -444,11 +434,7 @@
           pure <| acc.insertMany leanModulesInFolder
       else
         -- provided a module
-<<<<<<< HEAD
-        let mod : Name := argₛ.toName
-=======
         let mod := argₛ.toName
->>>>>>> 29850c5d
         let packageDir ← getPackageDir mod
         let sourceFile ← Lean.findLean sp mod
 
