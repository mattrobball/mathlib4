/-
Copyright (c) 2025 Jon Eugster. All rights reserved.
Released under Apache 2.0 license as described in the file LICENSE.
Authors: Jon Eugster, Arthur Paulino
-/

import Lean.Data.Name
import Lean.Util.Paths

/-!
# Helper Functions

This file contains helper functions that could potentially be upstreamed to Lean
or replaced by an appropriate function from Lean.

Some functions here are duplicates from the folder `Mathlib/Lean/`.
-/

/-- Format as hex digit string. Used by `Cache` to format hashes. -/
def Nat.toHexDigits (n : Nat) : Nat → (res : String := "") → String
  | 0, s => s
  | len+1, s =>
    let b := UInt8.ofNat (n >>> (len * 8))
    Nat.toHexDigits n len <|
      s.push (Nat.digitChar (b >>> 4).toNat) |>.push (Nat.digitChar (b &&& 15).toNat)

/-- Format hash as hex digit with extension `.ltar` -/
def UInt64.asLTar (n : UInt64) : String :=
  s!"{Nat.toHexDigits n.toNat 8}.ltar"

-- copied from Mathlib
/-- Create a `Name` from a list of components. -/
def Lean.Name.fromComponents : List Name → Name := go .anonymous where
  go : Name → List Name → Name
  | n, []        => n
  | n, s :: rest => go (s.updatePrefix n) rest

namespace System.FilePath

/--
Normalize path and cleanup path with respect to components `""` and `"."`:

* Trailing sperarators and additional separators in the middle are both removed.
* A path might start with 0, 1, 2, or 3+ separators. 0-2 leading separators are
  kept in place, 3+ are reduced to one leading separator.
* `.` is stripped from the path unless it's the only no-separator character

Note: `System.FilePath.normalize` might be expected to do this, but it doesn't currently.

POSIX path spec: https://pubs.opengroup.org/onlinepubs/009695399/basedefs/xbd_chap03.html#tag_03_266
-/
def clean (path : FilePath) : FilePath :=
  mkFilePath <| match path.normalize.components with
    -- invalid path
    | [] => []
    -- fix number of leading separators, then clean the tail of the path
    | "" :: "" :: "" :: [] => "" :: "" :: "" :: []                          -- case `//`
    | "" :: "" :: "" :: p  => "" :: cleanTail (takeLeadingSep p) true       -- case `///A/B`
    | "" :: "" :: []       => "" :: "" :: []                                -- case `/`
    | "" :: "" :: p        => "" :: "" :: cleanTail (takeLeadingSep p) true -- case `//A/B`
    | "" :: []             => "" :: []                                      -- invalid path
    | "" :: p              => "" :: cleanTail (takeLeadingSep p) true       -- case `/A/B`
    | p                    => cleanTail p false                             -- case `A/B`
where
  /-- take any leading `""`. -/
  takeLeadingSep : List String → List String
    | [] => []
    | "" :: p => takeLeadingSep p
    | p => p
  /--
  Cleanup the tail of a path by removing any `""` and `"."` but special-case the paths
  `/`, `//` and `.`.

  - Assumes `path` does not start with `""` anymore.
  - `isAbs` determines if there will be leading separators appended to the cleaned tail.
    If `true`, then an empty path needs to be `""` in order to get  `/` or `//`.
    if `false`, the empty path needs to be `"."`, in order to get `.`
  -/
  cleanTail (path : List String) (isAbs : Bool) : List String :=
    match go path, isAbs with
      | [], true => [""]
      | [], false => ["."]
      | l, _ => l
  /-- drop all `"."` and all `""`. -/
  go : List String → List String
    | [] => []
    | "" :: path => go path
    | "." :: path => go path
    | p :: ath=> p :: go ath

-- unit tests for `System.FilePath.clean`
#guard FilePath.clean "" == ""               -- invalid path
#guard FilePath.clean "." == "."             -- cwd
-- remove trailing separators
-- > A pathname that contains at least one non-slash character and that ends with one or
-- > more trailing slashes shall be resolved as if a single dot character ( '.' ) were appended
-- > to the pathname.
#guard FilePath.clean "./" == "."
#guard FilePath.clean "A/B/" == "A" / "B"
#guard FilePath.clean "A/B/" == "A" / "B"
#guard FilePath.clean "A/B//" == "A" / "B"
#guard FilePath.clean "A/B///" == "A" / "B"
-- root directory
-- > A pathname consisting of a single slash shall resolve to the root directory of the process. […]
-- > A pathname that begins with two successive slashes may be interpreted in an
-- > implementation-defined manner, although more than two leading slashes shall
-- > be treated as a single slash.
#guard FilePath.clean "/." == "" / ""
#guard FilePath.clean "/./" == "" / ""
#guard FilePath.clean "/" == "" / ""
#guard FilePath.clean "//" == "" / "" / ""
#guard FilePath.clean "/A/B" == "" / "A" / "B"
#guard FilePath.clean "//A/B" == "" / "" / "A" / "B"
#guard FilePath.clean "///A/B" == "" / "A" / "B"
#guard FilePath.clean "////A/B" == "" / "A" / "B"
-- remove multiple sepratators in the middle
#guard FilePath.clean "A//B" == "A" / "B"
#guard FilePath.clean "A///B" == "A" / "B"
#guard FilePath.clean "A////B" == "A" / "B"
-- Deal with CWD
#guard FilePath.clean "./." == "."
#guard FilePath.clean "././././" == "."
#guard FilePath.clean "./A" == "A"
#guard FilePath.clean "././././A" == "A"
#guard FilePath.clean "A/./B" == "A" / "B"
#guard FilePath.clean "A/././B" == "A" / "B"
-- Deal with ".."
#guard FilePath.clean "/.." == "" / ".."
#guard FilePath.clean "./.." == ".."
#guard FilePath.clean ".././.." == ".." / ".."
#guard FilePath.clean "../.." == ".." / ".."
#guard FilePath.clean "A/../B" == "A" / ".." / "B"
#guard FilePath.clean ".//A//.././B" == "A" / ".." / "B"
-- real-world tests
#guard FilePath.clean "././././lean-toolchain" == "lean-toolchain"
#guard FilePath.clean "lean-toolchain" == "lean-toolchain"
#guard FilePath.clean ".lake/packages/mathlib/lean-toolchain" != "lean-toolchain"
#guard FilePath.clean "./.lake/packages/mathlib/lean-toolchain" != "lean-toolchain"

<<<<<<< HEAD
/--
Test if the `target` path lies inside `parent`.
This is purely done by comparing the paths' components.
It does not have access to `IO` so it does not check if any paths actually exist.
The paths can contain arbitrary amounts of `"."`, `""`.

If the `target` contains any `".."`, the result will only be `true` if these are
part of a shared prefix with `parent`,
i.e. `../A/..` contains `../A/../B` but not `../A/../B/../B`

-/
def contains (parent target : FilePath) : Bool :=
  go parent.clean.components target.clean.components
where
  go : List String → List String → Bool
    | [], [] => true
    -- ignore leanding `"."`
    | "." :: parent, target => go parent target
    | parent, "." :: target => go parent target
    -- special-case for `/` and `//`
    | "" :: "" :: "" :: [], "" :: "" :: [] => false
    | "" :: "" :: [], "" :: "" :: "" :: [] => false
    | "" :: "" :: [], "" :: _ => true
    -- must start with equal quantity of `""`
    | "" :: parent, "" :: target => go parent target
    | "" :: _, _ => false
    | _, "" :: _ => false
    -- must start with equal quantity of `".."`
    | ".." :: parent, ".." :: target => go parent target
    | ".." :: _, _ => false
    | _, ".." :: _ => false
    -- `parent` is longer
    | _ :: _, [] => false
    -- check `target` does not contain any more `..`
    | [], _ :: target => go [] target
    -- recursion
    | p :: arent, t :: arget => if p == t then go arent arget else false

-- unit tests for `System.FilePath.contains`
/-- info: true -/ #guard_msgs in #eval FilePath.contains "." "."
/-- info: true -/ #guard_msgs in #eval FilePath.contains "./." "."
/-- info: true -/ #guard_msgs in #eval FilePath.contains "." "./."
/-- info: true -/ #guard_msgs in #eval FilePath.contains "." "A"
/-- info: true -/ #guard_msgs in #eval FilePath.contains "././." "A"
/-- info: true -/ #guard_msgs in #eval FilePath.contains "././." "././A"
/-- info: true -/ #guard_msgs in #eval FilePath.contains "A" "A/B"
/-- info: true -/ #guard_msgs in #eval FilePath.contains "A" "A//B"
/-- info: true -/ #guard_msgs in #eval FilePath.contains "A//B" "A/B///C//"
/-- info: true -/ #guard_msgs in #eval FilePath.contains "/" "/"
/-- info: true -/ #guard_msgs in #eval FilePath.contains "/" "/A"
/-- info: true -/ #guard_msgs in #eval FilePath.contains "/A" "/A/B"
/-- info: true -/ #guard_msgs in #eval FilePath.contains "//" "//A"
/-- info: true -/ #guard_msgs in #eval FilePath.contains "//A" "//A/B"
/-- info: true -/ #guard_msgs in #eval FilePath.contains "//" "//"
/-- info: true -/ #guard_msgs in #eval FilePath.contains "/" "///"
/-- info: true -/ #guard_msgs in #eval FilePath.contains "///" "/"
/-- info: true -/ #guard_msgs in #eval FilePath.contains "///" "/A"
/-- info: true -/ #guard_msgs in #eval FilePath.contains "/" "///A"
/-- info: false -/ #guard_msgs in #eval FilePath.contains "/" "//"
/-- info: false -/ #guard_msgs in #eval FilePath.contains "//" "/"
/-- info: false -/ #guard_msgs in #eval FilePath.contains "//A" "/A"
/-- info: false -/ #guard_msgs in #eval FilePath.contains "/" "."
/-- info: false -/ #guard_msgs in #eval FilePath.contains "." "/"
/-- info: false -/ #guard_msgs in #eval FilePath.contains "/" "A"
/-- info: true -/ #guard_msgs in #eval FilePath.contains ".." ".."
/-- info: true -/ #guard_msgs in #eval FilePath.contains "../.." "../.."
/-- info: true -/ #guard_msgs in #eval FilePath.contains "A/../B" "A/../B/C"
/-- info: true -/ #guard_msgs in #eval FilePath.contains "A/.." "A/../A"
/-- info: true -/ #guard_msgs in #eval FilePath.contains "../A/.." "../A/../B"
/-- info: true -/ #guard_msgs in #eval FilePath.contains "../../A" "../../A/B"
/-- info: true -/ #guard_msgs in #eval FilePath.contains "../A/.." "../A/../B"
/-- info: false -/ #guard_msgs in #eval FilePath.contains "A" "."
/-- info: false -/ #guard_msgs in #eval FilePath.contains "A" "/"
/-- info: false -/ #guard_msgs in #eval FilePath.contains "A" "B/A"
/-- info: false -/ #guard_msgs in #eval FilePath.contains "A/B" "A"
/-- info: false -/ #guard_msgs in #eval FilePath.contains "A/B" "A/C/B"
/-- info: false -/ #guard_msgs in #eval FilePath.contains "A" "A/../A"
/-- info: false -/ #guard_msgs in #eval FilePath.contains "A" "A/B/../B"
/-- info: false -/ #guard_msgs in #eval FilePath.contains "." ".."
/-- info: false -/ #guard_msgs in #eval FilePath.contains "/" ".."
/-- info: false -/ #guard_msgs in #eval FilePath.contains ".." "."
/-- info: false -/ #guard_msgs in #eval FilePath.contains ".." "/"
/-- info: false -/ #guard_msgs in #eval FilePath.contains "../.." ".."
/-- info: false -/ #guard_msgs in #eval FilePath.contains ".." "../.."
/-- info: false -/ #guard_msgs in #eval FilePath.contains "../A/.." "."
/-- info: false -/ #guard_msgs in #eval FilePath.contains "../A/.." "A"
/-- info: false -/ #guard_msgs in #eval FilePath.contains "A" "A/../A"
/-- info: false -/ #guard_msgs in #eval FilePath.contains "A" "B/../A"
/-- info: false -/ #guard_msgs in #eval FilePath.contains "A/../A" "A/C"
/-- info: false -/ #guard_msgs in #eval FilePath.contains "B/../A" "A/C"
/-- info: false -/ #guard_msgs in #eval FilePath.contains "A/B/../../C" "C/D"
/-- info: false -/ #guard_msgs in #eval FilePath.contains "C" "A/B/../../C"
/-- info: false -/ #guard_msgs in #eval FilePath.contains "A" "../../A"
/-- info: false -/ #guard_msgs in #eval FilePath.contains "A/B/../../../C" "C/D"
/-- info: false -/ #guard_msgs in #eval FilePath.contains "." "A/B/C/../../../../D"
/-- info: false -/ #guard_msgs in #eval FilePath.contains "../A/.." "../A/../B/../B"
=======
end System.FilePath

namespace Lean.SearchPath

open System in

/--
Find the source directory for a module. This could be `.`
(or in fact also something uncleaned like `./././.`) if the
module is part of the current package, or something like `.lake/packages/mathlib` if the
module is from a dependency.

This is an exact copy of the first part of `Lean.SearchPath.findWithExt` which, in turn,
is used by `Lean.findLean sp mod`. In the future, `findWithExt` could be refactored to
expose this base path.
-/
def findWithExtBase (sp : SearchPath) (ext : String) (mod : Name) : IO (Option FilePath) := do
  let pkg := mod.getRoot.toString (escape := false)
  let root? ← sp.findM? fun p =>
    (p / pkg).isDir <||> ((p / pkg).addExtension ext).pathExists
  return root?

end Lean.SearchPath

namespace System.FilePath
>>>>>>> ff7c8601

/-- Removes a parent path from the beginning of a path -/
def withoutParent (path parent : FilePath) : FilePath :=
  mkFilePath <| go path.components parent.components
where
  go : List String → List String → List String
  | path@(x :: xs), y :: ys => if x == y then go xs ys else path
  | [], _ => []
  | path, [] => path<|MERGE_RESOLUTION|>--- conflicted
+++ resolved
@@ -137,7 +137,6 @@
 #guard FilePath.clean ".lake/packages/mathlib/lean-toolchain" != "lean-toolchain"
 #guard FilePath.clean "./.lake/packages/mathlib/lean-toolchain" != "lean-toolchain"
 
-<<<<<<< HEAD
 /--
 Test if the `target` path lies inside `parent`.
 This is purely done by comparing the paths' components.
@@ -234,7 +233,7 @@
 /-- info: false -/ #guard_msgs in #eval FilePath.contains "A/B/../../../C" "C/D"
 /-- info: false -/ #guard_msgs in #eval FilePath.contains "." "A/B/C/../../../../D"
 /-- info: false -/ #guard_msgs in #eval FilePath.contains "../A/.." "../A/../B/../B"
-=======
+
 end System.FilePath
 
 namespace Lean.SearchPath
@@ -260,7 +259,6 @@
 end Lean.SearchPath
 
 namespace System.FilePath
->>>>>>> ff7c8601
 
 /-- Removes a parent path from the beginning of a path -/
 def withoutParent (path parent : FilePath) : FilePath :=
