--- conflicted
+++ resolved
@@ -167,11 +167,7 @@
 def idStr : String → String := id
 
 /--
-<<<<<<< HEAD
-error: Application type mismatch: In the appplication
-=======
 error: Application type mismatch: In the application
->>>>>>> ca03b453
   idStr Nat.zero
 the final argument
   Nat.zero
