/-
Copyright (c) 2022 Mario Carneiro. All rights reserved.
Released under Apache 2.0 license as described in the file LICENSE.
Authors: Mario Carneiro
-/
import Mathlib.Tactic.NormNum.Eq
import Mathlib.Algebra.Order.Field.Defs
import Mathlib.Algebra.Order.Invertible
import Mathlib.Algebra.Order.Monoid.WithTop
import Mathlib.Algebra.Order.Ring.Cast

/-!
# `norm_num` extensions for inequalities.
-/

open Lean Meta Qq

namespace Mathlib.Meta.NormNum

variable {u : Level}

/-- Helper function to synthesize typed `Semiring α` `PartialOrder α` `IsOrderedSemiring α`
expressions. -/
def inferOrderedSemiring (α : Q(Type u)) : MetaM <|
    (_ : Q(Semiring $α)) × (_ : Q(PartialOrder $α)) × Q(IsOrderedRing $α) :=
  let go := do
    let semiring ← synthInstanceQ q(Semiring $α)
    let partialOrder ← synthInstanceQ q(PartialOrder $α)
    let isOrderedRing ← synthInstanceQ q(IsOrderedRing $α)
    return ⟨semiring, partialOrder, isOrderedRing⟩
  go <|> throwError "not an ordered semiring"

<<<<<<< HEAD
/-- Helper function to synthesize a typed `LinearOrderedField α` expression. -/
def inferLinearOrderedSemifield (α : Q(Type u)) : MetaM Q(LinearOrderedSemifield $α) :=
  return ← synthInstanceQ (q(LinearOrderedSemifield $α) : Q(Type u)) <|>
    throwError "not a linear ordered semifield"

/-- Helper function to synthesize a typed `LinearOrderedField α` expression. -/
def inferLinearOrderedField (α : Q(Type u)) : MetaM Q(LinearOrderedField $α) :=
  return ← synthInstanceQ (q(LinearOrderedField $α) : Q(Type u)) <|>
    throwError "not a linear ordered field"
=======
/-- Helper function to synthesize typed `Ring α` `PartialOrder α` `IsOrderedSemiring α`
expressions. -/
def inferOrderedRing (α : Q(Type u)) : MetaM <|
    (_ : Q(Ring $α)) × (_ : Q(PartialOrder $α)) × Q(IsOrderedRing $α) :=
  let go := do
    let ring ← synthInstanceQ q(Ring $α)
    let partialOrder ← synthInstanceQ q(PartialOrder $α)
    let isOrderedRing ← synthInstanceQ q(IsOrderedRing $α)
    return ⟨ring, partialOrder, isOrderedRing⟩
  go <|> throwError "not an ordered ring"
>>>>>>> a5abec92

/-- Helper function to synthesize typed `Field α` `LinearOrder α` `IsStrictOrderedRing α`
expressions. -/
def inferLinearOrderedField (α : Q(Type u)) : MetaM <|
    (_ : Q(Field $α)) × (_ : Q(LinearOrder $α)) × Q(IsStrictOrderedRing $α) :=
  let go := do
    let field ← synthInstanceQ q(Field $α)
    let linearOrder ← synthInstanceQ q(LinearOrder $α)
    let isStrictOrderedRing ← synthInstanceQ q(IsStrictOrderedRing $α)
    return ⟨field, linearOrder, isStrictOrderedRing⟩
  go <|> throwError "not a linear ordered field"

variable {α : Type*}

theorem isNat_le_true [Semiring α] [PartialOrder α] [IsOrderedRing α] : {a b : α} → {a' b' : ℕ} →
    IsNat a a' → IsNat b b' → Nat.ble a' b' = true → a ≤ b
  | _, _, _, _, ⟨rfl⟩, ⟨rfl⟩, h => Nat.mono_cast (Nat.le_of_ble_eq_true h)

theorem isNat_lt_false [Semiring α] [PartialOrder α] [IsOrderedRing α] {a b : α} {a' b' : ℕ}
    (ha : IsNat a a') (hb : IsNat b b') (h : Nat.ble b' a' = true) : ¬a < b :=
  not_lt_of_le (isNat_le_true hb ha h)

<<<<<<< HEAD
theorem isNNRat_le_true [LinearOrderedSemiring α] : {a b : α} → {na nb : ℕ} → {da db : ℕ} →
    IsNNRat a na da → IsNNRat b nb db →
    decide (Nat.mul na (db) ≤ Nat.mul nb (da)) → a ≤ b
  | _, _, _, _, da, db, ⟨_, rfl⟩, ⟨_, rfl⟩, h => by
    have h := (Nat.cast_le (α := α)).mpr <| of_decide_eq_true h
    have ha : 0 ≤ ⅟(da : α) := invOf_nonneg.mpr <| Nat.cast_nonneg da
    have hb : 0 ≤ ⅟(db : α) := invOf_nonneg.mpr <| Nat.cast_nonneg db
    have h := (mul_le_mul_of_nonneg_left · hb) <| mul_le_mul_of_nonneg_right h ha
    rw [← mul_assoc, Nat.commute_cast] at h
    simp at h; rwa [Nat.commute_cast] at h

theorem isNNRat_lt_true [LinearOrderedSemiring α] [Nontrivial α] : {a b : α} → {na nb : ℕ} → {da db : ℕ} →
    IsNNRat a na da → IsNNRat b nb db → decide (na * db < nb * da) → a < b
  | _, _, _, _, da, db, ⟨_, rfl⟩, ⟨_, rfl⟩, h => by
    have h := (Nat.cast_lt (α := α)).mpr <| of_decide_eq_true h
    have ha : 0 < ⅟(da : α) := pos_invOf_of_invertible_cast da
    have hb : 0 < ⅟(db : α) := pos_invOf_of_invertible_cast db
    have h := (mul_lt_mul_of_pos_left · hb) <| mul_lt_mul_of_pos_right h ha
    rw [← mul_assoc, Nat.commute_cast] at h
    simp? at h says simp only [Nat.cast_mul, Nat.cast_ofNat, mul_mul_invOf_self_cancel'] at h
    rwa [Nat.commute_cast] at h

theorem isNNRat_le_false [LinearOrderedSemiring α] [Nontrivial α] {a b : α} {na nb : ℕ} {da db : ℕ}
    (ha : IsNNRat a na da) (hb : IsNNRat b nb db) (h : decide (nb * da < na * db)) : ¬a ≤ b :=
  not_le_of_lt (isNNRat_lt_true hb ha h)

theorem isNNRat_lt_false [LinearOrderedSemiring α] {a b : α} {na nb : ℕ} {da db : ℕ}
    (ha : IsNNRat a na da) (hb : IsNNRat b nb db) (h : decide (nb * da ≤ na * db)) : ¬a < b :=
  not_lt_of_le (isNNRat_le_true hb ha h)

theorem isRat_le_true [LinearOrderedRing α] : {a b : α} → {na nb : ℤ} → {da db : ℕ} →
=======
theorem isRat_le_true [Ring α] [LinearOrder α] [IsStrictOrderedRing α] :
    {a b : α} → {na nb : ℤ} → {da db : ℕ} →
>>>>>>> a5abec92
    IsRat a na da → IsRat b nb db →
    decide (Int.mul na (.ofNat db) ≤ Int.mul nb (.ofNat da)) → a ≤ b
  | _, _, _, _, da, db, ⟨_, rfl⟩, ⟨_, rfl⟩, h => by
    have h := Int.cast_mono (R := α) <| of_decide_eq_true h
    have ha : 0 ≤ ⅟(da : α) := invOf_nonneg.mpr <| Nat.cast_nonneg da
    have hb : 0 ≤ ⅟(db : α) := invOf_nonneg.mpr <| Nat.cast_nonneg db
    have h := (mul_le_mul_of_nonneg_left · hb) <| mul_le_mul_of_nonneg_right h ha
    rw [← mul_assoc, Int.commute_cast] at h
    simp at h; rwa [Int.commute_cast] at h

theorem isRat_lt_true [Ring α] [LinearOrder α] [IsStrictOrderedRing α] [Nontrivial α] :
    {a b : α} → {na nb : ℤ} → {da db : ℕ} →
    IsRat a na da → IsRat b nb db → decide (na * db < nb * da) → a < b
  | _, _, _, _, da, db, ⟨_, rfl⟩, ⟨_, rfl⟩, h => by
    have h := Int.cast_strictMono (R := α) <| of_decide_eq_true h
    have ha : 0 < ⅟(da : α) := pos_invOf_of_invertible_cast da
    have hb : 0 < ⅟(db : α) := pos_invOf_of_invertible_cast db
    have h := (mul_lt_mul_of_pos_left · hb) <| mul_lt_mul_of_pos_right h ha
    rw [← mul_assoc, Int.commute_cast] at h
    simp? at h says simp only [Int.cast_mul, Int.cast_natCast, mul_invOf_cancel_right'] at h
    rwa [Int.commute_cast] at h

theorem isRat_le_false [Ring α] [LinearOrder α] [IsStrictOrderedRing α] [Nontrivial α]
    {a b : α} {na nb : ℤ} {da db : ℕ}
    (ha : IsRat a na da) (hb : IsRat b nb db) (h : decide (nb * da < na * db)) : ¬a ≤ b :=
  not_le_of_lt (isRat_lt_true hb ha h)

theorem isRat_lt_false [Ring α] [LinearOrder α] [IsStrictOrderedRing α]
    {a b : α} {na nb : ℤ} {da db : ℕ}
    (ha : IsRat a na da) (hb : IsRat b nb db) (h : decide (nb * da ≤ na * db)) : ¬a < b :=
  not_lt_of_le (isRat_le_true hb ha h)

/-! # (In)equalities -/

theorem isNat_lt_true [Semiring α] [PartialOrder α] [IsOrderedRing α] [CharZero α] :
    {a b : α} → {a' b' : ℕ} →
    IsNat a a' → IsNat b b' → Nat.ble b' a' = false → a < b
  | _, _, _, _, ⟨rfl⟩, ⟨rfl⟩, h =>
    Nat.cast_lt.2 <| ble_eq_false.1 h

theorem isNat_le_false [Semiring α] [PartialOrder α] [IsOrderedRing α] [CharZero α]
    {a b : α} {a' b' : ℕ}
    (ha : IsNat a a') (hb : IsNat b b') (h : Nat.ble a' b' = false) : ¬a ≤ b :=
  not_le_of_lt (isNat_lt_true hb ha h)

theorem isInt_le_true [Ring α] [PartialOrder α] [IsOrderedRing α] : {a b : α} → {a' b' : ℤ} →
    IsInt a a' → IsInt b b' → decide (a' ≤ b') → a ≤ b
  | _, _, _, _, ⟨rfl⟩, ⟨rfl⟩, h => Int.cast_mono <| of_decide_eq_true h

theorem isInt_lt_true [Ring α] [PartialOrder α] [IsOrderedRing α] [Nontrivial α] :
    {a b : α} → {a' b' : ℤ} →
    IsInt a a' → IsInt b b' → decide (a' < b') → a < b
  | _, _, _, _, ⟨rfl⟩, ⟨rfl⟩, h => Int.cast_lt.2 <| of_decide_eq_true h

theorem isInt_le_false [Ring α] [PartialOrder α] [IsOrderedRing α] [Nontrivial α]
    {a b : α} {a' b' : ℤ}
    (ha : IsInt a a') (hb : IsInt b b') (h : decide (b' < a')) : ¬a ≤ b :=
  not_le_of_lt (isInt_lt_true hb ha h)

theorem isInt_lt_false [Ring α] [PartialOrder α] [IsOrderedRing α] {a b : α} {a' b' : ℤ}
    (ha : IsInt a a') (hb : IsInt b b') (h : decide (b' ≤ a')) : ¬a < b :=
  not_lt_of_le (isInt_le_true hb ha h)

attribute [local instance] monadLiftOptionMetaM in
/-- The `norm_num` extension which identifies expressions of the form `a ≤ b`,
such that `norm_num` successfully recognises both `a` and `b`. -/
@[norm_num _ ≤ _] def evalLE : NormNumExt where eval {v β} e := do
  haveI' : v =QL 0 := ⟨⟩; haveI' : $β =Q Prop := ⟨⟩
  let .app (.app f a) b ← whnfR e | failure
  let ⟨u, α, a⟩ ← inferTypeQ' a
  have b : Q($α) := b
  let ra ← derive a; let rb ← derive b
  let lα ← synthInstanceQ q(LE $α)
  guard <|← withNewMCtxDepth <| isDefEq f q(LE.le (α := $α))
  core lα ra rb
where
  /-- Identify (as `true` or `false`) expressions of the form `a ≤ b`, where `a` and `b` are numeric
  expressions whose evaluations to `NormNum.Result` have already been computed. -/
  core {u : Level} {α : Q(Type u)} (lα : Q(LE $α)) {a b : Q($α)}
    (ra : NormNum.Result a) (rb : NormNum.Result b) : MetaM (NormNum.Result q($a ≤ $b)) := do
  let e := q($a ≤ $b)
  let rec intArm : MetaM (Result e) := do
    let ⟨_ir, _, _i⟩ ← inferOrderedRing α
    haveI' : $e =Q ($a ≤ $b) := ⟨⟩
    let ⟨za, na, pa⟩ ← ra.toInt q($_ir)
    let ⟨zb, nb, pb⟩ ← rb.toInt q($_ir)
    assumeInstancesCommute
    if decide (za ≤ zb) then
      let r : Q(decide ($na ≤ $nb) = true) := (q(Eq.refl true) : Expr)
      return .isTrue q(isInt_le_true $pa $pb $r)
    else if let .some _i ← trySynthInstanceQ q(Nontrivial $α) then
      let r : Q(decide ($nb < $na) = true) := (q(Eq.refl true) : Expr)
      return .isFalse q(isInt_le_false $pa $pb $r)
    else
      failure
  let rec ratArm : MetaM (Result e) := do
    let ⟨_if, _, _i⟩ ← inferLinearOrderedField α
    haveI' : $e =Q ($a ≤ $b) := ⟨⟩
    let ⟨qa, na, da, pa⟩ ← ra.toRat' q(Field.toDivisionRing)
    let ⟨qb, nb, db, pb⟩ ← rb.toRat' q(Field.toDivisionRing)
    assumeInstancesCommute
    if decide (qa ≤ qb) then
      let r : Q(decide ($na * $db ≤ $nb * $da) = true) := (q(Eq.refl true) : Expr)
      return (.isTrue q(isRat_le_true $pa $pb $r))
    else
      let _i : Q(Nontrivial $α) := q(IsStrictOrderedRing.toNontrivial)
      let r : Q(decide ($nb * $da < $na * $db) = true) := (q(Eq.refl true) : Expr)
      return .isFalse q(isRat_le_false $pa $pb $r)
  match ra, rb with
  | .isBool .., _ | _, .isBool .. => failure
  | .isNNRat _ .., _ | _, .isNNRat _ .. => ratArm
  | .isNegNNRat _ .., _ | _, .isNegNNRat _ .. => ratArm
  | .isNegNat _ .., _ | _, .isNegNat _ .. => intArm
  | .isNat ra na pa, .isNat rb nb pb =>
    let ⟨_, _, _i⟩ ← inferOrderedSemiring α
    haveI' : $ra =Q by clear! $ra $rb; infer_instance := ⟨⟩
    haveI' : $rb =Q by clear! $ra $rb; infer_instance := ⟨⟩
    haveI' : $e =Q ($a ≤ $b) := ⟨⟩
    assumeInstancesCommute
    if na.natLit! ≤ nb.natLit! then
      let r : Q(Nat.ble $na $nb = true) := (q(Eq.refl true) : Expr)
      return .isTrue q(isNat_le_true $pa $pb $r)
    else if let .some _i ← trySynthInstanceQ q(CharZero $α) then
      let r : Q(Nat.ble $na $nb = false) := (q(Eq.refl false) : Expr)
      return .isFalse q(isNat_le_false $pa $pb $r)
    else -- Nats can appear in an `OrderedRing` without `CharZero`.
      intArm

attribute [local instance] monadLiftOptionMetaM in
/-- The `norm_num` extension which identifies expressions of the form `a < b`,
such that `norm_num` successfully recognises both `a` and `b`. -/
@[norm_num _ < _] def evalLT : NormNumExt where eval {v β} e := do
  haveI' : v =QL 0 := ⟨⟩; haveI' : $β =Q Prop := ⟨⟩
  let .app (.app f a) b ← whnfR e | failure
  let ⟨u, α, a⟩ ← inferTypeQ' a
  have b : Q($α) := b
  let ra ← derive a; let rb ← derive b
  let lα ← synthInstanceQ q(LT $α)
  guard <|← withNewMCtxDepth <| isDefEq f q(LT.lt (α := $α))
  core lα ra rb
where
  /-- Identify (as `true` or `false`) expressions of the form `a < b`, where `a` and `b` are numeric
  expressions whose evaluations to `NormNum.Result` have already been computed. -/
  core {u : Level} {α : Q(Type u)} (lα : Q(LT $α)) {a b : Q($α)}
    (ra : NormNum.Result a) (rb : NormNum.Result b) : MetaM (NormNum.Result q($a < $b)) := do
  let e := q($a < $b)
  let rec intArm : MetaM (Result e) := do
    let ⟨_ir, _, _i⟩ ← inferOrderedRing α
    haveI' : $e =Q ($a < $b) := ⟨⟩
    let ⟨za, na, pa⟩ ← ra.toInt q($_ir)
    let ⟨zb, nb, pb⟩ ← rb.toInt q($_ir)
    assumeInstancesCommute
    if za < zb then
      if let .some _i ← trySynthInstanceQ q(Nontrivial $α) then
        let r : Q(decide ($na < $nb) = true) := (q(Eq.refl true) : Expr)
        return .isTrue q(isInt_lt_true $pa $pb $r)
      else
        failure
    else
      let r : Q(decide ($nb ≤ $na) = true) := (q(Eq.refl true) : Expr)
      return .isFalse q(isInt_lt_false $pa $pb $r)
  let rec nnratArm : MetaM (Result e) := do
    -- We need a division ring with an order, and `LinearOrderedField` is the closest mathlib has.
    let _i ← inferLinearOrderedSemifield α
    assumeInstancesCommute
    haveI' : $e =Q ($a < $b) := ⟨⟩
    guard <|← withNewMCtxDepth <| isDefEq f q(LT.lt (α := $α))
    let ⟨qa, na, da, pa⟩ ← ra.toNNRat' q(Semifield.toDivisionSemiring)
    let ⟨qb, nb, db, pb⟩ ← rb.toNNRat' q(Semifield.toDivisionSemiring)
    if qa < qb then
      let r : Q(decide ($na * $db < $nb * $da) = true) := (q(Eq.refl true) : Expr)
      return .isTrue q(isNNRat_lt_true $pa $pb $r)
    else
      let r : Q(decide ($nb * $da ≤ $na * $db) = true) := (q(Eq.refl true) : Expr)
      return .isFalse q(isNNRat_lt_false $pa $pb $r)
  let rec ratArm : MetaM (Result e) := do
    -- We need a division ring with an order, and `LinearOrderedField` is the closest mathlib has.
    let ⟨_, _, _i⟩ ← inferLinearOrderedField α
    assumeInstancesCommute
    haveI' : $e =Q ($a < $b) := ⟨⟩
    let ⟨qa, na, da, pa⟩ ← ra.toRat' q(Field.toDivisionRing)
    let ⟨qb, nb, db, pb⟩ ← rb.toRat' q(Field.toDivisionRing)
    if qa < qb then
      let r : Q(decide ($na * $db < $nb * $da) = true) := (q(Eq.refl true) : Expr)
      return .isTrue q(isRat_lt_true $pa $pb $r)
    else
      let r : Q(decide ($nb * $da ≤ $na * $db) = true) := (q(Eq.refl true) : Expr)
      return .isFalse q(isRat_lt_false $pa $pb $r)
  match ra, rb with
  | .isBool .., _ | _, .isBool .. => failure
  | .isNegNNRat _ .., _ | _, .isNegNNRat _ .. => ratArm
    -- mixing positive rationals and negative naturals means we need to use the full rat handler
  | .isNNRat _ .., .isNegNat _ .. | .isNegNat _ .., .isNNRat _ .. => ratArm
  | .isNNRat _ .., _ | _, .isNNRat _ .. => nnratArm
  | .isNegNat _ .., _ | _, .isNegNat _ .. => intArm
  | .isNat ra na pa, .isNat rb nb pb =>
    let ⟨_, _, _i⟩ ← inferOrderedSemiring α
    haveI' : $ra =Q by clear! $ra $rb; infer_instance := ⟨⟩
    haveI' : $rb =Q by clear! $ra $rb; infer_instance := ⟨⟩
    haveI' : $e =Q ($a < $b) := ⟨⟩
    assumeInstancesCommute
    if na.natLit! < nb.natLit! then
      if let .some _i ← trySynthInstanceQ q(CharZero $α) then
        let r : Q(Nat.ble $nb $na = false) := (q(Eq.refl false) : Expr)
        return .isTrue q(isNat_lt_true $pa $pb $r)
      else -- Nats can appear in an `OrderedRing` without `CharZero`.
        intArm
    else
      let r : Q(Nat.ble $nb $na = true) := (q(Eq.refl true) : Expr)
      return .isFalse q(isNat_lt_false $pa $pb $r)

end Mathlib.Meta.NormNum<|MERGE_RESOLUTION|>--- conflicted
+++ resolved
@@ -30,17 +30,6 @@
     return ⟨semiring, partialOrder, isOrderedRing⟩
   go <|> throwError "not an ordered semiring"
 
-<<<<<<< HEAD
-/-- Helper function to synthesize a typed `LinearOrderedField α` expression. -/
-def inferLinearOrderedSemifield (α : Q(Type u)) : MetaM Q(LinearOrderedSemifield $α) :=
-  return ← synthInstanceQ (q(LinearOrderedSemifield $α) : Q(Type u)) <|>
-    throwError "not a linear ordered semifield"
-
-/-- Helper function to synthesize a typed `LinearOrderedField α` expression. -/
-def inferLinearOrderedField (α : Q(Type u)) : MetaM Q(LinearOrderedField $α) :=
-  return ← synthInstanceQ (q(LinearOrderedField $α) : Q(Type u)) <|>
-    throwError "not a linear ordered field"
-=======
 /-- Helper function to synthesize typed `Ring α` `PartialOrder α` `IsOrderedSemiring α`
 expressions. -/
 def inferOrderedRing (α : Q(Type u)) : MetaM <|
@@ -51,7 +40,17 @@
     let isOrderedRing ← synthInstanceQ q(IsOrderedRing $α)
     return ⟨ring, partialOrder, isOrderedRing⟩
   go <|> throwError "not an ordered ring"
->>>>>>> a5abec92
+
+/-- Helper function to synthesize typed `Semifield α` `LinearOrder α` `IsStrictOrderedRing α`
+expressions. -/
+def inferLinearOrderedField (α : Q(Type u)) : MetaM <|
+    (_ : Q(Semifield $α)) × (_ : Q(LinearOrder $α)) × Q(IsStrictOrderedRing $α) :=
+  let go := do
+    let semifield ← synthInstanceQ q(Semifield $α)
+    let linearOrder ← synthInstanceQ q(LinearOrder $α)
+    let isStrictOrderedRing ← synthInstanceQ q(IsStrictOrderedRing $α)
+    return ⟨semifield, linearOrder, isStrictOrderedRing⟩
+  go <|> throwError "not a linear ordered semifield"
 
 /-- Helper function to synthesize typed `Field α` `LinearOrder α` `IsStrictOrderedRing α`
 expressions. -/
@@ -74,8 +73,8 @@
     (ha : IsNat a a') (hb : IsNat b b') (h : Nat.ble b' a' = true) : ¬a < b :=
   not_lt_of_le (isNat_le_true hb ha h)
 
-<<<<<<< HEAD
-theorem isNNRat_le_true [LinearOrderedSemiring α] : {a b : α} → {na nb : ℕ} → {da db : ℕ} →
+theorem isNNRat_le_true [Semiring α] [LinearOrder α] [IsStrictOrderedRing α] :
+    {a b : α} → {na nb : ℕ} → {da db : ℕ} →
     IsNNRat a na da → IsNNRat b nb db →
     decide (Nat.mul na (db) ≤ Nat.mul nb (da)) → a ≤ b
   | _, _, _, _, da, db, ⟨_, rfl⟩, ⟨_, rfl⟩, h => by
@@ -86,7 +85,8 @@
     rw [← mul_assoc, Nat.commute_cast] at h
     simp at h; rwa [Nat.commute_cast] at h
 
-theorem isNNRat_lt_true [LinearOrderedSemiring α] [Nontrivial α] : {a b : α} → {na nb : ℕ} → {da db : ℕ} →
+theorem isNNRat_lt_true [Semiring α] [LinearOrder α] [IsStrictOrderedRing α] [Nontrivial α] :
+    {a b : α} → {na nb : ℕ} → {da db : ℕ} →
     IsNNRat a na da → IsNNRat b nb db → decide (na * db < nb * da) → a < b
   | _, _, _, _, da, db, ⟨_, rfl⟩, ⟨_, rfl⟩, h => by
     have h := (Nat.cast_lt (α := α)).mpr <| of_decide_eq_true h
@@ -97,19 +97,18 @@
     simp? at h says simp only [Nat.cast_mul, Nat.cast_ofNat, mul_mul_invOf_self_cancel'] at h
     rwa [Nat.commute_cast] at h
 
-theorem isNNRat_le_false [LinearOrderedSemiring α] [Nontrivial α] {a b : α} {na nb : ℕ} {da db : ℕ}
+theorem isNNRat_le_false [Semiring α] [LinearOrder α] [IsStrictOrderedRing α] [Nontrivial α]
+    {a b : α} {na nb : ℕ} {da db : ℕ}
     (ha : IsNNRat a na da) (hb : IsNNRat b nb db) (h : decide (nb * da < na * db)) : ¬a ≤ b :=
   not_le_of_lt (isNNRat_lt_true hb ha h)
 
-theorem isNNRat_lt_false [LinearOrderedSemiring α] {a b : α} {na nb : ℕ} {da db : ℕ}
+theorem isNNRat_lt_false [Semiring α] [LinearOrder α] [IsStrictOrderedRing α]
+    {a b : α} {na nb : ℕ} {da db : ℕ}
     (ha : IsNNRat a na da) (hb : IsNNRat b nb db) (h : decide (nb * da ≤ na * db)) : ¬a < b :=
   not_lt_of_le (isNNRat_le_true hb ha h)
 
-theorem isRat_le_true [LinearOrderedRing α] : {a b : α} → {na nb : ℤ} → {da db : ℕ} →
-=======
 theorem isRat_le_true [Ring α] [LinearOrder α] [IsStrictOrderedRing α] :
     {a b : α} → {na nb : ℤ} → {da db : ℕ} →
->>>>>>> a5abec92
     IsRat a na da → IsRat b nb db →
     decide (Int.mul na (.ofNat db) ≤ Int.mul nb (.ofNat da)) → a ≤ b
   | _, _, _, _, da, db, ⟨_, rfl⟩, ⟨_, rfl⟩, h => by
