/-
Copyright (c) 2023 Floris van Doorn. All rights reserved.
Released under Apache 2.0 license as described in the file LICENSE.
Authors: Floris van Doorn
-/
import Batteries.Tactic.Lint
import Mathlib.Tactic.DeclarationNames

/-!
# Linters for Mathlib

In this file we define additional linters for mathlib,
which concern the *behaviour* of the linted code, and not issues of code style or formatting.

Perhaps these should be moved to Batteries in the future.
-/

namespace Batteries.Tactic.Lint
open Lean Meta

/--
Linter that checks whether a structure should be in Prop.
-/
@[env_linter] def structureInType : Linter where
  noErrorsFound := "no structures that should be in Prop found."
  errorsFound := "FOUND STRUCTURES THAT SHOULD BE IN PROP."
  test declName := do
    unless isStructure (← getEnv) declName do return none
    -- remark: using `Lean.Meta.isProp` doesn't suffice here, because it doesn't (always?)
    -- recognize predicates as propositional.
    let isProp ← forallTelescopeReducing (← inferType (← mkConstWithLevelParams declName))
      fun _ ty ↦ return ty == .sort .zero
    if isProp then return none
    let projs := (getStructureInfo? (← getEnv) declName).get!.fieldNames
    if projs.isEmpty then return none -- don't flag empty structures
    let allProofs ← projs.allM (do isProof <| ← mkConstWithLevelParams <| declName ++ ·)
    unless allProofs do return none
    return m!"all fields are propositional but the structure isn't."

/-- Linter that check that all `deprecated` tags come with `since` dates. -/
@[env_linter] def deprecatedNoSince : Linter where
  noErrorsFound := "no `deprecated` tags without `since` dates."
  errorsFound := "FOUND `deprecated` tags without `since` dates."
  test declName := do
    let some info := Lean.Linter.deprecatedAttr.getParam? (← getEnv) declName | return none
    match info.since? with
    | some _ => return none -- TODO: enforce `YYYY-MM-DD` format
    | none => return m!"`deprecated` attribute without `since` date"

end Batteries.Tactic.Lint

namespace Mathlib.Linter

/-!
#  `dupNamespace` linter

The `dupNamespace` linter produces a warning when a declaration contains the same namespace
at least twice consecutively.

For instance, `Nat.Nat.foo` and `One.two.two` trigger a warning, while `Nat.One.Nat` does not.
-/

/--
The `dupNamespace` linter is set on by default.  Lean emits a warning on any declaration that
contains the same namespace at least twice consecutively.

For instance, `Nat.Nat.foo` and `One.two.two` trigger a warning, while `Nat.One.Nat` does not.

*Note.*
This linter will not detect duplication in namespaces of autogenerated declarations
(other than the one whose `declId` is present in the source declaration).
-/
register_option linter.dupNamespace : Bool := {
  defValue := true
  descr := "enable the duplicated namespace linter"
}

namespace DupNamespaceLinter

open Lean Parser Elab Command Meta

@[inherit_doc linter.dupNamespace]
def dupNamespace : Linter where run := withSetOptionIn fun stx ↦ do
  if Linter.getLinterValue linter.dupNamespace (← getOptions) then
    let mut aliases := #[]
    if let some exp := stx.find? (·.isOfKind `Lean.Parser.Command.export) then
      aliases ← getAliasSyntax exp
    for id in (← getNamesFrom (stx.getPos?.getD default)) ++ aliases do
      let declName := id.getId
      if declName.hasMacroScopes then continue
      let nm := declName.components
      let some (dup, _) := nm.zip (nm.tailD []) |>.find? fun (x, y) ↦ x == y
        | continue
      Linter.logLint linter.dupNamespace id
        m!"The namespace '{dup}' is duplicated in the declaration '{declName}'"

initialize addLinter dupNamespace

<<<<<<< HEAD
end DupNamespaceLinter

/-!
# The "missing end" linter

The "missing end" linter emits a warning on non-closed `section`s and `namespace`s.
It allows the "outermost" `noncomputable section` to be left open (whether or not it is named).
-/

open Lean Elab Command

/-- The "missing end" linter emits a warning on non-closed `section`s and `namespace`s.
It allows the "outermost" `noncomputable section` to be left open (whether or not it is named).
-/
register_option linter.missingEnd : Bool := {
  defValue := true
  descr := "enable the missing end linter"
}

namespace MissingEnd

/-- Gets the value of the `linter.missingEnd` option. -/
def getLinterHash (o : Options) : Bool := Linter.getLinterValue linter.missingEnd o

@[inherit_doc Mathlib.Linter.linter.missingEnd]
def missingEndLinter : Linter where run := withSetOptionIn fun stx ↦ do
    -- Only run this linter at the end of a module.
    unless stx.isOfKind ``Lean.Parser.Command.eoi do return
    -- TODO: once mathlib's Lean version includes leanprover/lean4#4741, make this configurable
    unless #[`Mathlib, `test, `Archive, `Counterexamples].contains (← getMainModule).getRoot do
      return
    if getLinterHash (← getOptions) && !(← MonadState.get).messages.hasErrors then
      let sc ← getScopes
      -- The last scope is always the "base scope", corresponding to no active `section`s or
      -- `namespace`s. We are interested in any *other* unclosed scopes.
      if sc.length == 1 then return
      let ends := sc.dropLast.map fun s ↦ (s.header, s.isNoncomputable)
      -- If the outermost scope corresponds to a `noncomputable section`, we ignore it.
      let ends := if ends.getLast!.2 then ends.dropLast else ends
      -- If there are any further un-closed scopes, we emit a warning.
      if !ends.isEmpty then
        let ending := (ends.map Prod.fst).foldl (init := "") fun a b ↦
          a ++ s!"\n\nend{if b == "" then "" else " "}{b}"
        Linter.logLint linter.missingEnd stx
         m!"unclosed sections or namespaces; expected: '{ending}'"

initialize addLinter missingEndLinter

end MissingEnd

/-!
# The `cdot` linter

The `cdot` linter is a syntax-linter that flags uses of the "cdot" `·` that are achieved
by typing a character different from `·`.
For instance, a "plain" dot `.` is allowed syntax, but is flagged by the linter.
-/

/--
The `cdot` linter flags uses of the "cdot" `·` that are achieved by typing a character
different from `·`.
For instance, a "plain" dot `.` is allowed syntax, but is flagged by the linter. -/
register_option linter.cdot : Bool := {
  defValue := true
  descr := "enable the `cdot` linter"
}

/-- `isCDot? stx` checks whether `stx` is a `Syntax` node corresponding to a `cdot` typed with
the character `·`. -/
def isCDot? : Syntax → Bool
  | .node _ ``cdotTk #[.node _ `patternIgnore #[.node _ _ #[.atom _ v]]] => v == "·"
  | .node _ ``Lean.Parser.Term.cdot #[.atom _ v] => v == "·"
  | _ => false

/--
`findCDot stx` extracts from `stx` the syntax nodes of `kind` `Lean.Parser.Term.cdot` or `cdotTk`. -/
partial
def findCDot : Syntax → Array Syntax
  | stx@(.node _ kind args) =>
    let dargs := (args.map findCDot).flatten
    match kind with
      | ``Lean.Parser.Term.cdot | ``cdotTk=> dargs.push stx
      | _ =>  dargs
  |_ => #[]

/-- `unwanted_cdot stx` returns an array of syntax atoms within `stx`
corresponding to `cdot`s that are not written with the character `·`.
This is precisely what the `cdot` linter flags.
-/
def unwanted_cdot (stx : Syntax) : Array Syntax :=
  (findCDot stx).filter (!isCDot? ·)

namespace CDotLinter

/-- Gets the value of the `linter.generic` option. -/
def getLinterHash (o : Options) : Bool := Linter.getLinterValue linter.cdot o

@[inherit_doc linter.cdot]
def cdotLinter : Linter where run := withSetOptionIn fun stx => do
    unless getLinterHash (← getOptions) do
      return
    if (← MonadState.get).messages.hasErrors then
      return
    for s in unwanted_cdot stx do
      Linter.logLint linter.cdot s m!"Please, use '·' (typed as `\\·`) instead of '{s}' as 'cdot'."

initialize addLinter cdotLinter

end CDotLinter

/-- The "longLine" linter emits a warning on lines longer than 100 characters.
We allow lines containing URLs to be longer, though. -/
register_option linter.longLine : Bool := {
  defValue := true
  descr := "enable the longLine linter"
}

namespace LongLine

/-- Gets the value of the `linter.longLine` option. -/
def getLinterHash (o : Options) : Bool := Linter.getLinterValue linter.longLine o

@[inherit_doc Mathlib.Linter.linter.longLine]
def longLineLinter : Linter where run := withSetOptionIn fun stx ↦ do
    unless getLinterHash (← getOptions) do
      return
    if (← MonadState.get).messages.hasErrors then
      return
    -- The linter ignores the `#guard_msgs` command, in particular its doc-string.
    -- The linter still lints the message guarded by `#guard_msgs`.
    if stx.isOfKind ``Lean.guardMsgsCmd then
      return
    -- if the linter reached the end of the file, then we scan the `import` syntax instead
    let stx := ← do
      if stx.isOfKind ``Lean.Parser.Command.eoi then
        let fname ← getFileName
        let contents ← IO.FS.readFile fname
        -- `impMods` is the syntax for the modules imported in the current file
        let (impMods, _) ← Parser.parseHeader (Parser.mkInputContext contents fname)
        return impMods
      else return stx
    let sstr := stx.getSubstring?
    let fm ← getFileMap
    let longLines := ((sstr.getD default).splitOn "\n").filter fun line =>
      (100 < (fm.toPosition line.stopPos).column)
    for line in longLines do
      if !(line.containsSubstr "http") then
        Linter.logLint linter.longLine (.ofRange ⟨line.startPos, line.stopPos⟩)
          m!"This line exceeds the 100 character limit, please shorten it!"

initialize addLinter longLineLinter

end LongLine

/-!
#  The "introsVar" linter

The "introsVar" linter flags uses of `intros <at least one variable>`.
-/

open Lean Elab

namespace Mathlib.Linter

/-- The "introsVar" linter flags uses of `intros <at least one variable>`.
It suggests to use `intro` instead. -/
register_option linter.introsVar : Bool := {
  defValue := true
  descr := "enable the introsVar linter"
}

namespace IntrosVar

/-!
# `Syntax` filters
-/

partial
def _root_.Lean.Syntax.filterMapM {m : Type → Type} [Monad m] (stx : Syntax)
    (f : Syntax → m (Option Syntax)) :
    m (Array Syntax) := do
  let nargs := (← stx.getArgs.mapM (·.filterMapM f)).flatten
  match ← f stx with
    | some new => return nargs.push new
    | none => return nargs

def _root_.Lean.Syntax.filterMap (stx : Syntax) (f : Syntax → Option Syntax) : Array Syntax :=
  stx.filterMapM (m := Id) f

def _root_.Lean.Syntax.filter (stx : Syntax) (f : Syntax → Bool) : Array Syntax :=
  stx.filterMap (fun s => if f s then some s else none)

/-- Gets the value of the `linter.introsVar` option. -/
def getLinterHash (o : Options) : Bool := Linter.getLinterValue linter.introsVar o

@[inherit_doc Mathlib.Linter.linter.introsVar]
def introsVarLinter : Linter where run := withSetOptionIn fun stx ↦ do
    unless getLinterHash (← getOptions) do
      return
    if (← MonadState.get).messages.hasErrors then
      return
    let introsVars := stx.filter fun s =>
         (s.isOfKind ``Lean.Parser.Tactic.intros) && (s.find? (·.isOfKind `ident)).isSome
    for i in introsVars do
      let vars := i.filter (·.isOfKind `ident)
      let newIntro : Syntax :=  -- recreate `intro [one fewer variable]`
        .node i.getHeadInfo ``Lean.Parser.Tactic.intro #[mkAtom "intro", .node default `null vars]
      Linter.logLint linter.introsVar i (m!"use '{newIntro}' instead.")

initialize addLinter introsVarLinter

end IntrosVar

end Mathlib.Linter

end Mathlib.Linter
/-

stx@(.node s1 k #[intr, .node s2 `null vars]) =>
    let varsDropFirst := vars.erase (vars.getD 0 .missing)
    let skipStx := mkNode ``Lean.Parser.Tactic.skip #[mkAtom "skip"]
    let newIntro : Syntax :=  -- recreate `intro [one fewer variable]`, even if input is `intros`
      .node s1 ``Lean.Parser.Tactic.intro #[mkAtomFrom intr "intro", .node s2 `null varsDropFirst]

-/
=======
end Mathlib.Linter.DupNamespaceLinter
>>>>>>> 9c5455a1
<|MERGE_RESOLUTION|>--- conflicted
+++ resolved
@@ -96,232 +96,4 @@
 
 initialize addLinter dupNamespace
 
-<<<<<<< HEAD
-end DupNamespaceLinter
-
-/-!
-# The "missing end" linter
-
-The "missing end" linter emits a warning on non-closed `section`s and `namespace`s.
-It allows the "outermost" `noncomputable section` to be left open (whether or not it is named).
--/
-
-open Lean Elab Command
-
-/-- The "missing end" linter emits a warning on non-closed `section`s and `namespace`s.
-It allows the "outermost" `noncomputable section` to be left open (whether or not it is named).
--/
-register_option linter.missingEnd : Bool := {
-  defValue := true
-  descr := "enable the missing end linter"
-}
-
-namespace MissingEnd
-
-/-- Gets the value of the `linter.missingEnd` option. -/
-def getLinterHash (o : Options) : Bool := Linter.getLinterValue linter.missingEnd o
-
-@[inherit_doc Mathlib.Linter.linter.missingEnd]
-def missingEndLinter : Linter where run := withSetOptionIn fun stx ↦ do
-    -- Only run this linter at the end of a module.
-    unless stx.isOfKind ``Lean.Parser.Command.eoi do return
-    -- TODO: once mathlib's Lean version includes leanprover/lean4#4741, make this configurable
-    unless #[`Mathlib, `test, `Archive, `Counterexamples].contains (← getMainModule).getRoot do
-      return
-    if getLinterHash (← getOptions) && !(← MonadState.get).messages.hasErrors then
-      let sc ← getScopes
-      -- The last scope is always the "base scope", corresponding to no active `section`s or
-      -- `namespace`s. We are interested in any *other* unclosed scopes.
-      if sc.length == 1 then return
-      let ends := sc.dropLast.map fun s ↦ (s.header, s.isNoncomputable)
-      -- If the outermost scope corresponds to a `noncomputable section`, we ignore it.
-      let ends := if ends.getLast!.2 then ends.dropLast else ends
-      -- If there are any further un-closed scopes, we emit a warning.
-      if !ends.isEmpty then
-        let ending := (ends.map Prod.fst).foldl (init := "") fun a b ↦
-          a ++ s!"\n\nend{if b == "" then "" else " "}{b}"
-        Linter.logLint linter.missingEnd stx
-         m!"unclosed sections or namespaces; expected: '{ending}'"
-
-initialize addLinter missingEndLinter
-
-end MissingEnd
-
-/-!
-# The `cdot` linter
-
-The `cdot` linter is a syntax-linter that flags uses of the "cdot" `·` that are achieved
-by typing a character different from `·`.
-For instance, a "plain" dot `.` is allowed syntax, but is flagged by the linter.
--/
-
-/--
-The `cdot` linter flags uses of the "cdot" `·` that are achieved by typing a character
-different from `·`.
-For instance, a "plain" dot `.` is allowed syntax, but is flagged by the linter. -/
-register_option linter.cdot : Bool := {
-  defValue := true
-  descr := "enable the `cdot` linter"
-}
-
-/-- `isCDot? stx` checks whether `stx` is a `Syntax` node corresponding to a `cdot` typed with
-the character `·`. -/
-def isCDot? : Syntax → Bool
-  | .node _ ``cdotTk #[.node _ `patternIgnore #[.node _ _ #[.atom _ v]]] => v == "·"
-  | .node _ ``Lean.Parser.Term.cdot #[.atom _ v] => v == "·"
-  | _ => false
-
-/--
-`findCDot stx` extracts from `stx` the syntax nodes of `kind` `Lean.Parser.Term.cdot` or `cdotTk`. -/
-partial
-def findCDot : Syntax → Array Syntax
-  | stx@(.node _ kind args) =>
-    let dargs := (args.map findCDot).flatten
-    match kind with
-      | ``Lean.Parser.Term.cdot | ``cdotTk=> dargs.push stx
-      | _ =>  dargs
-  |_ => #[]
-
-/-- `unwanted_cdot stx` returns an array of syntax atoms within `stx`
-corresponding to `cdot`s that are not written with the character `·`.
-This is precisely what the `cdot` linter flags.
--/
-def unwanted_cdot (stx : Syntax) : Array Syntax :=
-  (findCDot stx).filter (!isCDot? ·)
-
-namespace CDotLinter
-
-/-- Gets the value of the `linter.generic` option. -/
-def getLinterHash (o : Options) : Bool := Linter.getLinterValue linter.cdot o
-
-@[inherit_doc linter.cdot]
-def cdotLinter : Linter where run := withSetOptionIn fun stx => do
-    unless getLinterHash (← getOptions) do
-      return
-    if (← MonadState.get).messages.hasErrors then
-      return
-    for s in unwanted_cdot stx do
-      Linter.logLint linter.cdot s m!"Please, use '·' (typed as `\\·`) instead of '{s}' as 'cdot'."
-
-initialize addLinter cdotLinter
-
-end CDotLinter
-
-/-- The "longLine" linter emits a warning on lines longer than 100 characters.
-We allow lines containing URLs to be longer, though. -/
-register_option linter.longLine : Bool := {
-  defValue := true
-  descr := "enable the longLine linter"
-}
-
-namespace LongLine
-
-/-- Gets the value of the `linter.longLine` option. -/
-def getLinterHash (o : Options) : Bool := Linter.getLinterValue linter.longLine o
-
-@[inherit_doc Mathlib.Linter.linter.longLine]
-def longLineLinter : Linter where run := withSetOptionIn fun stx ↦ do
-    unless getLinterHash (← getOptions) do
-      return
-    if (← MonadState.get).messages.hasErrors then
-      return
-    -- The linter ignores the `#guard_msgs` command, in particular its doc-string.
-    -- The linter still lints the message guarded by `#guard_msgs`.
-    if stx.isOfKind ``Lean.guardMsgsCmd then
-      return
-    -- if the linter reached the end of the file, then we scan the `import` syntax instead
-    let stx := ← do
-      if stx.isOfKind ``Lean.Parser.Command.eoi then
-        let fname ← getFileName
-        let contents ← IO.FS.readFile fname
-        -- `impMods` is the syntax for the modules imported in the current file
-        let (impMods, _) ← Parser.parseHeader (Parser.mkInputContext contents fname)
-        return impMods
-      else return stx
-    let sstr := stx.getSubstring?
-    let fm ← getFileMap
-    let longLines := ((sstr.getD default).splitOn "\n").filter fun line =>
-      (100 < (fm.toPosition line.stopPos).column)
-    for line in longLines do
-      if !(line.containsSubstr "http") then
-        Linter.logLint linter.longLine (.ofRange ⟨line.startPos, line.stopPos⟩)
-          m!"This line exceeds the 100 character limit, please shorten it!"
-
-initialize addLinter longLineLinter
-
-end LongLine
-
-/-!
-#  The "introsVar" linter
-
-The "introsVar" linter flags uses of `intros <at least one variable>`.
--/
-
-open Lean Elab
-
-namespace Mathlib.Linter
-
-/-- The "introsVar" linter flags uses of `intros <at least one variable>`.
-It suggests to use `intro` instead. -/
-register_option linter.introsVar : Bool := {
-  defValue := true
-  descr := "enable the introsVar linter"
-}
-
-namespace IntrosVar
-
-/-!
-# `Syntax` filters
--/
-
-partial
-def _root_.Lean.Syntax.filterMapM {m : Type → Type} [Monad m] (stx : Syntax)
-    (f : Syntax → m (Option Syntax)) :
-    m (Array Syntax) := do
-  let nargs := (← stx.getArgs.mapM (·.filterMapM f)).flatten
-  match ← f stx with
-    | some new => return nargs.push new
-    | none => return nargs
-
-def _root_.Lean.Syntax.filterMap (stx : Syntax) (f : Syntax → Option Syntax) : Array Syntax :=
-  stx.filterMapM (m := Id) f
-
-def _root_.Lean.Syntax.filter (stx : Syntax) (f : Syntax → Bool) : Array Syntax :=
-  stx.filterMap (fun s => if f s then some s else none)
-
-/-- Gets the value of the `linter.introsVar` option. -/
-def getLinterHash (o : Options) : Bool := Linter.getLinterValue linter.introsVar o
-
-@[inherit_doc Mathlib.Linter.linter.introsVar]
-def introsVarLinter : Linter where run := withSetOptionIn fun stx ↦ do
-    unless getLinterHash (← getOptions) do
-      return
-    if (← MonadState.get).messages.hasErrors then
-      return
-    let introsVars := stx.filter fun s =>
-         (s.isOfKind ``Lean.Parser.Tactic.intros) && (s.find? (·.isOfKind `ident)).isSome
-    for i in introsVars do
-      let vars := i.filter (·.isOfKind `ident)
-      let newIntro : Syntax :=  -- recreate `intro [one fewer variable]`
-        .node i.getHeadInfo ``Lean.Parser.Tactic.intro #[mkAtom "intro", .node default `null vars]
-      Linter.logLint linter.introsVar i (m!"use '{newIntro}' instead.")
-
-initialize addLinter introsVarLinter
-
-end IntrosVar
-
-end Mathlib.Linter
-
-end Mathlib.Linter
-/-
-
-stx@(.node s1 k #[intr, .node s2 `null vars]) =>
-    let varsDropFirst := vars.erase (vars.getD 0 .missing)
-    let skipStx := mkNode ``Lean.Parser.Tactic.skip #[mkAtom "skip"]
-    let newIntro : Syntax :=  -- recreate `intro [one fewer variable]`, even if input is `intros`
-      .node s1 ``Lean.Parser.Tactic.intro #[mkAtomFrom intr "intro", .node s2 `null varsDropFirst]
-
--/
-=======
-end Mathlib.Linter.DupNamespaceLinter
->>>>>>> 9c5455a1
+end Mathlib.Linter.DupNamespaceLinter