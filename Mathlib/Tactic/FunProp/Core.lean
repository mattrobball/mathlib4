--- conflicted
+++ resolved
@@ -41,26 +41,12 @@
 
 
 /-- Synthesize arguments `xs` either with typeclass synthesis, with funProp or with discharger. -/
-<<<<<<< HEAD
 def synthesizeArgs (thmId : Origin) (xs : Array Expr) (funProp : Expr → FunPropM (Option Result)) :
-=======
-def synthesizeArgs (thmId : Origin) (xs : Array Expr) (bis : Array BinderInfo)
-    (funProp : Expr → FunPropM (Option Result)) :
->>>>>>> 39f3b00d
     FunPropM Bool := do
   let mut postponed : Array Expr := #[]
   for x in xs do
     let type ← inferType x
-<<<<<<< HEAD
     if (← instantiateMVars x).isMVar then
-=======
-    if bi.isInstImplicit then
-      unless (← synthesizeInstance thmId x type) do
-        logError s!"Failed to synthesize instance {← ppExpr type} \
-        when applying theorem {← ppOrigin' thmId}."
-        return false
-    else if (← instantiateMVars x).isMVar then
->>>>>>> 39f3b00d
 
       -- try type class
       if (← isClass? type).isSome then
@@ -101,30 +87,18 @@
 
   for x in postponed do
     if (← instantiateMVars x).isMVar then
-<<<<<<< HEAD
-      logError s!"Failed to infer {← ppExpr (← inferType x)} \
-      when applying theorem {← ppOrigin' thmId}."
-
-      trace[Meta.Tactic.fun_prop]
-        "{← ppOrigin thmId}, failed to infer data {indentExpr x}"
-=======
       logError s!"Failed to infer `({← ppExpr x} : {← ppExpr (← inferType x)})` \
       when applying theorem {← ppOrigin' thmId}."
 
       trace[Meta.Tactic.fun_prop]
         "{← ppOrigin thmId}, failed to infer `({← ppExpr x} : {← ppExpr (← inferType x)})`"
->>>>>>> 39f3b00d
       return false
 
   return true
 
 
 /-- Try to apply theorem - core function -/
-<<<<<<< HEAD
 def tryTheoremCore (xs : Array Expr) (val : Expr) (type : Expr) (e : Expr)
-=======
-def tryTheoremCore (xs : Array Expr) (bis : Array BinderInfo) (val : Expr) (type : Expr) (e : Expr)
->>>>>>> 39f3b00d
     (thmId : Origin) (funProp : Expr → FunPropM (Option Result)) : FunPropM (Option Result) := do
   withTraceNode `Meta.Tactic.fun_prop
     (fun r => return s!"[{ExceptToEmoji.toEmoji r}] applying: {← ppOrigin' thmId}") do
@@ -134,11 +108,7 @@
 
   if (← isDefEq type e) then
 
-<<<<<<< HEAD
     if ¬(← synthesizeArgs thmId xs funProp) then
-=======
-    if ¬(← synthesizeArgs thmId xs bis funProp) then
->>>>>>> 39f3b00d
       return none
     let proof ← instantiateMVars (mkAppN val xs)
 
@@ -150,18 +120,12 @@
 
 
 /-- Try to apply a theorem provided some of the theorem arguments. -/
-<<<<<<< HEAD
 def tryTheoremWithHint? (e : Expr) (thmOrigin : Origin) (hint : Array (Nat×Expr))
-=======
-def tryTheoremWithHint? (e : Expr) (thmOrigin : Origin)
-    (hint : Array (Nat×Expr))
->>>>>>> 39f3b00d
     (funProp : Expr → FunPropM (Option Result)) (newMCtxDepth : Bool := false) :
     FunPropM (Option Result) := do
   let go : FunPropM (Option Result) := do
     let thmProof ← thmOrigin.getValue
     let type ← inferType thmProof
-<<<<<<< HEAD
     let (xs, _, type) ← forallMetaTelescope type
 
     try
@@ -174,19 +138,6 @@
       return .none
 
     tryTheoremCore xs thmProof type e thmOrigin funProp
-=======
-    let (xs, bis, type) ← forallMetaTelescope type
-
-    for (i,x) in hint do
-      try
-        for (id,v) in hint do
-          xs[id]!.mvarId!.assignIfDefeq v
-      catch _ =>
-        trace[Meta.Tactic.fun_trans]
-          "failed to use hint {i} `{← ppExpr x} when applying theorem {← ppOrigin thmOrigin}"
-
-    tryTheoremCore xs bis thmProof type e thmOrigin funProp
->>>>>>> 39f3b00d
 
   -- simplifier introduces new mctx depth here but it for `fun_prop` this does not seem to be
   -- a good idea so by default we do not introduce new mctx depth.
@@ -373,8 +324,6 @@
 def removeArgRule (funPropDecl : FunPropDecl) (e : Expr) (fData : FunctionData)
     (funProp : Expr → FunPropM (Option Result)) :
     FunPropM (Option Result) := do
-<<<<<<< HEAD
-=======
 
   match fData.args.size with
   | 0 => throwError "fun_prop bug: invalid use of remove arg case {←ppExpr e}"
@@ -388,25 +337,7 @@
     else
       let .some (f,g) ← fData.peeloffArgDecomposition | return none
       applyCompRule funPropDecl e f g funProp
->>>>>>> 39f3b00d
-
-  match fData.args.size with
-  | 0 => throwError "fun_prop bug: invalid use of remove arg case {←ppExpr e}"
-  | _ =>
-    let n := fData.args.size
-    let arg := fData.args[n-1]!
-
-<<<<<<< HEAD
-    if arg.coe.isSome then
-      -- if have to apply morphisms rules if we deal with morphims
-      return ← applyMorRules funPropDecl e fData funProp
-    else
-      let .some (f,g) ← fData.peeloffArgDecomposition | return none
-      applyCompRule funPropDecl e f g funProp
-
-
-=======
->>>>>>> 39f3b00d
+
 /-- Prove function property of `fun f => f x₁ ... xₙ`. -/
 def bvarAppCase (funPropDecl : FunPropDecl) (e : Expr) (fData : FunctionData)
     (funProp : Expr → FunPropM (Option Result)) : FunPropM (Option Result) := do
@@ -459,7 +390,6 @@
       unless (fData.getFnOrigin == funOrigin) do return none
 
       unless isOrderedSubsetOf mainArgs fData.mainArgs do return none
-<<<<<<< HEAD
 
       let dec? ← fData.nontrivialDecomposition
 
@@ -490,38 +420,6 @@
   return thms
 
 
-=======
-
-      let dec? ← fData.nontrivialDecomposition
-
-      let thm : FunctionTheorem := {
-        funPropName := funPropDecl.funPropName
-        thmOrigin := .fvar var.fvarId
-        funOrigin := funOrigin
-        mainArgs := fData.mainArgs
-        appliedArgs := fData.args.size
-        priority := eval_prio default
-        form := if dec?.isSome then .comp else .uncurried
-      }
-
-      return .some thm
-
-    if let .some thm := thm? then
-      thms := thms.push thm
-
-  thms := thms
-    |>.qsort (fun t s =>
-      let dt := (Int.ofNat t.appliedArgs - Int.ofNat appliedArgs).natAbs
-      let ds := (Int.ofNat s.appliedArgs - Int.ofNat appliedArgs).natAbs
-      match compare dt ds with
-      | .lt => true
-      | .gt => false
-      | .eq => t.mainArgs.size < s.mainArgs.size)
-
-  return thms
-
-
->>>>>>> 39f3b00d
 /-- Try to apply theorems `thms` to `e` -/
 def tryTheorems (funPropDecl : FunPropDecl) (e : Expr) (fData : FunctionData)
     (thms : Array FunctionTheorem) (funProp : Expr → FunPropM (Option Result)) :
@@ -583,7 +481,6 @@
 /-- Prove function property of `fun x => f x₁ ... xₙ` where `f` is free variable. -/
 def fvarAppCase (funPropDecl : FunPropDecl) (e : Expr) (fData : FunctionData)
     (funProp : Expr → FunPropM (Option Result)) : FunPropM (Option Result) := do
-<<<<<<< HEAD
 
   -- fvar theorems are almost exclusively in uncurried form so we decompose if we can
   if let .some (f,g) ← fData.nontrivialDecomposition then
@@ -595,19 +492,6 @@
       s!"candidate local theorems for {←ppExpr (.fvar id)} \
          {← thms.mapM fun thm => ppOrigin' thm.thmOrigin}"
 
-=======
-
-  -- fvar theorems are almost exclusively in uncurried form so we decompose if we can
-  if let .some (f,g) ← fData.nontrivialDecomposition then
-    applyCompRule funPropDecl e f g funProp
-  else
-    let .fvar id := fData.fn | throwError "fun_prop bug: invalid use of fvar app case"
-    let thms ← getLocalTheorems funPropDecl (.fvar id) fData.mainArgs fData.args.size
-    trace[Meta.Tactic.fun_prop]
-      s!"candidate local theorems for {←ppExpr (.fvar id)} \
-         {← thms.mapM fun thm => ppOrigin' thm.thmOrigin}"
-
->>>>>>> 39f3b00d
     if let .some r ← tryTheorems funPropDecl e fData thms funProp then
       return r
 
@@ -635,11 +519,7 @@
     (funProp : Expr → FunPropM (Option Result)) : FunPropM (Option Result) := do
 
   let .some (funName,_) := fData.fn.const?
-<<<<<<< HEAD
     | throwError "fun_prop bug: invalid use of const app case"
-=======
-    | throwError "fun_prop bug: invelid use of const app case"
->>>>>>> 39f3b00d
   let globalThms ← getDeclTheorems funPropDecl funName fData.mainArgs fData.args.size
 
   trace[Meta.Tactic.fun_prop]
@@ -749,14 +629,10 @@
             bvarAppCase funPropDecl e fData funProp
           else
             fvarAppCase funPropDecl e fData funProp
-<<<<<<< HEAD
         -- | .mvar .. =>
         --   let fn := (← instantiateMVars fData.fn)
         --   unless fn.isMVar do
         --   -- funProp (← instantiateMVars e)
-=======
-        | .mvar .. => funProp (← instantiateMVars e)
->>>>>>> 39f3b00d
         | .const .. | .proj .. => do
           constAppCase funPropDecl e fData funProp
         | _ =>
