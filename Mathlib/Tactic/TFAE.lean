/-
Copyright (c) 2018 Johan Commelin. All rights reserved.
Released under Apache 2.0 license as described in the file LICENSE.
Authors: Johan Commelin, Reid Barton, Simon Hudon, Thomas Murrills, Mario Carneiro
-/
import Qq
import Mathlib.Data.Nat.Notation
import Mathlib.Util.AtomM
import Mathlib.Data.List.TFAE
import Mathlib.Tactic.Have

/-!
# The Following Are Equivalent (TFAE)

This file provides the tactics `tfae`, `tfae_have`, and `tfae_finish` for proving goals of the form
`TFAE [P₁, P₂, ...]`.

<<<<<<< HEAD
The `tfae` block tactic is now preferred, but `tfae_have` and `tfae_finish` are still supported for
implementation purposes and backwards compatibility.

Example:
```lean
  tfae
    1 → 2 := /- proof of `P₁ → P₂` -/
    2 → 3 := /- proof of `P₂ → P₃` -/
    3 → 1 := /- proof of `P₃ → P₁` -/
```
See the dosctring for `tfae` for more information.
-/

namespace Mathlib.Tactic.TFAE

/-! # Parsing and syntax -/
=======
namespace Mathlib.Tactic.TFAE

/-! # Parsing and syntax

We implement `tfae_have` in terms of a syntactic `have`. To support as much of the same syntax as
possible, we recreate the parsers for `have`, except with the changes necessary for `tfae_have`.
-/
>>>>>>> 2eeb3582

open Lean.Parser Term

namespace Parser

/- An arrow of the form `←`, `→`, or `↔`. -/
private def impTo : Parser := leading_parser unicodeSymbol " → " " -> "
private def impFrom : Parser := leading_parser unicodeSymbol " ← " " <- "
private def impIff : Parser := leading_parser unicodeSymbol " ↔ " " <-> "
private def impArrow : Parser := leading_parser impTo <|> impFrom <|> impIff

<<<<<<< HEAD
/-- A `tfae` type specification, e.g. `1 ↔ 3`. The numbers refer to the proposition at the
=======
/-- A `tfae_have` type specification, e.g. `1 ↔ 3` The numbers refer to the proposition at the
>>>>>>> 2eeb3582
corresponding position in the `TFAE` goal (starting at 1). -/
private def tfaeType := leading_parser num >> impArrow >> num

/-!
<<<<<<< HEAD

## 'Old-style' `tfae` (`tfae_have` and `tfae_finish`)

Although the `tfae` block tactic is now preferred (see below), we preserve the following parsers
for backwards compatibility and implementation.

We implement `tfae_have` in terms of a syntactic `have`. To support as much of the same syntax as
possible, we recreate the parsers for `have`, except with the changes necessary for `tfae_have`.
=======
>>>>>>> 2eeb3582
The following parsers are similar to those for `have` in `Lean.Parser.Term`, but
instead of `optType`, we use `tfaeType := num >> impArrow >> num` (as a `tfae_have` invocation must
always include this specification). Also, we disallow including extra binders, as that makes no
sense in this context; we also include `" : "` after the binder to avoid breaking `tfae_have 1 → 2`
syntax (which, unlike `have`, omits `" : "`).
-/

/- See `haveIdLhs`.

We omit `many (ppSpace >> letIdBinder)`, as it makes no sense to add extra arguments to a
`tfae_have` decl.  -/
private def tfaeHaveIdLhs := leading_parser
  ((ppSpace >> binderIdent >> " : ") <|> hygieneInfo)  >> tfaeType
/- See `haveIdDecl`. E.g. `h : 1 → 3 := term`. -/
private def tfaeHaveIdDecl   := leading_parser (withAnonymousAntiquot := false)
  atomic (tfaeHaveIdLhs >> " := ") >> termParser
/- See `haveEqnsDecl`. E.g. `h : 1 → 3 | p => f p`. -/
private def tfaeHaveEqnsDecl := leading_parser (withAnonymousAntiquot := false)
  tfaeHaveIdLhs >> matchAlts
/- See `letPatDecl`. E.g. `⟨mp, mpr⟩ : 1 ↔ 3 := term`. -/
private def tfaeHavePatDecl  := leading_parser (withAnonymousAntiquot := false)
  atomic (termParser >> pushNone >> " : " >> tfaeType >> " := ") >> termParser
/- See `haveDecl`. Any of `tfaeHaveIdDecl`, `tfaeHavePatDecl`, or `tfaeHaveEqnsDecl`. -/
private def tfaeHaveDecl     := leading_parser (withAnonymousAntiquot := false)
  tfaeHaveIdDecl <|> (ppSpace >> tfaeHavePatDecl) <|> tfaeHaveEqnsDecl

end Parser

open Parser

/--
NOTE: The `tfae` block tactic is now preferred in place of `tfae_have` and `tfae_finish`, e.g.
```lean
  tfae
    1 → 2 := /- proof of `P₁ → P₂` -/
    2 → 3 := /- proof of `P₂ → P₃` -/
    3 → 1 := /- proof of `P₃ → P₁` -/
```

See `tfae`.

---

`tfae_have` introduces hypotheses for proving goals of the form `TFAE [P₁, P₂, ...]`. Specifically,
`tfae_have i <arrow> j := ...` introduces a hypothesis of type `Pᵢ <arrow> Pⱼ` to the local
context, where `<arrow>` can be `→`, `←`, or `↔`. Note that `i` and `j` are natural number indices
(beginning at 1) used to specify the propositions `P₁, P₂, ...` that appear in the goal.

```lean
example (h : P → R) : TFAE [P, Q, R] := by
  tfae_have 1 → 3 := h
  ...
```
The resulting context now includes `tfae_1_to_3 : P → R`.

Once sufficient hypotheses have been introduced by `tfae_have`, `tfae_finish` can be used to close
the goal. For example,

```lean
example : TFAE [P, Q, R] := by
  tfae_have 1 → 2 := sorry /- proof of P → Q -/
  tfae_have 2 → 1 := sorry /- proof of Q → P -/
  tfae_have 2 ↔ 3 := sorry /- proof of Q ↔ R -/
  tfae_finish
```

All relevant features of `have` are supported by `tfae_have`, including naming, destructuring, goal
creation, and matching. These are demonstrated below.

```lean
example : TFAE [P, Q] := by
  -- `tfae_1_to_2 : P → Q`:
  tfae_have 1 → 2 := sorry
  -- `hpq : P → Q`:
  tfae_have hpq : 1 → 2 := sorry
  -- inaccessible `h✝ : P → Q`:
  tfae_have _ : 1 → 2 := sorry
  -- `tfae_1_to_2 : P → Q`, and `?a` is a new goal:
  tfae_have 1 → 2 := f ?a
  -- create a goal of type `P → Q`:
  tfae_have 1 → 2
  · exact (sorry : P → Q)
  -- match on `p : P` and prove `Q`:
  tfae_have 1 → 2
  | p => f p
  -- introduces `pq : P → Q`, `qp : Q → P`:
  tfae_have ⟨pq, qp⟩ : 1 ↔ 2 := sorry
  ...
```
-/
syntax (name := tfaeHave) "tfae_have " tfaeHaveDecl : tactic

@[inherit_doc tfaeHave]
syntax (name := tfaeHave') "tfae_have " tfaeHaveIdLhs : tactic

/--
NOTE: The `tfae` block tactic is now preferred in place of `tfae_have` and `tfae_finish`, e.g.
```lean
  tfae
    1 → 2 := /- proof of `P₁ → P₂` -/
    2 → 3 := /- proof of `P₂ → P₃` -/
    3 → 1 := /- proof of `P₃ → P₁` -/
```

See `tfae`.

---

`tfae_finish` is used to close goals of the form `TFAE [P₁, P₂, ...]` once a sufficient collection
of hypotheses of the form `Pᵢ → Pⱼ` or `Pᵢ ↔ Pⱼ` have been introduced to the local context.

`tfae_have` can be used to conveniently introduce these hypotheses; see `tfae_have`.

Example:
```lean
example : TFAE [P, Q, R] := by
  tfae_have 1 → 2 := sorry /- proof of P → Q -/
  tfae_have 2 → 1 := sorry /- proof of Q → P -/
  tfae_have 2 ↔ 3 := sorry /- proof of Q ↔ R -/
  tfae_finish
```
-/
syntax (name := tfaeFinish) "tfae_finish" : tactic

<<<<<<< HEAD
/-!

## The `tfae` block tactic

The following currently relies on the 'old-style' parsers for implementation.

`tfaeFields` parses e.g.
```
  1 → 2 := sorry
  2 → 3 := sorry
  ...
```
(including other variations of the `tfaeHaveDecl`) and is patterned loosely off of the
`structFields` parser used for declaring structures.
-/

private def tfaeFields := leading_parser manyIndent <| ppLine >> checkColGe >> ppGroup tfaeHaveDecl

/-- The `tfae` tactic is used for proving goals of the form `TFAE [P₁, P₂, ...]`. For example,
given a goal `TFAE [P₁, P₂, P₃]`, we can prove it with
```lean
  tfae
    1 → 2 := /- proof of `P₁ → P₂` -/
    2 → 3 := /- proof of `P₂ → P₃` -/
    3 → 1 := /- proof of `P₃ → P₁` -/
```
In `i → j := ...`, `i` and `j` are natural-number indices which refer to the proposition at the
corresponding position in the `TFAE` goal list, starting at `1` (not `0`).

Both `→` and `↔` can be used to specify subgoals, e.g. ```lean 2 ↔ 3 := /- proof of `P₂ ↔ P₃`-/``.
(`i ← j` can also be used as shorthand for `j → i`.)

`match`-style alternatives can also be used to prove an implication as usual, e.g.
```lean
  tfae
    1 → 2 := ...
    2 → 3
    | h₂ => /- proof of `P₃` -/
    3 → 1 -- given `P₁ := ∀(a : A), (b : B), (c : C), X`:
    | h₃, a, b, c => /- proof of `X` -/
```

Once e.g. `2 → 3` has been proved, it appears in the local context during proofs of subsequent
implications as `tfae_2_to_3 : P₂ → P₃`. If desired, a custom name can be given using the syntax
`h : 2 → 3 := ...` Patterns can also be used here to introduce `Iff` fields individually, e.g.
`⟨h_mp, h_mpr⟩ : 5 ↔ 6 := ...`.
-/
syntax (name := tfaeBlock) "tfae" tfaeFields : tactic

=======
>>>>>>> 2eeb3582

/-! # Setup -/

open List Lean Meta Expr Elab Tactic Mathlib.Tactic Qq

/-- Extract a list of `Prop` expressions from an expression of the form `TFAE [P₁, P₂, ...]` as
long as `[P₁, P₂, ...]` is an explicit list. -/
partial def getTFAEList (t : Expr) : MetaM (Q(List Prop) × List Q(Prop)) := do
  let .app tfae (l : Q(List Prop)) ← whnfR <|← instantiateMVars t
    | throwError "goal must be of the form TFAE [P₁, P₂, ...]"
  unless (← withNewMCtxDepth <| isDefEq tfae q(TFAE)) do
    throwError "goal must be of the form TFAE [P₁, P₂, ...]"
  return (l, ← getExplicitList l)
where
  /-- Convert an expression representing an explicit list into a list of expressions. -/
  getExplicitList (l : Q(List Prop)) : MetaM (List Q(Prop)) := do
    match l with
    | ~q([]) => return ([] : List Expr)
    | ~q($a :: $l') => return (a :: (← getExplicitList l'))
    | e => throwError "{e} must be an explicit list of propositions"

/-! # Proof construction -/

variable (hyps : Array (ℕ × ℕ × Expr)) (atoms : Array Q(Prop))

/-- Uses depth-first search to find a path from `P` to `P'`. -/
partial def dfs (i j : ℕ) (P P' : Q(Prop)) (hP : Q($P)) : StateT (Std.HashSet ℕ) MetaM Q($P') := do
  if i == j then
    return hP
  modify (·.insert i)
  for (a, b, h) in hyps do
    if i == a then
      if !(← get).contains b then
        have Q := atoms[b]!
        have h : Q($P → $Q) := h
        try return ← dfs b j Q P' q($h $hP) catch _ => pure ()
  failure

/-- Prove an implication via depth-first traversal. -/
def proveImpl (i j : ℕ) (P P' : Q(Prop)) : MetaM Q($P → $P') := do
  try
    withLocalDeclD (← mkFreshUserName `h) P fun (h : Q($P)) => do
      mkLambdaFVars #[h] <|← dfs hyps atoms i j P P' h |>.run' {}
  catch _ =>
    throwError "couldn't prove {P} → {P'}"

/-- Generate a proof of `Chain (· → ·) P l`. We assume `P : Prop` and `l : List Prop`, and that `l`
is an explicit list. -/
partial def proveChain (i : ℕ) (is : List ℕ) (P : Q(Prop)) (l : Q(List Prop)) :
    MetaM Q(Chain (· → ·) $P $l) := do
  match l with
  | ~q([]) => return q(Chain.nil)
  | ~q($P' :: $l') =>
    -- `id` is a workaround for https://github.com/leanprover-community/quote4/issues/30
    let i' :: is' := id is | unreachable!
    have cl' : Q(Chain (· → ·) $P' $l') := ← proveChain i' is' q($P') q($l')
    let p ← proveImpl hyps atoms i i' P P'
    return q(Chain.cons $p $cl')

/-- Attempt to prove `getLastD l P' → P` given an explicit list `l`. -/
partial def proveGetLastDImpl (i i' : ℕ) (is : List ℕ) (P P' : Q(Prop)) (l : Q(List Prop)) :
    MetaM Q(getLastD $l $P' → $P) := do
  match l with
  | ~q([]) => proveImpl hyps atoms i' i P' P
  | ~q($P'' :: $l') =>
    -- `id` is a workaround for https://github.com/leanprover-community/quote4/issues/30
    let i'' :: is' := id is | unreachable!
    proveGetLastDImpl i i'' is' P P'' l'

/-- Attempt to prove a statement of the form `TFAE [P₁, P₂, ...]`. -/
def proveTFAE (is : List ℕ) (l : Q(List Prop)) : MetaM Q(TFAE $l) := do
  match l with
  | ~q([]) => return q(tfae_nil)
  | ~q([$P]) => return q(tfae_singleton $P)
  | ~q($P :: $P' :: $l') =>
    -- `id` is a workaround for https://github.com/leanprover-community/quote4/issues/30
    let i :: i' :: is' := id is | unreachable!
    let c ← proveChain hyps atoms i (i'::is') P q($P' :: $l')
    let il ← proveGetLastDImpl hyps atoms i i' is' P P' l'
    return q(tfae_of_cycle $c $il)

/-! # `tfae_have` components -/

/-- Construct a name for a hypothesis introduced by `tfae_have`. -/
def mkTFAEId : TSyntax ``tfaeType → MacroM Name
  | `(tfaeType|$i:num $arr:impArrow $j:num) => do
    let arr ← match arr with
    | `(impArrow| ← ) => pure "from"
    | `(impArrow| → ) => pure "to"
    | `(impArrow| ↔ ) => pure "iff"
    | _ => Macro.throwUnsupported
    return .mkSimple <| String.intercalate "_" ["tfae", s!"{i.getNat}", arr, s!"{j.getNat}"]
  | _ => Macro.throwUnsupported

/-- Turn syntax for a given index into a natural number, as long as it lies between `1` and
`maxIndex`. -/
def elabIndex (i : TSyntax `num) (maxIndex : ℕ) : MetaM ℕ := do
  let i' := i.getNat
  unless 1 ≤ i' && i' ≤ maxIndex do
    throwErrorAt i "{i} must be between 1 and {maxIndex}"
  return i'

/-! # Tactic implementation -/

/-- Accesses the propositions at indices `i` and `j` of `tfaeList`, and constructs the expression
`Pi <arr> Pj`, which will be the type of our `tfae_have` hypothesis -/
def elabTFAEType (tfaeList : List Q(Prop)) : TSyntax ``tfaeType → TermElabM Expr
  | stx@`(tfaeType|$i:num $arr:impArrow $j:num) => do
    let l := tfaeList.length
    let i' ← elabIndex i l
    let j' ← elabIndex j l
    let Pi := tfaeList.get! (i'-1)
    let Pj := tfaeList.get! (j'-1)
    Term.addTermInfo' i Pi q(Prop)
    Term.addTermInfo' j Pj q(Prop)
    match arr with
    | `(impArrow| ← ) => Term.addTermInfo stx q($Pj → $Pi) q(Prop)
    | `(impArrow| → ) => Term.addTermInfo stx q($Pi → $Pj) q(Prop)
    | `(impArrow| ↔ ) => Term.addTermInfo stx q($Pi ↔ $Pj) q(Prop)
    | _ => throwUnsupportedSyntax
  | _ => throwUnsupportedSyntax

<<<<<<< HEAD
/-! ## `tfae_have` -/

=======
>>>>>>> 2eeb3582
/- Convert `tfae_have i <arr> j ...` to `tfae_have tfae_i_arr_j : i <arr> j ...`. See
`expandHave`, which is responsible for inserting `this` in `have : A := ...`. Note that we
require some extra help for `tfaeHave'` (Mathlib `have`). -/
macro_rules
| `(tfaeHave|tfae_have $hy:hygieneInfo $t:tfaeType := $val) => do
  let id := HygieneInfo.mkIdent hy (← mkTFAEId t) (canonical := true)
  `(tfaeHave|tfae_have $id : $t := $val)
| `(tfaeHave|tfae_have $hy:hygieneInfo $t:tfaeType $alts:matchAlts) => do
  let id := HygieneInfo.mkIdent hy (← mkTFAEId t) (canonical := true)
  `(tfaeHave|tfae_have $id : $t $alts)

-- Mathlib `have`
| `(tfaeHave'|tfae_have $hy:hygieneInfo $t:tfaeType) => do
  let id := HygieneInfo.mkIdent hy (← mkTFAEId t) (canonical := true)
  `(tfaeHave'|tfae_have $id : $t)

<<<<<<< HEAD
=======
open Term

>>>>>>> 2eeb3582
elab_rules : tactic
| `(tfaeHave|tfae_have $d:tfaeHaveDecl) => withMainContext do
  let goal ← getMainGoal
  let (_, tfaeList) ← getTFAEList (← goal.getType)
  withRef d do
    match d with
    | `(tfaeHaveDecl| $b : $t:tfaeType := $pf:term) =>
      let type ← elabTFAEType tfaeList t
<<<<<<< HEAD
      evalTactic <|← `(tactic|have $b : $(← type.toSyntax) := $pf)
    | `(tfaeHaveDecl| $b : $t:tfaeType $alts:matchAlts) =>
      let type ← elabTFAEType tfaeList t
      evalTactic <|← `(tactic|have $b : $(← type.toSyntax) $alts:matchAlts)
    | `(tfaeHaveDecl| $pat:term : $t:tfaeType := $pf:term) =>
      let type ← elabTFAEType tfaeList t
      evalTactic <|← `(tactic|have $pat:term : $(← type.toSyntax) := $pf)
=======
      evalTactic <|← `(tactic|have $b : $(← exprToSyntax type) := $pf)
    | `(tfaeHaveDecl| $b : $t:tfaeType $alts:matchAlts) =>
      let type ← elabTFAEType tfaeList t
      evalTactic <|← `(tactic|have $b : $(← exprToSyntax type) $alts:matchAlts)
    | `(tfaeHaveDecl| $pat:term : $t:tfaeType := $pf:term) =>
      let type ← elabTFAEType tfaeList t
      evalTactic <|← `(tactic|have $pat:term : $(← exprToSyntax type) := $pf)
>>>>>>> 2eeb3582
    | _ => throwUnsupportedSyntax

-- Mathlib `have`
| `(tfaeHave'|tfae_have $d:tfaeHaveIdLhs) => withMainContext do
  let goal ← getMainGoal
  let (_, tfaeList) ← getTFAEList (← goal.getType)
  match d with
  | `(tfaeHaveIdLhs| $b:ident : $t:tfaeType) =>
    let type ← elabTFAEType tfaeList t
<<<<<<< HEAD
    evalTactic <|← `(tactic|have $b:ident : $(← type.toSyntax))
  | _ => throwUnsupportedSyntax

/-! ## `tfae_finish` -/
=======
    evalTactic <|← `(tactic|have $b:ident : $(← exprToSyntax type))
  | _ => throwUnsupportedSyntax

>>>>>>> 2eeb3582

elab_rules : tactic
| `(tactic| tfae_finish) => do
  let goal ← getMainGoal
  goal.withContext do
    let (tfaeListQ, tfaeList) ← getTFAEList (← goal.getType)
    closeMainGoal `tfae_finish <|← AtomM.run .reducible do
      let is ← tfaeList.mapM AtomM.addAtom
      let mut hyps := #[]
      for hyp in ← getLocalHyps do
        let ty ← whnfR <|← instantiateMVars <|← inferType hyp
        if let (``Iff, #[p1, p2]) := ty.getAppFnArgs then
          let q1 ← AtomM.addAtom p1
          let q2 ← AtomM.addAtom p2
          hyps := hyps.push (q1, q2, ← mkAppM ``Iff.mp #[hyp])
          hyps := hyps.push (q2, q1, ← mkAppM ``Iff.mpr #[hyp])
        else if ty.isArrow then
          let q1 ← AtomM.addAtom ty.bindingDomain!
          let q2 ← AtomM.addAtom ty.bindingBody!
          hyps := hyps.push (q1, q2, hyp)
      proveTFAE hyps (← get).atoms is tfaeListQ

<<<<<<< HEAD
/-! ## `tfae` block tactic

This is currently implemented simply in terms of `tfae_have` and `tfae_finish`.

TODO: prevent `tfae_have` from being able to introduce new subgoals. Since `tfae_have` is defined
in terms of `have`, we're allowed to write e.g. `1 → 2 := f ?a`, which will introduce `?a` as a
subgoal.

TODO: eliminate `tfae_finish` and take advantage of the nature of the block tactic. `tfae_finish`
currently looks through the entire local context for implications, since it can't communicate
directly with prior uses of `tfae_have`. However, since we have all of the indices available to the
block tactic at once (and links between them), we can:
1. figure out the structure of the proof term more efficiently
2. (automatic from `1`) make sure all necessary implications are specified explicitly as fields.
Currently an implication in the local context not introduced by `tfae` could be used by
`tfae_finish`, which hampers readability. Although this doesn't happen in practice.
3. alert the user to unused fields (currently we wait on the "unused `have`" linter in CI)

-/

elab_rules : tactic
| `(tactic|tfae $[$ts:tfaeHaveDecl]*) => do
  for t in ts do
    evalTactic <|← withRef t `(tactic|tfae_have $t:tfaeHaveDecl)
  evalTactic <|← `(tactic|tfae_finish)
=======
end TFAE

end Mathlib.Tactic
>>>>>>> 2eeb3582
<|MERGE_RESOLUTION|>--- conflicted
+++ resolved
@@ -15,7 +15,6 @@
 This file provides the tactics `tfae`, `tfae_have`, and `tfae_finish` for proving goals of the form
 `TFAE [P₁, P₂, ...]`.
 
-<<<<<<< HEAD
 The `tfae` block tactic is now preferred, but `tfae_have` and `tfae_finish` are still supported for
 implementation purposes and backwards compatibility.
 
@@ -32,15 +31,6 @@
 namespace Mathlib.Tactic.TFAE
 
 /-! # Parsing and syntax -/
-=======
-namespace Mathlib.Tactic.TFAE
-
-/-! # Parsing and syntax
-
-We implement `tfae_have` in terms of a syntactic `have`. To support as much of the same syntax as
-possible, we recreate the parsers for `have`, except with the changes necessary for `tfae_have`.
--/
->>>>>>> 2eeb3582
 
 open Lean.Parser Term
 
@@ -52,16 +42,11 @@
 private def impIff : Parser := leading_parser unicodeSymbol " ↔ " " <-> "
 private def impArrow : Parser := leading_parser impTo <|> impFrom <|> impIff
 
-<<<<<<< HEAD
 /-- A `tfae` type specification, e.g. `1 ↔ 3`. The numbers refer to the proposition at the
-=======
-/-- A `tfae_have` type specification, e.g. `1 ↔ 3` The numbers refer to the proposition at the
->>>>>>> 2eeb3582
 corresponding position in the `TFAE` goal (starting at 1). -/
 private def tfaeType := leading_parser num >> impArrow >> num
 
 /-!
-<<<<<<< HEAD
 
 ## 'Old-style' `tfae` (`tfae_have` and `tfae_finish`)
 
@@ -70,8 +55,6 @@
 
 We implement `tfae_have` in terms of a syntactic `have`. To support as much of the same syntax as
 possible, we recreate the parsers for `have`, except with the changes necessary for `tfae_have`.
-=======
->>>>>>> 2eeb3582
 The following parsers are similar to those for `have` in `Lean.Parser.Term`, but
 instead of `optType`, we use `tfaeType := num >> impArrow >> num` (as a `tfae_have` invocation must
 always include this specification). Also, we disallow including extra binders, as that makes no
@@ -196,7 +179,6 @@
 -/
 syntax (name := tfaeFinish) "tfae_finish" : tactic
 
-<<<<<<< HEAD
 /-!
 
 ## The `tfae` block tactic
@@ -246,8 +228,6 @@
 -/
 syntax (name := tfaeBlock) "tfae" tfaeFields : tactic
 
-=======
->>>>>>> 2eeb3582
 
 /-! # Setup -/
 
@@ -370,11 +350,8 @@
     | _ => throwUnsupportedSyntax
   | _ => throwUnsupportedSyntax
 
-<<<<<<< HEAD
 /-! ## `tfae_have` -/
 
-=======
->>>>>>> 2eeb3582
 /- Convert `tfae_have i <arr> j ...` to `tfae_have tfae_i_arr_j : i <arr> j ...`. See
 `expandHave`, which is responsible for inserting `this` in `have : A := ...`. Note that we
 require some extra help for `tfaeHave'` (Mathlib `have`). -/
@@ -391,11 +368,8 @@
   let id := HygieneInfo.mkIdent hy (← mkTFAEId t) (canonical := true)
   `(tfaeHave'|tfae_have $id : $t)
 
-<<<<<<< HEAD
-=======
 open Term
 
->>>>>>> 2eeb3582
 elab_rules : tactic
 | `(tfaeHave|tfae_have $d:tfaeHaveDecl) => withMainContext do
   let goal ← getMainGoal
@@ -404,15 +378,6 @@
     match d with
     | `(tfaeHaveDecl| $b : $t:tfaeType := $pf:term) =>
       let type ← elabTFAEType tfaeList t
-<<<<<<< HEAD
-      evalTactic <|← `(tactic|have $b : $(← type.toSyntax) := $pf)
-    | `(tfaeHaveDecl| $b : $t:tfaeType $alts:matchAlts) =>
-      let type ← elabTFAEType tfaeList t
-      evalTactic <|← `(tactic|have $b : $(← type.toSyntax) $alts:matchAlts)
-    | `(tfaeHaveDecl| $pat:term : $t:tfaeType := $pf:term) =>
-      let type ← elabTFAEType tfaeList t
-      evalTactic <|← `(tactic|have $pat:term : $(← type.toSyntax) := $pf)
-=======
       evalTactic <|← `(tactic|have $b : $(← exprToSyntax type) := $pf)
     | `(tfaeHaveDecl| $b : $t:tfaeType $alts:matchAlts) =>
       let type ← elabTFAEType tfaeList t
@@ -420,7 +385,6 @@
     | `(tfaeHaveDecl| $pat:term : $t:tfaeType := $pf:term) =>
       let type ← elabTFAEType tfaeList t
       evalTactic <|← `(tactic|have $pat:term : $(← exprToSyntax type) := $pf)
->>>>>>> 2eeb3582
     | _ => throwUnsupportedSyntax
 
 -- Mathlib `have`
@@ -430,16 +394,10 @@
   match d with
   | `(tfaeHaveIdLhs| $b:ident : $t:tfaeType) =>
     let type ← elabTFAEType tfaeList t
-<<<<<<< HEAD
-    evalTactic <|← `(tactic|have $b:ident : $(← type.toSyntax))
-  | _ => throwUnsupportedSyntax
-
-/-! ## `tfae_finish` -/
-=======
     evalTactic <|← `(tactic|have $b:ident : $(← exprToSyntax type))
   | _ => throwUnsupportedSyntax
 
->>>>>>> 2eeb3582
+/-! ## `tfae_finish` -/
 
 elab_rules : tactic
 | `(tactic| tfae_finish) => do
@@ -462,7 +420,6 @@
           hyps := hyps.push (q1, q2, hyp)
       proveTFAE hyps (← get).atoms is tfaeListQ
 
-<<<<<<< HEAD
 /-! ## `tfae` block tactic
 
 This is currently implemented simply in terms of `tfae_have` and `tfae_finish`.
@@ -488,8 +445,7 @@
   for t in ts do
     evalTactic <|← withRef t `(tactic|tfae_have $t:tfaeHaveDecl)
   evalTactic <|← `(tactic|tfae_finish)
-=======
+
 end TFAE
 
-end Mathlib.Tactic
->>>>>>> 2eeb3582
+end Mathlib.Tactic