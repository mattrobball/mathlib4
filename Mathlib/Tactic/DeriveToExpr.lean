--- conflicted
+++ resolved
@@ -40,17 +40,13 @@
 def mkAppNTerm (f : Term) (args : Array Term) : MetaM Term :=
   args.foldlM (fun a b => `(Expr.app $a $b)) f
 
-<<<<<<< HEAD
-def mkToExprQBody (header : Header) (indVal : InductiveVal) (auxFunName : Name) :
-=======
-/-- Create the body of the `toExpr` function
-for the `ToExpr` instance, which is a `match` expression
-that calls `toExpr` and `toTypeExpr` to assemble an expression for a given term.
-For recursive inductive types, `auxFunName` refers to the `ToExpr` instance
+/-- Create the body of the `toExprQ` function
+for the `ToExprQ` instance, which is a `match` expression
+that calls `toExprQ` and `toTypeExprQ` to assemble an expression for a given term.
+For recursive inductive types, `auxFunName` refers to the `ToExprQ` instance
 for the current type.
 For mutually recursive types, we rely on the local instances set up by `mkLocalInstanceLetDecls`. -/
-def mkToExprBody (header : Header) (indVal : InductiveVal) (auxFunName : Name) :
->>>>>>> 77823cdd
+def mkToExprQBody (header : Header) (indVal : InductiveVal) (auxFunName : Name) :
     TermElabM Term := do
   let discrs ← mkDiscrs header indVal
   let alts ← mkAlts
@@ -92,8 +88,8 @@
       alts := alts.push alt
     return alts
 
-/-- Create the body of the `toTypeExpr` function for the `ToExpr` instance.
-Calls `toExpr` and `toTypeExpr` to the arguments to the type constructor. -/
+/-- Create the body of the `toTypeExprQ` function for the `ToExprQ` instance.
+Calls `toExprQ` and `toTypeExprQ` to the arguments to the type constructor. -/
 def mkToTypeExpr (argNames : Array Name) (indVal : InductiveVal) : TermElabM Term := do
   let levels ← indVal.levelParams.toArray.mapM (fun u => `(toLevel.{$(mkIdent u)}))
   forallTelescopeReducing indVal.type fun xs _ => do
@@ -107,7 +103,6 @@
         args := args.push <| ← `(toExprQ $a)
     mkAppNTerm (← `((Expr.const $(quote indVal.name) [$levels,*]))) args
 
-<<<<<<< HEAD
 def mkLevel (argNames : Array Name) (indVal : InductiveVal) : MetaM Term :=
   forallTelescopeReducing indVal.type fun xs ty => do
   let mut alreadyProvided : HashMap Name Name := {}
@@ -130,7 +125,6 @@
   let .some u := u.dec | throwError "ToExprQ derive handler only supports inductives in Type"
   quoteLvl u
 
-=======
 /--
 For mutually recursive inductive types, the strategy is to have local `ToExpr` instances in scope
 for each of the inductives when defining each instance.
@@ -141,7 +135,6 @@
 that each instance in mutual recursion only has a single auxiliary definition.
 There are other ways to work around it, but `toTypeExpr` implementations
 are very simple, so duplicating them seemed to be OK.) -/
->>>>>>> 77823cdd
 def mkLocalInstanceLetDecls (ctx : Deriving.Context) (argNames : Array Name) :
     TermElabM (Array (TSyntax ``Parser.Term.letDecl)) := do
   let mut letDecls := #[]
