/-
Copyright (c) 2020 Sébastien Gouëzel. All rights reserved.
Released under Apache 2.0 license as described in the file LICENSE.
Authors: Sébastien Gouëzel, Johan Commelin
-/
import Mathlib.Analysis.Analytic.Basic
import Mathlib.Combinatorics.Enumerative.Composition

/-!
# Composition of analytic functions

In this file we prove that the composition of analytic functions is analytic.

The argument is the following. Assume `g z = ∑' qₙ (z, ..., z)` and `f y = ∑' pₖ (y, ..., y)`. Then

`g (f y) = ∑' qₙ (∑' pₖ (y, ..., y), ..., ∑' pₖ (y, ..., y))
= ∑' qₙ (p_{i₁} (y, ..., y), ..., p_{iₙ} (y, ..., y))`.

For each `n` and `i₁, ..., iₙ`, define a `i₁ + ... + iₙ` multilinear function mapping
`(y₀, ..., y_{i₁ + ... + iₙ - 1})` to
`qₙ (p_{i₁} (y₀, ..., y_{i₁-1}), p_{i₂} (y_{i₁}, ..., y_{i₁ + i₂ - 1}), ..., p_{iₙ} (....)))`.
Then `g ∘ f` is obtained by summing all these multilinear functions.

To formalize this, we use compositions of an integer `N`, i.e., its decompositions into
a sum `i₁ + ... + iₙ` of positive integers. Given such a composition `c` and two formal
multilinear series `q` and `p`, let `q.comp_along_composition p c` be the above multilinear
function. Then the `N`-th coefficient in the power series expansion of `g ∘ f` is the sum of these
terms over all `c : composition N`.

To complete the proof, we need to show that this power series has a positive radius of convergence.
This follows from the fact that `composition N` has cardinality `2^(N-1)` and estimates on
the norm of `qₙ` and `pₖ`, which give summability. We also need to show that it indeed converges to
`g ∘ f`. For this, we note that the composition of partial sums converges to `g ∘ f`, and that it
corresponds to a part of the whole sum, on a subset that increases to the whole space. By
summability of the norms, this implies the overall convergence.

## Main results

* `q.comp p` is the formal composition of the formal multilinear series `q` and `p`.
* `HasFPowerSeriesAt.comp` states that if two functions `g` and `f` admit power series expansions
  `q` and `p`, then `g ∘ f` admits a power series expansion given by `q.comp p`.
* `AnalyticAt.comp` states that the composition of analytic functions is analytic.
* `FormalMultilinearSeries.comp_assoc` states that composition is associative on formal
  multilinear series.

## Implementation details

The main technical difficulty is to write down things. In particular, we need to define precisely
`q.comp_along_composition p c` and to show that it is indeed a continuous multilinear
function. This requires a whole interface built on the class `Composition`. Once this is set,
the main difficulty is to reorder the sums, writing the composition of the partial sums as a sum
over some subset of `Σ n, composition n`. We need to check that the reordering is a bijection,
running over difficulties due to the dependent nature of the types under consideration, that are
controlled thanks to the interface for `Composition`.

The associativity of composition on formal multilinear series is a nontrivial result: it does not
follow from the associativity of composition of analytic functions, as there is no uniqueness for
the formal multilinear series representing a function (and also, it holds even when the radius of
convergence of the series is `0`). Instead, we give a direct proof, which amounts to reordering
double sums in a careful way. The change of variables is a canonical (combinatorial) bijection
`Composition.sigmaEquivSigmaPi` between `(Σ (a : composition n), composition a.length)` and
`(Σ (c : composition n), Π (i : fin c.length), composition (c.blocks_fun i))`, and is described
in more details below in the paragraph on associativity.
-/


noncomputable section

variable {𝕜 : Type*} {E F G H : Type*}

open Filter List

open scoped Topology Classical NNReal ENNReal

section Topological

variable [CommRing 𝕜] [AddCommGroup E] [AddCommGroup F] [AddCommGroup G]
variable [Module 𝕜 E] [Module 𝕜 F] [Module 𝕜 G]
variable [TopologicalSpace E] [TopologicalSpace F] [TopologicalSpace G]

/-! ### Composing formal multilinear series -/


namespace FormalMultilinearSeries

variable [TopologicalAddGroup E] [ContinuousConstSMul 𝕜 E]
variable [TopologicalAddGroup F] [ContinuousConstSMul 𝕜 F]
variable [TopologicalAddGroup G] [ContinuousConstSMul 𝕜 G]

/-!
In this paragraph, we define the composition of formal multilinear series, by summing over all
possible compositions of `n`.
-/


/-- Given a formal multilinear series `p`, a composition `c` of `n` and the index `i` of a
block of `c`, we may define a function on `fin n → E` by picking the variables in the `i`-th block
of `n`, and applying the corresponding coefficient of `p` to these variables. This function is
called `p.apply_composition c v i` for `v : fin n → E` and `i : fin c.length`. -/
def applyComposition (p : FormalMultilinearSeries 𝕜 E F) {n : ℕ} (c : Composition n) :
    (Fin n → E) → Fin c.length → F := fun v i => p (c.blocksFun i) (v ∘ c.embedding i)

theorem applyComposition_ones (p : FormalMultilinearSeries 𝕜 E F) (n : ℕ) :
    p.applyComposition (Composition.ones n) = fun v i =>
      p 1 fun _ => v (Fin.castLE (Composition.length_le _) i) := by
  funext v i
  apply p.congr (Composition.ones_blocksFun _ _)
  intro j hjn hj1
  obtain rfl : j = 0 := by omega
  refine congr_arg v ?_
  rw [Fin.ext_iff, Fin.coe_castLE, Composition.ones_embedding, Fin.val_mk]

theorem applyComposition_single (p : FormalMultilinearSeries 𝕜 E F) {n : ℕ} (hn : 0 < n)
    (v : Fin n → E) : p.applyComposition (Composition.single n hn) v = fun _j => p n v := by
  ext j
  refine p.congr (by simp) fun i hi1 hi2 => ?_
  dsimp
  congr 1
  convert Composition.single_embedding hn ⟨i, hi2⟩ using 1
  cases' j with j_val j_property
  have : j_val = 0 := le_bot_iff.1 (Nat.lt_succ_iff.1 j_property)
  congr!
  simp

@[simp]
theorem removeZero_applyComposition (p : FormalMultilinearSeries 𝕜 E F) {n : ℕ}
    (c : Composition n) : p.removeZero.applyComposition c = p.applyComposition c := by
  ext v i
  simp [applyComposition, zero_lt_one.trans_le (c.one_le_blocksFun i), removeZero_of_pos]

/-- Technical lemma stating how `p.apply_composition` commutes with updating variables. This
will be the key point to show that functions constructed from `apply_composition` retain
multilinearity. -/
theorem applyComposition_update (p : FormalMultilinearSeries 𝕜 E F) {n : ℕ} (c : Composition n)
    (j : Fin n) (v : Fin n → E) (z : E) :
    p.applyComposition c (Function.update v j z) =
      Function.update (p.applyComposition c v) (c.index j)
        (p (c.blocksFun (c.index j))
          (Function.update (v ∘ c.embedding (c.index j)) (c.invEmbedding j) z)) := by
  ext k
  by_cases h : k = c.index j
  · rw [h]
    let r : Fin (c.blocksFun (c.index j)) → Fin n := c.embedding (c.index j)
    simp only [Function.update_same]
    change p (c.blocksFun (c.index j)) (Function.update v j z ∘ r) = _
    let j' := c.invEmbedding j
    suffices B : Function.update v j z ∘ r = Function.update (v ∘ r) j' z by rw [B]
    suffices C : Function.update v (r j') z ∘ r = Function.update (v ∘ r) j' z by
      convert C; exact (c.embedding_comp_inv j).symm
    exact Function.update_comp_eq_of_injective _ (c.embedding _).injective _ _
  · simp only [h, Function.update_eq_self, Function.update_noteq, Ne, not_false_iff]
    let r : Fin (c.blocksFun k) → Fin n := c.embedding k
    change p (c.blocksFun k) (Function.update v j z ∘ r) = p (c.blocksFun k) (v ∘ r)
    suffices B : Function.update v j z ∘ r = v ∘ r by rw [B]
    apply Function.update_comp_eq_of_not_mem_range
    rwa [c.mem_range_embedding_iff']

@[simp]
theorem compContinuousLinearMap_applyComposition {n : ℕ} (p : FormalMultilinearSeries 𝕜 F G)
    (f : E →L[𝕜] F) (c : Composition n) (v : Fin n → E) :
    (p.compContinuousLinearMap f).applyComposition c v = p.applyComposition c (f ∘ v) := by
  simp (config := {unfoldPartialApp := true}) [applyComposition]; rfl

end FormalMultilinearSeries

namespace ContinuousMultilinearMap

open FormalMultilinearSeries

variable [TopologicalAddGroup E] [ContinuousConstSMul 𝕜 E]
variable [TopologicalAddGroup F] [ContinuousConstSMul 𝕜 F]

/-- Given a formal multilinear series `p`, a composition `c` of `n` and a continuous multilinear
map `f` in `c.length` variables, one may form a continuous multilinear map in `n` variables by
applying the right coefficient of `p` to each block of the composition, and then applying `f` to
the resulting vector. It is called `f.comp_along_composition p c`. -/
def compAlongComposition {n : ℕ} (p : FormalMultilinearSeries 𝕜 E F) (c : Composition n)
    (f : ContinuousMultilinearMap 𝕜 (fun _i : Fin c.length => F) G) :
    ContinuousMultilinearMap 𝕜 (fun _i : Fin n => E) G where
  toFun v := f (p.applyComposition c v)
  map_add' v i x y := by
    cases Subsingleton.elim ‹_› (instDecidableEqFin _)
    simp only [applyComposition_update, ContinuousMultilinearMap.map_add]
  map_smul' v i c x := by
    cases Subsingleton.elim ‹_› (instDecidableEqFin _)
    simp only [applyComposition_update, ContinuousMultilinearMap.map_smul]
  cont :=
    f.cont.comp <|
      continuous_pi fun i => (coe_continuous _).comp <| continuous_pi fun j => continuous_apply _

@[simp]
theorem compAlongComposition_apply {n : ℕ} (p : FormalMultilinearSeries 𝕜 E F) (c : Composition n)
    (f : ContinuousMultilinearMap 𝕜 (fun _i : Fin c.length => F) G) (v : Fin n → E) :
    (f.compAlongComposition p c) v = f (p.applyComposition c v) :=
  rfl

end ContinuousMultilinearMap

namespace FormalMultilinearSeries

variable [TopologicalAddGroup E] [ContinuousConstSMul 𝕜 E]
variable [TopologicalAddGroup F] [ContinuousConstSMul 𝕜 F]
variable [TopologicalAddGroup G] [ContinuousConstSMul 𝕜 G]

/-- Given two formal multilinear series `q` and `p` and a composition `c` of `n`, one may
form a continuous multilinear map in `n` variables by applying the right coefficient of `p` to each
block of the composition, and then applying `q c.length` to the resulting vector. It is
called `q.comp_along_composition p c`. -/
def compAlongComposition {n : ℕ} (q : FormalMultilinearSeries 𝕜 F G)
    (p : FormalMultilinearSeries 𝕜 E F) (c : Composition n) :
    ContinuousMultilinearMap 𝕜 (fun _i : Fin n => E) G :=
  (q c.length).compAlongComposition p c

@[simp]
theorem compAlongComposition_apply {n : ℕ} (q : FormalMultilinearSeries 𝕜 F G)
    (p : FormalMultilinearSeries 𝕜 E F) (c : Composition n) (v : Fin n → E) :
    (q.compAlongComposition p c) v = q c.length (p.applyComposition c v) :=
  rfl

/-- Formal composition of two formal multilinear series. The `n`-th coefficient in the composition
is defined to be the sum of `q.comp_along_composition p c` over all compositions of
`n`. In other words, this term (as a multilinear function applied to `v_0, ..., v_{n-1}`) is
`∑'_{k} ∑'_{i₁ + ... + iₖ = n} qₖ (p_{i_1} (...), ..., p_{i_k} (...))`, where one puts all variables
`v_0, ..., v_{n-1}` in increasing order in the dots.

In general, the composition `q ∘ p` only makes sense when the constant coefficient of `p` vanishes.
We give a general formula but which ignores the value of `p 0` instead.
-/
protected def comp (q : FormalMultilinearSeries 𝕜 F G) (p : FormalMultilinearSeries 𝕜 E F) :
    FormalMultilinearSeries 𝕜 E G := fun n => ∑ c : Composition n, q.compAlongComposition p c

/-- The `0`-th coefficient of `q.comp p` is `q 0`. Since these maps are multilinear maps in zero
variables, but on different spaces, we can not state this directly, so we state it when applied to
arbitrary vectors (which have to be the zero vector). -/
theorem comp_coeff_zero (q : FormalMultilinearSeries 𝕜 F G) (p : FormalMultilinearSeries 𝕜 E F)
    (v : Fin 0 → E) (v' : Fin 0 → F) : (q.comp p) 0 v = q 0 v' := by
  let c : Composition 0 := Composition.ones 0
  dsimp [FormalMultilinearSeries.comp]
  have : {c} = (Finset.univ : Finset (Composition 0)) := by
    apply Finset.eq_of_subset_of_card_le <;> simp [Finset.card_univ, composition_card 0]
  rw [← this, Finset.sum_singleton, compAlongComposition_apply]
  symm; congr! -- Porting note: needed the stronger `congr!`!

@[simp]
theorem comp_coeff_zero' (q : FormalMultilinearSeries 𝕜 F G) (p : FormalMultilinearSeries 𝕜 E F)
    (v : Fin 0 → E) : (q.comp p) 0 v = q 0 fun _i => 0 :=
  q.comp_coeff_zero p v _

/-- The `0`-th coefficient of `q.comp p` is `q 0`. When `p` goes from `E` to `E`, this can be
expressed as a direct equality -/
theorem comp_coeff_zero'' (q : FormalMultilinearSeries 𝕜 E F) (p : FormalMultilinearSeries 𝕜 E E) :
    (q.comp p) 0 = q 0 := by ext v; exact q.comp_coeff_zero p _ _

/-- The first coefficient of a composition of formal multilinear series is the composition of the
first coefficients seen as continuous linear maps. -/
theorem comp_coeff_one (q : FormalMultilinearSeries 𝕜 F G) (p : FormalMultilinearSeries 𝕜 E F)
    (v : Fin 1 → E) : (q.comp p) 1 v = q 1 fun _i => p 1 v := by
  have : {Composition.ones 1} = (Finset.univ : Finset (Composition 1)) :=
    Finset.eq_univ_of_card _ (by simp [composition_card])
  simp only [FormalMultilinearSeries.comp, compAlongComposition_apply, ← this,
    Finset.sum_singleton]
  refine q.congr (by simp) fun i hi1 hi2 => ?_
  simp only [applyComposition_ones]
  exact p.congr rfl fun j _hj1 hj2 => by congr! -- Porting note: needed the stronger `congr!`

/-- Only `0`-th coefficient of `q.comp p` depends on `q 0`. -/
theorem removeZero_comp_of_pos (q : FormalMultilinearSeries 𝕜 F G)
    (p : FormalMultilinearSeries 𝕜 E F) {n : ℕ} (hn : 0 < n) :
    q.removeZero.comp p n = q.comp p n := by
  ext v
  simp only [FormalMultilinearSeries.comp, compAlongComposition,
    ContinuousMultilinearMap.compAlongComposition_apply, ContinuousMultilinearMap.sum_apply]
  refine Finset.sum_congr rfl fun c _hc => ?_
  rw [removeZero_of_pos _ (c.length_pos_of_pos hn)]

@[simp]
theorem comp_removeZero (q : FormalMultilinearSeries 𝕜 F G) (p : FormalMultilinearSeries 𝕜 E F) :
    q.comp p.removeZero = q.comp p := by ext n; simp [FormalMultilinearSeries.comp]

end FormalMultilinearSeries

end Topological

variable [NontriviallyNormedField 𝕜] [NormedAddCommGroup E] [NormedSpace 𝕜 E] [NormedAddCommGroup F]
  [NormedSpace 𝕜 F] [NormedAddCommGroup G] [NormedSpace 𝕜 G] [NormedAddCommGroup H]
  [NormedSpace 𝕜 H]

namespace FormalMultilinearSeries

/-- The norm of `f.comp_along_composition p c` is controlled by the product of
the norms of the relevant bits of `f` and `p`. -/
theorem compAlongComposition_bound {n : ℕ} (p : FormalMultilinearSeries 𝕜 E F) (c : Composition n)
    (f : ContinuousMultilinearMap 𝕜 (fun _i : Fin c.length => F) G) (v : Fin n → E) :
    ‖f.compAlongComposition p c v‖ ≤ (‖f‖ * ∏ i, ‖p (c.blocksFun i)‖) * ∏ i : Fin n, ‖v i‖ :=
  calc
    ‖f.compAlongComposition p c v‖ = ‖f (p.applyComposition c v)‖ := rfl
    _ ≤ ‖f‖ * ∏ i, ‖p.applyComposition c v i‖ := ContinuousMultilinearMap.le_opNorm _ _
    _ ≤ ‖f‖ * ∏ i, ‖p (c.blocksFun i)‖ * ∏ j : Fin (c.blocksFun i), ‖(v ∘ c.embedding i) j‖ := by
      apply mul_le_mul_of_nonneg_left _ (norm_nonneg _)
      refine Finset.prod_le_prod (fun i _hi => norm_nonneg _) fun i _hi => ?_
      apply ContinuousMultilinearMap.le_opNorm
    _ = (‖f‖ * ∏ i, ‖p (c.blocksFun i)‖) *
        ∏ i, ∏ j : Fin (c.blocksFun i), ‖(v ∘ c.embedding i) j‖ := by
      rw [Finset.prod_mul_distrib, mul_assoc]
    _ = (‖f‖ * ∏ i, ‖p (c.blocksFun i)‖) * ∏ i : Fin n, ‖v i‖ := by
      rw [← c.blocksFinEquiv.prod_comp, ← Finset.univ_sigma_univ, Finset.prod_sigma]
      congr

/-- The norm of `q.comp_along_composition p c` is controlled by the product of
the norms of the relevant bits of `q` and `p`. -/
theorem compAlongComposition_norm {n : ℕ} (q : FormalMultilinearSeries 𝕜 F G)
    (p : FormalMultilinearSeries 𝕜 E F) (c : Composition n) :
    ‖q.compAlongComposition p c‖ ≤ ‖q c.length‖ * ∏ i, ‖p (c.blocksFun i)‖ :=
  ContinuousMultilinearMap.opNorm_le_bound _ (by positivity) (compAlongComposition_bound _ _ _)

theorem compAlongComposition_nnnorm {n : ℕ} (q : FormalMultilinearSeries 𝕜 F G)
    (p : FormalMultilinearSeries 𝕜 E F) (c : Composition n) :
    ‖q.compAlongComposition p c‖₊ ≤ ‖q c.length‖₊ * ∏ i, ‖p (c.blocksFun i)‖₊ := by
  rw [← NNReal.coe_le_coe]; push_cast; exact q.compAlongComposition_norm p c

/-!
### The identity formal power series

We will now define the identity power series, and show that it is a neutral element for left and
right composition.
-/


section

variable (𝕜 E)

/-- The identity formal multilinear series, with all coefficients equal to `0` except for `n = 1`
where it is (the continuous multilinear version of) the identity. -/
def id : FormalMultilinearSeries 𝕜 E E
  | 0 => 0
  | 1 => (continuousMultilinearCurryFin1 𝕜 E E).symm (ContinuousLinearMap.id 𝕜 E)
  | _ => 0

/-- The first coefficient of `id 𝕜 E` is the identity. -/
@[simp]
theorem id_apply_one (v : Fin 1 → E) : (FormalMultilinearSeries.id 𝕜 E) 1 v = v 0 :=
  rfl

/-- The `n`th coefficient of `id 𝕜 E` is the identity when `n = 1`. We state this in a dependent
way, as it will often appear in this form. -/
theorem id_apply_one' {n : ℕ} (h : n = 1) (v : Fin n → E) :
    (id 𝕜 E) n v = v ⟨0, h.symm ▸ zero_lt_one⟩ := by
  subst n
  apply id_apply_one

/-- For `n ≠ 1`, the `n`-th coefficient of `id 𝕜 E` is zero, by definition. -/
@[simp]
theorem id_apply_ne_one {n : ℕ} (h : n ≠ 1) : (FormalMultilinearSeries.id 𝕜 E) n = 0 := by
  cases' n with n
  · rfl
  · cases n
    · contradiction
    · rfl

end

@[simp]
theorem comp_id (p : FormalMultilinearSeries 𝕜 E F) : p.comp (id 𝕜 E) = p := by
  ext1 n
  dsimp [FormalMultilinearSeries.comp]
  rw [Finset.sum_eq_single (Composition.ones n)]
  · show compAlongComposition p (id 𝕜 E) (Composition.ones n) = p n
    ext v
    rw [compAlongComposition_apply]
    apply p.congr (Composition.ones_length n)
    intros
    rw [applyComposition_ones]
    refine congr_arg v ?_
    rw [Fin.ext_iff, Fin.coe_castLE, Fin.val_mk]
  · show
    ∀ b : Composition n,
      b ∈ Finset.univ → b ≠ Composition.ones n → compAlongComposition p (id 𝕜 E) b = 0
    intro b _ hb
    obtain ⟨k, hk, lt_k⟩ : ∃ (k : ℕ), k ∈ Composition.blocks b ∧ 1 < k :=
      Composition.ne_ones_iff.1 hb
    obtain ⟨i, hi⟩ : ∃ (i : Fin b.blocks.length), b.blocks.get i = k :=
      List.get_of_mem hk

    let j : Fin b.length := ⟨i.val, b.blocks_length ▸ i.prop⟩
    have A : 1 < b.blocksFun j := by convert lt_k
    ext v
    rw [compAlongComposition_apply, ContinuousMultilinearMap.zero_apply]
    apply ContinuousMultilinearMap.map_coord_zero _ j
    dsimp [applyComposition]
    rw [id_apply_ne_one _ _ (ne_of_gt A)]
    rfl
  · simp

@[simp]
theorem id_comp (p : FormalMultilinearSeries 𝕜 E F) (h : p 0 = 0) : (id 𝕜 F).comp p = p := by
  ext1 n
  by_cases hn : n = 0
  · rw [hn, h]
    ext v
    rw [comp_coeff_zero', id_apply_ne_one _ _ zero_ne_one]
    rfl
  · dsimp [FormalMultilinearSeries.comp]
    have n_pos : 0 < n := bot_lt_iff_ne_bot.mpr hn
    rw [Finset.sum_eq_single (Composition.single n n_pos)]
    · show compAlongComposition (id 𝕜 F) p (Composition.single n n_pos) = p n
      ext v
      rw [compAlongComposition_apply, id_apply_one' _ _ (Composition.single_length n_pos)]
      dsimp [applyComposition]
      refine p.congr rfl fun i him hin => congr_arg v <| ?_
      ext; simp
    · show
      ∀ b : Composition n,
        b ∈ Finset.univ → b ≠ Composition.single n n_pos → compAlongComposition (id 𝕜 F) p b = 0
      intro b _ hb
      have A : b.length ≠ 1 := by simpa [Composition.eq_single_iff_length] using hb
      ext v
      rw [compAlongComposition_apply, id_apply_ne_one _ _ A]
      rfl
    · simp

/-! ### Summability properties of the composition of formal power series-/


section

<<<<<<< HEAD
set_option maxHeartbeats 330000 in
=======
>>>>>>> 79df7380
/-- If two formal multilinear series have positive radius of convergence, then the terms appearing
in the definition of their composition are also summable (when multiplied by a suitable positive
geometric term). -/
theorem comp_summable_nnreal (q : FormalMultilinearSeries 𝕜 F G) (p : FormalMultilinearSeries 𝕜 E F)
    (hq : 0 < q.radius) (hp : 0 < p.radius) :
    ∃ r > (0 : ℝ≥0),
      Summable fun i : Σ n, Composition n => ‖q.compAlongComposition p i.2‖₊ * r ^ i.1 := by
  /- This follows from the fact that the growth rate of `‖qₙ‖` and `‖pₙ‖` is at most geometric,
    giving a geometric bound on each `‖q.comp_along_composition p op‖`, together with the
    fact that there are `2^(n-1)` compositions of `n`, giving at most a geometric loss. -/
  rcases ENNReal.lt_iff_exists_nnreal_btwn.1 (lt_min zero_lt_one hq) with ⟨rq, rq_pos, hrq⟩
  rcases ENNReal.lt_iff_exists_nnreal_btwn.1 (lt_min zero_lt_one hp) with ⟨rp, rp_pos, hrp⟩
  simp only [lt_min_iff, ENNReal.coe_lt_one_iff, ENNReal.coe_pos] at hrp hrq rp_pos rq_pos
  obtain ⟨Cq, _hCq0, hCq⟩ : ∃ Cq > 0, ∀ n, ‖q n‖₊ * rq ^ n ≤ Cq :=
    q.nnnorm_mul_pow_le_of_lt_radius hrq.2
  obtain ⟨Cp, hCp1, hCp⟩ : ∃ Cp ≥ 1, ∀ n, ‖p n‖₊ * rp ^ n ≤ Cp := by
    rcases p.nnnorm_mul_pow_le_of_lt_radius hrp.2 with ⟨Cp, -, hCp⟩
    exact ⟨max Cp 1, le_max_right _ _, fun n => (hCp n).trans (le_max_left _ _)⟩
  let r0 : ℝ≥0 := (4 * Cp)⁻¹
  have r0_pos : 0 < r0 := inv_pos.2 (mul_pos zero_lt_four (zero_lt_one.trans_le hCp1))
  set r : ℝ≥0 := rp * rq * r0
  have r_pos : 0 < r := mul_pos (mul_pos rp_pos rq_pos) r0_pos
  have I :
    ∀ i : Σ n : ℕ, Composition n, ‖q.compAlongComposition p i.2‖₊ * r ^ i.1 ≤ Cq / 4 ^ i.1 := by
    rintro ⟨n, c⟩
    have A := calc
      ‖q c.length‖₊ * rq ^ n ≤ ‖q c.length‖₊ * rq ^ c.length :=
        mul_le_mul' le_rfl (pow_le_pow_of_le_one rq.2 hrq.1.le c.length_le)
      _ ≤ Cq := hCq _
    have B := calc
      (∏ i, ‖p (c.blocksFun i)‖₊) * rp ^ n = ∏ i, ‖p (c.blocksFun i)‖₊ * rp ^ c.blocksFun i := by
        simp only [Finset.prod_mul_distrib, Finset.prod_pow_eq_pow_sum, c.sum_blocksFun]
      _ ≤ ∏ _i : Fin c.length, Cp := Finset.prod_le_prod' fun i _ => hCp _
      _ = Cp ^ c.length := by simp
      _ ≤ Cp ^ n := pow_le_pow_right hCp1 c.length_le
    calc
      ‖q.compAlongComposition p c‖₊ * r ^ n ≤
          (‖q c.length‖₊ * ∏ i, ‖p (c.blocksFun i)‖₊) * r ^ n :=
        mul_le_mul' (q.compAlongComposition_nnnorm p c) le_rfl
      _ = ‖q c.length‖₊ * rq ^ n * ((∏ i, ‖p (c.blocksFun i)‖₊) * rp ^ n) * r0 ^ n := by
        ring
      _ ≤ Cq * Cp ^ n * r0 ^ n := mul_le_mul' (mul_le_mul' A B) le_rfl
      _ = Cq / 4 ^ n := by
<<<<<<< HEAD
=======
        simp only [r0]
>>>>>>> 79df7380
        field_simp [mul_pow, (zero_lt_one.trans_le hCp1).ne']
        ring
  refine ⟨r, r_pos, NNReal.summable_of_le I ?_⟩
  simp_rw [div_eq_mul_inv]
  refine Summable.mul_left _ ?_
  have : ∀ n : ℕ, HasSum (fun c : Composition n => (4 ^ n : ℝ≥0)⁻¹) (2 ^ (n - 1) / 4 ^ n) := by
    intro n
    convert hasSum_fintype fun c : Composition n => (4 ^ n : ℝ≥0)⁻¹
    simp [Finset.card_univ, composition_card, div_eq_mul_inv]
  refine NNReal.summable_sigma.2 ⟨fun n => (this n).summable, (NNReal.summable_nat_add_iff 1).1 ?_⟩
  convert (NNReal.summable_geometric (NNReal.div_lt_one_of_lt one_lt_two)).mul_left (1 / 4) using 1
  ext1 n
  rw [(this _).tsum_eq, add_tsub_cancel_right]
  field_simp [← mul_assoc, pow_succ, mul_pow, show (4 : ℝ≥0) = 2 * 2 by norm_num,
    mul_right_comm]

end

/-- Bounding below the radius of the composition of two formal multilinear series assuming
summability over all compositions. -/
theorem le_comp_radius_of_summable (q : FormalMultilinearSeries 𝕜 F G)
    (p : FormalMultilinearSeries 𝕜 E F) (r : ℝ≥0)
    (hr : Summable fun i : Σ n, Composition n => ‖q.compAlongComposition p i.2‖₊ * r ^ i.1) :
    (r : ℝ≥0∞) ≤ (q.comp p).radius := by
  refine
    le_radius_of_bound_nnreal _
      (∑' i : Σ n, Composition n, ‖compAlongComposition q p i.snd‖₊ * r ^ i.fst) fun n => ?_
  calc
    ‖FormalMultilinearSeries.comp q p n‖₊ * r ^ n ≤
        ∑' c : Composition n, ‖compAlongComposition q p c‖₊ * r ^ n := by
      rw [tsum_fintype, ← Finset.sum_mul]
      exact mul_le_mul' (nnnorm_sum_le _ _) le_rfl
    _ ≤ ∑' i : Σ n : ℕ, Composition n, ‖compAlongComposition q p i.snd‖₊ * r ^ i.fst :=
      NNReal.tsum_comp_le_tsum_of_inj hr sigma_mk_injective

/-!
### Composing analytic functions

Now, we will prove that the composition of the partial sums of `q` and `p` up to order `N` is
given by a sum over some large subset of `Σ n, composition n` of `q.comp_along_composition p`, to
deduce that the series for `q.comp p` indeed converges to `g ∘ f` when `q` is a power series for
`g` and `p` is a power series for `f`.

This proof is a big reindexing argument of a sum. Since it is a bit involved, we define first
the source of the change of variables (`comp_partial_source`), its target
(`comp_partial_target`) and the change of variables itself (`comp_change_of_variables`) before
giving the main statement in `comp_partial_sum`. -/


/-- Source set in the change of variables to compute the composition of partial sums of formal
power series.
See also `comp_partial_sum`. -/
def compPartialSumSource (m M N : ℕ) : Finset (Σ n, Fin n → ℕ) :=
  Finset.sigma (Finset.Ico m M) (fun n : ℕ => Fintype.piFinset fun _i : Fin n => Finset.Ico 1 N : _)

@[simp]
theorem mem_compPartialSumSource_iff (m M N : ℕ) (i : Σ n, Fin n → ℕ) :
    i ∈ compPartialSumSource m M N ↔
      (m ≤ i.1 ∧ i.1 < M) ∧ ∀ a : Fin i.1, 1 ≤ i.2 a ∧ i.2 a < N := by
  simp only [compPartialSumSource, Finset.mem_Ico, Fintype.mem_piFinset, Finset.mem_sigma,
    iff_self_iff]

/-- Change of variables appearing to compute the composition of partial sums of formal
power series -/
def compChangeOfVariables (m M N : ℕ) (i : Σ n, Fin n → ℕ) (hi : i ∈ compPartialSumSource m M N) :
    Σ n, Composition n := by
  rcases i with ⟨n, f⟩
  rw [mem_compPartialSumSource_iff] at hi
  refine ⟨∑ j, f j, ofFn fun a => f a, fun hi' => ?_, by simp [sum_ofFn]⟩
  rename_i i
  obtain ⟨j, rfl⟩ : ∃ j : Fin n, f j = i := by rwa [mem_ofFn, Set.mem_range] at hi'
  exact (hi.2 j).1

@[simp]
theorem compChangeOfVariables_length (m M N : ℕ) {i : Σ n, Fin n → ℕ}
    (hi : i ∈ compPartialSumSource m M N) :
    Composition.length (compChangeOfVariables m M N i hi).2 = i.1 := by
  rcases i with ⟨k, blocks_fun⟩
  dsimp [compChangeOfVariables]
  simp only [Composition.length, map_ofFn, length_ofFn]

theorem compChangeOfVariables_blocksFun (m M N : ℕ) {i : Σ n, Fin n → ℕ}
    (hi : i ∈ compPartialSumSource m M N) (j : Fin i.1) :
    (compChangeOfVariables m M N i hi).2.blocksFun
        ⟨j, (compChangeOfVariables_length m M N hi).symm ▸ j.2⟩ =
      i.2 j := by
  rcases i with ⟨n, f⟩
  dsimp [Composition.blocksFun, Composition.blocks, compChangeOfVariables]
  simp only [map_ofFn, List.getElem_ofFn, Function.comp_apply]

/-- Target set in the change of variables to compute the composition of partial sums of formal
power series, here given a a set. -/
def compPartialSumTargetSet (m M N : ℕ) : Set (Σ n, Composition n) :=
  {i | m ≤ i.2.length ∧ i.2.length < M ∧ ∀ j : Fin i.2.length, i.2.blocksFun j < N}

theorem compPartialSumTargetSet_image_compPartialSumSource (m M N : ℕ)
    (i : Σ n, Composition n) (hi : i ∈ compPartialSumTargetSet m M N) :
    ∃ (j : _) (hj : j ∈ compPartialSumSource m M N), compChangeOfVariables m M N j hj = i := by
  rcases i with ⟨n, c⟩
  refine ⟨⟨c.length, c.blocksFun⟩, ?_, ?_⟩
  · simp only [compPartialSumTargetSet, Set.mem_setOf_eq] at hi
    simp only [mem_compPartialSumSource_iff, hi.left, hi.right, true_and_iff, and_true_iff]
    exact fun a => c.one_le_blocks' _
  · dsimp [compChangeOfVariables]
    rw [Composition.sigma_eq_iff_blocks_eq]
    simp only [Composition.blocksFun, Composition.blocks, Subtype.coe_eta]
    conv_rhs => rw [← List.ofFn_get c.blocks]

/-- Target set in the change of variables to compute the composition of partial sums of formal
power series, here given a a finset.
See also `comp_partial_sum`. -/
def compPartialSumTarget (m M N : ℕ) : Finset (Σ n, Composition n) :=
  Set.Finite.toFinset <|
    ((Finset.finite_toSet _).dependent_image _).subset <|
      compPartialSumTargetSet_image_compPartialSumSource m M N

@[simp]
theorem mem_compPartialSumTarget_iff {m M N : ℕ} {a : Σ n, Composition n} :
    a ∈ compPartialSumTarget m M N ↔
      m ≤ a.2.length ∧ a.2.length < M ∧ ∀ j : Fin a.2.length, a.2.blocksFun j < N := by
  simp [compPartialSumTarget, compPartialSumTargetSet]

/-- `comp_change_of_variables m M N` is a bijection between `comp_partial_sum_source m M N`
and `comp_partial_sum_target m M N`, yielding equal sums for functions that correspond to each
other under the bijection. As `comp_change_of_variables m M N` is a dependent function, stating
that it is a bijection is not directly possible, but the consequence on sums can be stated
more easily. -/
theorem compChangeOfVariables_sum {α : Type*} [AddCommMonoid α] (m M N : ℕ)
    (f : (Σ n : ℕ, Fin n → ℕ) → α) (g : (Σ n, Composition n) → α)
    (h : ∀ (e) (he : e ∈ compPartialSumSource m M N), f e = g (compChangeOfVariables m M N e he)) :
    ∑ e ∈ compPartialSumSource m M N, f e = ∑ e ∈ compPartialSumTarget m M N, g e := by
  apply Finset.sum_bij (compChangeOfVariables m M N)
  -- We should show that the correspondance we have set up is indeed a bijection
  -- between the index sets of the two sums.
  -- 1 - show that the image belongs to `comp_partial_sum_target m N N`
  · rintro ⟨k, blocks_fun⟩ H
    rw [mem_compPartialSumSource_iff] at H
    -- Porting note: added
    simp only at H
    simp only [mem_compPartialSumTarget_iff, Composition.length, Composition.blocks, H.left,
      map_ofFn, length_ofFn, true_and_iff, compChangeOfVariables]
    intro j
    simp only [Composition.blocksFun, (H.right _).right, List.get_ofFn]
  -- 2 - show that the map is injective
  · rintro ⟨k, blocks_fun⟩ H ⟨k', blocks_fun'⟩ H' heq
    obtain rfl : k = k' := by
      have := (compChangeOfVariables_length m M N H).symm
      rwa [heq, compChangeOfVariables_length] at this
    congr
    funext i
    calc
      blocks_fun i = (compChangeOfVariables m M N _ H).2.blocksFun _ :=
        (compChangeOfVariables_blocksFun m M N H i).symm
      _ = (compChangeOfVariables m M N _ H').2.blocksFun _ := by
        apply Composition.blocksFun_congr <;>
        first | rw [heq] | rfl
      _ = blocks_fun' i := compChangeOfVariables_blocksFun m M N H' i
  -- 3 - show that the map is surjective
  · intro i hi
    apply compPartialSumTargetSet_image_compPartialSumSource m M N i
    simpa [compPartialSumTarget] using hi
  -- 4 - show that the composition gives the `comp_along_composition` application
  · rintro ⟨k, blocks_fun⟩ H
    rw [h]

/-- The auxiliary set corresponding to the composition of partial sums asymptotically contains
all possible compositions. -/
theorem compPartialSumTarget_tendsto_atTop :
    Tendsto (fun N => compPartialSumTarget 0 N N) atTop atTop := by
  apply Monotone.tendsto_atTop_finset
  · intro m n hmn a ha
    have : ∀ i, i < m → i < n := fun i hi => lt_of_lt_of_le hi hmn
    aesop
  · rintro ⟨n, c⟩
    simp only [mem_compPartialSumTarget_iff]
    obtain ⟨n, hn⟩ : BddAbove ((Finset.univ.image fun i : Fin c.length => c.blocksFun i) : Set ℕ) :=
      Finset.bddAbove _
    refine
      ⟨max n c.length + 1, bot_le, lt_of_le_of_lt (le_max_right n c.length) (lt_add_one _), fun j =>
        lt_of_le_of_lt (le_trans ?_ (le_max_left _ _)) (lt_add_one _)⟩
    apply hn
    simp only [Finset.mem_image_of_mem, Finset.mem_coe, Finset.mem_univ]

/-- Composing the partial sums of two multilinear series coincides with the sum over all
compositions in `comp_partial_sum_target 0 N N`. This is precisely the motivation for the
definition of `comp_partial_sum_target`. -/
theorem comp_partialSum (q : FormalMultilinearSeries 𝕜 F G) (p : FormalMultilinearSeries 𝕜 E F)
    (N : ℕ) (z : E) :
    q.partialSum N (∑ i ∈ Finset.Ico 1 N, p i fun _j => z) =
      ∑ i ∈ compPartialSumTarget 0 N N, q.compAlongComposition p i.2 fun _j => z := by
  -- we expand the composition, using the multilinearity of `q` to expand along each coordinate.
  suffices H :
    (∑ n ∈ Finset.range N,
        ∑ r ∈ Fintype.piFinset fun i : Fin n => Finset.Ico 1 N,
          q n fun i : Fin n => p (r i) fun _j => z) =
      ∑ i ∈ compPartialSumTarget 0 N N, q.compAlongComposition p i.2 fun _j => z by
    simpa only [FormalMultilinearSeries.partialSum, ContinuousMultilinearMap.map_sum_finset] using H
  -- rewrite the first sum as a big sum over a sigma type, in the finset
  -- `comp_partial_sum_target 0 N N`
  rw [Finset.range_eq_Ico, Finset.sum_sigma']
  -- use `comp_change_of_variables_sum`, saying that this change of variables respects sums
  apply compChangeOfVariables_sum 0 N N
  rintro ⟨k, blocks_fun⟩ H
  apply congr _ (compChangeOfVariables_length 0 N N H).symm
  intros
  rw [← compChangeOfVariables_blocksFun 0 N N H]
  rfl

end FormalMultilinearSeries

open FormalMultilinearSeries

/-- If two functions `g` and `f` have power series `q` and `p` respectively at `f x` and `x`, then
`g ∘ f` admits the power series `q.comp p` at `x`. -/
theorem HasFPowerSeriesAt.comp {g : F → G} {f : E → F} {q : FormalMultilinearSeries 𝕜 F G}
    {p : FormalMultilinearSeries 𝕜 E F} {x : E} (hg : HasFPowerSeriesAt g q (f x))
    (hf : HasFPowerSeriesAt f p x) : HasFPowerSeriesAt (g ∘ f) (q.comp p) x := by
  /- Consider `rf` and `rg` such that `f` and `g` have power series expansion on the disks
    of radius `rf` and `rg`. -/
  rcases hg with ⟨rg, Hg⟩
  rcases hf with ⟨rf, Hf⟩
  -- The terms defining `q.comp p` are geometrically summable in a disk of some radius `r`.
  rcases q.comp_summable_nnreal p Hg.radius_pos Hf.radius_pos with ⟨r, r_pos : 0 < r, hr⟩
  /- We will consider `y` which is smaller than `r` and `rf`, and also small enough that
    `f (x + y)` is close enough to `f x` to be in the disk where `g` is well behaved. Let
    `min (r, rf, δ)` be this new radius. -/
  obtain ⟨δ, δpos, hδ⟩ :
    ∃ δ : ℝ≥0∞, 0 < δ ∧ ∀ {z : E}, z ∈ EMetric.ball x δ → f z ∈ EMetric.ball (f x) rg := by
    have : EMetric.ball (f x) rg ∈ 𝓝 (f x) := EMetric.ball_mem_nhds _ Hg.r_pos
    rcases EMetric.mem_nhds_iff.1 (Hf.analyticAt.continuousAt this) with ⟨δ, δpos, Hδ⟩
    exact ⟨δ, δpos, fun hz => Hδ hz⟩
  let rf' := min rf δ
  have min_pos : 0 < min rf' r := by
    simp only [rf', r_pos, Hf.r_pos, δpos, lt_min_iff, ENNReal.coe_pos, and_self_iff]
  /- We will show that `g ∘ f` admits the power series `q.comp p` in the disk of
    radius `min (r, rf', δ)`. -/
  refine ⟨min rf' r, ?_⟩
  refine
    ⟨le_trans (min_le_right rf' r) (FormalMultilinearSeries.le_comp_radius_of_summable q p r hr),
      min_pos, @fun y hy => ?_⟩
  /- Let `y` satisfy `‖y‖ < min (r, rf', δ)`. We want to show that `g (f (x + y))` is the sum of
    `q.comp p` applied to `y`. -/
  -- First, check that `y` is small enough so that estimates for `f` and `g` apply.
  have y_mem : y ∈ EMetric.ball (0 : E) rf :=
    (EMetric.ball_subset_ball (le_trans (min_le_left _ _) (min_le_left _ _))) hy
  have fy_mem : f (x + y) ∈ EMetric.ball (f x) rg := by
    apply hδ
    have : y ∈ EMetric.ball (0 : E) δ :=
      (EMetric.ball_subset_ball (le_trans (min_le_left _ _) (min_le_right _ _))) hy
    simpa [edist_eq_coe_nnnorm_sub, edist_eq_coe_nnnorm]
  /- Now the proof starts. To show that the sum of `q.comp p` at `y` is `g (f (x + y))`,
    we will write `q.comp p` applied to `y` as a big sum over all compositions.
    Since the sum is summable, to get its convergence it suffices to get
    the convergence along some increasing sequence of sets.
    We will use the sequence of sets `comp_partial_sum_target 0 n n`,
    along which the sum is exactly the composition of the partial sums of `q` and `p`, by design.
    To show that it converges to `g (f (x + y))`, pointwise convergence would not be enough,
    but we have uniform convergence to save the day. -/
  -- First step: the partial sum of `p` converges to `f (x + y)`.
  have A : Tendsto (fun n => ∑ a ∈ Finset.Ico 1 n, p a fun _b => y)
      atTop (𝓝 (f (x + y) - f x)) := by
    have L :
      ∀ᶠ n in atTop, (∑ a ∈ Finset.range n, p a fun _b => y) - f x
        = ∑ a ∈ Finset.Ico 1 n, p a fun _b => y := by
      rw [eventually_atTop]
      refine ⟨1, fun n hn => ?_⟩
      symm
      rw [eq_sub_iff_add_eq', Finset.range_eq_Ico, ← Hf.coeff_zero fun _i => y,
        Finset.sum_eq_sum_Ico_succ_bot hn]
    have :
      Tendsto (fun n => (∑ a ∈ Finset.range n, p a fun _b => y) - f x) atTop
        (𝓝 (f (x + y) - f x)) :=
      (Hf.hasSum y_mem).tendsto_sum_nat.sub tendsto_const_nhds
    exact Tendsto.congr' L this
  -- Second step: the composition of the partial sums of `q` and `p` converges to `g (f (x + y))`.
  have B :
    Tendsto (fun n => q.partialSum n (∑ a ∈ Finset.Ico 1 n, p a fun _b => y)) atTop
      (𝓝 (g (f (x + y)))) := by
    -- we use the fact that the partial sums of `q` converge locally uniformly to `g`, and that
    -- composition passes to the limit under locally uniform convergence.
    have B₁ : ContinuousAt (fun z : F => g (f x + z)) (f (x + y) - f x) := by
      refine ContinuousAt.comp ?_ (continuous_const.add continuous_id).continuousAt
      simp only [add_sub_cancel, _root_.id]
      exact Hg.continuousOn.continuousAt (IsOpen.mem_nhds EMetric.isOpen_ball fy_mem)
    have B₂ : f (x + y) - f x ∈ EMetric.ball (0 : F) rg := by
      simpa [edist_eq_coe_nnnorm, edist_eq_coe_nnnorm_sub] using fy_mem
    rw [← EMetric.isOpen_ball.nhdsWithin_eq B₂] at A
    convert Hg.tendstoLocallyUniformlyOn.tendsto_comp B₁.continuousWithinAt B₂ A
    simp only [add_sub_cancel]
  -- Third step: the sum over all compositions in `comp_partial_sum_target 0 n n` converges to
  -- `g (f (x + y))`. As this sum is exactly the composition of the partial sum, this is a direct
  -- consequence of the second step
  have C :
    Tendsto
      (fun n => ∑ i ∈ compPartialSumTarget 0 n n, q.compAlongComposition p i.2 fun _j => y)
      atTop (𝓝 (g (f (x + y)))) := by
    simpa [comp_partialSum] using B
  -- Fourth step: the sum over all compositions is `g (f (x + y))`. This follows from the
  -- convergence along a subsequence proved in the third step, and the fact that the sum is Cauchy
  -- thanks to the summability properties.
  have D :
    HasSum (fun i : Σ n, Composition n => q.compAlongComposition p i.2 fun _j => y)
      (g (f (x + y))) :=
    haveI cau :
      CauchySeq fun s : Finset (Σ n, Composition n) =>
        ∑ i ∈ s, q.compAlongComposition p i.2 fun _j => y := by
      apply cauchySeq_finset_of_norm_bounded _ (NNReal.summable_coe.2 hr) _
      simp only [coe_nnnorm, NNReal.coe_mul, NNReal.coe_pow]
      rintro ⟨n, c⟩
      calc
        ‖(compAlongComposition q p c) fun _j : Fin n => y‖ ≤
            ‖compAlongComposition q p c‖ * ∏ _j : Fin n, ‖y‖ := by
          apply ContinuousMultilinearMap.le_opNorm
        _ ≤ ‖compAlongComposition q p c‖ * (r : ℝ) ^ n := by
          apply mul_le_mul_of_nonneg_left _ (norm_nonneg _)
          rw [Finset.prod_const, Finset.card_fin]
          apply pow_le_pow_left (norm_nonneg _)
          rw [EMetric.mem_ball, edist_eq_coe_nnnorm] at hy
          have := le_trans (le_of_lt hy) (min_le_right _ _)
          rwa [ENNReal.coe_le_coe, ← NNReal.coe_le_coe, coe_nnnorm] at this
    tendsto_nhds_of_cauchySeq_of_subseq cau compPartialSumTarget_tendsto_atTop C
  -- Fifth step: the sum over `n` of `q.comp p n` can be expressed as a particular resummation of
  -- the sum over all compositions, by grouping together the compositions of the same
  -- integer `n`. The convergence of the whole sum therefore implies the converence of the sum
  -- of `q.comp p n`
  have E : HasSum (fun n => (q.comp p) n fun _j => y) (g (f (x + y))) := by
    apply D.sigma
    intro n
    dsimp [FormalMultilinearSeries.comp]
    convert hasSum_fintype (α := G) (β := Composition n) _
    simp only [ContinuousMultilinearMap.sum_apply]
    rfl
  rw [Function.comp_apply]
  exact E

/-- If two functions `g` and `f` are analytic respectively at `f x` and `x`, then `g ∘ f` is
analytic at `x`. -/
theorem AnalyticAt.comp {g : F → G} {f : E → F} {x : E} (hg : AnalyticAt 𝕜 g (f x))
    (hf : AnalyticAt 𝕜 f x) : AnalyticAt 𝕜 (g ∘ f) x :=
  let ⟨_q, hq⟩ := hg
  let ⟨_p, hp⟩ := hf
  (hq.comp hp).analyticAt

/-- Version of `AnalyticAt.comp` where point equality is a separate hypothesis. -/
theorem AnalyticAt.comp_of_eq {g : F → G} {f : E → F} {y : F} {x : E} (hg : AnalyticAt 𝕜 g y)
    (hf : AnalyticAt 𝕜 f x) (hy : f x = y) : AnalyticAt 𝕜 (g ∘ f) x := by
  rw [← hy] at hg
  exact hg.comp hf

/-- If two functions `g` and `f` are analytic respectively on `s.image f` and `s`, then `g ∘ f` is
analytic on `s`. -/
theorem AnalyticOn.comp' {s : Set E} {g : F → G} {f : E → F} (hg : AnalyticOn 𝕜 g (s.image f))
    (hf : AnalyticOn 𝕜 f s) : AnalyticOn 𝕜 (g ∘ f) s :=
  fun z hz => (hg (f z) (Set.mem_image_of_mem f hz)).comp (hf z hz)

theorem AnalyticOn.comp {s : Set E} {t : Set F} {g : F → G} {f : E → F} (hg : AnalyticOn 𝕜 g t)
    (hf : AnalyticOn 𝕜 f s) (st : Set.MapsTo f s t) : AnalyticOn 𝕜 (g ∘ f) s :=
  comp' (mono hg (Set.mapsTo'.mp st)) hf

/-!
### Associativity of the composition of formal multilinear series

In this paragraph, we prove the associativity of the composition of formal power series.
By definition,
```
(r.comp q).comp p n v
= ∑_{i₁ + ... + iₖ = n} (r.comp q)ₖ (p_{i₁} (v₀, ..., v_{i₁ -1}), p_{i₂} (...), ..., p_{iₖ}(...))
= ∑_{a : composition n} (r.comp q) a.length (apply_composition p a v)
```
decomposing `r.comp q` in the same way, we get
```
(r.comp q).comp p n v
= ∑_{a : composition n} ∑_{b : composition a.length}
  r b.length (apply_composition q b (apply_composition p a v))
```
On the other hand,
```
r.comp (q.comp p) n v = ∑_{c : composition n} r c.length (apply_composition (q.comp p) c v)
```
Here, `apply_composition (q.comp p) c v` is a vector of length `c.length`, whose `i`-th term is
given by `(q.comp p) (c.blocks_fun i) (v_l, v_{l+1}, ..., v_{m-1})` where `{l, ..., m-1}` is the
`i`-th block in the composition `c`, of length `c.blocks_fun i` by definition. To compute this term,
we expand it as `∑_{dᵢ : composition (c.blocks_fun i)} q dᵢ.length (apply_composition p dᵢ v')`,
where `v' = (v_l, v_{l+1}, ..., v_{m-1})`. Therefore, we get
```
r.comp (q.comp p) n v =
∑_{c : composition n} ∑_{d₀ : composition (c.blocks_fun 0),
  ..., d_{c.length - 1} : composition (c.blocks_fun (c.length - 1))}
  r c.length (λ i, q dᵢ.length (apply_composition p dᵢ v'ᵢ))
```
To show that these terms coincide, we need to explain how to reindex the sums to put them in
bijection (and then the terms we are summing will correspond to each other). Suppose we have a
composition `a` of `n`, and a composition `b` of `a.length`. Then `b` indicates how to group
together some blocks of `a`, giving altogether `b.length` blocks of blocks. These blocks of blocks
can be called `d₀, ..., d_{a.length - 1}`, and one obtains a composition `c` of `n` by saying that
each `dᵢ` is one single block. Conversely, if one starts from `c` and the `dᵢ`s, one can concatenate
the `dᵢ`s to obtain a composition `a` of `n`, and register the lengths of the `dᵢ`s in a composition
`b` of `a.length`.

An example might be enlightening. Suppose `a = [2, 2, 3, 4, 2]`. It is a composition of
length 5 of 13. The content of the blocks may be represented as `0011222333344`.
Now take `b = [2, 3]` as a composition of `a.length = 5`. It says that the first 2 blocks of `a`
should be merged, and the last 3 blocks of `a` should be merged, giving a new composition of `13`
made of two blocks of length `4` and `9`, i.e., `c = [4, 9]`. But one can also remember that
the new first block was initially made of two blocks of size `2`, so `d₀ = [2, 2]`, and the new
second block was initially made of three blocks of size `3`, `4` and `2`, so `d₁ = [3, 4, 2]`.

This equivalence is called `Composition.sigma_equiv_sigma_pi n` below.

We start with preliminary results on compositions, of a very specialized nature, then define the
equivalence `Composition.sigmaEquivSigmaPi n`, and we deduce finally the associativity of
composition of formal multilinear series in `FormalMultilinearSeries.comp_assoc`.
-/


namespace Composition

variable {n : ℕ}

/-- Rewriting equality in the dependent type `Σ (a : composition n), composition a.length)` in
non-dependent terms with lists, requiring that the blocks coincide. -/
theorem sigma_composition_eq_iff (i j : Σ a : Composition n, Composition a.length) :
    i = j ↔ i.1.blocks = j.1.blocks ∧ i.2.blocks = j.2.blocks := by
  refine ⟨by rintro rfl; exact ⟨rfl, rfl⟩, ?_⟩
  rcases i with ⟨a, b⟩
  rcases j with ⟨a', b'⟩
  rintro ⟨h, h'⟩
  have H : a = a' := by ext1; exact h
  induction H; congr; ext1; exact h'

/-- Rewriting equality in the dependent type
`Σ (c : composition n), Π (i : fin c.length), composition (c.blocks_fun i)` in
non-dependent terms with lists, requiring that the lists of blocks coincide. -/
theorem sigma_pi_composition_eq_iff
    (u v : Σ c : Composition n, ∀ i : Fin c.length, Composition (c.blocksFun i)) :
    u = v ↔ (ofFn fun i => (u.2 i).blocks) = ofFn fun i => (v.2 i).blocks := by
  refine ⟨fun H => by rw [H], fun H => ?_⟩
  rcases u with ⟨a, b⟩
  rcases v with ⟨a', b'⟩
  dsimp at H
  have h : a = a' := by
    ext1
    have :
      map List.sum (ofFn fun i : Fin (Composition.length a) => (b i).blocks) =
        map List.sum (ofFn fun i : Fin (Composition.length a') => (b' i).blocks) := by
      rw [H]
    simp only [map_ofFn] at this
    change
      (ofFn fun i : Fin (Composition.length a) => (b i).blocks.sum) =
        ofFn fun i : Fin (Composition.length a') => (b' i).blocks.sum at this
    simpa [Composition.blocks_sum, Composition.ofFn_blocksFun] using this
  induction h
  ext1
  · rfl
  · simp only [heq_eq_eq, ofFn_inj] at H ⊢
    ext1 i
    ext1
    exact congrFun H i

/-- When `a` is a composition of `n` and `b` is a composition of `a.length`, `a.gather b` is the
composition of `n` obtained by gathering all the blocks of `a` corresponding to a block of `b`.
For instance, if `a = [6, 5, 3, 5, 2]` and `b = [2, 3]`, one should gather together
the first two blocks of `a` and its last three blocks, giving `a.gather b = [11, 10]`. -/
def gather (a : Composition n) (b : Composition a.length) : Composition n where
  blocks := (a.blocks.splitWrtComposition b).map sum
  blocks_pos := by
    rw [forall_mem_map_iff]
    intro j hj
    suffices H : ∀ i ∈ j, 1 ≤ i by calc
      0 < j.length := length_pos_of_mem_splitWrtComposition hj
      _ ≤ j.sum := length_le_sum_of_one_le _ H
    intro i hi
    apply a.one_le_blocks
    rw [← a.blocks.join_splitWrtComposition b]
    exact mem_join_of_mem hj hi
  blocks_sum := by rw [← sum_join, join_splitWrtComposition, a.blocks_sum]

theorem length_gather (a : Composition n) (b : Composition a.length) :
    length (a.gather b) = b.length :=
  show (map List.sum (a.blocks.splitWrtComposition b)).length = b.blocks.length by
    rw [length_map, length_splitWrtComposition]

/-- An auxiliary function used in the definition of `sigmaEquivSigmaPi` below, associating to
two compositions `a` of `n` and `b` of `a.length`, and an index `i` bounded by the length of
`a.gather b`, the subcomposition of `a` made of those blocks belonging to the `i`-th block of
`a.gather b`. -/
def sigmaCompositionAux (a : Composition n) (b : Composition a.length)
    (i : Fin (a.gather b).length) : Composition ((a.gather b).blocksFun i) where
  blocks :=
    (a.blocks.splitWrtComposition b)[i.val]'(by
      rw [length_splitWrtComposition, ← length_gather]; exact i.2)
  blocks_pos {i} hi :=
    a.blocks_pos
      (by
        rw [← a.blocks.join_splitWrtComposition b]
        exact mem_join_of_mem (List.getElem_mem _ _ _) hi)
  blocks_sum := by simp [Composition.blocksFun, getElem_map, Composition.gather]

theorem length_sigmaCompositionAux (a : Composition n) (b : Composition a.length)
    (i : Fin b.length) :
    Composition.length (Composition.sigmaCompositionAux a b ⟨i, (length_gather a b).symm ▸ i.2⟩) =
      Composition.blocksFun b i :=
  show List.length ((splitWrtComposition a.blocks b)[i.1]) = blocksFun b i by
    rw [getElem_map_rev List.length, getElem_of_eq (map_length_splitWrtComposition _ _)]; rfl

set_option linter.deprecated false in
theorem blocksFun_sigmaCompositionAux (a : Composition n) (b : Composition a.length)
    (i : Fin b.length) (j : Fin (blocksFun b i)) :
    blocksFun (sigmaCompositionAux a b ⟨i, (length_gather a b).symm ▸ i.2⟩)
        ⟨j, (length_sigmaCompositionAux a b i).symm ▸ j.2⟩ =
      blocksFun a (embedding b i j) :=
  show get (get _ ⟨_, _⟩) ⟨_, _⟩  = a.blocks.get ⟨_, _⟩ by
    rw [get_of_eq (get_splitWrtComposition _ _ _), get_drop', get_take']; rfl

set_option linter.deprecated false in
/-- Auxiliary lemma to prove that the composition of formal multilinear series is associative.

Consider a composition `a` of `n` and a composition `b` of `a.length`. Grouping together some
blocks of `a` according to `b` as in `a.gather b`, one can compute the total size of the blocks
of `a` up to an index `size_up_to b i + j` (where the `j` corresponds to a set of blocks of `a`
that do not fill a whole block of `a.gather b`). The first part corresponds to a sum of blocks
in `a.gather b`, and the second one to a sum of blocks in the next block of
`sigma_composition_aux a b`. This is the content of this lemma. -/
theorem sizeUpTo_sizeUpTo_add (a : Composition n) (b : Composition a.length) {i j : ℕ}
    (hi : i < b.length) (hj : j < blocksFun b ⟨i, hi⟩) :
    sizeUpTo a (sizeUpTo b i + j) =
      sizeUpTo (a.gather b) i +
        sizeUpTo (sigmaCompositionAux a b ⟨i, (length_gather a b).symm ▸ hi⟩) j := by
  -- Porting note: `induction'` left a spurious `hj` in the context
  induction j with
  | zero =>
    show
      sum (take (b.blocks.take i).sum a.blocks) =
        sum (take i (map sum (splitWrtComposition a.blocks b)))
    induction' i with i IH
    · rfl
    · have A : i < b.length := Nat.lt_of_succ_lt hi
      have B : i < List.length (map List.sum (splitWrtComposition a.blocks b)) := by simp [A]
      have C : 0 < blocksFun b ⟨i, A⟩ := Composition.blocks_pos' _ _ _
      rw [sum_take_succ _ _ B, ← IH A C]
      have :
        take (sum (take i b.blocks)) a.blocks =
          take (sum (take i b.blocks)) (take (sum (take (i + 1) b.blocks)) a.blocks) := by
        rw [take_take, min_eq_left]
        apply monotone_sum_take _ (Nat.le_succ _)
      rw [this, getElem_map, getElem_splitWrtComposition, ←
        take_append_drop (sum (take i b.blocks)) (take (sum (take (Nat.succ i) b.blocks)) a.blocks),
        sum_append]
      congr
      rw [take_append_drop]
  | succ j IHj =>
    have A : j < blocksFun b ⟨i, hi⟩ := lt_trans (lt_add_one j) hj
    have B : j < length (sigmaCompositionAux a b ⟨i, (length_gather a b).symm ▸ hi⟩) := by
      convert A; rw [← length_sigmaCompositionAux]
    have C : sizeUpTo b i + j < sizeUpTo b (i + 1) := by
      simp only [sizeUpTo_succ b hi, add_lt_add_iff_left]
      exact A
    have D : sizeUpTo b i + j < length a := lt_of_lt_of_le C (b.sizeUpTo_le _)
    have : sizeUpTo b i + Nat.succ j = (sizeUpTo b i + j).succ := rfl
    rw [this, sizeUpTo_succ _ D, IHj A, sizeUpTo_succ _ B]
    simp only [sigmaCompositionAux, add_assoc, add_left_inj, Fin.val_mk]
    rw [getElem_of_eq (getElem_splitWrtComposition _ _ _ _), getElem_drop', getElem_take _ _ C]

/-- Natural equivalence between `(Σ (a : composition n), composition a.length)` and
`(Σ (c : composition n), Π (i : fin c.length), composition (c.blocks_fun i))`, that shows up as a
change of variables in the proof that composition of formal multilinear series is associative.

Consider a composition `a` of `n` and a composition `b` of `a.length`. Then `b` indicates how to
group together some blocks of `a`, giving altogether `b.length` blocks of blocks. These blocks of
blocks can be called `d₀, ..., d_{a.length - 1}`, and one obtains a composition `c` of `n` by
saying that each `dᵢ` is one single block. The map `⟨a, b⟩ → ⟨c, (d₀, ..., d_{a.length - 1})⟩` is
the direct map in the equiv.

Conversely, if one starts from `c` and the `dᵢ`s, one can join the `dᵢ`s to obtain a composition
`a` of `n`, and register the lengths of the `dᵢ`s in a composition `b` of `a.length`. This is the
inverse map of the equiv.
-/
def sigmaEquivSigmaPi (n : ℕ) :
    (Σ a : Composition n, Composition a.length) ≃
      Σ c : Composition n, ∀ i : Fin c.length, Composition (c.blocksFun i) where
  toFun i := ⟨i.1.gather i.2, i.1.sigmaCompositionAux i.2⟩
  invFun i :=
    ⟨{  blocks := (ofFn fun j => (i.2 j).blocks).join
        blocks_pos := by
          simp only [and_imp, List.mem_join, exists_imp, forall_mem_ofFn_iff]
          exact @fun i j hj => Composition.blocks_pos _ hj
        blocks_sum := by simp [sum_ofFn, Composition.blocks_sum, Composition.sum_blocksFun] },
      { blocks := ofFn fun j => (i.2 j).length
        blocks_pos := by
          intro k hk
          refine ((forall_mem_ofFn_iff (P := fun i => 0 < i)).2 fun j => ?_) k hk
          exact Composition.length_pos_of_pos _ (Composition.blocks_pos' _ _ _)
        blocks_sum := by dsimp only [Composition.length]; simp [sum_ofFn] }⟩
  left_inv := by
    -- the fact that we have a left inverse is essentially `join_split_wrt_composition`,
    -- but we need to massage it to take care of the dependent setting.
    rintro ⟨a, b⟩
    rw [sigma_composition_eq_iff]
    dsimp
    constructor
    · conv_rhs =>
        rw [← join_splitWrtComposition a.blocks b, ← ofFn_get (splitWrtComposition a.blocks b)]
      have A : length (gather a b) = List.length (splitWrtComposition a.blocks b) := by
        simp only [length, gather, length_map, length_splitWrtComposition]
      congr! 2
      exact (Fin.heq_fun_iff A (α := List ℕ)).2 fun i => rfl
    · have B : Composition.length (Composition.gather a b) = List.length b.blocks :=
        Composition.length_gather _ _
      conv_rhs => rw [← ofFn_getElem b.blocks]
      congr 1
      refine (Fin.heq_fun_iff B).2 fun i => ?_
      rw [sigmaCompositionAux, Composition.length, List.getElem_map_rev List.length,
        List.getElem_of_eq (map_length_splitWrtComposition _ _)]
  right_inv := by
    -- the fact that we have a right inverse is essentially `splitWrtComposition_join`,
    -- but we need to massage it to take care of the dependent setting.
    rintro ⟨c, d⟩
    have : map List.sum (ofFn fun i : Fin (Composition.length c) => (d i).blocks) = c.blocks := by
      simp [map_ofFn, (· ∘ ·), Composition.blocks_sum, Composition.ofFn_blocksFun]
    rw [sigma_pi_composition_eq_iff]
    dsimp
    congr! 1
    · congr
      ext1
      dsimp [Composition.gather]
      rwa [splitWrtComposition_join]
      simp only [map_ofFn]
      rfl
    · rw [Fin.heq_fun_iff]
      · intro i
        dsimp [Composition.sigmaCompositionAux]
        rw [getElem_of_eq (splitWrtComposition_join _ _ _)]
        · simp only [getElem_ofFn]
        · simp only [map_ofFn]
          rfl
      · congr

end Composition

namespace FormalMultilinearSeries

open Composition

theorem comp_assoc (r : FormalMultilinearSeries 𝕜 G H) (q : FormalMultilinearSeries 𝕜 F G)
    (p : FormalMultilinearSeries 𝕜 E F) : (r.comp q).comp p = r.comp (q.comp p) := by
  ext n v
  /- First, rewrite the two compositions appearing in the theorem as two sums over complicated
    sigma types, as in the description of the proof above. -/
  let f : (Σ a : Composition n, Composition a.length) → H := fun c =>
    r c.2.length (applyComposition q c.2 (applyComposition p c.1 v))
  let g : (Σ c : Composition n, ∀ i : Fin c.length, Composition (c.blocksFun i)) → H := fun c =>
    r c.1.length fun i : Fin c.1.length =>
      q (c.2 i).length (applyComposition p (c.2 i) (v ∘ c.1.embedding i))
  suffices ∑ c, f c = ∑ c, g c by
    simpa (config := { unfoldPartialApp := true }) only [FormalMultilinearSeries.comp,
      ContinuousMultilinearMap.sum_apply, compAlongComposition_apply, Finset.sum_sigma',
      applyComposition, ContinuousMultilinearMap.map_sum]
  /- Now, we use `Composition.sigmaEquivSigmaPi n` to change
    variables in the second sum, and check that we get exactly the same sums. -/
  rw [← (sigmaEquivSigmaPi n).sum_comp]
  /- To check that we have the same terms, we should check that we apply the same component of
    `r`, and the same component of `q`, and the same component of `p`, to the same coordinate of
    `v`. This is true by definition, but at each step one needs to convince Lean that the types
    one considers are the same, using a suitable congruence lemma to avoid dependent type issues.
    This dance has to be done three times, one for `r`, one for `q` and one for `p`. -/
  apply Finset.sum_congr rfl
  rintro ⟨a, b⟩ _
  dsimp [sigmaEquivSigmaPi]
  -- check that the `r` components are the same. Based on `Composition.length_gather`
  apply r.congr (Composition.length_gather a b).symm
  intro i hi1 hi2
  -- check that the `q` components are the same. Based on `length_sigma_composition_aux`
  apply q.congr (length_sigmaCompositionAux a b _).symm
  intro j hj1 hj2
  -- check that the `p` components are the same. Based on `blocks_fun_sigma_composition_aux`
  apply p.congr (blocksFun_sigmaCompositionAux a b _ _).symm
  intro k hk1 hk2
  -- finally, check that the coordinates of `v` one is using are the same. Based on
  -- `size_up_to_size_up_to_add`.
  refine congr_arg v (Fin.ext ?_)
  dsimp [Composition.embedding]
  rw [sizeUpTo_sizeUpTo_add _ _ hi1 hj1, add_assoc]

end FormalMultilinearSeries<|MERGE_RESOLUTION|>--- conflicted
+++ resolved
@@ -424,10 +424,6 @@
 
 section
 
-<<<<<<< HEAD
-set_option maxHeartbeats 330000 in
-=======
->>>>>>> 79df7380
 /-- If two formal multilinear series have positive radius of convergence, then the terms appearing
 in the definition of their composition are also summable (when multiplied by a suitable positive
 geometric term). -/
@@ -471,10 +467,6 @@
         ring
       _ ≤ Cq * Cp ^ n * r0 ^ n := mul_le_mul' (mul_le_mul' A B) le_rfl
       _ = Cq / 4 ^ n := by
-<<<<<<< HEAD
-=======
-        simp only [r0]
->>>>>>> 79df7380
         field_simp [mul_pow, (zero_lt_one.trans_le hCp1).ne']
         ring
   refine ⟨r, r_pos, NNReal.summable_of_le I ?_⟩
