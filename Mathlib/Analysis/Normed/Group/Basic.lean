--- conflicted
+++ resolved
@@ -1097,11 +1097,7 @@
 section SeminormedCommGroup
 
 variable [SeminormedCommGroup E] [SeminormedCommGroup F] {a b : E} {r : ℝ}
-<<<<<<< HEAD
-variable  {ε : Type*} [TopologicalSpace ε] [ENormedCommMonoid ε]
-=======
 variable {ε : Type*} [TopologicalSpace ε] [ENormedCommMonoid ε]
->>>>>>> a0370507
 
 @[to_additive]
 theorem dist_inv (x y : E) : dist x⁻¹ y = dist x y⁻¹ := by
