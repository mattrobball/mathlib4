--- conflicted
+++ resolved
@@ -106,14 +106,7 @@
 theorem Summable.of_norm_bounded [CompleteSpace E] {f : ι → E} {g : ι → ℝ} (hg : Summable g)
     (h : ∀ i, ‖f i‖ ≤ g i) : Summable f := by
   rw [summable_iff_cauchySeq_finset]
-<<<<<<< HEAD
-  exact cauchySeq_finset_of_norm_bounded g hg h
-
-open ENNReal
-variable {ε : Type*} [TopologicalSpace ε] [ENormedAddCommMonoid ε]
-=======
   exact cauchySeq_finset_of_norm_bounded hg h
->>>>>>> d3880de2
 
 theorem HasSum.enorm_le_of_bounded {f : ι → ε} {g : ι → ℝ≥0∞} {a : ε} {b : ℝ≥0∞} (hf : HasSum f a)
     (hg : HasSum g b) (h : ∀ i, ‖f i‖ₑ ≤ g i) : ‖a‖ₑ ≤ b := by
