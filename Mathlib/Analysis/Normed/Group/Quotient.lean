--- conflicted
+++ resolved
@@ -493,19 +493,11 @@
 /-- For any `x : M ⧸ S` and any `0 < ε`, there is `m : M` such that `Submodule.Quotient.mk m = x`
 and `‖m‖ < ‖x‖ + ε`. -/
 nonrec theorem Submodule.Quotient.norm_mk_lt {S : Submodule R M} (x : M ⧸ S) {ε : ℝ} (hε : 0 < ε) :
-<<<<<<< HEAD
-    ∃ m : M, Submodule.mkQ S m = x ∧ ‖m‖ < ‖x‖ + ε :=
-  norm_mk_lt x hε
-
-theorem Submodule.Quotient.norm_mk_le (m : M) : ‖(Submodule.mkQ S m : M ⧸ S)‖ ≤ ‖m‖ :=
-  quotient_norm_mk_le S.toAddSubgroup m
-=======
     ∃ m : M, Submodule.Quotient.mk m = x ∧ ‖m‖ < ‖x‖ + ε :=
   exists_norm_mk_lt x hε
 
 theorem Submodule.Quotient.norm_mk_le (m : M) : ‖(Submodule.Quotient.mk m : M ⧸ S)‖ ≤ ‖m‖ :=
   norm_mk_le_norm
->>>>>>> 58c274da
 
 instance Submodule.Quotient.instIsBoundedSMul (𝕜 : Type*)
     [SeminormedCommRing 𝕜] [Module 𝕜 M] [IsBoundedSMul 𝕜 M] [SMul 𝕜 R] [IsScalarTower 𝕜 R M] :
