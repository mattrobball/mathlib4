--- conflicted
+++ resolved
@@ -52,21 +52,11 @@
   let c := (2 : ℝ)⁻¹ • (a + b)
   let x := (2 : ℝ)⁻¹ • (b - a)
   have Ia : c - x = a := by
-<<<<<<< HEAD
-    simp only [c, x, smul_add, smul_sub]
-    abel_nf
-    simp [← Int.cast_smul_eq_zsmul ℝ 2]
-  have Ib : c + x = b := by
-    simp only [c, x, smul_add, smul_sub]
-    abel_nf
-    simp [← Int.cast_smul_eq_zsmul ℝ 2]
-=======
     simp only [c, x]
     module
   have Ib : c + x = b := by
     simp only [c, x]
     module
->>>>>>> d0df76bd
   have x_ne_zero : x ≠ 0 := by simpa [x] using sub_ne_zero.2 hab.symm
   obtain ⟨y, hy⟩ : ∃ y, LinearIndependent ℝ ![x, y] :=
     exists_linearIndependent_pair_of_one_lt_rank h x_ne_zero
