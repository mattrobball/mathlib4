--- conflicted
+++ resolved
@@ -140,24 +140,12 @@
 
 theorem le_TFAE : List.TFAE [I ≤ J, (I : Set (ι → ℝ)) ⊆ J,
     Icc I.lower I.upper ⊆ Icc J.lower J.upper, J.lower ≤ I.lower ∧ I.upper ≤ J.upper] := by
-<<<<<<< HEAD
   tfae_have 1 ↔ 2 := Iff.rfl
   tfae_have 2 → 3
   | h => by simpa [coe_eq_pi, closure_pi_set, lower_ne_upper] using closure_mono h
   tfae_have 3 ↔ 4 := Icc_subset_Icc_iff I.lower_le_upper
   tfae_have 4 → 2
   | h, x, hx, i => Ioc_subset_Ioc (h.1 i) (h.2 i) (hx i)
-=======
-  tfae_have 1 ↔ 2
-  · exact Iff.rfl
-  tfae_have 2 → 3
-  · intro h
-    simpa [coe_eq_pi, closure_pi_set, lower_ne_upper] using closure_mono h
-  tfae_have 3 ↔ 4
-  · exact Icc_subset_Icc_iff I.lower_le_upper
-  tfae_have 4 → 2
-  · exact fun h x hx i ↦ Ioc_subset_Ioc (h.1 i) (h.2 i) (hx i)
->>>>>>> 833ac678
   tfae_finish
 
 variable {I J}
