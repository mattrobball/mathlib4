/-
Copyright (c) 2022 Joseph Myers. All rights reserved.
Released under Apache 2.0 license as described in the file LICENSE.
Authors: Joseph Myers
-/
import Mathlib.Algebra.CharP.Invertible
import Mathlib.Algebra.Order.Interval.Set.Group
import Mathlib.Analysis.Convex.Basic
import Mathlib.Analysis.Convex.Segment
import Mathlib.LinearAlgebra.AffineSpace.FiniteDimensional
import Mathlib.Tactic.FieldSimp

/-!
# Betweenness in affine spaces

This file defines notions of a point in an affine space being between two given points.

## Main definitions

* `affineSegment R x y`: The segment of points weakly between `x` and `y`.
* `Wbtw R x y z`: The point `y` is weakly between `x` and `z`.
* `Sbtw R x y z`: The point `y` is strictly between `x` and `z`.

-/


variable (R : Type*) {V V' P P' : Type*}

open AffineEquiv AffineMap

section OrderedRing

<<<<<<< HEAD
=======
-- TODO: remove `[IsOrderedRing R]` and `@[nolint unusedArguments]`.
>>>>>>> 7cdf39bc
/-- The segment of points weakly between `x` and `y`. When convexity is refactored to support
abstract affine combination spaces, this will no longer need to be a separate definition from
`segment`. However, lemmas involving `+ᵥ` or `-ᵥ` will still be relevant after such a
refactoring, as distinct from versions involving `+` or `-` in a module. -/
@[nolint unusedArguments]
def affineSegment [Ring R] [PartialOrder R] [IsOrderedRing R] [AddCommGroup V] [Module R V]
    [AddTorsor V P] (x y : P) :=
  lineMap x y '' Set.Icc (0 : R) 1

variable [Ring R] [PartialOrder R] [IsOrderedRing R] [AddCommGroup V] [Module R V] [AddTorsor V P]
variable [AddCommGroup V'] [Module R V'] [AddTorsor V' P']

theorem affineSegment_eq_segment (x y : V) : affineSegment R x y = segment R x y := by
  rw [segment_eq_image_lineMap, affineSegment]

theorem affineSegment_comm (x y : P) : affineSegment R x y = affineSegment R y x := by
  refine Set.ext fun z => ?_
  constructor <;>
    · rintro ⟨t, ht, hxy⟩
      refine ⟨1 - t, ?_, ?_⟩
      · rwa [Set.sub_mem_Icc_iff_right, sub_self, sub_zero]
      · rwa [lineMap_apply_one_sub]

theorem left_mem_affineSegment (x y : P) : x ∈ affineSegment R x y :=
  ⟨0, Set.left_mem_Icc.2 zero_le_one, lineMap_apply_zero _ _⟩

theorem right_mem_affineSegment (x y : P) : y ∈ affineSegment R x y :=
  ⟨1, Set.right_mem_Icc.2 zero_le_one, lineMap_apply_one _ _⟩

@[simp]
theorem affineSegment_same (x : P) : affineSegment R x x = {x} := by
  simp_rw [affineSegment, lineMap_same, AffineMap.coe_const, Function.const,
    (Set.nonempty_Icc.mpr zero_le_one).image_const]

variable {R} in
@[simp]
theorem affineSegment_image (f : P →ᵃ[R] P') (x y : P) :
    f '' affineSegment R x y = affineSegment R (f x) (f y) := by
  rw [affineSegment, affineSegment, Set.image_image, ← comp_lineMap]
  rfl

@[simp]
theorem affineSegment_const_vadd_image (x y : P) (v : V) :
    (v +ᵥ ·) '' affineSegment R x y = affineSegment R (v +ᵥ x) (v +ᵥ y) :=
  affineSegment_image (AffineEquiv.constVAdd R P v : P →ᵃ[R] P) x y

@[simp]
theorem affineSegment_vadd_const_image (x y : V) (p : P) :
    (· +ᵥ p) '' affineSegment R x y = affineSegment R (x +ᵥ p) (y +ᵥ p) :=
  affineSegment_image (AffineEquiv.vaddConst R p : V →ᵃ[R] P) x y

@[simp]
theorem affineSegment_const_vsub_image (x y p : P) :
    (p -ᵥ ·) '' affineSegment R x y = affineSegment R (p -ᵥ x) (p -ᵥ y) :=
  affineSegment_image (AffineEquiv.constVSub R p : P →ᵃ[R] V) x y

@[simp]
theorem affineSegment_vsub_const_image (x y p : P) :
    (· -ᵥ p) '' affineSegment R x y = affineSegment R (x -ᵥ p) (y -ᵥ p) :=
  affineSegment_image ((AffineEquiv.vaddConst R p).symm : P →ᵃ[R] V) x y

variable {R}

@[simp]
theorem mem_const_vadd_affineSegment {x y z : P} (v : V) :
    v +ᵥ z ∈ affineSegment R (v +ᵥ x) (v +ᵥ y) ↔ z ∈ affineSegment R x y := by
  rw [← affineSegment_const_vadd_image, (AddAction.injective v).mem_set_image]

@[simp]
theorem mem_vadd_const_affineSegment {x y z : V} (p : P) :
    z +ᵥ p ∈ affineSegment R (x +ᵥ p) (y +ᵥ p) ↔ z ∈ affineSegment R x y := by
  rw [← affineSegment_vadd_const_image, (vadd_right_injective p).mem_set_image]

@[simp]
theorem mem_const_vsub_affineSegment {x y z : P} (p : P) :
    p -ᵥ z ∈ affineSegment R (p -ᵥ x) (p -ᵥ y) ↔ z ∈ affineSegment R x y := by
  rw [← affineSegment_const_vsub_image, (vsub_right_injective p).mem_set_image]

@[simp]
theorem mem_vsub_const_affineSegment {x y z : P} (p : P) :
    z -ᵥ p ∈ affineSegment R (x -ᵥ p) (y -ᵥ p) ↔ z ∈ affineSegment R x y := by
  rw [← affineSegment_vsub_const_image, (vsub_left_injective p).mem_set_image]

variable (R)

/-- The point `y` is weakly between `x` and `z`. -/
def Wbtw (x y z : P) : Prop :=
  y ∈ affineSegment R x z

/-- The point `y` is strictly between `x` and `z`. -/
def Sbtw (x y z : P) : Prop :=
  Wbtw R x y z ∧ y ≠ x ∧ y ≠ z

variable {R}

lemma mem_segment_iff_wbtw {x y z : V} : y ∈ segment R x z ↔ Wbtw R x y z := by
  rw [Wbtw, affineSegment_eq_segment]

alias ⟨_, Wbtw.mem_segment⟩ := mem_segment_iff_wbtw

lemma Convex.mem_of_wbtw {p₀ p₁ p₂ : V} {s : Set V} (hs : Convex R s) (h₀₁₂ : Wbtw R p₀ p₁ p₂)
    (h₀ : p₀ ∈ s) (h₂ : p₂ ∈ s) : p₁ ∈ s := hs.segment_subset h₀ h₂ h₀₁₂.mem_segment

lemma AffineSubspace.mem_of_wbtw {s : AffineSubspace R P} {x y z : P} (hxyz : Wbtw R x y z)
    (hx : x ∈ s) (hz : z ∈ s) : y ∈ s := by obtain ⟨ε, -, rfl⟩ := hxyz; exact lineMap_mem _ hx hz

theorem Wbtw.map {x y z : P} (h : Wbtw R x y z) (f : P →ᵃ[R] P') : Wbtw R (f x) (f y) (f z) := by
  rw [Wbtw, ← affineSegment_image]
  exact Set.mem_image_of_mem _ h

theorem Function.Injective.wbtw_map_iff {x y z : P} {f : P →ᵃ[R] P'} (hf : Function.Injective f) :
    Wbtw R (f x) (f y) (f z) ↔ Wbtw R x y z := by
  refine ⟨fun h => ?_, fun h => h.map _⟩
  rwa [Wbtw, ← affineSegment_image, hf.mem_set_image] at h

theorem Function.Injective.sbtw_map_iff {x y z : P} {f : P →ᵃ[R] P'} (hf : Function.Injective f) :
    Sbtw R (f x) (f y) (f z) ↔ Sbtw R x y z := by
  simp_rw [Sbtw, hf.wbtw_map_iff, hf.ne_iff]

@[simp]
theorem AffineEquiv.wbtw_map_iff {x y z : P} (f : P ≃ᵃ[R] P') :
    Wbtw R (f x) (f y) (f z) ↔ Wbtw R x y z := by
  have : Function.Injective f.toAffineMap := f.injective
  -- `refine` or `exact` are very slow, `apply` is fast. Please check before golfing.
  apply this.wbtw_map_iff

@[simp]
theorem AffineEquiv.sbtw_map_iff {x y z : P} (f : P ≃ᵃ[R] P') :
    Sbtw R (f x) (f y) (f z) ↔ Sbtw R x y z := by
  have : Function.Injective f.toAffineMap := f.injective
  -- `refine` or `exact` are very slow, `apply` is fast. Please check before golfing.
  apply this.sbtw_map_iff

@[simp]
theorem wbtw_const_vadd_iff {x y z : P} (v : V) :
    Wbtw R (v +ᵥ x) (v +ᵥ y) (v +ᵥ z) ↔ Wbtw R x y z :=
  mem_const_vadd_affineSegment _

@[simp]
theorem wbtw_vadd_const_iff {x y z : V} (p : P) :
    Wbtw R (x +ᵥ p) (y +ᵥ p) (z +ᵥ p) ↔ Wbtw R x y z :=
  mem_vadd_const_affineSegment _

@[simp]
theorem wbtw_const_vsub_iff {x y z : P} (p : P) :
    Wbtw R (p -ᵥ x) (p -ᵥ y) (p -ᵥ z) ↔ Wbtw R x y z :=
  mem_const_vsub_affineSegment _

@[simp]
theorem wbtw_vsub_const_iff {x y z : P} (p : P) :
    Wbtw R (x -ᵥ p) (y -ᵥ p) (z -ᵥ p) ↔ Wbtw R x y z :=
  mem_vsub_const_affineSegment _

@[simp]
theorem sbtw_const_vadd_iff {x y z : P} (v : V) :
    Sbtw R (v +ᵥ x) (v +ᵥ y) (v +ᵥ z) ↔ Sbtw R x y z := by
  rw [Sbtw, Sbtw, wbtw_const_vadd_iff, (AddAction.injective v).ne_iff,
    (AddAction.injective v).ne_iff]

@[simp]
theorem sbtw_vadd_const_iff {x y z : V} (p : P) :
    Sbtw R (x +ᵥ p) (y +ᵥ p) (z +ᵥ p) ↔ Sbtw R x y z := by
  rw [Sbtw, Sbtw, wbtw_vadd_const_iff, (vadd_right_injective p).ne_iff,
    (vadd_right_injective p).ne_iff]

@[simp]
theorem sbtw_const_vsub_iff {x y z : P} (p : P) :
    Sbtw R (p -ᵥ x) (p -ᵥ y) (p -ᵥ z) ↔ Sbtw R x y z := by
  rw [Sbtw, Sbtw, wbtw_const_vsub_iff, (vsub_right_injective p).ne_iff,
    (vsub_right_injective p).ne_iff]

@[simp]
theorem sbtw_vsub_const_iff {x y z : P} (p : P) :
    Sbtw R (x -ᵥ p) (y -ᵥ p) (z -ᵥ p) ↔ Sbtw R x y z := by
  rw [Sbtw, Sbtw, wbtw_vsub_const_iff, (vsub_left_injective p).ne_iff,
    (vsub_left_injective p).ne_iff]

theorem Sbtw.wbtw {x y z : P} (h : Sbtw R x y z) : Wbtw R x y z :=
  h.1

theorem Sbtw.ne_left {x y z : P} (h : Sbtw R x y z) : y ≠ x :=
  h.2.1

theorem Sbtw.left_ne {x y z : P} (h : Sbtw R x y z) : x ≠ y :=
  h.2.1.symm

theorem Sbtw.ne_right {x y z : P} (h : Sbtw R x y z) : y ≠ z :=
  h.2.2

theorem Sbtw.right_ne {x y z : P} (h : Sbtw R x y z) : z ≠ y :=
  h.2.2.symm

theorem Sbtw.mem_image_Ioo {x y z : P} (h : Sbtw R x y z) :
    y ∈ lineMap x z '' Set.Ioo (0 : R) 1 := by
  rcases h with ⟨⟨t, ht, rfl⟩, hyx, hyz⟩
  rcases Set.eq_endpoints_or_mem_Ioo_of_mem_Icc ht with (rfl | rfl | ho)
  · exfalso
    exact hyx (lineMap_apply_zero _ _)
  · exfalso
    exact hyz (lineMap_apply_one _ _)
  · exact ⟨t, ho, rfl⟩

theorem Wbtw.mem_affineSpan {x y z : P} (h : Wbtw R x y z) : y ∈ line[R, x, z] := by
  rcases h with ⟨r, ⟨-, rfl⟩⟩
  exact lineMap_mem_affineSpan_pair _ _ _

theorem wbtw_comm {x y z : P} : Wbtw R x y z ↔ Wbtw R z y x := by
  rw [Wbtw, Wbtw, affineSegment_comm]

alias ⟨Wbtw.symm, _⟩ := wbtw_comm

theorem sbtw_comm {x y z : P} : Sbtw R x y z ↔ Sbtw R z y x := by
  rw [Sbtw, Sbtw, wbtw_comm, ← and_assoc, ← and_assoc, and_right_comm]

alias ⟨Sbtw.symm, _⟩ := sbtw_comm

variable (R)

@[simp]
theorem wbtw_self_left (x y : P) : Wbtw R x x y :=
  left_mem_affineSegment _ _ _

@[simp]
theorem wbtw_self_right (x y : P) : Wbtw R x y y :=
  right_mem_affineSegment _ _ _

@[simp]
theorem wbtw_self_iff {x y : P} : Wbtw R x y x ↔ y = x := by
  refine ⟨fun h => ?_, fun h => ?_⟩
  · simpa [Wbtw, affineSegment] using h
  · rw [h]
    exact wbtw_self_left R x x

@[simp]
theorem not_sbtw_self_left (x y : P) : ¬Sbtw R x x y :=
  fun h => h.ne_left rfl

@[simp]
theorem not_sbtw_self_right (x y : P) : ¬Sbtw R x y y :=
  fun h => h.ne_right rfl

variable {R}

theorem Wbtw.left_ne_right_of_ne_left {x y z : P} (h : Wbtw R x y z) (hne : y ≠ x) : x ≠ z := by
  rintro rfl
  rw [wbtw_self_iff] at h
  exact hne h

theorem Wbtw.left_ne_right_of_ne_right {x y z : P} (h : Wbtw R x y z) (hne : y ≠ z) : x ≠ z := by
  rintro rfl
  rw [wbtw_self_iff] at h
  exact hne h

theorem Sbtw.left_ne_right {x y z : P} (h : Sbtw R x y z) : x ≠ z :=
  h.wbtw.left_ne_right_of_ne_left h.2.1

theorem sbtw_iff_mem_image_Ioo_and_ne [NoZeroSMulDivisors R V] {x y z : P} :
    Sbtw R x y z ↔ y ∈ lineMap x z '' Set.Ioo (0 : R) 1 ∧ x ≠ z := by
  refine ⟨fun h => ⟨h.mem_image_Ioo, h.left_ne_right⟩, fun h => ?_⟩
  rcases h with ⟨⟨t, ht, rfl⟩, hxz⟩
  refine ⟨⟨t, Set.mem_Icc_of_Ioo ht, rfl⟩, ?_⟩
  rw [lineMap_apply, ← @vsub_ne_zero V, ← @vsub_ne_zero V _ _ _ _ z, vadd_vsub_assoc, vsub_self,
    vadd_vsub_assoc, ← neg_vsub_eq_vsub_rev z x, ← @neg_one_smul R, ← add_smul, ← sub_eq_add_neg]
  simp [smul_ne_zero, sub_eq_zero, ht.1.ne.symm, ht.2.ne, hxz.symm]

variable (R)

@[simp]
theorem not_sbtw_self (x y : P) : ¬Sbtw R x y x :=
  fun h => h.left_ne_right rfl

theorem wbtw_swap_left_iff [NoZeroSMulDivisors R V] {x y : P} (z : P) :
    Wbtw R x y z ∧ Wbtw R y x z ↔ x = y := by
  constructor
  · rintro ⟨hxyz, hyxz⟩
    rcases hxyz with ⟨ty, hty, rfl⟩
    rcases hyxz with ⟨tx, htx, hx⟩
    rw [lineMap_apply, lineMap_apply, ← add_vadd] at hx
    rw [← @vsub_eq_zero_iff_eq V, vadd_vsub, vsub_vadd_eq_vsub_sub, smul_sub, smul_smul, ← sub_smul,
      ← add_smul, smul_eq_zero] at hx
    rcases hx with (h | h)
    · nth_rw 1 [← mul_one tx] at h
      rw [← mul_sub, add_eq_zero_iff_neg_eq] at h
      have h' : ty = 0 := by
        refine le_antisymm ?_ hty.1
        rw [← h, Left.neg_nonpos_iff]
        exact mul_nonneg htx.1 (sub_nonneg.2 hty.2)
      simp [h']
    · rw [vsub_eq_zero_iff_eq] at h
      rw [h, lineMap_same_apply]
  · rintro rfl
    exact ⟨wbtw_self_left _ _ _, wbtw_self_left _ _ _⟩

theorem wbtw_swap_right_iff [NoZeroSMulDivisors R V] (x : P) {y z : P} :
    Wbtw R x y z ∧ Wbtw R x z y ↔ y = z := by
  rw [wbtw_comm, wbtw_comm (z := y), eq_comm]
  exact wbtw_swap_left_iff R x

theorem wbtw_rotate_iff [NoZeroSMulDivisors R V] (x : P) {y z : P} :
    Wbtw R x y z ∧ Wbtw R z x y ↔ x = y := by rw [wbtw_comm, wbtw_swap_right_iff, eq_comm]

variable {R}

theorem Wbtw.swap_left_iff [NoZeroSMulDivisors R V] {x y z : P} (h : Wbtw R x y z) :
    Wbtw R y x z ↔ x = y := by rw [← wbtw_swap_left_iff R z, and_iff_right h]

theorem Wbtw.swap_right_iff [NoZeroSMulDivisors R V] {x y z : P} (h : Wbtw R x y z) :
    Wbtw R x z y ↔ y = z := by rw [← wbtw_swap_right_iff R x, and_iff_right h]

theorem Wbtw.rotate_iff [NoZeroSMulDivisors R V] {x y z : P} (h : Wbtw R x y z) :
    Wbtw R z x y ↔ x = y := by rw [← wbtw_rotate_iff R x, and_iff_right h]

theorem Sbtw.not_swap_left [NoZeroSMulDivisors R V] {x y z : P} (h : Sbtw R x y z) :
    ¬Wbtw R y x z := fun hs => h.left_ne (h.wbtw.swap_left_iff.1 hs)

theorem Sbtw.not_swap_right [NoZeroSMulDivisors R V] {x y z : P} (h : Sbtw R x y z) :
    ¬Wbtw R x z y := fun hs => h.ne_right (h.wbtw.swap_right_iff.1 hs)

theorem Sbtw.not_rotate [NoZeroSMulDivisors R V] {x y z : P} (h : Sbtw R x y z) : ¬Wbtw R z x y :=
  fun hs => h.left_ne (h.wbtw.rotate_iff.1 hs)

@[simp]
theorem wbtw_lineMap_iff [NoZeroSMulDivisors R V] {x y : P} {r : R} :
    Wbtw R x (lineMap x y r) y ↔ x = y ∨ r ∈ Set.Icc (0 : R) 1 := by
  by_cases hxy : x = y
  · rw [hxy, lineMap_same_apply]
    simp
  rw [or_iff_right hxy, Wbtw, affineSegment, (lineMap_injective R hxy).mem_set_image]

@[simp]
theorem sbtw_lineMap_iff [NoZeroSMulDivisors R V] {x y : P} {r : R} :
    Sbtw R x (lineMap x y r) y ↔ x ≠ y ∧ r ∈ Set.Ioo (0 : R) 1 := by
  rw [sbtw_iff_mem_image_Ioo_and_ne, and_comm, and_congr_right]
  intro hxy
  rw [(lineMap_injective R hxy).mem_set_image]

@[simp]
theorem wbtw_mul_sub_add_iff [NoZeroDivisors R] {x y r : R} :
    Wbtw R x (r * (y - x) + x) y ↔ x = y ∨ r ∈ Set.Icc (0 : R) 1 :=
  wbtw_lineMap_iff

@[simp]
theorem sbtw_mul_sub_add_iff [NoZeroDivisors R] {x y r : R} :
    Sbtw R x (r * (y - x) + x) y ↔ x ≠ y ∧ r ∈ Set.Ioo (0 : R) 1 :=
  sbtw_lineMap_iff

@[simp]
theorem wbtw_zero_one_iff {x : R} : Wbtw R 0 x 1 ↔ x ∈ Set.Icc (0 : R) 1 := by
  rw [Wbtw, affineSegment, Set.mem_image]
  simp_rw [lineMap_apply_ring]
  simp

@[simp]
theorem wbtw_one_zero_iff {x : R} : Wbtw R 1 x 0 ↔ x ∈ Set.Icc (0 : R) 1 := by
  rw [wbtw_comm, wbtw_zero_one_iff]

@[simp]
theorem sbtw_zero_one_iff {x : R} : Sbtw R 0 x 1 ↔ x ∈ Set.Ioo (0 : R) 1 := by
  rw [Sbtw, wbtw_zero_one_iff, Set.mem_Icc, Set.mem_Ioo]
  exact
    ⟨fun h => ⟨h.1.1.lt_of_ne (Ne.symm h.2.1), h.1.2.lt_of_ne h.2.2⟩, fun h =>
      ⟨⟨h.1.le, h.2.le⟩, h.1.ne', h.2.ne⟩⟩

@[simp]
theorem sbtw_one_zero_iff {x : R} : Sbtw R 1 x 0 ↔ x ∈ Set.Ioo (0 : R) 1 := by
  rw [sbtw_comm, sbtw_zero_one_iff]

theorem Wbtw.trans_left {w x y z : P} (h₁ : Wbtw R w y z) (h₂ : Wbtw R w x y) : Wbtw R w x z := by
  rcases h₁ with ⟨t₁, ht₁, rfl⟩
  rcases h₂ with ⟨t₂, ht₂, rfl⟩
  refine ⟨t₂ * t₁, ⟨mul_nonneg ht₂.1 ht₁.1, mul_le_one₀ ht₂.2 ht₁.1 ht₁.2⟩, ?_⟩
  rw [lineMap_apply, lineMap_apply, lineMap_vsub_left, smul_smul]

theorem Wbtw.trans_right {w x y z : P} (h₁ : Wbtw R w x z) (h₂ : Wbtw R x y z) : Wbtw R w y z := by
  rw [wbtw_comm] at *
  exact h₁.trans_left h₂

theorem Wbtw.trans_sbtw_left [NoZeroSMulDivisors R V] {w x y z : P} (h₁ : Wbtw R w y z)
    (h₂ : Sbtw R w x y) : Sbtw R w x z := by
  refine ⟨h₁.trans_left h₂.wbtw, h₂.ne_left, ?_⟩
  rintro rfl
  exact h₂.right_ne ((wbtw_swap_right_iff R w).1 ⟨h₁, h₂.wbtw⟩)

theorem Wbtw.trans_sbtw_right [NoZeroSMulDivisors R V] {w x y z : P} (h₁ : Wbtw R w x z)
    (h₂ : Sbtw R x y z) : Sbtw R w y z := by
  rw [wbtw_comm] at *
  rw [sbtw_comm] at *
  exact h₁.trans_sbtw_left h₂

theorem Sbtw.trans_left [NoZeroSMulDivisors R V] {w x y z : P} (h₁ : Sbtw R w y z)
    (h₂ : Sbtw R w x y) : Sbtw R w x z :=
  h₁.wbtw.trans_sbtw_left h₂

theorem Sbtw.trans_right [NoZeroSMulDivisors R V] {w x y z : P} (h₁ : Sbtw R w x z)
    (h₂ : Sbtw R x y z) : Sbtw R w y z :=
  h₁.wbtw.trans_sbtw_right h₂

theorem Wbtw.trans_left_ne [NoZeroSMulDivisors R V] {w x y z : P} (h₁ : Wbtw R w y z)
    (h₂ : Wbtw R w x y) (h : y ≠ z) : x ≠ z := by
  rintro rfl
  exact h (h₁.swap_right_iff.1 h₂)

theorem Wbtw.trans_right_ne [NoZeroSMulDivisors R V] {w x y z : P} (h₁ : Wbtw R w x z)
    (h₂ : Wbtw R x y z) (h : w ≠ x) : w ≠ y := by
  rintro rfl
  exact h (h₁.swap_left_iff.1 h₂)

theorem Sbtw.trans_wbtw_left_ne [NoZeroSMulDivisors R V] {w x y z : P} (h₁ : Sbtw R w y z)
    (h₂ : Wbtw R w x y) : x ≠ z :=
  h₁.wbtw.trans_left_ne h₂ h₁.ne_right

theorem Sbtw.trans_wbtw_right_ne [NoZeroSMulDivisors R V] {w x y z : P} (h₁ : Sbtw R w x z)
    (h₂ : Wbtw R x y z) : w ≠ y :=
  h₁.wbtw.trans_right_ne h₂ h₁.left_ne

theorem Sbtw.affineCombination_of_mem_affineSpan_pair [NoZeroDivisors R] [NoZeroSMulDivisors R V]
    {ι : Type*} {p : ι → P} (ha : AffineIndependent R p) {w w₁ w₂ : ι → R} {s : Finset ι}
    (hw : ∑ i ∈ s, w i = 1) (hw₁ : ∑ i ∈ s, w₁ i = 1) (hw₂ : ∑ i ∈ s, w₂ i = 1)
    (h : s.affineCombination R p w ∈
      line[R, s.affineCombination R p w₁, s.affineCombination R p w₂])
    {i : ι} (his : i ∈ s) (hs : Sbtw R (w₁ i) (w i) (w₂ i)) :
    Sbtw R (s.affineCombination R p w₁) (s.affineCombination R p w)
      (s.affineCombination R p w₂) := by
  rw [affineCombination_mem_affineSpan_pair ha hw hw₁ hw₂] at h
  rcases h with ⟨r, hr⟩
  rw [hr i his, sbtw_mul_sub_add_iff] at hs
  change ∀ i ∈ s, w i = (r • (w₂ - w₁) + w₁) i at hr
  rw [s.affineCombination_congr hr fun _ _ => rfl]
  rw [← s.weightedVSub_vadd_affineCombination, s.weightedVSub_const_smul,
    ← s.affineCombination_vsub, ← lineMap_apply, sbtw_lineMap_iff, and_iff_left hs.2,
    ← @vsub_ne_zero V, s.affineCombination_vsub]
  intro hz
  have hw₁w₂ : (∑ i ∈ s, (w₁ - w₂) i) = 0 := by
    simp_rw [Pi.sub_apply, Finset.sum_sub_distrib, hw₁, hw₂, sub_self]
  refine hs.1 ?_
  have ha' := ha s (w₁ - w₂) hw₁w₂ hz i his
  rwa [Pi.sub_apply, sub_eq_zero] at ha'

end OrderedRing

section StrictOrderedCommRing

variable [CommRing R] [PartialOrder R] [IsStrictOrderedRing R]
  [AddCommGroup V] [Module R V] [AddTorsor V P]
variable {R}

theorem Wbtw.sameRay_vsub {x y z : P} (h : Wbtw R x y z) : SameRay R (y -ᵥ x) (z -ᵥ y) := by
  rcases h with ⟨t, ⟨ht0, ht1⟩, rfl⟩
  simp_rw [lineMap_apply]
  rcases ht0.lt_or_eq with (ht0' | rfl); swap; · simp
  rcases ht1.lt_or_eq with (ht1' | rfl); swap; · simp
  refine Or.inr (Or.inr ⟨1 - t, t, sub_pos.2 ht1', ht0', ?_⟩)
  simp only [vadd_vsub, smul_smul, vsub_vadd_eq_vsub_sub, smul_sub, ← sub_smul]
  ring_nf

theorem Wbtw.sameRay_vsub_left {x y z : P} (h : Wbtw R x y z) : SameRay R (y -ᵥ x) (z -ᵥ x) := by
  rcases h with ⟨t, ⟨ht0, _⟩, rfl⟩
  simpa [lineMap_apply] using SameRay.sameRay_nonneg_smul_left (z -ᵥ x) ht0

theorem Wbtw.sameRay_vsub_right {x y z : P} (h : Wbtw R x y z) : SameRay R (z -ᵥ x) (z -ᵥ y) := by
  rcases h with ⟨t, ⟨_, ht1⟩, rfl⟩
  simpa [lineMap_apply, vsub_vadd_eq_vsub_sub, sub_smul] using
    SameRay.sameRay_nonneg_smul_right (z -ᵥ x) (sub_nonneg.2 ht1)

end StrictOrderedCommRing

section LinearOrderedRing

variable [Ring R] [LinearOrder R] [IsStrictOrderedRing R]
  [AddCommGroup V] [Module R V] [AddTorsor V P]
variable {R}

/-- Suppose lines from two vertices of a triangle to interior points of the opposite side meet at
`p`. Then `p` lies in the interior of the first (and by symmetry the other) segment from a
vertex to the point on the opposite side. -/
theorem sbtw_of_sbtw_of_sbtw_of_mem_affineSpan_pair [NoZeroSMulDivisors R V]
    {t : Affine.Triangle R P} {i₁ i₂ i₃ : Fin 3} (h₁₂ : i₁ ≠ i₂) {p₁ p₂ p : P}
    (h₁ : Sbtw R (t.points i₂) p₁ (t.points i₃)) (h₂ : Sbtw R (t.points i₁) p₂ (t.points i₃))
    (h₁' : p ∈ line[R, t.points i₁, p₁]) (h₂' : p ∈ line[R, t.points i₂, p₂]) :
    Sbtw R (t.points i₁) p p₁ := by
  have h₁₃ : i₁ ≠ i₃ := by
    rintro rfl
    simp at h₂
  have h₂₃ : i₂ ≠ i₃ := by
    rintro rfl
    simp at h₁
  have h3 : ∀ i : Fin 3, i = i₁ ∨ i = i₂ ∨ i = i₃ := by omega
  have hu : (Finset.univ : Finset (Fin 3)) = {i₁, i₂, i₃} := by
    clear h₁ h₂ h₁' h₂'
    decide +revert
  have hp : p ∈ affineSpan R (Set.range t.points) := by
    have hle : line[R, t.points i₁, p₁] ≤ affineSpan R (Set.range t.points) := by
      refine affineSpan_pair_le_of_mem_of_mem (mem_affineSpan R (Set.mem_range_self _)) ?_
      have hle : line[R, t.points i₂, t.points i₃] ≤ affineSpan R (Set.range t.points) := by
        refine affineSpan_mono R ?_
        simp [Set.insert_subset_iff]
      rw [AffineSubspace.le_def'] at hle
      exact hle _ h₁.wbtw.mem_affineSpan
    rw [AffineSubspace.le_def'] at hle
    exact hle _ h₁'
  have h₁i := h₁.mem_image_Ioo
  have h₂i := h₂.mem_image_Ioo
  rw [Set.mem_image] at h₁i h₂i
  rcases h₁i with ⟨r₁, ⟨hr₁0, hr₁1⟩, rfl⟩
  rcases h₂i with ⟨r₂, ⟨hr₂0, hr₂1⟩, rfl⟩
  rcases eq_affineCombination_of_mem_affineSpan_of_fintype hp with ⟨w, hw, rfl⟩
  have h₁s :=
    sign_eq_of_affineCombination_mem_affineSpan_single_lineMap t.independent hw (Finset.mem_univ _)
      (Finset.mem_univ _) (Finset.mem_univ _) h₁₂ h₁₃ h₂₃ hr₁0 hr₁1 h₁'
  have h₂s :=
    sign_eq_of_affineCombination_mem_affineSpan_single_lineMap t.independent hw (Finset.mem_univ _)
      (Finset.mem_univ _) (Finset.mem_univ _) h₁₂.symm h₂₃ h₁₃ hr₂0 hr₂1 h₂'
  rw [← Finset.univ.affineCombination_affineCombinationSingleWeights R t.points
      (Finset.mem_univ i₁),
    ← Finset.univ.affineCombination_affineCombinationLineMapWeights t.points (Finset.mem_univ _)
      (Finset.mem_univ _)] at h₁' ⊢
  refine
    Sbtw.affineCombination_of_mem_affineSpan_pair t.independent hw
      (Finset.univ.sum_affineCombinationSingleWeights R (Finset.mem_univ _))
      (Finset.univ.sum_affineCombinationLineMapWeights (Finset.mem_univ _) (Finset.mem_univ _) _)
      h₁' (Finset.mem_univ i₁) ?_
  rw [Finset.affineCombinationSingleWeights_apply_self,
    Finset.affineCombinationLineMapWeights_apply_of_ne h₁₂ h₁₃, sbtw_one_zero_iff]
  have hs : ∀ i : Fin 3, SignType.sign (w i) = SignType.sign (w i₃) := by
    intro i
    rcases h3 i with (rfl | rfl | rfl)
    · exact h₂s
    · exact h₁s
    · rfl
  have hss : SignType.sign (∑ i, w i) = 1 := by simp [hw]
  have hs' := sign_sum Finset.univ_nonempty (SignType.sign (w i₃)) fun i _ => hs i
  rw [hs'] at hss
  simp_rw [hss, sign_eq_one_iff] at hs
  refine ⟨hs i₁, ?_⟩
  rw [hu] at hw
  rw [Finset.sum_insert, Finset.sum_insert, Finset.sum_singleton] at hw
  · by_contra hle
    rw [not_lt] at hle
    exact (hle.trans_lt (lt_add_of_pos_right _ (Left.add_pos (hs i₂) (hs i₃)))).ne' hw
  · simpa using h₂₃
  · simpa [not_or] using ⟨h₁₂, h₁₃⟩

end LinearOrderedRing

section LinearOrderedField

variable [Field R] [LinearOrder R] [IsStrictOrderedRing R]
  [AddCommGroup V] [Module R V] [AddTorsor V P] {x y z : P}
variable {R}

lemma wbtw_iff_of_le {x y z : R} (hxz : x ≤ z) : Wbtw R x y z ↔ x ≤ y ∧ y ≤ z := by
  cases hxz.eq_or_lt with
  | inl hxz =>
    subst hxz
    rw [← le_antisymm_iff, wbtw_self_iff, eq_comm]
  | inr hxz =>
    have hxz' : 0 < z - x := sub_pos.mpr hxz
    let r := (y - x) / (z - x)
    have hy : y = r * (z - x) + x := by simp [r, hxz'.ne']
    simp [hy, wbtw_mul_sub_add_iff, mul_nonneg_iff_of_pos_right hxz', ← le_sub_iff_add_le,
      mul_le_iff_le_one_left hxz', hxz.ne]

lemma Wbtw.of_le_of_le {x y z : R} (hxy : x ≤ y) (hyz : y ≤ z) : Wbtw R x y z :=
  (wbtw_iff_of_le (hxy.trans hyz)).mpr ⟨hxy, hyz⟩

lemma Sbtw.of_lt_of_lt {x y z : R} (hxy : x < y) (hyz : y < z) : Sbtw R x y z :=
  ⟨.of_le_of_le hxy.le hyz.le, hxy.ne', hyz.ne⟩

theorem wbtw_iff_left_eq_or_right_mem_image_Ici {x y z : P} :
    Wbtw R x y z ↔ x = y ∨ z ∈ lineMap x y '' Set.Ici (1 : R) := by
  refine ⟨fun h => ?_, fun h => ?_⟩
  · rcases h with ⟨r, ⟨hr0, hr1⟩, rfl⟩
    rcases hr0.lt_or_eq with (hr0' | rfl)
    · rw [Set.mem_image]
      refine .inr ⟨r⁻¹, (one_le_inv₀ hr0').2 hr1, ?_⟩
      simp only [lineMap_apply, smul_smul, vadd_vsub]
      rw [inv_mul_cancel₀ hr0'.ne', one_smul, vsub_vadd]
    · simp
  · rcases h with (rfl | ⟨r, ⟨hr, rfl⟩⟩)
    · exact wbtw_self_left _ _ _
    · rw [Set.mem_Ici] at hr
      refine ⟨r⁻¹, ⟨inv_nonneg.2 (zero_le_one.trans hr), inv_le_one_of_one_le₀ hr⟩, ?_⟩
      simp only [lineMap_apply, smul_smul, vadd_vsub]
      rw [inv_mul_cancel₀ (one_pos.trans_le hr).ne', one_smul, vsub_vadd]

theorem Wbtw.right_mem_image_Ici_of_left_ne {x y z : P} (h : Wbtw R x y z) (hne : x ≠ y) :
    z ∈ lineMap x y '' Set.Ici (1 : R) :=
  (wbtw_iff_left_eq_or_right_mem_image_Ici.1 h).resolve_left hne

theorem Wbtw.right_mem_affineSpan_of_left_ne {x y z : P} (h : Wbtw R x y z) (hne : x ≠ y) :
    z ∈ line[R, x, y] := by
  rcases h.right_mem_image_Ici_of_left_ne hne with ⟨r, ⟨-, rfl⟩⟩
  exact lineMap_mem_affineSpan_pair _ _ _

theorem sbtw_iff_left_ne_and_right_mem_image_Ioi {x y z : P} :
    Sbtw R x y z ↔ x ≠ y ∧ z ∈ lineMap x y '' Set.Ioi (1 : R) := by
  refine ⟨fun h => ⟨h.left_ne, ?_⟩, fun h => ?_⟩
  · obtain ⟨r, ⟨hr, rfl⟩⟩ := h.wbtw.right_mem_image_Ici_of_left_ne h.left_ne
    rw [Set.mem_Ici] at hr
    rcases hr.lt_or_eq with (hrlt | rfl)
    · exact Set.mem_image_of_mem _ hrlt
    · exfalso
      simp at h
  · rcases h with ⟨hne, r, hr, rfl⟩
    rw [Set.mem_Ioi] at hr
    refine
      ⟨wbtw_iff_left_eq_or_right_mem_image_Ici.2
          (Or.inr (Set.mem_image_of_mem _ (Set.mem_of_mem_of_subset hr Set.Ioi_subset_Ici_self))),
        hne.symm, ?_⟩
    rw [lineMap_apply, ← @vsub_ne_zero V, vsub_vadd_eq_vsub_sub]
    nth_rw 1 [← one_smul R (y -ᵥ x)]
    rw [← sub_smul, smul_ne_zero_iff, vsub_ne_zero, sub_ne_zero]
    exact ⟨hr.ne, hne.symm⟩

theorem Sbtw.right_mem_image_Ioi {x y z : P} (h : Sbtw R x y z) :
    z ∈ lineMap x y '' Set.Ioi (1 : R) :=
  (sbtw_iff_left_ne_and_right_mem_image_Ioi.1 h).2

theorem Sbtw.right_mem_affineSpan {x y z : P} (h : Sbtw R x y z) : z ∈ line[R, x, y] :=
  h.wbtw.right_mem_affineSpan_of_left_ne h.left_ne

theorem wbtw_iff_right_eq_or_left_mem_image_Ici {x y z : P} :
    Wbtw R x y z ↔ z = y ∨ x ∈ lineMap z y '' Set.Ici (1 : R) := by
  rw [wbtw_comm, wbtw_iff_left_eq_or_right_mem_image_Ici]

theorem Wbtw.left_mem_image_Ici_of_right_ne {x y z : P} (h : Wbtw R x y z) (hne : z ≠ y) :
    x ∈ lineMap z y '' Set.Ici (1 : R) :=
  h.symm.right_mem_image_Ici_of_left_ne hne

theorem Wbtw.left_mem_affineSpan_of_right_ne {x y z : P} (h : Wbtw R x y z) (hne : z ≠ y) :
    x ∈ line[R, z, y] :=
  h.symm.right_mem_affineSpan_of_left_ne hne

theorem sbtw_iff_right_ne_and_left_mem_image_Ioi {x y z : P} :
    Sbtw R x y z ↔ z ≠ y ∧ x ∈ lineMap z y '' Set.Ioi (1 : R) := by
  rw [sbtw_comm, sbtw_iff_left_ne_and_right_mem_image_Ioi]

theorem Sbtw.left_mem_image_Ioi {x y z : P} (h : Sbtw R x y z) :
    x ∈ lineMap z y '' Set.Ioi (1 : R) :=
  h.symm.right_mem_image_Ioi

theorem Sbtw.left_mem_affineSpan {x y z : P} (h : Sbtw R x y z) : x ∈ line[R, z, y] :=
  h.symm.right_mem_affineSpan

lemma AffineSubspace.right_mem_of_wbtw {s : AffineSubspace R P} (hxyz : Wbtw R x y z) (hx : x ∈ s)
    (hy : y ∈ s) (hxy : x ≠ y) : z ∈ s := by
  obtain ⟨ε, -, rfl⟩ := hxyz
  have hε : ε ≠ 0 := by rintro rfl; simp at hxy
  simpa [hε] using lineMap_mem ε⁻¹ hx hy

theorem wbtw_smul_vadd_smul_vadd_of_nonneg_of_le (x : P) (v : V) {r₁ r₂ : R} (hr₁ : 0 ≤ r₁)
    (hr₂ : r₁ ≤ r₂) : Wbtw R x (r₁ • v +ᵥ x) (r₂ • v +ᵥ x) := by
  refine ⟨r₁ / r₂, ⟨div_nonneg hr₁ (hr₁.trans hr₂), div_le_one_of_le₀ hr₂ (hr₁.trans hr₂)⟩, ?_⟩
  by_cases h : r₁ = 0; · simp [h]
  simp [lineMap_apply, smul_smul, ((hr₁.lt_of_ne' h).trans_le hr₂).ne.symm]

theorem wbtw_or_wbtw_smul_vadd_of_nonneg (x : P) (v : V) {r₁ r₂ : R} (hr₁ : 0 ≤ r₁) (hr₂ : 0 ≤ r₂) :
    Wbtw R x (r₁ • v +ᵥ x) (r₂ • v +ᵥ x) ∨ Wbtw R x (r₂ • v +ᵥ x) (r₁ • v +ᵥ x) := by
  rcases le_total r₁ r₂ with (h | h)
  · exact Or.inl (wbtw_smul_vadd_smul_vadd_of_nonneg_of_le x v hr₁ h)
  · exact Or.inr (wbtw_smul_vadd_smul_vadd_of_nonneg_of_le x v hr₂ h)

theorem wbtw_smul_vadd_smul_vadd_of_nonpos_of_le (x : P) (v : V) {r₁ r₂ : R} (hr₁ : r₁ ≤ 0)
    (hr₂ : r₂ ≤ r₁) : Wbtw R x (r₁ • v +ᵥ x) (r₂ • v +ᵥ x) := by
  convert wbtw_smul_vadd_smul_vadd_of_nonneg_of_le x (-v) (Left.nonneg_neg_iff.2 hr₁)
      (neg_le_neg_iff.2 hr₂) using 1 <;>
    rw [neg_smul_neg]

theorem wbtw_or_wbtw_smul_vadd_of_nonpos (x : P) (v : V) {r₁ r₂ : R} (hr₁ : r₁ ≤ 0) (hr₂ : r₂ ≤ 0) :
    Wbtw R x (r₁ • v +ᵥ x) (r₂ • v +ᵥ x) ∨ Wbtw R x (r₂ • v +ᵥ x) (r₁ • v +ᵥ x) := by
  rcases le_total r₁ r₂ with (h | h)
  · exact Or.inr (wbtw_smul_vadd_smul_vadd_of_nonpos_of_le x v hr₂ h)
  · exact Or.inl (wbtw_smul_vadd_smul_vadd_of_nonpos_of_le x v hr₁ h)

theorem wbtw_smul_vadd_smul_vadd_of_nonpos_of_nonneg (x : P) (v : V) {r₁ r₂ : R} (hr₁ : r₁ ≤ 0)
    (hr₂ : 0 ≤ r₂) : Wbtw R (r₁ • v +ᵥ x) x (r₂ • v +ᵥ x) := by
  convert wbtw_smul_vadd_smul_vadd_of_nonneg_of_le (r₁ • v +ᵥ x) v (Left.nonneg_neg_iff.2 hr₁)
      (neg_le_sub_iff_le_add.2 ((le_add_iff_nonneg_left r₁).2 hr₂)) using 1 <;>
    simp [sub_smul, ← add_vadd]

theorem wbtw_smul_vadd_smul_vadd_of_nonneg_of_nonpos (x : P) (v : V) {r₁ r₂ : R} (hr₁ : 0 ≤ r₁)
    (hr₂ : r₂ ≤ 0) : Wbtw R (r₁ • v +ᵥ x) x (r₂ • v +ᵥ x) := by
  rw [wbtw_comm]
  exact wbtw_smul_vadd_smul_vadd_of_nonpos_of_nonneg x v hr₂ hr₁

theorem Wbtw.trans_left_right {w x y z : P} (h₁ : Wbtw R w y z) (h₂ : Wbtw R w x y) :
    Wbtw R x y z := by
  rcases h₁ with ⟨t₁, ht₁, rfl⟩
  rcases h₂ with ⟨t₂, ht₂, rfl⟩
  refine
    ⟨(t₁ - t₂ * t₁) / (1 - t₂ * t₁),
      ⟨div_nonneg (sub_nonneg.2 (mul_le_of_le_one_left ht₁.1 ht₂.2))
          (sub_nonneg.2 (mul_le_one₀ ht₂.2 ht₁.1 ht₁.2)), div_le_one_of_le₀
            (sub_le_sub_right ht₁.2 _) (sub_nonneg.2 (mul_le_one₀ ht₂.2 ht₁.1 ht₁.2))⟩,
      ?_⟩
  simp only [lineMap_apply, smul_smul, ← add_vadd, vsub_vadd_eq_vsub_sub, smul_sub, ← sub_smul,
    ← add_smul, vadd_vsub, vadd_right_cancel_iff, div_mul_eq_mul_div, div_sub_div_same]
  nth_rw 1 [← mul_one (t₁ - t₂ * t₁)]
  rw [← mul_sub, mul_div_assoc]
  by_cases h : 1 - t₂ * t₁ = 0
  · rw [sub_eq_zero, eq_comm] at h
    rw [h]
    suffices t₁ = 1 by simp [this]
    exact
      eq_of_le_of_not_lt ht₁.2 fun ht₁lt =>
        (mul_lt_one_of_nonneg_of_lt_one_right ht₂.2 ht₁.1 ht₁lt).ne h
  · rw [div_self h]
    ring_nf

theorem Wbtw.trans_right_left {w x y z : P} (h₁ : Wbtw R w x z) (h₂ : Wbtw R x y z) :
    Wbtw R w x y := by
  rw [wbtw_comm] at *
  exact h₁.trans_left_right h₂

theorem Sbtw.trans_left_right {w x y z : P} (h₁ : Sbtw R w y z) (h₂ : Sbtw R w x y) :
    Sbtw R x y z :=
  ⟨h₁.wbtw.trans_left_right h₂.wbtw, h₂.right_ne, h₁.ne_right⟩

theorem Sbtw.trans_right_left {w x y z : P} (h₁ : Sbtw R w x z) (h₂ : Sbtw R x y z) :
    Sbtw R w x y :=
  ⟨h₁.wbtw.trans_right_left h₂.wbtw, h₁.ne_left, h₂.left_ne⟩

theorem Wbtw.collinear {x y z : P} (h : Wbtw R x y z) : Collinear R ({x, y, z} : Set P) := by
  rw [collinear_iff_exists_forall_eq_smul_vadd]
  refine ⟨x, z -ᵥ x, ?_⟩
  intro p hp
  simp_rw [Set.mem_insert_iff, Set.mem_singleton_iff] at hp
  rcases hp with (rfl | rfl | rfl)
  · refine ⟨0, ?_⟩
    simp
  · rcases h with ⟨t, -, rfl⟩
    exact ⟨t, rfl⟩
  · refine ⟨1, ?_⟩
    simp

theorem Collinear.wbtw_or_wbtw_or_wbtw {x y z : P} (h : Collinear R ({x, y, z} : Set P)) :
    Wbtw R x y z ∨ Wbtw R y z x ∨ Wbtw R z x y := by
  rw [collinear_iff_of_mem (Set.mem_insert _ _)] at h
  rcases h with ⟨v, h⟩
  simp_rw [Set.mem_insert_iff, Set.mem_singleton_iff] at h
  have hy := h y (Or.inr (Or.inl rfl))
  have hz := h z (Or.inr (Or.inr rfl))
  rcases hy with ⟨ty, rfl⟩
  rcases hz with ⟨tz, rfl⟩
  rcases lt_trichotomy ty 0 with (hy0 | rfl | hy0)
  · rcases lt_trichotomy tz 0 with (hz0 | rfl | hz0)
    · rw [wbtw_comm (z := x)]
      rw [← or_assoc]
      exact Or.inl (wbtw_or_wbtw_smul_vadd_of_nonpos _ _ hy0.le hz0.le)
    · simp
    · exact Or.inr (Or.inr (wbtw_smul_vadd_smul_vadd_of_nonneg_of_nonpos _ _ hz0.le hy0.le))
  · simp
  · rcases lt_trichotomy tz 0 with (hz0 | rfl | hz0)
    · refine Or.inr (Or.inr (wbtw_smul_vadd_smul_vadd_of_nonpos_of_nonneg _ _ hz0.le hy0.le))
    · simp
    · rw [wbtw_comm (z := x)]
      rw [← or_assoc]
      exact Or.inl (wbtw_or_wbtw_smul_vadd_of_nonneg _ _ hy0.le hz0.le)

theorem wbtw_iff_sameRay_vsub {x y z : P} : Wbtw R x y z ↔ SameRay R (y -ᵥ x) (z -ᵥ y) := by
  refine ⟨Wbtw.sameRay_vsub, fun h => ?_⟩
  rcases h with (h | h | ⟨r₁, r₂, hr₁, hr₂, h⟩)
  · rw [vsub_eq_zero_iff_eq] at h
    simp [h]
  · rw [vsub_eq_zero_iff_eq] at h
    simp [h]
  · refine
      ⟨r₂ / (r₁ + r₂),
        ⟨div_nonneg hr₂.le (add_nonneg hr₁.le hr₂.le),
          div_le_one_of_le₀ (le_add_of_nonneg_left hr₁.le) (add_nonneg hr₁.le hr₂.le)⟩,
        ?_⟩
    have h' : z = r₂⁻¹ • r₁ • (y -ᵥ x) +ᵥ y := by simp [h, hr₂.ne']
    rw [eq_comm]
    simp only [lineMap_apply, h', vadd_vsub_assoc, smul_smul, ← add_smul, eq_vadd_iff_vsub_eq,
      smul_add]
    convert (one_smul R (y -ᵥ x)).symm
    field_simp [(add_pos hr₁ hr₂).ne', hr₂.ne']
    ring

variable (R)

theorem wbtw_pointReflection (x y : P) : Wbtw R y x (pointReflection R x y) := by
  refine ⟨2⁻¹, ⟨by norm_num, by norm_num⟩, ?_⟩
  rw [lineMap_apply, pointReflection_apply, vadd_vsub_assoc, ← two_smul R (x -ᵥ y)]
  simp

theorem sbtw_pointReflection_of_ne {x y : P} (h : x ≠ y) : Sbtw R y x (pointReflection R x y) := by
  refine ⟨wbtw_pointReflection _ _ _, h, ?_⟩
  nth_rw 1 [← pointReflection_self R x]
  exact (pointReflection_involutive R x).injective.ne h

theorem wbtw_midpoint (x y : P) : Wbtw R x (midpoint R x y) y := by
  convert wbtw_pointReflection R (midpoint R x y) x
  rw [pointReflection_midpoint_left]

theorem sbtw_midpoint_of_ne {x y : P} (h : x ≠ y) : Sbtw R x (midpoint R x y) y := by
  have h : midpoint R x y ≠ x := by simp [h]
  convert sbtw_pointReflection_of_ne R h
  rw [pointReflection_midpoint_left]

end LinearOrderedField<|MERGE_RESOLUTION|>--- conflicted
+++ resolved
@@ -30,10 +30,7 @@
 
 section OrderedRing
 
-<<<<<<< HEAD
-=======
 -- TODO: remove `[IsOrderedRing R]` and `@[nolint unusedArguments]`.
->>>>>>> 7cdf39bc
 /-- The segment of points weakly between `x` and `y`. When convexity is refactored to support
 abstract affine combination spaces, this will no longer need to be a separate definition from
 `segment`. However, lemmas involving `+ᵥ` or `-ᵥ` will still be relevant after such a
