/-
Copyright (c) 2020 Frédéric Dupuis. All rights reserved.
Released under Apache 2.0 license as described in the file LICENSE.
Authors: Frédéric Dupuis
-/
import Mathlib.Analysis.Convex.Function
import Mathlib.Topology.Algebra.Affine
import Mathlib.Topology.Order.LocalExtr
import Mathlib.Topology.MetricSpace.Pseudo.Lemmas

/-!
# Minima and maxima of convex functions

We show that if a function `f : E → β` is convex, then a local minimum is also
a global minimum, and likewise for concave functions.
-/


<<<<<<< HEAD
variable {E β : Type*} [AddCommGroup E] [TopologicalSpace E] [Module ℝ E] [TopologicalAddGroup E]
  [ContinuousSMul ℝ E] [AddCommGroup β] [PartialOrder β] [IsOrderedAddMonoid β]
  [Module ℝ β] [OrderedSMul ℝ β] {s : Set E}
=======
variable {E β : Type*} [AddCommGroup E] [TopologicalSpace E] [Module ℝ E] [IsTopologicalAddGroup E]
  [ContinuousSMul ℝ E] [OrderedAddCommGroup β] [Module ℝ β] [OrderedSMul ℝ β] {s : Set E}
>>>>>>> 1d7003d6

open Set Filter Function Topology

/-- Helper lemma for the more general case: `IsMinOn.of_isLocalMinOn_of_convexOn`.
-/
theorem IsMinOn.of_isLocalMinOn_of_convexOn_Icc {f : ℝ → β} {a b : ℝ} (a_lt_b : a < b)
    (h_local_min : IsLocalMinOn f (Icc a b) a) (h_conv : ConvexOn ℝ (Icc a b) f) :
    IsMinOn f (Icc a b) a := by
  rintro c hc
  dsimp only [mem_setOf_eq]
  rw [IsLocalMinOn, nhdsWithin_Icc_eq_nhdsGE a_lt_b] at h_local_min
  rcases hc.1.eq_or_lt with (rfl | a_lt_c)
  · exact le_rfl
  have H₁ : ∀ᶠ y in 𝓝[>] a, f a ≤ f y :=
    h_local_min.filter_mono (nhdsWithin_mono _ Ioi_subset_Ici_self)
  have H₂ : ∀ᶠ y in 𝓝[>] a, y ∈ Ioc a c := Ioc_mem_nhdsGT a_lt_c
  rcases (H₁.and H₂).exists with ⟨y, hfy, hy_ac⟩
  rcases (Convex.mem_Ioc a_lt_c).mp hy_ac with ⟨ya, yc, ya₀, yc₀, yac, rfl⟩
  suffices ya • f a + yc • f a ≤ ya • f a + yc • f c from
    (smul_le_smul_iff_of_pos_left yc₀).1 (le_of_add_le_add_left this)
  calc
    ya • f a + yc • f a = f a := by rw [← add_smul, yac, one_smul]
    _ ≤ f (ya * a + yc * c) := hfy
    _ ≤ ya • f a + yc • f c := h_conv.2 (left_mem_Icc.2 a_lt_b.le) hc ya₀ yc₀.le yac

/-- A local minimum of a convex function is a global minimum, restricted to a set `s`.
-/
theorem IsMinOn.of_isLocalMinOn_of_convexOn {f : E → β} {a : E} (a_in_s : a ∈ s)
    (h_localmin : IsLocalMinOn f s a) (h_conv : ConvexOn ℝ s f) : IsMinOn f s a := by
  intro x x_in_s
  let g : ℝ →ᵃ[ℝ] E := AffineMap.lineMap a x
  have hg0 : g 0 = a := AffineMap.lineMap_apply_zero a x
  have hg1 : g 1 = x := AffineMap.lineMap_apply_one a x
  have hgc : Continuous g := AffineMap.lineMap_continuous
  have h_maps : MapsTo g (Icc 0 1) s := by
    simpa only [g, mapsTo', ← segment_eq_image_lineMap] using h_conv.1.segment_subset a_in_s x_in_s
  have fg_local_min_on : IsLocalMinOn (f ∘ g) (Icc 0 1) 0 := by
    rw [← hg0] at h_localmin
    exact h_localmin.comp_continuousOn h_maps hgc.continuousOn (left_mem_Icc.2 zero_le_one)
  have fg_min_on : IsMinOn (f ∘ g) (Icc 0 1 : Set ℝ) 0 := by
    refine IsMinOn.of_isLocalMinOn_of_convexOn_Icc one_pos fg_local_min_on ?_
    exact (h_conv.comp_affineMap g).subset h_maps (convex_Icc 0 1)
  simpa only [hg0, hg1, comp_apply, mem_setOf_eq] using fg_min_on (right_mem_Icc.2 zero_le_one)

/-- A local maximum of a concave function is a global maximum, restricted to a set `s`. -/
theorem IsMaxOn.of_isLocalMaxOn_of_concaveOn {f : E → β} {a : E} (a_in_s : a ∈ s)
    (h_localmax : IsLocalMaxOn f s a) (h_conc : ConcaveOn ℝ s f) : IsMaxOn f s a :=
  IsMinOn.of_isLocalMinOn_of_convexOn (β := βᵒᵈ) a_in_s h_localmax h_conc

/-- A local minimum of a convex function is a global minimum. -/
theorem IsMinOn.of_isLocalMin_of_convex_univ {f : E → β} {a : E} (h_local_min : IsLocalMin f a)
    (h_conv : ConvexOn ℝ univ f) : ∀ x, f a ≤ f x := fun x =>
  (IsMinOn.of_isLocalMinOn_of_convexOn (mem_univ a) (h_local_min.on univ) h_conv) (mem_univ x)

/-- A local maximum of a concave function is a global maximum. -/
theorem IsMaxOn.of_isLocalMax_of_convex_univ {f : E → β} {a : E} (h_local_max : IsLocalMax f a)
    (h_conc : ConcaveOn ℝ univ f) : ∀ x, f x ≤ f a :=
  IsMinOn.of_isLocalMin_of_convex_univ (β := βᵒᵈ) h_local_max h_conc<|MERGE_RESOLUTION|>--- conflicted
+++ resolved
@@ -16,14 +16,9 @@
 -/
 
 
-<<<<<<< HEAD
-variable {E β : Type*} [AddCommGroup E] [TopologicalSpace E] [Module ℝ E] [TopologicalAddGroup E]
+variable {E β : Type*} [AddCommGroup E] [TopologicalSpace E] [Module ℝ E] [IsTopologicalAddGroup E]
   [ContinuousSMul ℝ E] [AddCommGroup β] [PartialOrder β] [IsOrderedAddMonoid β]
   [Module ℝ β] [OrderedSMul ℝ β] {s : Set E}
-=======
-variable {E β : Type*} [AddCommGroup E] [TopologicalSpace E] [Module ℝ E] [IsTopologicalAddGroup E]
-  [ContinuousSMul ℝ E] [OrderedAddCommGroup β] [Module ℝ β] [OrderedSMul ℝ β] {s : Set E}
->>>>>>> 1d7003d6
 
 open Set Filter Function Topology
 
