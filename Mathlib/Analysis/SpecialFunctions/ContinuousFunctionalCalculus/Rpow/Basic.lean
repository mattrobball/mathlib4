/-
Copyright (c) 2024 Frédéric Dupuis. All rights reserved.
Released under Apache 2.0 license as described in the file LICENSE.
Authors: Frédéric Dupuis
-/

import Mathlib.Algebra.Order.Star.Prod
import Mathlib.Analysis.SpecialFunctions.Pow.Real
import Mathlib.Analysis.CStarAlgebra.ContinuousFunctionalCalculus.Instances
import Mathlib.Analysis.CStarAlgebra.ContinuousFunctionalCalculus.Unique
import Mathlib.Analysis.CStarAlgebra.ContinuousFunctionalCalculus.Pi
import Mathlib.Analysis.SpecialFunctions.Pow.Continuity

/-!
# Real powers defined via the continuous functional calculus

This file defines real powers via the continuous functional calculus (CFC) and builds its API.
This allows one to take real powers of matrices, operators, elements of a C⋆-algebra, etc. The
square root is also defined via the non-unital CFC.

## Main declarations

+ `CFC.nnrpow`: the `ℝ≥0` power function based on the non-unital CFC, i.e. `cfcₙ NNReal.rpow`
  composed with `(↑) : ℝ≥0 → ℝ`.
+ `CFC.sqrt`: the square root function based on the non-unital CFC, i.e. `cfcₙ NNReal.sqrt`
+ `CFC.rpow`: the real power function based on the unital CFC, i.e. `cfc NNReal.rpow`

## Implementation notes

We define two separate versions `CFC.nnrpow` and `CFC.rpow` due to what happens at 0. Since
`NNReal.rpow 0 0 = 1`, this means that this function does not map zero to zero when the exponent
is zero, and hence `CFC.nnrpow a 0 = 0` whereas `CFC.rpow a 0 = 1`. Note that the non-unital version
only makes sense for nonnegative exponents, and hence we define it such that the exponent is in
`ℝ≥0`.

## Notation

+ We define a `Pow A ℝ` instance for `CFC.rpow`, i.e `a ^ y` with `A` an operator and `y : ℝ` works
  as expected. Likewise, we define a `Pow A ℝ≥0` instance for `CFC.nnrpow`. Note that these are
  low-priority instances, in order to avoid overriding instances such as `Pow ℝ ℝ`,
  `Pow (A × B) ℝ` or `Pow (∀ i, A i) ℝ`.

## TODO

+ Relate these to the log and exp functions
+ Lemmas about how these functions interact with commuting `a` and `b`.
+ Prove the order properties (operator monotonicity and concavity/convexity)
-/

open scoped NNReal

namespace NNReal

/-- Taking a nonnegative power of a nonnegative number. This is defined as a standalone definition
in order to speed up automation such as `cfc_cont_tac`. -/
noncomputable abbrev nnrpow (a : ℝ≥0) (b : ℝ≥0) : ℝ≥0 := a ^ (b : ℝ)

@[simp] lemma nnrpow_def (a b : ℝ≥0) : nnrpow a b = a ^ (b : ℝ) := rfl

@[fun_prop]
lemma continuous_nnrpow_const (y : ℝ≥0) : Continuous (nnrpow · y) :=
  continuous_rpow_const zero_le_coe

/- This is a "redeclaration" of the attribute to speed up the proofs in this file. -/
attribute [fun_prop] continuousOn_rpow_const

lemma monotone_nnrpow_const (y : ℝ≥0) : Monotone (nnrpow · y) :=
  monotone_rpow_of_nonneg zero_le_coe

end NNReal

namespace CFC

section NonUnital

variable {A : Type*} [PartialOrder A] [NonUnitalRing A] [TopologicalSpace A] [StarRing A]
  [Module ℝ A] [SMulCommClass ℝ A A] [IsScalarTower ℝ A A] [StarOrderedRing A]
  [NonUnitalContinuousFunctionalCalculus ℝ A IsSelfAdjoint]
  [NonnegSpectrumClass ℝ A]


/- ## `nnrpow` -/

/-- Real powers of operators, based on the non-unital continuous functional calculus. -/
noncomputable def nnrpow (a : A) (y : ℝ≥0) : A := cfcₙ (NNReal.nnrpow · y) a

/-- Enable `a ^ y` notation for `CFC.nnrpow`. This is a low-priority instance to make sure it does
not take priority over other instances when they are available. -/
noncomputable instance (priority := 100) : Pow A ℝ≥0 where
  pow a y := nnrpow a y

@[simp]
lemma nnrpow_eq_pow {a : A} {y : ℝ≥0} : nnrpow a y = a ^ y := rfl

@[simp]
lemma nnrpow_nonneg {a : A} {x : ℝ≥0} : 0 ≤ a ^ x := cfcₙ_predicate _ a

lemma nnrpow_def {a : A} {y : ℝ≥0} : a ^ y = cfcₙ (NNReal.nnrpow · y) a := rfl

lemma nnrpow_add {a : A} {x y : ℝ≥0} (hx : 0 < x) (hy : 0 < y) :
    a ^ (x + y) = a ^ x * a ^ y := by
  simp only [nnrpow_def]
  rw [← cfcₙ_mul _ _ a]
  congr! 2 with z
  exact mod_cast z.rpow_add' <| ne_of_gt (add_pos hx hy)

@[simp]
lemma nnrpow_zero {a : A} : a ^ (0 : ℝ≥0) = 0 := by
  simp [nnrpow_def, cfcₙ_apply_of_not_map_zero]

lemma nnrpow_one (a : A) (ha : 0 ≤ a := by cfc_tac) : a ^ (1 : ℝ≥0) = a := by
  simp only [nnrpow_def, NNReal.nnrpow_def, NNReal.coe_one, NNReal.rpow_one]
  change cfcₙ (id : ℝ≥0 → ℝ≥0) a = a
  rw [cfcₙ_id ℝ≥0 a]

lemma nnrpow_two (a : A) (ha : 0 ≤ a := by cfc_tac) : a ^ (2 : ℝ≥0) = a * a := by
  simp only [nnrpow_def, NNReal.nnrpow_def, NNReal.coe_ofNat, NNReal.rpow_ofNat, pow_two]
  change cfcₙ (fun z : ℝ≥0 => id z * id z) a = a * a
  rw [cfcₙ_mul id id a, cfcₙ_id ℝ≥0 a]

lemma nnrpow_three (a : A) (ha : 0 ≤ a := by cfc_tac) : a ^ (3 : ℝ≥0) = a * a * a := by
  simp only [nnrpow_def, NNReal.nnrpow_def, NNReal.coe_ofNat, NNReal.rpow_ofNat, pow_three]
  change cfcₙ (fun z : ℝ≥0 => id z * (id z * id z)) a = a * a * a
  rw [cfcₙ_mul id _ a, cfcₙ_mul id _ a, ← mul_assoc, cfcₙ_id ℝ≥0 a]

@[simp]
lemma zero_nnrpow {x : ℝ≥0} : (0 : A) ^ x = 0 := by simp [nnrpow_def]

section Unique

variable [IsTopologicalRing A] [T2Space A]

@[simp]
lemma nnrpow_nnrpow {a : A} {x y : ℝ≥0} : (a ^ x) ^ y = a ^ (x * y) := by
  by_cases ha : 0 ≤ a
  case pos =>
    obtain (rfl | hx) := eq_zero_or_pos x <;> obtain (rfl | hy) := eq_zero_or_pos y
    all_goals try simp
    simp only [nnrpow_def, NNReal.coe_mul]
    rw [← cfcₙ_comp _ _ a]
    congr! 2 with u
    ext
    simp [Real.rpow_mul]
  case neg =>
    simp [nnrpow_def, cfcₙ_apply_of_not_predicate a ha]

lemma nnrpow_nnrpow_inv (a : A) {x : ℝ≥0} (hx : x ≠ 0) (ha : 0 ≤ a := by cfc_tac) :
    (a ^ x) ^ x⁻¹ = a := by
  simp [mul_inv_cancel₀ hx, nnrpow_one _ ha]

lemma nnrpow_inv_nnrpow (a : A) {x : ℝ≥0} (hx : x ≠ 0) (ha : 0 ≤ a := by cfc_tac) :
    (a ^ x⁻¹) ^ x = a := by
  simp [inv_mul_cancel₀ hx, nnrpow_one _ ha]

lemma nnrpow_inv_eq (a b : A) {x : ℝ≥0} (hx : x ≠ 0) (ha : 0 ≤ a := by cfc_tac)
    (hb : 0 ≤ b := by cfc_tac) : a ^ x⁻¹ = b ↔ b ^ x = a :=
  ⟨fun h ↦ nnrpow_inv_nnrpow a hx ▸ congr($(h) ^ x).symm,
    fun h ↦ nnrpow_nnrpow_inv b hx ▸ congr($(h) ^ x⁻¹).symm⟩

section prod

variable {B : Type*} [PartialOrder B] [NonUnitalRing B] [TopologicalSpace B] [StarRing B]
  [Module ℝ B] [SMulCommClass ℝ B B] [IsScalarTower ℝ B B]
  [NonUnitalContinuousFunctionalCalculus ℝ B IsSelfAdjoint]
  [NonUnitalContinuousFunctionalCalculus ℝ (A × B) IsSelfAdjoint]
  [IsTopologicalRing B] [T2Space B]
  [NonnegSpectrumClass ℝ B] [NonnegSpectrumClass ℝ (A × B)]
  [StarOrderedRing B]

/- Note that there is higher-priority instance of `Pow (A × B) ℝ≥0` coming from the `Pow` instance
for products, hence the direct use of `nnrpow` here. -/
lemma nnrpow_map_prod {a : A} {b : B} {x : ℝ≥0}
    (ha : 0 ≤ a := by cfc_tac) (hb : 0 ≤ b := by cfc_tac) :
    nnrpow (a, b) x = (a ^ x, b ^ x) := by
  simp only [nnrpow_def]
  unfold nnrpow
  refine cfcₙ_map_prod (S := ℝ) _ a b (by cfc_cont_tac) ?_
  rw [Prod.le_def]
  constructor <;> simp [ha, hb]

lemma nnrpow_eq_nnrpow_prod {a : A} {b : B} {x : ℝ≥0}
    (ha : 0 ≤ a := by cfc_tac) (hb : 0 ≤ b := by cfc_tac) :
    nnrpow (a, b) x = (a, b) ^ x := nnrpow_map_prod

end prod

section pi

variable {ι : Type*} {C : ι → Type*} [∀ i, PartialOrder (C i)] [∀ i, NonUnitalRing (C i)]
  [∀ i, TopologicalSpace (C i)] [∀ i, StarRing (C i)]
  [∀ i, StarOrderedRing (C i)] [StarOrderedRing (∀ i, C i)]
  [∀ i, Module ℝ (C i)] [∀ i, SMulCommClass ℝ (C i) (C i)] [∀ i, IsScalarTower ℝ (C i) (C i)]
  [∀ i, NonUnitalContinuousFunctionalCalculus ℝ (C i) IsSelfAdjoint]
  [NonUnitalContinuousFunctionalCalculus ℝ (∀ i, C i) IsSelfAdjoint]
  [∀ i, IsTopologicalRing (C i)] [∀ i, T2Space (C i)]
  [NonnegSpectrumClass ℝ (∀ i, C i)] [∀i, NonnegSpectrumClass ℝ (C i)]

/- Note that there is higher-priority instance of `Pow (∀ i, C i) ℝ≥0` coming from the `Pow`
instance for pi types, hence the direct use of `nnrpow` here. -/
lemma nnrpow_map_pi {c : ∀ i, C i} {x : ℝ≥0} (hc : ∀ i, 0 ≤ c i := by cfc_tac) :
    nnrpow c x = fun i => (c i) ^ x := by
  simp only [nnrpow_def]
  unfold nnrpow
  exact cfcₙ_map_pi (S := ℝ) _ c

lemma nnrpow_eq_nnrpow_pi {c : ∀ i, C i} {x : ℝ≥0} (hc : ∀ i, 0 ≤ c i := by cfc_tac) :
    nnrpow c x = c ^ x := nnrpow_map_pi

end pi

end Unique

/- ## `sqrt` -/

section sqrt

/-- Square roots of operators, based on the non-unital continuous functional calculus. -/
noncomputable def sqrt (a : A) : A := cfcₙ NNReal.sqrt a

@[simp]
lemma sqrt_nonneg {a : A} : 0 ≤ sqrt a := cfcₙ_predicate _ a

lemma sqrt_eq_nnrpow {a : A} : sqrt a = a ^ (1 / 2 : ℝ≥0) := by
  simp only [sqrt, nnrpow, NNReal.coe_inv, NNReal.coe_ofNat, NNReal.rpow_eq_pow]
  congr
  ext
  exact_mod_cast NNReal.sqrt_eq_rpow _

@[simp]
lemma sqrt_zero : sqrt (0 : A) = 0 := by simp [sqrt]

variable [IsTopologicalRing A] [T2Space A]

@[simp]
lemma nnrpow_sqrt {a : A} {x : ℝ≥0} : (sqrt a) ^ x = a ^ (x / 2) := by
  rw [sqrt_eq_nnrpow, nnrpow_nnrpow, one_div_mul_eq_div 2 x]

lemma nnrpow_sqrt_two (a : A) (ha : 0 ≤ a := by cfc_tac) : (sqrt a) ^ (2 : ℝ≥0) = a := by
  simp only [nnrpow_sqrt, ne_eq, OfNat.ofNat_ne_zero, not_false_eq_true, div_self]
  rw [nnrpow_one a]

lemma sqrt_mul_sqrt_self (a : A) (ha : 0 ≤ a := by cfc_tac) : sqrt a * sqrt a = a := by
  rw [← nnrpow_two _, nnrpow_sqrt_two _]

@[simp]
lemma sqrt_nnrpow {a : A} {x : ℝ≥0} : sqrt (a ^ x) = a ^ (x / 2) := by
  simp [sqrt_eq_nnrpow, div_eq_mul_inv]

lemma sqrt_nnrpow_two (a : A) (ha : 0 ≤ a := by cfc_tac) : sqrt (a ^ (2 : ℝ≥0)) = a := by
  simp only [sqrt_nnrpow, ne_eq, OfNat.ofNat_ne_zero, not_false_eq_true, div_self]
  rw [nnrpow_one _]

lemma sqrt_mul_self (a : A) (ha : 0 ≤ a := by cfc_tac) : sqrt (a * a) = a := by
  rw [← nnrpow_two _, sqrt_nnrpow_two _]

lemma mul_self_eq {a b : A} (h : sqrt a = b) (ha : 0 ≤ a := by cfc_tac) :
    b * b = a :=
  h ▸ sqrt_mul_sqrt_self _ ha

lemma sqrt_unique {a b : A} (h : b * b = a) (hb : 0 ≤ b := by cfc_tac) :
    sqrt a = b :=
  h ▸ sqrt_mul_self b

lemma sqrt_eq_iff (a b : A) (ha : 0 ≤ a := by cfc_tac) (hb : 0 ≤ b := by cfc_tac) :
    sqrt a = b ↔ b * b = a :=
  ⟨(mul_self_eq ·), (sqrt_unique ·)⟩

lemma sqrt_eq_zero_iff (a : A) (ha : 0 ≤ a := by cfc_tac) : sqrt a = 0 ↔ a = 0 := by
  rw [sqrt_eq_iff a _, mul_zero, eq_comm]

section prod

variable {B : Type*} [PartialOrder B] [NonUnitalRing B] [TopologicalSpace B] [StarRing B]
  [Module ℝ B] [SMulCommClass ℝ B B] [IsScalarTower ℝ B B] [StarOrderedRing B]
  [NonUnitalContinuousFunctionalCalculus ℝ B IsSelfAdjoint]
  [NonUnitalContinuousFunctionalCalculus ℝ (A × B) IsSelfAdjoint]
  [IsTopologicalRing B] [T2Space B]
  [NonnegSpectrumClass ℝ B] [NonnegSpectrumClass ℝ (A × B)]

lemma sqrt_map_prod {a : A} {b : B} (ha : 0 ≤ a := by cfc_tac) (hb : 0 ≤ b := by cfc_tac) :
    sqrt (a, b) = (sqrt a, sqrt b) := by
  simp only [sqrt_eq_nnrpow]
  exact nnrpow_map_prod

end prod

section pi

variable {ι : Type*} {C : ι → Type*} [∀ i, PartialOrder (C i)] [∀ i, NonUnitalRing (C i)]
  [∀ i, TopologicalSpace (C i)] [∀ i, StarRing (C i)]
  [∀ i, StarOrderedRing (C i)] [StarOrderedRing (∀ i, C i)]
  [∀ i, Module ℝ (C i)] [∀ i, SMulCommClass ℝ (C i) (C i)] [∀ i, IsScalarTower ℝ (C i) (C i)]
  [∀ i, NonUnitalContinuousFunctionalCalculus ℝ (C i) IsSelfAdjoint]
  [NonUnitalContinuousFunctionalCalculus ℝ (∀ i, C i) IsSelfAdjoint]
  [∀ i, IsTopologicalRing (C i)] [∀ i, T2Space (C i)]
  [NonnegSpectrumClass ℝ (∀ i, C i)] [∀i, NonnegSpectrumClass ℝ (C i)]

lemma sqrt_map_pi {c : ∀ i, C i} (hc : ∀ i, 0 ≤ c i := by cfc_tac) :
    sqrt c = fun i => sqrt (c i) := by
  simp only [sqrt_eq_nnrpow]
  exact nnrpow_map_pi

end pi

end sqrt

end NonUnital

section Unital

variable {A : Type*} [PartialOrder A] [Ring A] [StarRing A] [TopologicalSpace A]
  [StarOrderedRing A] [Algebra ℝ A] [ContinuousFunctionalCalculus ℝ A IsSelfAdjoint]
  [NonnegSpectrumClass ℝ A]

/- ## `rpow` -/

/-- Real powers of operators, based on the unital continuous functional calculus. -/
noncomputable def rpow (a : A) (y : ℝ) : A := cfc (fun x : ℝ≥0 => x ^ y) a

/-- Enable `a ^ y` notation for `CFC.rpow`. This is a low-priority instance to make sure it does
not take priority over other instances when they are available (such as `Pow ℝ ℝ`). -/
noncomputable instance (priority := 100) : Pow A ℝ where
  pow a y := rpow a y

@[simp]
lemma rpow_eq_pow {a : A} {y : ℝ} : rpow a y = a ^ y := rfl

@[simp]
lemma rpow_nonneg {a : A} {y : ℝ} : 0 ≤ a ^ y := cfc_predicate _ a

lemma rpow_def {a : A} {y : ℝ} : a ^ y = cfc (fun x : ℝ≥0 => x ^ y) a := rfl

lemma rpow_one (a : A) (ha : 0 ≤ a := by cfc_tac) : a ^ (1 : ℝ) = a := by
  simp only [rpow_def, NNReal.coe_one, NNReal.rpow_eq_pow, NNReal.rpow_one, cfc_id' ℝ≥0 a]

@[simp]
lemma one_rpow {x : ℝ} : (1 : A) ^ x = (1 : A) := by simp [rpow_def]

lemma rpow_zero (a : A) (ha : 0 ≤ a := by cfc_tac) : a ^ (0 : ℝ) = 1 := by
  simp [rpow_def, cfc_const_one ℝ≥0 a]

lemma zero_rpow {x : ℝ} (hx : x ≠ 0) : rpow (0 : A) x = 0 := by simp [rpow, NNReal.zero_rpow hx]

lemma rpow_natCast (a : A) (n : ℕ) (ha : 0 ≤ a := by cfc_tac) : a ^ (n : ℝ) = a ^ n := by
  rw [← cfc_pow_id (R := ℝ≥0) a n, rpow_def]
  congr
  simp

@[simp]
lemma rpow_algebraMap {x : ℝ≥0} {y : ℝ} :
    (algebraMap ℝ≥0 A x) ^ y = algebraMap ℝ≥0 A (x ^ y) := by
  rw [rpow_def, cfc_algebraMap ..]

lemma rpow_add {a : A} {x y : ℝ} (ha : 0 ∉ spectrum ℝ≥0 a) :
    a ^ (x + y) = a ^ x * a ^ y := by
  simp only [rpow_def, NNReal.rpow_eq_pow]
  rw [← cfc_mul _ _ a]
  refine cfc_congr ?_
  intro z hz
  have : z ≠ 0 := by aesop
  simp [NNReal.rpow_add this _ _]

-- TODO: relate to a strict positivity condition
lemma rpow_rpow [IsTopologicalRing A] [T2Space A]
    (a : A) (x y : ℝ) (ha₁ : 0 ∉ spectrum ℝ≥0 a) (hx : x ≠ 0) (ha₂ : 0 ≤ a := by cfc_tac) :
    (a ^ x) ^ y = a ^ (x * y) := by
  simp only [rpow_def]
  rw [← cfc_comp _ _ a ha₂]
  refine cfc_congr fun _ _ => ?_
  simp [NNReal.rpow_mul]

lemma rpow_rpow_of_exponent_nonneg [IsTopologicalRing A] [T2Space A] (a : A) (x y : ℝ)
    (hx : 0 ≤ x) (hy : 0 ≤ y) (ha₂ : 0 ≤ a := by cfc_tac) : (a ^ x) ^ y = a ^ (x * y) := by
  simp only [rpow_def]
  rw [← cfc_comp _ _ a]
  refine cfc_congr fun _ _ => ?_
  simp [NNReal.rpow_mul]

lemma rpow_mul_rpow_neg {a : A} (x : ℝ) (ha : 0 ∉ spectrum ℝ≥0 a)
    (ha' : 0 ≤ a := by cfc_tac) : a ^ x * a ^ (-x) = 1 := by
  rw [← rpow_add ha, add_neg_cancel, rpow_zero a]

lemma rpow_neg_mul_rpow {a : A} (x : ℝ) (ha : 0 ∉ spectrum ℝ≥0 a)
    (ha' : 0 ≤ a := by cfc_tac) : a ^ (-x) * a ^ x = 1 := by
  rw [← rpow_add ha, neg_add_cancel, rpow_zero a]

lemma rpow_neg_one_eq_inv (a : Aˣ) (ha : (0 : A) ≤ a := by cfc_tac) :
    a ^ (-1 : ℝ) = (↑a⁻¹ : A) := by
  refine a.inv_eq_of_mul_eq_one_left ?_ |>.symm
  simpa [rpow_one (a : A)] using rpow_neg_mul_rpow 1 (spectrum.zero_not_mem ℝ≥0 a.isUnit)

lemma rpow_neg_one_eq_cfc_inv {A : Type*} [PartialOrder A] [NormedRing A] [StarRing A]
    [StarOrderedRing A] [NormedAlgebra ℝ A] [NonnegSpectrumClass ℝ A]
    [ContinuousFunctionalCalculus ℝ A IsSelfAdjoint] (a : A) :
    a ^ (-1 : ℝ) = cfc (·⁻¹ : ℝ≥0 → ℝ≥0) a :=
  cfc_congr fun x _ ↦ NNReal.rpow_neg_one x

lemma rpow_neg [IsTopologicalRing A] [T2Space A] (a : Aˣ) (x : ℝ)
    (ha' : (0 : A) ≤ a := by cfc_tac) : (a : A) ^ (-x) = (↑a⁻¹ : A) ^ x := by
  suffices h₁ : ContinuousOn (fun z ↦ z ^ x) (Inv.inv '' (spectrum ℝ≥0 (a : A))) by
    rw [← cfc_inv_id (R := ℝ≥0) a, rpow_def, rpow_def,
        ← cfc_comp' (fun z => z ^ x) (Inv.inv : ℝ≥0 → ℝ≥0) (a : A) h₁]
    refine cfc_congr fun _ _ => ?_
    simp [NNReal.rpow_neg, NNReal.inv_rpow]
  refine NNReal.continuousOn_rpow_const (.inl ?_)
  rintro ⟨z, hz, hz'⟩
  exact spectrum.zero_not_mem ℝ≥0 a.isUnit <| inv_eq_zero.mp hz' ▸ hz

lemma rpow_intCast (a : Aˣ) (n : ℤ) (ha : (0 : A) ≤ a := by cfc_tac) :
    (a : A) ^ (n : ℝ) = (↑(a ^ n) : A) := by
  rw [← cfc_zpow (R := ℝ≥0) a n, rpow_def]
  refine cfc_congr fun _ _ => ?_
  simp

section prod

variable [IsTopologicalRing A] [T2Space A]
variable {B : Type*} [PartialOrder B] [Ring B] [StarRing B] [TopologicalSpace B]
  [StarOrderedRing B]
  [Algebra ℝ B] [ContinuousFunctionalCalculus ℝ B IsSelfAdjoint]
  [ContinuousFunctionalCalculus ℝ (A × B) IsSelfAdjoint]
  [IsTopologicalRing B] [T2Space B] [StarOrderedRing (A × B)]
  [NonnegSpectrumClass ℝ B] [NonnegSpectrumClass ℝ (A × B)]

/- Note that there is higher-priority instance of `Pow (A × B) ℝ` coming from the `Pow` instance for
products, hence the direct use of `rpow` here. -/
lemma rpow_map_prod {a : A} {b : B} {x : ℝ} (ha : 0 ∉ spectrum ℝ≥0 a) (hb : 0 ∉ spectrum ℝ≥0 b)
    (ha' : 0 ≤ a := by cfc_tac) (hb' : 0 ≤ b := by cfc_tac) :
    rpow (a, b) x = (a ^ x, b ^ x) := by
  simp only [rpow_def]
  unfold rpow
  refine cfc_map_prod (R := ℝ≥0) (S := ℝ) _ a b (by cfc_cont_tac) ?_
  rw [Prod.le_def]
  constructor <;> simp [ha', hb']

lemma rpow_eq_rpow_rpod {a : A} {b : B} {x : ℝ} (ha : 0 ∉ spectrum ℝ≥0 a) (hb : 0 ∉ spectrum ℝ≥0 b)
    (ha' : 0 ≤ a := by cfc_tac) (hb' : 0 ≤ b := by cfc_tac) :
    rpow (a, b) x = (a, b) ^ x := rpow_map_prod ha hb

end prod

section pi

variable [IsTopologicalRing A] [T2Space A]
variable {ι : Type*} {C : ι → Type*} [∀ i, PartialOrder (C i)] [∀ i, Ring (C i)]
  [∀ i, StarRing (C i)] [∀ i, TopologicalSpace (C i)] [∀ i, StarOrderedRing (C i)]
  [StarOrderedRing (∀ i, C i)]
  [∀ i, Algebra ℝ (C i)] [∀ i, ContinuousFunctionalCalculus ℝ (C i) IsSelfAdjoint]
  [ContinuousFunctionalCalculus ℝ (∀ i, C i) IsSelfAdjoint]
  [∀ i, IsTopologicalRing (C i)] [∀ i, T2Space (C i)]
  [NonnegSpectrumClass ℝ (∀ i, C i)] [∀ i, NonnegSpectrumClass ℝ (C i)]

/- Note that there is a higher-priority instance of `Pow (∀ i, B i) ℝ` coming from the `Pow`
instance for pi types, hence the direct use of `rpow` here. -/
lemma rpow_map_pi {c : ∀ i, C i} {x : ℝ} (hc : ∀ i, 0 ∉ spectrum ℝ≥0 (c i))
    (hc' : ∀ i, 0 ≤ c i := by cfc_tac) :
    rpow c x = fun i => (c i) ^ x := by
  simp only [rpow_def]
  unfold rpow
  exact cfc_map_pi (S := ℝ) _ c

lemma rpow_eq_rpow_pi {c : ∀ i, C i} {x : ℝ} (hc : ∀ i, 0 ∉ spectrum ℝ≥0 (c i))
    (hc' : ∀ i, 0 ≤ c i := by cfc_tac) :
    rpow c x = c ^ x := rpow_map_pi hc

end pi

section unital_vs_nonunital

variable [IsTopologicalRing A] [T2Space A]

-- provides instance `ContinuousFunctionalCalculus.compactSpace_spectrum`
open scoped ContinuousFunctionalCalculus

lemma nnrpow_eq_rpow {a : A} {x : ℝ≥0} (hx : 0 < x) : a ^ x = a ^ (x : ℝ) := by
  rw [nnrpow_def (A := A), rpow_def, cfcₙ_eq_cfc]

lemma sqrt_eq_rpow {a : A} : sqrt a = a ^ (1 / 2 : ℝ) := by
  have : a ^ (1 / 2 : ℝ) = a ^ ((1 / 2 : ℝ≥0) : ℝ) := rfl
  rw [this, ← nnrpow_eq_rpow (by simp), sqrt_eq_nnrpow (A := A)]

lemma sqrt_eq_cfc {a : A} : sqrt a = cfc NNReal.sqrt a := by
  unfold sqrt
  rw [cfcₙ_eq_cfc]

lemma sqrt_sq (a : A) (ha : 0 ≤ a := by cfc_tac) : sqrt (a ^ 2) = a := by
  rw [pow_two, sqrt_mul_self (A := A) a]

lemma sq_sqrt (a : A) (ha : 0 ≤ a := by cfc_tac) : (sqrt a) ^ 2 = a := by
  rw [pow_two, sqrt_mul_sqrt_self (A := A) a]

@[simp]
lemma sqrt_algebraMap {r : ℝ≥0} : sqrt (algebraMap ℝ≥0 A r) = algebraMap ℝ≥0 A (NNReal.sqrt r) := by
  rw [sqrt_eq_cfc, cfc_algebraMap]

@[simp]
lemma sqrt_one : sqrt (1 : A) = 1 := by simp [sqrt_eq_cfc]

-- TODO: relate to a strict positivity condition
lemma sqrt_rpow {a : A} {x : ℝ} (h : 0 ∉ spectrum ℝ≥0 a)
    (hx : x ≠ 0) : sqrt (a ^ x) = a ^ (x / 2) := by
  by_cases hnonneg : 0 ≤ a
  case pos =>
    simp only [sqrt_eq_rpow, div_eq_mul_inv, one_mul, rpow_rpow _ _ _ h hx]
  case neg =>
    simp [sqrt_eq_cfc, rpow_def, cfc_apply_of_not_predicate a hnonneg]

-- TODO: relate to a strict positivity condition
lemma rpow_sqrt (a : A) (x : ℝ) (h : 0 ∉ spectrum ℝ≥0 a)
    (ha : 0 ≤ a := by cfc_tac) : (sqrt a) ^ x = a ^ (x / 2) := by
  rw [sqrt_eq_rpow, div_eq_mul_inv, one_mul,
      rpow_rpow _ _ _ h (by simp), inv_mul_eq_div]

lemma sqrt_rpow_nnreal {a : A} {x : ℝ≥0} : sqrt (a ^ (x : ℝ)) = a ^ (x / 2 : ℝ) := by
  by_cases htriv : 0 ≤ a
  case neg => simp [sqrt_eq_cfc, rpow_def, cfc_apply_of_not_predicate a htriv]
  case pos =>
    cases eq_zero_or_pos x with
    | inl hx => simp [hx, rpow_zero _ htriv]
    | inr h₁ =>
      have h₂ : (x : ℝ) / 2 = NNReal.toReal (x / 2) := by simp
      have h₃ : 0 < x / 2 := by positivity
      rw [← nnrpow_eq_rpow h₁, h₂, ← nnrpow_eq_rpow h₃, sqrt_nnrpow (A := A)]

lemma rpow_sqrt_nnreal {a : A} {x : ℝ≥0}
    (ha : 0 ≤ a := by cfc_tac) : (sqrt a) ^ (x : ℝ) = a ^ (x / 2 : ℝ) := by
  by_cases hx : x = 0
  case pos =>
    have ha' : 0 ≤ sqrt a := sqrt_nonneg
    simp [hx, rpow_zero _ ha', rpow_zero _ ha]
  case neg =>
<<<<<<< HEAD
    have h₁ : 0 ≤ (x : ℝ) := by exact NNReal.zero_le_coe
    rw [sqrt_eq_rpow, rpow_rpow_of_exponent_nonneg _ _ _ (by simp) h₁, one_div_mul_eq_div]
=======
    have h₁ : 0 ≤ (x : ℝ) := NNReal.zero_le_coe
    rw [sqrt_eq_rpow, rpow_rpow_of_exponent_nonneg _ _ _ (by norm_num) h₁, one_div_mul_eq_div]
>>>>>>> a0dbca20

end unital_vs_nonunital

end Unital

end CFC<|MERGE_RESOLUTION|>--- conflicted
+++ resolved
@@ -529,13 +529,8 @@
     have ha' : 0 ≤ sqrt a := sqrt_nonneg
     simp [hx, rpow_zero _ ha', rpow_zero _ ha]
   case neg =>
-<<<<<<< HEAD
-    have h₁ : 0 ≤ (x : ℝ) := by exact NNReal.zero_le_coe
+    have h₁ : 0 ≤ (x : ℝ) := NNReal.zero_le_coe
     rw [sqrt_eq_rpow, rpow_rpow_of_exponent_nonneg _ _ _ (by simp) h₁, one_div_mul_eq_div]
-=======
-    have h₁ : 0 ≤ (x : ℝ) := NNReal.zero_le_coe
-    rw [sqrt_eq_rpow, rpow_rpow_of_exponent_nonneg _ _ _ (by norm_num) h₁, one_div_mul_eq_div]
->>>>>>> a0dbca20
 
 end unital_vs_nonunital
 
