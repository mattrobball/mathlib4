--- conflicted
+++ resolved
@@ -623,13 +623,8 @@
 #align ennreal.coe_mul_rpow ENNReal.coe_mul_rpow
 
 theorem prod_coe_rpow {ι} (s : Finset ι) (f : ι → ℝ≥0) (r : ℝ) :
-<<<<<<< HEAD
-    ∏ i in s, (f i : ℝ≥0∞) ^ r = ((∏ i in s, f i : ℝ≥0) : ℝ≥0∞) ^ r := by
+    ∏ i ∈ s, (f i : ℝ≥0∞) ^ r = ((∏ i ∈ s, f i : ℝ≥0) : ℝ≥0∞) ^ r := by
   induction s with
-=======
-    ∏ i ∈ s, (f i : ℝ≥0∞) ^ r = ((∏ i ∈ s, f i : ℝ≥0) : ℝ≥0∞) ^ r := by
-  induction s using Finset.induction with
->>>>>>> e512aa98
   | empty => simp
   | insert hi ih => simp_rw [prod_insert hi, ih, ← coe_mul_rpow, coe_mul]
 
@@ -642,13 +637,8 @@
 #align ennreal.mul_rpow_of_nonneg ENNReal.mul_rpow_of_nonneg
 
 theorem prod_rpow_of_ne_top {ι} {s : Finset ι} {f : ι → ℝ≥0∞} (hf : ∀ i ∈ s, f i ≠ ∞) (r : ℝ) :
-<<<<<<< HEAD
-    ∏ i in s, f i ^ r = (∏ i in s, f i) ^ r := by
+    ∏ i ∈ s, f i ^ r = (∏ i ∈ s, f i) ^ r := by
   induction s with
-=======
-    ∏ i ∈ s, f i ^ r = (∏ i ∈ s, f i) ^ r := by
-  induction s using Finset.induction with
->>>>>>> e512aa98
   | empty => simp
   | @insert i s hi ih =>
     have h2f : ∀ i ∈ s, f i ≠ ∞ := fun i hi ↦ hf i <| mem_insert_of_mem hi
@@ -656,13 +646,8 @@
     apply prod_lt_top h2f |>.ne
 
 theorem prod_rpow_of_nonneg {ι} {s : Finset ι} {f : ι → ℝ≥0∞} {r : ℝ} (hr : 0 ≤ r) :
-<<<<<<< HEAD
-    ∏ i in s, f i ^ r = (∏ i in s, f i) ^ r := by
+    ∏ i ∈ s, f i ^ r = (∏ i ∈ s, f i) ^ r := by
   induction s with
-=======
-    ∏ i ∈ s, f i ^ r = (∏ i ∈ s, f i) ^ r := by
-  induction s using Finset.induction with
->>>>>>> e512aa98
   | empty => simp
   | insert hi ih => simp_rw [prod_insert hi, ih, ← mul_rpow_of_nonneg _ _ hr]
 
