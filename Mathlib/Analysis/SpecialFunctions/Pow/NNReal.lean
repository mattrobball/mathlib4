--- conflicted
+++ resolved
@@ -79,12 +79,7 @@
   NNReal.eq <| Real.one_rpow _
 
 theorem rpow_add {x : ℝ≥0} (hx : x ≠ 0) (y z : ℝ) : x ^ (y + z) = x ^ y * x ^ z :=
-<<<<<<< HEAD
-  NNReal.eq <| Real.rpow_add ((pos_iff_ne_zero (α := ℝ≥0)).2 hx) _ _
-#align nnreal.rpow_add NNReal.rpow_add
-=======
   NNReal.eq <| Real.rpow_add (pos_iff_ne_zero.2 hx) _ _
->>>>>>> 875821f5
 
 theorem rpow_add' (h : y + z ≠ 0) (x : ℝ≥0) : x ^ (y + z) = x ^ y * x ^ z :=
   NNReal.eq <| Real.rpow_add' x.2 h
@@ -151,12 +146,7 @@
 theorem rpow_neg_one (x : ℝ≥0) : x ^ (-1 : ℝ) = x⁻¹ := by simp [rpow_neg]
 
 theorem rpow_sub {x : ℝ≥0} (hx : x ≠ 0) (y z : ℝ) : x ^ (y - z) = x ^ y / x ^ z :=
-<<<<<<< HEAD
-  NNReal.eq <| Real.rpow_sub ((pos_iff_ne_zero (α := ℝ≥0)).2 hx) y z
-#align nnreal.rpow_sub NNReal.rpow_sub
-=======
   NNReal.eq <| Real.rpow_sub (pos_iff_ne_zero.2 hx) y z
->>>>>>> 875821f5
 
 theorem rpow_sub' (h : y - z ≠ 0) (x : ℝ≥0) : x ^ (y - z) = x ^ y / x ^ z :=
   NNReal.eq <| Real.rpow_sub' x.2 h
