/-
Copyright (c) 2018 Chris Hughes. All rights reserved.
Released under Apache 2.0 license as described in the file LICENSE.
Authors: Chris Hughes, Abhimanyu Pallavi Sudhir, Jean Lo, Calle Sönne, Sébastien Gouëzel,
  Rémy Degenne, David Loeffler
-/
import Mathlib.Analysis.SpecialFunctions.Pow.Complex
import Qq

/-! # Power function on `ℝ`

We construct the power functions `x ^ y`, where `x` and `y` are real numbers.
-/


noncomputable section

open scoped Classical
open Real ComplexConjugate

open Finset Set

/-
## Definitions
-/
namespace Real
variable {x y z : ℝ}

/-- The real power function `x ^ y`, defined as the real part of the complex power function.
For `x > 0`, it is equal to `exp (y log x)`. For `x = 0`, one sets `0 ^ 0=1` and `0 ^ y=0` for
`y ≠ 0`. For `x < 0`, the definition is somewhat arbitrary as it depends on the choice of a complex
determination of the logarithm. With our conventions, it is equal to `exp (y log x) cos (π y)`. -/
noncomputable def rpow (x y : ℝ) :=
  ((x : ℂ) ^ (y : ℂ)).re

noncomputable instance : Pow ℝ ℝ := ⟨rpow⟩

@[simp]
theorem rpow_eq_pow (x y : ℝ) : rpow x y = x ^ y := rfl

theorem rpow_def (x y : ℝ) : x ^ y = ((x : ℂ) ^ (y : ℂ)).re := rfl

theorem rpow_def_of_nonneg {x : ℝ} (hx : 0 ≤ x) (y : ℝ) :
    x ^ y = if x = 0 then if y = 0 then 1 else 0 else exp (log x * y) := by
  simp only [rpow_def, Complex.cpow_def]; split_ifs <;>
  simp_all [(Complex.ofReal_log hx).symm, -Complex.ofReal_mul,
      (Complex.ofReal_mul _ _).symm, Complex.exp_ofReal_re, Complex.ofReal_eq_zero]

theorem rpow_def_of_pos {x : ℝ} (hx : 0 < x) (y : ℝ) : x ^ y = exp (log x * y) := by
  rw [rpow_def_of_nonneg (le_of_lt hx), if_neg (ne_of_gt hx)]

theorem exp_mul (x y : ℝ) : exp (x * y) = exp x ^ y := by rw [rpow_def_of_pos (exp_pos _), log_exp]

@[simp, norm_cast]
theorem rpow_intCast (x : ℝ) (n : ℤ) : x ^ (n : ℝ) = x ^ n := by
  simp only [rpow_def, ← Complex.ofReal_zpow, Complex.cpow_intCast, Complex.ofReal_intCast,
    Complex.ofReal_re]

@[deprecated (since := "2024-04-17")]
alias rpow_int_cast := rpow_intCast

@[simp, norm_cast]
theorem rpow_natCast (x : ℝ) (n : ℕ) : x ^ (n : ℝ) = x ^ n := by simpa using rpow_intCast x n

@[deprecated (since := "2024-04-17")]
alias rpow_nat_cast := rpow_natCast

@[simp]
theorem exp_one_rpow (x : ℝ) : exp 1 ^ x = exp x := by rw [← exp_mul, one_mul]

@[simp] lemma exp_one_pow (n : ℕ) : exp 1 ^ n = exp n := by rw [← rpow_natCast, exp_one_rpow]

theorem rpow_eq_zero_iff_of_nonneg (hx : 0 ≤ x) : x ^ y = 0 ↔ x = 0 ∧ y ≠ 0 := by
  simp only [rpow_def_of_nonneg hx]
  split_ifs <;> simp [*, exp_ne_zero]

@[simp]
lemma rpow_eq_zero (hx : 0 ≤ x) (hy : y ≠ 0) : x ^ y = 0 ↔ x = 0 := by
  simp [rpow_eq_zero_iff_of_nonneg, *]

@[simp]
lemma rpow_ne_zero (hx : 0 ≤ x) (hy : y ≠ 0) : x ^ y ≠ 0 ↔ x ≠ 0 :=
  Real.rpow_eq_zero hx hy |>.not

open Real

theorem rpow_def_of_neg {x : ℝ} (hx : x < 0) (y : ℝ) : x ^ y = exp (log x * y) * cos (y * π) := by
  rw [rpow_def, Complex.cpow_def, if_neg]
  · have : Complex.log x * y = ↑(log (-x) * y) + ↑(y * π) * Complex.I := by
      simp only [Complex.log, abs_of_neg hx, Complex.arg_ofReal_of_neg hx, Complex.abs_ofReal,
        Complex.ofReal_mul]
      ring
    rw [this, Complex.exp_add_mul_I, ← Complex.ofReal_exp, ← Complex.ofReal_cos, ←
      Complex.ofReal_sin, mul_add, ← Complex.ofReal_mul, ← mul_assoc, ← Complex.ofReal_mul,
      Complex.add_re, Complex.ofReal_re, Complex.mul_re, Complex.I_re, Complex.ofReal_im,
      Real.log_neg_eq_log]
    ring
  · rw [Complex.ofReal_eq_zero]
    exact ne_of_lt hx

theorem rpow_def_of_nonpos {x : ℝ} (hx : x ≤ 0) (y : ℝ) :
    x ^ y = if x = 0 then if y = 0 then 1 else 0 else exp (log x * y) * cos (y * π) := by
  split_ifs with h <;> simp [rpow_def, *]; exact rpow_def_of_neg (lt_of_le_of_ne hx h) _

@[bound]
theorem rpow_pos_of_pos {x : ℝ} (hx : 0 < x) (y : ℝ) : 0 < x ^ y := by
  rw [rpow_def_of_pos hx]; apply exp_pos

@[simp]
theorem rpow_zero (x : ℝ) : x ^ (0 : ℝ) = 1 := by simp [rpow_def]

theorem rpow_zero_pos (x : ℝ) : 0 < x ^ (0 : ℝ) := by simp

@[simp]
theorem zero_rpow {x : ℝ} (h : x ≠ 0) : (0 : ℝ) ^ x = 0 := by simp [rpow_def, *]

theorem zero_rpow_eq_iff {x : ℝ} {a : ℝ} : 0 ^ x = a ↔ x ≠ 0 ∧ a = 0 ∨ x = 0 ∧ a = 1 := by
  constructor
  · intro hyp
    simp only [rpow_def, Complex.ofReal_zero] at hyp
    by_cases h : x = 0
    · subst h
      simp only [Complex.one_re, Complex.ofReal_zero, Complex.cpow_zero] at hyp
      exact Or.inr ⟨rfl, hyp.symm⟩
    · rw [Complex.zero_cpow (Complex.ofReal_ne_zero.mpr h)] at hyp
      exact Or.inl ⟨h, hyp.symm⟩
  · rintro (⟨h, rfl⟩ | ⟨rfl, rfl⟩)
    · exact zero_rpow h
    · exact rpow_zero _

theorem eq_zero_rpow_iff {x : ℝ} {a : ℝ} : a = 0 ^ x ↔ x ≠ 0 ∧ a = 0 ∨ x = 0 ∧ a = 1 := by
  rw [← zero_rpow_eq_iff, eq_comm]

@[simp]
theorem rpow_one (x : ℝ) : x ^ (1 : ℝ) = x := by simp [rpow_def]

@[simp]
theorem one_rpow (x : ℝ) : (1 : ℝ) ^ x = 1 := by simp [rpow_def]

theorem zero_rpow_le_one (x : ℝ) : (0 : ℝ) ^ x ≤ 1 := by
  by_cases h : x = 0 <;> simp [h, zero_le_one]

theorem zero_rpow_nonneg (x : ℝ) : 0 ≤ (0 : ℝ) ^ x := by
  by_cases h : x = 0 <;> simp [h, zero_le_one]

@[bound]
theorem rpow_nonneg {x : ℝ} (hx : 0 ≤ x) (y : ℝ) : 0 ≤ x ^ y := by
  rw [rpow_def_of_nonneg hx]; split_ifs <;>
    simp only [zero_le_one, le_refl, le_of_lt (exp_pos _)]

theorem abs_rpow_of_nonneg {x y : ℝ} (hx_nonneg : 0 ≤ x) : |x ^ y| = |x| ^ y := by
  have h_rpow_nonneg : 0 ≤ x ^ y := Real.rpow_nonneg hx_nonneg _
  rw [abs_eq_self.mpr hx_nonneg, abs_eq_self.mpr h_rpow_nonneg]

@[bound]
theorem abs_rpow_le_abs_rpow (x y : ℝ) : |x ^ y| ≤ |x| ^ y := by
  rcases le_or_lt 0 x with hx | hx
  · rw [abs_rpow_of_nonneg hx]
  · rw [abs_of_neg hx, rpow_def_of_neg hx, rpow_def_of_pos (neg_pos.2 hx), log_neg_eq_log, abs_mul,
      abs_of_pos (exp_pos _)]
    exact mul_le_of_le_one_right (exp_pos _).le (abs_cos_le_one _)

theorem abs_rpow_le_exp_log_mul (x y : ℝ) : |x ^ y| ≤ exp (log x * y) := by
  refine (abs_rpow_le_abs_rpow x y).trans ?_
  by_cases hx : x = 0
  · by_cases hy : y = 0 <;> simp [hx, hy, zero_le_one]
  · rw [rpow_def_of_pos (abs_pos.2 hx), log_abs]

lemma rpow_inv_log (hx₀ : 0 < x) (hx₁ : x ≠ 1) : x ^ (log x)⁻¹ = exp 1 := by
  rw [rpow_def_of_pos hx₀, mul_inv_cancel₀]
  exact log_ne_zero.2 ⟨hx₀.ne', hx₁, (hx₀.trans' <| by norm_num).ne'⟩

/-- See `Real.rpow_inv_log` for the equality when `x ≠ 1` is strictly positive. -/
lemma rpow_inv_log_le_exp_one : x ^ (log x)⁻¹ ≤ exp 1 := by
  calc
    _ ≤ |x ^ (log x)⁻¹| := le_abs_self _
    _ ≤ |x| ^ (log x)⁻¹ := abs_rpow_le_abs_rpow ..
  rw [← log_abs]
  obtain hx | hx := (abs_nonneg x).eq_or_gt
  · simp [hx]
  · rw [rpow_def_of_pos hx]
    gcongr
    exact mul_inv_le_one

theorem norm_rpow_of_nonneg {x y : ℝ} (hx_nonneg : 0 ≤ x) : ‖x ^ y‖ = ‖x‖ ^ y := by
  simp_rw [Real.norm_eq_abs]
  exact abs_rpow_of_nonneg hx_nonneg

variable {w x y z : ℝ}

theorem rpow_add (hx : 0 < x) (y z : ℝ) : x ^ (y + z) = x ^ y * x ^ z := by
  simp only [rpow_def_of_pos hx, mul_add, exp_add]

theorem rpow_add' (hx : 0 ≤ x) (h : y + z ≠ 0) : x ^ (y + z) = x ^ y * x ^ z := by
  rcases hx.eq_or_lt with (rfl | pos)
  · rw [zero_rpow h, zero_eq_mul]
    have : y ≠ 0 ∨ z ≠ 0 := not_and_or.1 fun ⟨hy, hz⟩ => h <| hy.symm ▸ hz.symm ▸ zero_add 0
    exact this.imp zero_rpow zero_rpow
  · exact rpow_add pos _ _

/-- Variant of `Real.rpow_add'` that avoids having to prove `y + z = w` twice. -/
lemma rpow_of_add_eq (hx : 0 ≤ x) (hw : w ≠ 0) (h : y + z = w) : x ^ w = x ^ y * x ^ z := by
  rw [← h, rpow_add' hx]; rwa [h]

theorem rpow_add_of_nonneg (hx : 0 ≤ x) (hy : 0 ≤ y) (hz : 0 ≤ z) :
    x ^ (y + z) = x ^ y * x ^ z := by
  rcases hy.eq_or_lt with (rfl | hy)
  · rw [zero_add, rpow_zero, one_mul]
  exact rpow_add' hx (ne_of_gt <| add_pos_of_pos_of_nonneg hy hz)

/-- For `0 ≤ x`, the only problematic case in the equality `x ^ y * x ^ z = x ^ (y + z)` is for
`x = 0` and `y + z = 0`, where the right hand side is `1` while the left hand side can vanish.
The inequality is always true, though, and given in this lemma. -/
theorem le_rpow_add {x : ℝ} (hx : 0 ≤ x) (y z : ℝ) : x ^ y * x ^ z ≤ x ^ (y + z) := by
  rcases le_iff_eq_or_lt.1 hx with (H | pos)
  · by_cases h : y + z = 0
    · simp only [H.symm, h, rpow_zero]
      calc
        (0 : ℝ) ^ y * 0 ^ z ≤ 1 * 1 :=
          mul_le_mul (zero_rpow_le_one y) (zero_rpow_le_one z) (zero_rpow_nonneg z) zero_le_one
        _ = 1 := by simp

    · simp [rpow_add', ← H, h]
  · simp [rpow_add pos]

theorem rpow_sum_of_pos {ι : Type*} {a : ℝ} (ha : 0 < a) (f : ι → ℝ) (s : Finset ι) :
    (a ^ ∑ x ∈ s, f x) = ∏ x ∈ s, a ^ f x :=
  map_sum (⟨⟨fun (x : ℝ) => (a ^ x : ℝ), rpow_zero a⟩, rpow_add ha⟩ : ℝ →+ (Additive ℝ)) f s

theorem rpow_sum_of_nonneg {ι : Type*} {a : ℝ} (ha : 0 ≤ a) {s : Finset ι} {f : ι → ℝ}
    (h : ∀ x ∈ s, 0 ≤ f x) : (a ^ ∑ x ∈ s, f x) = ∏ x ∈ s, a ^ f x := by
  induction' s using Finset.cons_induction with i s hi ihs
  · rw [sum_empty, Finset.prod_empty, rpow_zero]
  · rw [forall_mem_cons] at h
    rw [sum_cons, prod_cons, ← ihs h.2, rpow_add_of_nonneg ha h.1 (sum_nonneg h.2)]

theorem rpow_neg {x : ℝ} (hx : 0 ≤ x) (y : ℝ) : x ^ (-y) = (x ^ y)⁻¹ := by
  simp only [rpow_def_of_nonneg hx]; split_ifs <;> simp_all [exp_neg]

theorem rpow_sub {x : ℝ} (hx : 0 < x) (y z : ℝ) : x ^ (y - z) = x ^ y / x ^ z := by
  simp only [sub_eq_add_neg, rpow_add hx, rpow_neg (le_of_lt hx), div_eq_mul_inv]

theorem rpow_sub' {x : ℝ} (hx : 0 ≤ x) {y z : ℝ} (h : y - z ≠ 0) : x ^ (y - z) = x ^ y / x ^ z := by
  simp only [sub_eq_add_neg] at h ⊢
  simp only [rpow_add' hx h, rpow_neg hx, div_eq_mul_inv]

protected theorem _root_.HasCompactSupport.rpow_const {α : Type*} [TopologicalSpace α] {f : α → ℝ}
    (hf : HasCompactSupport f) {r : ℝ} (hr : r ≠ 0) : HasCompactSupport (fun x ↦ f x ^ r) :=
  hf.comp_left (g := (· ^ r)) (Real.zero_rpow hr)

end Real

/-!
## Comparing real and complex powers
-/


namespace Complex

theorem ofReal_cpow {x : ℝ} (hx : 0 ≤ x) (y : ℝ) : ((x ^ y : ℝ) : ℂ) = (x : ℂ) ^ (y : ℂ) := by
  simp only [Real.rpow_def_of_nonneg hx, Complex.cpow_def, ofReal_eq_zero]; split_ifs <;>
    simp [Complex.ofReal_log hx]

theorem ofReal_cpow_of_nonpos {x : ℝ} (hx : x ≤ 0) (y : ℂ) :
    (x : ℂ) ^ y = (-x : ℂ) ^ y * exp (π * I * y) := by
  rcases hx.eq_or_lt with (rfl | hlt)
  · rcases eq_or_ne y 0 with (rfl | hy) <;> simp [*]
  have hne : (x : ℂ) ≠ 0 := ofReal_ne_zero.mpr hlt.ne
  rw [cpow_def_of_ne_zero hne, cpow_def_of_ne_zero (neg_ne_zero.2 hne), ← exp_add, ← add_mul, log,
    log, abs.map_neg, arg_ofReal_of_neg hlt, ← ofReal_neg,
    arg_ofReal_of_nonneg (neg_nonneg.2 hx), ofReal_zero, zero_mul, add_zero]

lemma cpow_ofReal (x : ℂ) (y : ℝ) :
    x ^ (y : ℂ) = ↑(abs x ^ y) * (Real.cos (arg x * y) + Real.sin (arg x * y) * I) := by
  rcases eq_or_ne x 0 with rfl | hx
  · simp [ofReal_cpow le_rfl]
  · rw [cpow_def_of_ne_zero hx, exp_eq_exp_re_mul_sin_add_cos, mul_comm (log x)]
    norm_cast
    rw [re_ofReal_mul, im_ofReal_mul, log_re, log_im, mul_comm y, mul_comm y, Real.exp_mul,
      Real.exp_log]
    rwa [abs.pos_iff]

lemma cpow_ofReal_re (x : ℂ) (y : ℝ) : (x ^ (y : ℂ)).re = (abs x) ^ y * Real.cos (arg x * y) := by
  rw [cpow_ofReal]; generalize arg x * y = z; simp [Real.cos]

lemma cpow_ofReal_im (x : ℂ) (y : ℝ) : (x ^ (y : ℂ)).im = (abs x) ^ y * Real.sin (arg x * y) := by
  rw [cpow_ofReal]; generalize arg x * y = z; simp [Real.sin]

theorem abs_cpow_of_ne_zero {z : ℂ} (hz : z ≠ 0) (w : ℂ) :
    abs (z ^ w) = abs z ^ w.re / Real.exp (arg z * im w) := by
  rw [cpow_def_of_ne_zero hz, abs_exp, mul_re, log_re, log_im, Real.exp_sub,
    Real.rpow_def_of_pos (abs.pos hz)]

theorem abs_cpow_of_imp {z w : ℂ} (h : z = 0 → w.re = 0 → w = 0) :
    abs (z ^ w) = abs z ^ w.re / Real.exp (arg z * im w) := by
  rcases ne_or_eq z 0 with (hz | rfl) <;> [exact abs_cpow_of_ne_zero hz w; rw [map_zero]]
  rcases eq_or_ne w.re 0 with hw | hw
  · simp [hw, h rfl hw]
  · rw [Real.zero_rpow hw, zero_div, zero_cpow, map_zero]
    exact ne_of_apply_ne re hw

theorem abs_cpow_le (z w : ℂ) : abs (z ^ w) ≤ abs z ^ w.re / Real.exp (arg z * im w) := by
  by_cases h : z = 0 → w.re = 0 → w = 0
  · exact (abs_cpow_of_imp h).le
  · push_neg at h
    simp [h]

@[simp]
theorem abs_cpow_real (x : ℂ) (y : ℝ) : abs (x ^ (y : ℂ)) = Complex.abs x ^ y := by
  rw [abs_cpow_of_imp] <;> simp

@[simp]
theorem abs_cpow_inv_nat (x : ℂ) (n : ℕ) : abs (x ^ (n⁻¹ : ℂ)) = Complex.abs x ^ (n⁻¹ : ℝ) := by
  rw [← abs_cpow_real]; simp [-abs_cpow_real]

theorem abs_cpow_eq_rpow_re_of_pos {x : ℝ} (hx : 0 < x) (y : ℂ) : abs (x ^ y) = x ^ y.re := by
  rw [abs_cpow_of_ne_zero (ofReal_ne_zero.mpr hx.ne'), arg_ofReal_of_nonneg hx.le,
    zero_mul, Real.exp_zero, div_one, abs_of_nonneg hx.le]

theorem abs_cpow_eq_rpow_re_of_nonneg {x : ℝ} (hx : 0 ≤ x) {y : ℂ} (hy : re y ≠ 0) :
    abs (x ^ y) = x ^ re y := by
  rw [abs_cpow_of_imp] <;> simp [*, arg_ofReal_of_nonneg, _root_.abs_of_nonneg]

lemma norm_natCast_cpow_of_re_ne_zero (n : ℕ) {s : ℂ} (hs : s.re ≠ 0) :
    ‖(n : ℂ) ^ s‖ = (n : ℝ) ^ (s.re) := by
  rw [norm_eq_abs, ← ofReal_natCast, abs_cpow_eq_rpow_re_of_nonneg n.cast_nonneg hs]

lemma norm_natCast_cpow_of_pos {n : ℕ} (hn : 0 < n) (s : ℂ) :
    ‖(n : ℂ) ^ s‖ = (n : ℝ) ^ (s.re) := by
  rw [norm_eq_abs, ← ofReal_natCast, abs_cpow_eq_rpow_re_of_pos (Nat.cast_pos.mpr hn) _]

lemma norm_natCast_cpow_pos_of_pos {n : ℕ} (hn : 0 < n) (s : ℂ) : 0 < ‖(n : ℂ) ^ s‖ :=
  (norm_natCast_cpow_of_pos hn _).symm ▸ Real.rpow_pos_of_pos (Nat.cast_pos.mpr hn) _

theorem cpow_mul_ofReal_nonneg {x : ℝ} (hx : 0 ≤ x) (y : ℝ) (z : ℂ) :
    (x : ℂ) ^ (↑y * z) = (↑(x ^ y) : ℂ) ^ z := by
  rw [cpow_mul, ofReal_cpow hx]
  · rw [← ofReal_log hx, ← ofReal_mul, ofReal_im, neg_lt_zero]; exact Real.pi_pos
  · rw [← ofReal_log hx, ← ofReal_mul, ofReal_im]; exact Real.pi_pos.le

end Complex

/-! ### Positivity extension -/

namespace Mathlib.Meta.Positivity
open Lean Meta Qq

/-- Extension for the `positivity` tactic: exponentiation by a real number is positive (namely 1)
when the exponent is zero. The other cases are done in `evalRpow`. -/
@[positivity (_ : ℝ) ^ (0 : ℝ)]
def evalRpowZero : PositivityExt where eval {u α} _ _ e := do
  match u, α, e with
  | 0, ~q(ℝ), ~q($a ^ (0 : ℝ)) =>
    assertInstancesCommute
    pure (.positive q(Real.rpow_zero_pos $a))
  | _, _, _ => throwError "not Real.rpow"

/-- Extension for the `positivity` tactic: exponentiation by a real number is nonnegative when
the base is nonnegative and positive when the base is positive. -/
@[positivity (_ : ℝ) ^ (_ : ℝ)]
def evalRpow : PositivityExt where eval {u α} _zα _pα e := do
  match u, α, e with
  | 0, ~q(ℝ), ~q($a ^ ($b : ℝ)) =>
    let ra ← core q(inferInstance) q(inferInstance) a
    assertInstancesCommute
    match ra with
    | .positive pa =>
        pure (.positive q(Real.rpow_pos_of_pos $pa $b))
    | .nonnegative pa =>
        pure (.nonnegative q(Real.rpow_nonneg $pa $b))
    | _ => pure .none
  | _, _, _ => throwError "not Real.rpow"

end Mathlib.Meta.Positivity

/-!
## Further algebraic properties of `rpow`
-/


namespace Real

variable {x y z : ℝ} {n : ℕ}

theorem rpow_mul {x : ℝ} (hx : 0 ≤ x) (y z : ℝ) : x ^ (y * z) = (x ^ y) ^ z := by
  rw [← Complex.ofReal_inj, Complex.ofReal_cpow (rpow_nonneg hx _),
      Complex.ofReal_cpow hx, Complex.ofReal_mul, Complex.cpow_mul, Complex.ofReal_cpow hx] <;>
    simp only [(Complex.ofReal_mul _ _).symm, (Complex.ofReal_log hx).symm, Complex.ofReal_im,
      neg_lt_zero, pi_pos, le_of_lt pi_pos]

lemma rpow_add_intCast {x : ℝ} (hx : x ≠ 0) (y : ℝ) (n : ℤ) : x ^ (y + n) = x ^ y * x ^ n := by
  rw [rpow_def, rpow_def, Complex.ofReal_add,
    Complex.cpow_add _ _ (Complex.ofReal_ne_zero.mpr hx), Complex.ofReal_intCast,
    Complex.cpow_intCast, ← Complex.ofReal_zpow, mul_comm, Complex.re_ofReal_mul, mul_comm]

lemma rpow_add_natCast {x : ℝ} (hx : x ≠ 0) (y : ℝ) (n : ℕ) : x ^ (y + n) = x ^ y * x ^ n := by
  simpa using rpow_add_intCast hx y n

lemma rpow_sub_intCast {x : ℝ} (hx : x ≠ 0) (y : ℝ) (n : ℕ) : x ^ (y - n) = x ^ y / x ^ n := by
  simpa using rpow_add_intCast hx y (-n)

lemma rpow_sub_natCast {x : ℝ} (hx : x ≠ 0) (y : ℝ) (n : ℕ) : x ^ (y - n) = x ^ y / x ^ n := by
  simpa using rpow_sub_intCast hx y n

lemma rpow_add_intCast' (hx : 0 ≤ x) {n : ℤ} (h : y + n ≠ 0) : x ^ (y + n) = x ^ y * x ^ n := by
  rw [rpow_add' hx h, rpow_intCast]

lemma rpow_add_natCast' (hx : 0 ≤ x) (h : y + n ≠ 0) : x ^ (y + n) = x ^ y * x ^ n := by
  rw [rpow_add' hx h, rpow_natCast]

lemma rpow_sub_intCast' (hx : 0 ≤ x) {n : ℤ} (h : y - n ≠ 0) : x ^ (y - n) = x ^ y / x ^ n := by
  rw [rpow_sub' hx h, rpow_intCast]

lemma rpow_sub_natCast' (hx : 0 ≤ x) (h : y - n ≠ 0) : x ^ (y - n) = x ^ y / x ^ n := by
  rw [rpow_sub' hx h, rpow_natCast]

@[deprecated (since := "2024-08-28")] alias rpow_add_int := rpow_add_intCast
@[deprecated (since := "2024-08-28")] alias rpow_add_nat := rpow_add_natCast
@[deprecated (since := "2024-08-28")] alias rpow_sub_int := rpow_sub_intCast
@[deprecated (since := "2024-08-28")] alias rpow_sub_nat := rpow_sub_natCast
@[deprecated (since := "2024-08-28")] alias rpow_add_int' := rpow_add_intCast'
@[deprecated (since := "2024-08-28")] alias rpow_add_nat' := rpow_add_natCast'
@[deprecated (since := "2024-08-28")] alias rpow_sub_int' := rpow_sub_intCast'
@[deprecated (since := "2024-08-28")] alias rpow_sub_nat' := rpow_sub_natCast'

theorem rpow_add_one {x : ℝ} (hx : x ≠ 0) (y : ℝ) : x ^ (y + 1) = x ^ y * x := by
  simpa using rpow_add_natCast hx y 1

theorem rpow_sub_one {x : ℝ} (hx : x ≠ 0) (y : ℝ) : x ^ (y - 1) = x ^ y / x := by
  simpa using rpow_sub_natCast hx y 1

lemma rpow_add_one' (hx : 0 ≤ x) (h : y + 1 ≠ 0) : x ^ (y + 1) = x ^ y * x := by
  rw [rpow_add' hx h, rpow_one]

lemma rpow_one_add' (hx : 0 ≤ x) (h : 1 + y ≠ 0) : x ^ (1 + y) = x * x ^ y := by
  rw [rpow_add' hx h, rpow_one]

lemma rpow_sub_one' (hx : 0 ≤ x) (h : y - 1 ≠ 0) : x ^ (y - 1) = x ^ y / x := by
  rw [rpow_sub' hx h, rpow_one]

lemma rpow_one_sub' (hx : 0 ≤ x) (h : 1 - y ≠ 0) : x ^ (1 - y) = x / x ^ y := by
  rw [rpow_sub' hx h, rpow_one]

@[simp]
theorem rpow_two (x : ℝ) : x ^ (2 : ℝ) = x ^ 2 := by
  rw [← rpow_natCast]
  simp only [Nat.cast_ofNat]

theorem rpow_neg_one (x : ℝ) : x ^ (-1 : ℝ) = x⁻¹ := by
  suffices H : x ^ ((-1 : ℤ) : ℝ) = x⁻¹ by rwa [Int.cast_neg, Int.cast_one] at H
  simp only [rpow_intCast, zpow_one, zpow_neg]

theorem mul_rpow (hx : 0 ≤ x) (hy : 0 ≤ y) : (x * y) ^ z = x ^ z * y ^ z := by
  iterate 2 rw [Real.rpow_def_of_nonneg]; split_ifs with h_ifs <;> simp_all
  · rw [log_mul ‹_› ‹_›, add_mul, exp_add, rpow_def_of_pos (hy.lt_of_ne' ‹_›)]
  all_goals positivity

theorem inv_rpow (hx : 0 ≤ x) (y : ℝ) : x⁻¹ ^ y = (x ^ y)⁻¹ := by
  simp only [← rpow_neg_one, ← rpow_mul hx, mul_comm]

theorem div_rpow (hx : 0 ≤ x) (hy : 0 ≤ y) (z : ℝ) : (x / y) ^ z = x ^ z / y ^ z := by
  simp only [div_eq_mul_inv, mul_rpow hx (inv_nonneg.2 hy), inv_rpow hy]

theorem log_rpow {x : ℝ} (hx : 0 < x) (y : ℝ) : log (x ^ y) = y * log x := by
  apply exp_injective
  rw [exp_log (rpow_pos_of_pos hx y), ← exp_log hx, mul_comm, rpow_def_of_pos (exp_pos (log x)) y]

theorem mul_log_eq_log_iff {x y z : ℝ} (hx : 0 < x) (hz : 0 < z) :
    y * log x = log z ↔ x ^ y = z :=
  ⟨fun h ↦ log_injOn_pos (rpow_pos_of_pos hx _) hz <| log_rpow hx _ |>.trans h,
  by rintro rfl; rw [log_rpow hx]⟩

@[simp] lemma rpow_rpow_inv (hx : 0 ≤ x) (hy : y ≠ 0) : (x ^ y) ^ y⁻¹ = x := by
  rw [← rpow_mul hx, mul_inv_cancel₀ hy, rpow_one]

@[simp] lemma rpow_inv_rpow (hx : 0 ≤ x) (hy : y ≠ 0) : (x ^ y⁻¹) ^ y = x := by
  rw [← rpow_mul hx, inv_mul_cancel₀ hy, rpow_one]

theorem pow_rpow_inv_natCast (hx : 0 ≤ x) (hn : n ≠ 0) : (x ^ n) ^ (n⁻¹ : ℝ) = x := by
  have hn0 : (n : ℝ) ≠ 0 := Nat.cast_ne_zero.2 hn
  rw [← rpow_natCast, ← rpow_mul hx, mul_inv_cancel₀ hn0, rpow_one]

theorem rpow_inv_natCast_pow (hx : 0 ≤ x) (hn : n ≠ 0) : (x ^ (n⁻¹ : ℝ)) ^ n = x := by
  have hn0 : (n : ℝ) ≠ 0 := Nat.cast_ne_zero.2 hn
  rw [← rpow_natCast, ← rpow_mul hx, inv_mul_cancel₀ hn0, rpow_one]

lemma rpow_natCast_mul (hx : 0 ≤ x) (n : ℕ) (z : ℝ) : x ^ (n * z) = (x ^ n) ^ z := by
  rw [rpow_mul hx, rpow_natCast]

lemma rpow_mul_natCast (hx : 0 ≤ x) (y : ℝ) (n : ℕ) : x ^ (y * n) = (x ^ y) ^ n := by
  rw [rpow_mul hx, rpow_natCast]

lemma rpow_intCast_mul (hx : 0 ≤ x) (n : ℤ) (z : ℝ) : x ^ (n * z) = (x ^ n) ^ z := by
  rw [rpow_mul hx, rpow_intCast]

lemma rpow_mul_intCast (hx : 0 ≤ x) (y : ℝ) (n : ℤ) : x ^ (y * n) = (x ^ y) ^ n := by
  rw [rpow_mul hx, rpow_intCast]

/-! Note: lemmas about `(∏ i ∈ s, f i ^ r)` such as `Real.finset_prod_rpow` are proved
in `Mathlib/Analysis/SpecialFunctions/Pow/NNReal.lean` instead. -/

/-!
## Order and monotonicity
-/


@[gcongr, bound]
theorem rpow_lt_rpow (hx : 0 ≤ x) (hxy : x < y) (hz : 0 < z) : x ^ z < y ^ z := by
  rw [le_iff_eq_or_lt] at hx; cases' hx with hx hx
  · rw [← hx, zero_rpow (ne_of_gt hz)]
    exact rpow_pos_of_pos (by rwa [← hx] at hxy) _
  · rw [rpow_def_of_pos hx, rpow_def_of_pos (lt_trans hx hxy), exp_lt_exp]
    exact mul_lt_mul_of_pos_right (log_lt_log hx hxy) hz

theorem strictMonoOn_rpow_Ici_of_exponent_pos {r : ℝ} (hr : 0 < r) :
    StrictMonoOn (fun (x : ℝ) => x ^ r) (Set.Ici 0) :=
  fun _ ha _ _ hab => rpow_lt_rpow ha hab hr

@[gcongr, bound]
theorem rpow_le_rpow {x y z : ℝ} (h : 0 ≤ x) (h₁ : x ≤ y) (h₂ : 0 ≤ z) : x ^ z ≤ y ^ z := by
  rcases eq_or_lt_of_le h₁ with (rfl | h₁'); · rfl
  rcases eq_or_lt_of_le h₂ with (rfl | h₂'); · simp
  exact le_of_lt (rpow_lt_rpow h h₁' h₂')

theorem monotoneOn_rpow_Ici_of_exponent_nonneg {r : ℝ} (hr : 0 ≤ r) :
    MonotoneOn (fun (x : ℝ) => x ^ r) (Set.Ici 0) :=
  fun _ ha _ _ hab => rpow_le_rpow ha hab hr

lemma rpow_lt_rpow_of_neg (hx : 0 < x) (hxy : x < y) (hz : z < 0) : y ^ z < x ^ z := by
  have := hx.trans hxy
  rw [← inv_lt_inv₀, ← rpow_neg, ← rpow_neg]
  on_goal 1 => refine rpow_lt_rpow ?_ hxy (neg_pos.2 hz)
  all_goals positivity

lemma rpow_le_rpow_of_nonpos (hx : 0 < x) (hxy : x ≤ y) (hz : z ≤ 0) : y ^ z ≤ x ^ z := by
  have := hx.trans_le hxy
  rw [← inv_le_inv₀, ← rpow_neg, ← rpow_neg]
  on_goal 1 => refine rpow_le_rpow ?_ hxy (neg_nonneg.2 hz)
  all_goals positivity

theorem rpow_lt_rpow_iff (hx : 0 ≤ x) (hy : 0 ≤ y) (hz : 0 < z) : x ^ z < y ^ z ↔ x < y :=
  ⟨lt_imp_lt_of_le_imp_le fun h => rpow_le_rpow hy h (le_of_lt hz), fun h => rpow_lt_rpow hx h hz⟩

theorem rpow_le_rpow_iff (hx : 0 ≤ x) (hy : 0 ≤ y) (hz : 0 < z) : x ^ z ≤ y ^ z ↔ x ≤ y :=
  le_iff_le_iff_lt_iff_lt.2 <| rpow_lt_rpow_iff hy hx hz

lemma rpow_lt_rpow_iff_of_neg (hx : 0 < x) (hy : 0 < y) (hz : z < 0) : x ^ z < y ^ z ↔ y < x :=
  ⟨lt_imp_lt_of_le_imp_le fun h ↦ rpow_le_rpow_of_nonpos hx h hz.le,
    fun h ↦ rpow_lt_rpow_of_neg hy h hz⟩

lemma rpow_le_rpow_iff_of_neg (hx : 0 < x) (hy : 0 < y) (hz : z < 0) : x ^ z ≤ y ^ z ↔ y ≤ x :=
  le_iff_le_iff_lt_iff_lt.2 <| rpow_lt_rpow_iff_of_neg hy hx hz

lemma le_rpow_inv_iff_of_pos (hx : 0 ≤ x) (hy : 0 ≤ y) (hz : 0 < z) : x ≤ y ^ z⁻¹ ↔ x ^ z ≤ y := by
  rw [← rpow_le_rpow_iff hx _ hz, rpow_inv_rpow] <;> positivity

lemma rpow_inv_le_iff_of_pos (hx : 0 ≤ x) (hy : 0 ≤ y) (hz : 0 < z) : x ^ z⁻¹ ≤ y ↔ x ≤ y ^ z := by
  rw [← rpow_le_rpow_iff _ hy hz, rpow_inv_rpow] <;> positivity

lemma lt_rpow_inv_iff_of_pos (hx : 0 ≤ x) (hy : 0 ≤ y) (hz : 0 < z) : x < y ^ z⁻¹ ↔ x ^ z < y :=
  lt_iff_lt_of_le_iff_le <| rpow_inv_le_iff_of_pos hy hx hz

lemma rpow_inv_lt_iff_of_pos (hx : 0 ≤ x) (hy : 0 ≤ y) (hz : 0 < z) : x ^ z⁻¹ < y ↔ x < y ^ z :=
  lt_iff_lt_of_le_iff_le <| le_rpow_inv_iff_of_pos hy hx hz

theorem le_rpow_inv_iff_of_neg (hx : 0 < x) (hy : 0 < y) (hz : z < 0) :
    x ≤ y ^ z⁻¹ ↔ y ≤ x ^ z := by
  rw [← rpow_le_rpow_iff_of_neg _ hx hz, rpow_inv_rpow _ hz.ne] <;> positivity

theorem lt_rpow_inv_iff_of_neg (hx : 0 < x) (hy : 0 < y) (hz : z < 0) :
    x < y ^ z⁻¹ ↔ y < x ^ z := by
  rw [← rpow_lt_rpow_iff_of_neg _ hx hz, rpow_inv_rpow _ hz.ne] <;> positivity

theorem rpow_inv_lt_iff_of_neg (hx : 0 < x) (hy : 0 < y) (hz : z < 0) :
    x ^ z⁻¹ < y ↔ y ^ z < x := by
  rw [← rpow_lt_rpow_iff_of_neg hy _ hz, rpow_inv_rpow _ hz.ne] <;> positivity

theorem rpow_inv_le_iff_of_neg (hx : 0 < x) (hy : 0 < y) (hz : z < 0) :
    x ^ z⁻¹ ≤ y ↔ y ^ z ≤ x := by
  rw [← rpow_le_rpow_iff_of_neg hy _ hz, rpow_inv_rpow _ hz.ne] <;> positivity

theorem rpow_lt_rpow_of_exponent_lt (hx : 1 < x) (hyz : y < z) : x ^ y < x ^ z := by
  repeat' rw [rpow_def_of_pos (lt_trans zero_lt_one hx)]
  rw [exp_lt_exp]; exact mul_lt_mul_of_pos_left hyz (log_pos hx)

@[gcongr]
theorem rpow_le_rpow_of_exponent_le (hx : 1 ≤ x) (hyz : y ≤ z) : x ^ y ≤ x ^ z := by
  repeat' rw [rpow_def_of_pos (lt_of_lt_of_le zero_lt_one hx)]
  rw [exp_le_exp]; exact mul_le_mul_of_nonneg_left hyz (log_nonneg hx)

theorem rpow_lt_rpow_of_exponent_neg {x y z : ℝ} (hy : 0 < y) (hxy : y < x) (hz : z < 0) :
    x ^ z < y ^ z := by
  have hx : 0 < x := hy.trans hxy
  rw [← neg_neg z, Real.rpow_neg (le_of_lt hx) (-z), Real.rpow_neg (le_of_lt hy) (-z),
      inv_lt_inv₀ (rpow_pos_of_pos hx _) (rpow_pos_of_pos hy _)]
  exact Real.rpow_lt_rpow (by positivity) hxy <| neg_pos_of_neg hz

theorem strictAntiOn_rpow_Ioi_of_exponent_neg {r : ℝ} (hr : r < 0) :
    StrictAntiOn (fun (x : ℝ) => x ^ r) (Set.Ioi 0) :=
  fun _ ha _ _ hab => rpow_lt_rpow_of_exponent_neg ha hab hr

theorem rpow_le_rpow_of_exponent_nonpos {x y : ℝ} (hy : 0 < y) (hxy : y ≤ x) (hz : z ≤ 0) :
    x ^ z ≤ y ^ z := by
  rcases ne_or_eq z 0 with hz_zero | rfl
  case inl =>
    rcases ne_or_eq x y with hxy' | rfl
    case inl =>
      exact le_of_lt <| rpow_lt_rpow_of_exponent_neg hy (Ne.lt_of_le (id (Ne.symm hxy')) hxy)
        (Ne.lt_of_le hz_zero hz)
    case inr => simp
  case inr => simp

theorem antitoneOn_rpow_Ioi_of_exponent_nonpos {r : ℝ} (hr : r ≤ 0) :
    AntitoneOn (fun (x : ℝ) => x ^ r) (Set.Ioi 0) :=
  fun _ ha _ _ hab => rpow_le_rpow_of_exponent_nonpos ha hab hr

@[simp]
theorem rpow_le_rpow_left_iff (hx : 1 < x) : x ^ y ≤ x ^ z ↔ y ≤ z := by
  have x_pos : 0 < x := lt_trans zero_lt_one hx
  rw [← log_le_log_iff (rpow_pos_of_pos x_pos y) (rpow_pos_of_pos x_pos z), log_rpow x_pos,
    log_rpow x_pos, mul_le_mul_right (log_pos hx)]

@[simp]
theorem rpow_lt_rpow_left_iff (hx : 1 < x) : x ^ y < x ^ z ↔ y < z := by
  rw [lt_iff_not_le, rpow_le_rpow_left_iff hx, lt_iff_not_le]

theorem rpow_lt_rpow_of_exponent_gt (hx0 : 0 < x) (hx1 : x < 1) (hyz : z < y) : x ^ y < x ^ z := by
  repeat' rw [rpow_def_of_pos hx0]
  rw [exp_lt_exp]; exact mul_lt_mul_of_neg_left hyz (log_neg hx0 hx1)

theorem rpow_le_rpow_of_exponent_ge (hx0 : 0 < x) (hx1 : x ≤ 1) (hyz : z ≤ y) : x ^ y ≤ x ^ z := by
  repeat' rw [rpow_def_of_pos hx0]
  rw [exp_le_exp]; exact mul_le_mul_of_nonpos_left hyz (log_nonpos (le_of_lt hx0) hx1)

@[simp]
theorem rpow_le_rpow_left_iff_of_base_lt_one (hx0 : 0 < x) (hx1 : x < 1) :
    x ^ y ≤ x ^ z ↔ z ≤ y := by
  rw [← log_le_log_iff (rpow_pos_of_pos hx0 y) (rpow_pos_of_pos hx0 z), log_rpow hx0, log_rpow hx0,
    mul_le_mul_right_of_neg (log_neg hx0 hx1)]

@[simp]
theorem rpow_lt_rpow_left_iff_of_base_lt_one (hx0 : 0 < x) (hx1 : x < 1) :
    x ^ y < x ^ z ↔ z < y := by
  rw [lt_iff_not_le, rpow_le_rpow_left_iff_of_base_lt_one hx0 hx1, lt_iff_not_le]

theorem rpow_lt_one {x z : ℝ} (hx1 : 0 ≤ x) (hx2 : x < 1) (hz : 0 < z) : x ^ z < 1 := by
  rw [← one_rpow z]
  exact rpow_lt_rpow hx1 hx2 hz

theorem rpow_le_one {x z : ℝ} (hx1 : 0 ≤ x) (hx2 : x ≤ 1) (hz : 0 ≤ z) : x ^ z ≤ 1 := by
  rw [← one_rpow z]
  exact rpow_le_rpow hx1 hx2 hz

theorem rpow_lt_one_of_one_lt_of_neg {x z : ℝ} (hx : 1 < x) (hz : z < 0) : x ^ z < 1 := by
  convert rpow_lt_rpow_of_exponent_lt hx hz
  exact (rpow_zero x).symm

theorem rpow_le_one_of_one_le_of_nonpos {x z : ℝ} (hx : 1 ≤ x) (hz : z ≤ 0) : x ^ z ≤ 1 := by
  convert rpow_le_rpow_of_exponent_le hx hz
  exact (rpow_zero x).symm

theorem one_lt_rpow {x z : ℝ} (hx : 1 < x) (hz : 0 < z) : 1 < x ^ z := by
  rw [← one_rpow z]
  exact rpow_lt_rpow zero_le_one hx hz

theorem one_le_rpow {x z : ℝ} (hx : 1 ≤ x) (hz : 0 ≤ z) : 1 ≤ x ^ z := by
  rw [← one_rpow z]
  exact rpow_le_rpow zero_le_one hx hz

theorem one_lt_rpow_of_pos_of_lt_one_of_neg (hx1 : 0 < x) (hx2 : x < 1) (hz : z < 0) :
    1 < x ^ z := by
  convert rpow_lt_rpow_of_exponent_gt hx1 hx2 hz
  exact (rpow_zero x).symm

theorem one_le_rpow_of_pos_of_le_one_of_nonpos (hx1 : 0 < x) (hx2 : x ≤ 1) (hz : z ≤ 0) :
    1 ≤ x ^ z := by
  convert rpow_le_rpow_of_exponent_ge hx1 hx2 hz
  exact (rpow_zero x).symm

theorem rpow_lt_one_iff_of_pos (hx : 0 < x) : x ^ y < 1 ↔ 1 < x ∧ y < 0 ∨ x < 1 ∧ 0 < y := by
  rw [rpow_def_of_pos hx, exp_lt_one_iff, mul_neg_iff, log_pos_iff hx, log_neg_iff hx]

theorem rpow_lt_one_iff (hx : 0 ≤ x) :
    x ^ y < 1 ↔ x = 0 ∧ y ≠ 0 ∨ 1 < x ∧ y < 0 ∨ x < 1 ∧ 0 < y := by
  rcases hx.eq_or_lt with (rfl | hx)
  · rcases _root_.em (y = 0) with (rfl | hy) <;> simp [*, lt_irrefl, zero_lt_one]
  · simp [rpow_lt_one_iff_of_pos hx, hx.ne.symm]

theorem rpow_lt_one_iff' {x y : ℝ} (hx : 0 ≤ x) (hy : 0 < y) :
    x ^ y < 1 ↔ x < 1 := by
  rw [← Real.rpow_lt_rpow_iff hx zero_le_one hy, Real.one_rpow]

theorem one_lt_rpow_iff_of_pos (hx : 0 < x) : 1 < x ^ y ↔ 1 < x ∧ 0 < y ∨ x < 1 ∧ y < 0 := by
  rw [rpow_def_of_pos hx, one_lt_exp_iff, mul_pos_iff, log_pos_iff hx, log_neg_iff hx]

theorem one_lt_rpow_iff (hx : 0 ≤ x) : 1 < x ^ y ↔ 1 < x ∧ 0 < y ∨ 0 < x ∧ x < 1 ∧ y < 0 := by
  rcases hx.eq_or_lt with (rfl | hx)
  · rcases _root_.em (y = 0) with (rfl | hy) <;> simp [*, lt_irrefl, (zero_lt_one' ℝ).not_lt]
  · simp [one_lt_rpow_iff_of_pos hx, hx]

theorem rpow_le_rpow_of_exponent_ge' (hx0 : 0 ≤ x) (hx1 : x ≤ 1) (hz : 0 ≤ z) (hyz : z ≤ y) :
    x ^ y ≤ x ^ z := by
  rcases eq_or_lt_of_le hx0 with (rfl | hx0')
  · rcases eq_or_lt_of_le hz with (rfl | hz')
    · exact (rpow_zero 0).symm ▸ rpow_le_one hx0 hx1 hyz
    rw [zero_rpow, zero_rpow] <;> linarith
  · exact rpow_le_rpow_of_exponent_ge hx0' hx1 hyz

theorem rpow_left_injOn {x : ℝ} (hx : x ≠ 0) : InjOn (fun y : ℝ => y ^ x) { y : ℝ | 0 ≤ y } := by
  rintro y hy z hz (hyz : y ^ x = z ^ x)
  rw [← rpow_one y, ← rpow_one z, ← mul_inv_cancel₀ hx, rpow_mul hy, rpow_mul hz, hyz]

lemma rpow_left_inj (hx : 0 ≤ x) (hy : 0 ≤ y) (hz : z ≠ 0) : x ^ z = y ^ z ↔ x = y :=
  (rpow_left_injOn hz).eq_iff hx hy

lemma rpow_inv_eq (hx : 0 ≤ x) (hy : 0 ≤ y) (hz : z ≠ 0) : x ^ z⁻¹ = y ↔ x = y ^ z := by
  rw [← rpow_left_inj _ hy hz, rpow_inv_rpow hx hz]; positivity

lemma eq_rpow_inv (hx : 0 ≤ x) (hy : 0 ≤ y) (hz : z ≠ 0) : x = y ^ z⁻¹ ↔ x ^ z = y := by
  rw [← rpow_left_inj hx _ hz, rpow_inv_rpow hy hz]; positivity

theorem le_rpow_iff_log_le (hx : 0 < x) (hy : 0 < y) : x ≤ y ^ z ↔ log x ≤ z * log y := by
  rw [← log_le_log_iff hx (rpow_pos_of_pos hy z), log_rpow hy]

lemma le_pow_iff_log_le (hx : 0 < x) (hy : 0 < y) : x ≤ y ^ n ↔ log x ≤ n * log y :=
  rpow_natCast _ _ ▸ le_rpow_iff_log_le hx hy
<<<<<<< HEAD

lemma le_zpow_iff_log_le {n : ℤ} (hx : 0 < x) (hy : 0 < y) : x ≤ y ^ n ↔ log x ≤ n * log y :=
  rpow_intCast _ _ ▸ le_rpow_iff_log_le hx hy

lemma le_rpow_of_log_le (hy : 0 < y) (h : log x ≤ z * log y) : x ≤ y ^ z := by
  obtain hx | hx := le_or_lt x 0
  · exact hx.trans (rpow_pos_of_pos hy _).le
  · exact (le_rpow_iff_log_le hx hy).2 h

lemma le_pow_of_log_le (hy : 0 < y) (h : log x ≤ n * log y) : x ≤ y ^ n :=
  rpow_natCast _ _ ▸ le_rpow_of_log_le hy h

lemma le_zpow_of_log_le {n : ℤ} (hy : 0 < y) (h : log x ≤ n * log y) : x ≤ y ^ n :=
  rpow_intCast _ _ ▸ le_rpow_of_log_le hy h

theorem lt_rpow_iff_log_lt (hx : 0 < x) (hy : 0 < y) : x < y ^ z ↔ log x < z * log y := by
  rw [← log_lt_log_iff hx (rpow_pos_of_pos hy z), log_rpow hy]

lemma lt_pow_iff_log_lt (hx : 0 < x) (hy : 0 < y) : x < y ^ n ↔ log x < n * log y :=
  rpow_natCast _ _ ▸ lt_rpow_iff_log_lt hx hy

lemma lt_zpow_iff_log_lt {n : ℤ} (hx : 0 < x) (hy : 0 < y) : x < y ^ n ↔ log x < n * log y :=
  rpow_intCast _ _ ▸ lt_rpow_iff_log_lt hx hy

lemma lt_rpow_of_log_lt (hy : 0 < y) (h : log x < z * log y) : x < y ^ z := by
  obtain hx | hx := le_or_lt x 0
  · exact hx.trans_lt (rpow_pos_of_pos hy _)
  · exact (lt_rpow_iff_log_lt hx hy).2 h

lemma lt_pow_of_log_lt (hy : 0 < y) (h : log x < n * log y) : x < y ^ n :=
  rpow_natCast _ _ ▸ lt_rpow_of_log_lt hy h

lemma lt_zpow_of_log_lt {n : ℤ} (hy : 0 < y) (h : log x < n * log y) : x < y ^ n :=
  rpow_intCast _ _ ▸ lt_rpow_of_log_lt hy h

lemma rpow_le_iff_le_log (hx : 0 < x) (hy : 0 < y) : x ^ z ≤ y ↔ z * log x ≤ log y := by
  rw [← log_le_log_iff (rpow_pos_of_pos hx _) hy, log_rpow hx]

lemma pow_le_iff_le_log (hx : 0 < x) (hy : 0 < y) : x ^ n ≤ y ↔ n * log x ≤ log y := by
  rw [← rpow_le_iff_le_log hx hy, rpow_natCast]

lemma zpow_le_iff_le_log {n : ℤ} (hx : 0 < x) (hy : 0 < y) : x ^ n ≤ y ↔ n * log x ≤ log y := by
  rw [← rpow_le_iff_le_log hx hy, rpow_intCast]

lemma le_log_of_rpow_le (hx : 0 < x) (h : x ^ z ≤ y) : z * log x ≤ log y :=
  log_rpow hx _ ▸ log_le_log (by positivity) h

lemma le_log_of_pow_le (hx : 0 < x) (h : x ^ n ≤ y) : n * log x ≤ log y :=
  le_log_of_rpow_le hx (rpow_natCast _ _ ▸ h)

lemma le_log_of_zpow_le {n : ℤ} (hx : 0 < x) (h : x ^ n ≤ y) : n * log x ≤ log y :=
  le_log_of_rpow_le hx (rpow_intCast _ _ ▸ h)

lemma rpow_le_of_le_log (hy : 0 < y) (h : log x ≤ z * log y) : x ≤ y ^ z := by
=======

lemma le_zpow_iff_log_le {n : ℤ} (hx : 0 < x) (hy : 0 < y) : x ≤ y ^ n ↔ log x ≤ n * log y :=
  rpow_intCast _ _ ▸ le_rpow_iff_log_le hx hy

lemma le_rpow_of_log_le (hy : 0 < y) (h : log x ≤ z * log y) : x ≤ y ^ z := by
>>>>>>> d0df76bd
  obtain hx | hx := le_or_lt x 0
  · exact hx.trans (rpow_pos_of_pos hy _).le
  · exact (le_rpow_iff_log_le hx hy).2 h

<<<<<<< HEAD
lemma pow_le_of_le_log (hy : 0 < y) (h : log x ≤ n * log y) : x ≤ y ^ n :=
  rpow_natCast _ _ ▸ rpow_le_of_le_log hy h

lemma zpow_le_of_le_log {n : ℤ} (hy : 0 < y) (h : log x ≤ n * log y) : x ≤ y ^ n :=
  rpow_intCast _ _ ▸ rpow_le_of_le_log hy h

lemma rpow_lt_iff_lt_log (hx : 0 < x) (hy : 0 < y) : x ^ z < y ↔ z * log x < log y := by
  rw [← log_lt_log_iff (rpow_pos_of_pos hx _) hy, log_rpow hx]

lemma pow_lt_iff_lt_log (hx : 0 < x) (hy : 0 < y) : x ^ n < y ↔ n * log x < log y := by
  rw [← rpow_lt_iff_lt_log hx hy, rpow_natCast]

lemma zpow_lt_iff_lt_log {n : ℤ} (hx : 0 < x) (hy : 0 < y) : x ^ n < y ↔ n * log x < log y := by
  rw [← rpow_lt_iff_lt_log hx hy, rpow_intCast]

lemma lt_log_of_rpow_lt (hx : 0 < x) (h : x ^ z < y) : z * log x < log y :=
  log_rpow hx _ ▸ log_lt_log (by positivity) h

lemma lt_log_of_pow_lt (hx : 0 < x) (h : x ^ n < y) : n * log x < log y :=
  lt_log_of_rpow_lt hx (rpow_natCast _ _ ▸ h)

lemma lt_log_of_zpow_lt {n : ℤ} (hx : 0 < x) (h : x ^ n < y) : n * log x < log y :=
  lt_log_of_rpow_lt hx (rpow_intCast _ _ ▸ h)

lemma rpow_lt_of_lt_log (hy : 0 < y) (h : log x < z * log y) : x < y ^ z := by
=======
lemma le_pow_of_log_le (hy : 0 < y) (h : log x ≤ n * log y) : x ≤ y ^ n :=
  rpow_natCast _ _ ▸ le_rpow_of_log_le hy h

lemma le_zpow_of_log_le {n : ℤ} (hy : 0 < y) (h : log x ≤ n * log y) : x ≤ y ^ n :=
  rpow_intCast _ _ ▸ le_rpow_of_log_le hy h

theorem lt_rpow_iff_log_lt (hx : 0 < x) (hy : 0 < y) : x < y ^ z ↔ log x < z * log y := by
  rw [← log_lt_log_iff hx (rpow_pos_of_pos hy z), log_rpow hy]

lemma lt_pow_iff_log_lt (hx : 0 < x) (hy : 0 < y) : x < y ^ n ↔ log x < n * log y :=
  rpow_natCast _ _ ▸ lt_rpow_iff_log_lt hx hy

lemma lt_zpow_iff_log_lt {n : ℤ} (hx : 0 < x) (hy : 0 < y) : x < y ^ n ↔ log x < n * log y :=
  rpow_intCast _ _ ▸ lt_rpow_iff_log_lt hx hy

lemma lt_rpow_of_log_lt (hy : 0 < y) (h : log x < z * log y) : x < y ^ z := by
>>>>>>> d0df76bd
  obtain hx | hx := le_or_lt x 0
  · exact hx.trans_lt (rpow_pos_of_pos hy _)
  · exact (lt_rpow_iff_log_lt hx hy).2 h

<<<<<<< HEAD
=======
lemma lt_pow_of_log_lt (hy : 0 < y) (h : log x < n * log y) : x < y ^ n :=
  rpow_natCast _ _ ▸ lt_rpow_of_log_lt hy h

lemma lt_zpow_of_log_lt {n : ℤ} (hy : 0 < y) (h : log x < n * log y) : x < y ^ n :=
  rpow_intCast _ _ ▸ lt_rpow_of_log_lt hy h

lemma rpow_le_iff_le_log (hx : 0 < x) (hy : 0 < y) : x ^ z ≤ y ↔ z * log x ≤ log y := by
  rw [← log_le_log_iff (rpow_pos_of_pos hx _) hy, log_rpow hx]

lemma pow_le_iff_le_log (hx : 0 < x) (hy : 0 < y) : x ^ n ≤ y ↔ n * log x ≤ log y := by
  rw [← rpow_le_iff_le_log hx hy, rpow_natCast]

lemma zpow_le_iff_le_log {n : ℤ} (hx : 0 < x) (hy : 0 < y) : x ^ n ≤ y ↔ n * log x ≤ log y := by
  rw [← rpow_le_iff_le_log hx hy, rpow_intCast]

lemma le_log_of_rpow_le (hx : 0 < x) (h : x ^ z ≤ y) : z * log x ≤ log y :=
  log_rpow hx _ ▸ log_le_log (by positivity) h

lemma le_log_of_pow_le (hx : 0 < x) (h : x ^ n ≤ y) : n * log x ≤ log y :=
  le_log_of_rpow_le hx (rpow_natCast _ _ ▸ h)

lemma le_log_of_zpow_le {n : ℤ} (hx : 0 < x) (h : x ^ n ≤ y) : n * log x ≤ log y :=
  le_log_of_rpow_le hx (rpow_intCast _ _ ▸ h)

lemma rpow_le_of_le_log (hy : 0 < y) (h : log x ≤ z * log y) : x ≤ y ^ z := by
  obtain hx | hx := le_or_lt x 0
  · exact hx.trans (rpow_pos_of_pos hy _).le
  · exact (le_rpow_iff_log_le hx hy).2 h

lemma pow_le_of_le_log (hy : 0 < y) (h : log x ≤ n * log y) : x ≤ y ^ n :=
  rpow_natCast _ _ ▸ rpow_le_of_le_log hy h

lemma zpow_le_of_le_log {n : ℤ} (hy : 0 < y) (h : log x ≤ n * log y) : x ≤ y ^ n :=
  rpow_intCast _ _ ▸ rpow_le_of_le_log hy h

lemma rpow_lt_iff_lt_log (hx : 0 < x) (hy : 0 < y) : x ^ z < y ↔ z * log x < log y := by
  rw [← log_lt_log_iff (rpow_pos_of_pos hx _) hy, log_rpow hx]

lemma pow_lt_iff_lt_log (hx : 0 < x) (hy : 0 < y) : x ^ n < y ↔ n * log x < log y := by
  rw [← rpow_lt_iff_lt_log hx hy, rpow_natCast]

lemma zpow_lt_iff_lt_log {n : ℤ} (hx : 0 < x) (hy : 0 < y) : x ^ n < y ↔ n * log x < log y := by
  rw [← rpow_lt_iff_lt_log hx hy, rpow_intCast]

lemma lt_log_of_rpow_lt (hx : 0 < x) (h : x ^ z < y) : z * log x < log y :=
  log_rpow hx _ ▸ log_lt_log (by positivity) h

lemma lt_log_of_pow_lt (hx : 0 < x) (h : x ^ n < y) : n * log x < log y :=
  lt_log_of_rpow_lt hx (rpow_natCast _ _ ▸ h)

lemma lt_log_of_zpow_lt {n : ℤ} (hx : 0 < x) (h : x ^ n < y) : n * log x < log y :=
  lt_log_of_rpow_lt hx (rpow_intCast _ _ ▸ h)

lemma rpow_lt_of_lt_log (hy : 0 < y) (h : log x < z * log y) : x < y ^ z := by
  obtain hx | hx := le_or_lt x 0
  · exact hx.trans_lt (rpow_pos_of_pos hy _)
  · exact (lt_rpow_iff_log_lt hx hy).2 h

>>>>>>> d0df76bd
lemma pow_lt_of_lt_log (hy : 0 < y) (h : log x < n * log y) : x < y ^ n :=
  rpow_natCast _ _ ▸ rpow_lt_of_lt_log hy h

lemma zpow_lt_of_lt_log {n : ℤ} (hy : 0 < y) (h : log x < n * log y) : x < y ^ n :=
  rpow_intCast _ _ ▸ rpow_lt_of_lt_log hy h

theorem rpow_le_one_iff_of_pos (hx : 0 < x) : x ^ y ≤ 1 ↔ 1 ≤ x ∧ y ≤ 0 ∨ x ≤ 1 ∧ 0 ≤ y := by
  rw [rpow_def_of_pos hx, exp_le_one_iff, mul_nonpos_iff, log_nonneg_iff hx, log_nonpos_iff hx]

/-- Bound for `|log x * x ^ t|` in the interval `(0, 1]`, for positive real `t`. -/
theorem abs_log_mul_self_rpow_lt (x t : ℝ) (h1 : 0 < x) (h2 : x ≤ 1) (ht : 0 < t) :
    |log x * x ^ t| < 1 / t := by
  rw [lt_div_iff₀ ht]
  have := abs_log_mul_self_lt (x ^ t) (rpow_pos_of_pos h1 t) (rpow_le_one h1.le h2 ht.le)
  rwa [log_rpow h1, mul_assoc, abs_mul, abs_of_pos ht, mul_comm] at this

/-- `log x` is bounded above by a multiple of every power of `x` with positive exponent. -/
lemma log_le_rpow_div {x ε : ℝ} (hx : 0 ≤ x) (hε : 0 < ε) : log x ≤ x ^ ε / ε := by
  rcases hx.eq_or_lt with rfl | h
  · rw [log_zero, zero_rpow hε.ne', zero_div]
  rw [le_div_iff₀' hε]
  exact (log_rpow h ε).symm.trans_le <| (log_le_sub_one_of_pos <| rpow_pos_of_pos h ε).trans
    (sub_one_lt _).le

/-- The (real) logarithm of a natural number `n` is bounded by a multiple of every power of `n`
with positive exponent. -/
lemma log_natCast_le_rpow_div (n : ℕ) {ε : ℝ} (hε : 0 < ε) : log n ≤ n ^ ε / ε :=
  log_le_rpow_div n.cast_nonneg hε

lemma strictMono_rpow_of_base_gt_one {b : ℝ} (hb : 1 < b) :
    StrictMono (b ^ · : ℝ → ℝ) := by
  simp_rw [Real.rpow_def_of_pos (zero_lt_one.trans hb)]
  exact exp_strictMono.comp <| StrictMono.const_mul strictMono_id <| Real.log_pos hb

lemma monotone_rpow_of_base_ge_one {b : ℝ} (hb : 1 ≤ b) :
    Monotone (b ^ · : ℝ → ℝ) := by
  rcases lt_or_eq_of_le hb with hb | rfl
  case inl => exact (strictMono_rpow_of_base_gt_one hb).monotone
  case inr => intro _ _ _; simp

lemma strictAnti_rpow_of_base_lt_one {b : ℝ} (hb₀ : 0 < b) (hb₁ : b < 1) :
    StrictAnti (b ^ · : ℝ → ℝ) := by
  simp_rw [Real.rpow_def_of_pos hb₀]
  exact exp_strictMono.comp_strictAnti <| StrictMono.const_mul_of_neg strictMono_id
      <| Real.log_neg hb₀ hb₁

lemma antitone_rpow_of_base_le_one {b : ℝ} (hb₀ : 0 < b) (hb₁ : b ≤ 1) :
    Antitone (b ^ · : ℝ → ℝ) := by
  rcases lt_or_eq_of_le hb₁ with hb₁ | rfl
  case inl => exact (strictAnti_rpow_of_base_lt_one hb₀ hb₁).antitone
  case inr => intro _ _ _; simp

/-- Guessing rule for the `bound` tactic: when trying to prove `x ^ y ≤ x ^ z`, we can either assume
`1 ≤ x` or `0 < x ≤ 1`. -/
@[bound] lemma rpow_le_rpow_of_exponent_le_or_ge {x y z : ℝ}
    (h : 1 ≤ x ∧ y ≤ z ∨ 0 < x ∧ x ≤ 1 ∧ z ≤ y) : x ^ y ≤ x ^ z := by
  rcases h with ⟨x1, yz⟩ | ⟨x0, x1, zy⟩
  · exact Real.rpow_le_rpow_of_exponent_le x1 yz
  · exact Real.rpow_le_rpow_of_exponent_ge x0 x1 zy

end Real

namespace Complex

lemma norm_prime_cpow_le_one_half (p : Nat.Primes) {s : ℂ} (hs : 1 < s.re) :
    ‖(p : ℂ) ^ (-s)‖ ≤ 1 / 2 := by
  rw [norm_natCast_cpow_of_re_ne_zero p <| by rw [neg_re]; linarith only [hs]]
  refine (Real.rpow_le_rpow_of_nonpos zero_lt_two (Nat.cast_le.mpr p.prop.two_le) <|
    by rw [neg_re]; linarith only [hs]).trans ?_
  rw [one_div, ← Real.rpow_neg_one]
  exact Real.rpow_le_rpow_of_exponent_le one_le_two <| (neg_lt_neg hs).le

lemma one_sub_prime_cpow_ne_zero {p : ℕ} (hp : p.Prime) {s : ℂ} (hs : 1 < s.re) :
    1 - (p : ℂ) ^ (-s) ≠ 0 := by
  refine sub_ne_zero_of_ne fun H ↦ ?_
  have := norm_prime_cpow_le_one_half ⟨p, hp⟩ hs
  simp only at this
  rw [← H, norm_one] at this
  norm_num at this

lemma norm_natCast_cpow_le_norm_natCast_cpow_of_pos {n : ℕ} (hn : 0 < n) {w z : ℂ}
    (h : w.re ≤ z.re) :
    ‖(n : ℂ) ^ w‖ ≤ ‖(n : ℂ) ^ z‖ := by
  simp_rw [norm_natCast_cpow_of_pos hn]
  exact Real.rpow_le_rpow_of_exponent_le (by exact_mod_cast hn) h

lemma norm_natCast_cpow_le_norm_natCast_cpow_iff {n : ℕ} (hn : 1 < n) {w z : ℂ} :
    ‖(n : ℂ) ^ w‖ ≤ ‖(n : ℂ) ^ z‖ ↔ w.re ≤ z.re := by
  simp_rw [norm_natCast_cpow_of_pos (Nat.zero_lt_of_lt hn),
    Real.rpow_le_rpow_left_iff (Nat.one_lt_cast.mpr hn)]

lemma norm_log_natCast_le_rpow_div (n : ℕ) {ε : ℝ} (hε : 0 < ε) : ‖log n‖ ≤ n ^ ε / ε := by
  rcases n.eq_zero_or_pos with rfl | h
  · rw [Nat.cast_zero, Nat.cast_zero, log_zero, norm_zero, Real.zero_rpow hε.ne', zero_div]
  rw [norm_eq_abs, ← natCast_log, abs_ofReal,
    _root_.abs_of_nonneg <| Real.log_nonneg <| by exact_mod_cast Nat.one_le_of_lt h.lt]
  exact Real.log_natCast_le_rpow_div n hε

end Complex

/-!
## Square roots of reals
-/


namespace Real

variable {z x y : ℝ}

section Sqrt

theorem sqrt_eq_rpow (x : ℝ) : √x = x ^ (1 / (2 : ℝ)) := by
  obtain h | h := le_or_lt 0 x
  · rw [← mul_self_inj_of_nonneg (sqrt_nonneg _) (rpow_nonneg h _), mul_self_sqrt h, ← sq,
      ← rpow_natCast, ← rpow_mul h]
    norm_num
  · have : 1 / (2 : ℝ) * π = π / (2 : ℝ) := by ring
    rw [sqrt_eq_zero_of_nonpos h.le, rpow_def_of_neg h, this, cos_pi_div_two, mul_zero]

theorem rpow_div_two_eq_sqrt {x : ℝ} (r : ℝ) (hx : 0 ≤ x) : x ^ (r / 2) = √x ^ r := by
  rw [sqrt_eq_rpow, ← rpow_mul hx]
  congr
  ring

end Sqrt

variable {n : ℕ}

theorem exists_rat_pow_btwn_rat_aux (hn : n ≠ 0) (x y : ℝ) (h : x < y) (hy : 0 < y) :
    ∃ q : ℚ, 0 < q ∧ x < (q : ℝ) ^ n ∧ (q : ℝ) ^ n < y := by
  have hn' : 0 < (n : ℝ) := mod_cast hn.bot_lt
  obtain ⟨q, hxq, hqy⟩ :=
    exists_rat_btwn (rpow_lt_rpow (le_max_left 0 x) (max_lt hy h) <| inv_pos.mpr hn')
  have := rpow_nonneg (le_max_left 0 x) n⁻¹
  have hq := this.trans_lt hxq
  replace hxq := rpow_lt_rpow this hxq hn'
  replace hqy := rpow_lt_rpow hq.le hqy hn'
  rw [rpow_natCast, rpow_natCast, rpow_inv_natCast_pow _ hn] at hxq hqy
  · exact ⟨q, mod_cast hq, (le_max_right _ _).trans_lt hxq, hqy⟩
  · exact hy.le
  · exact le_max_left _ _

theorem exists_rat_pow_btwn_rat (hn : n ≠ 0) {x y : ℚ} (h : x < y) (hy : 0 < y) :
    ∃ q : ℚ, 0 < q ∧ x < q ^ n ∧ q ^ n < y := by
  apply_mod_cast exists_rat_pow_btwn_rat_aux hn x y <;> assumption

/-- There is a rational power between any two positive elements of an archimedean ordered field. -/
theorem exists_rat_pow_btwn {α : Type*} [LinearOrderedField α] [Archimedean α] (hn : n ≠ 0)
    {x y : α} (h : x < y) (hy : 0 < y) : ∃ q : ℚ, 0 < q ∧ x < (q : α) ^ n ∧ (q : α) ^ n < y := by
  obtain ⟨q₂, hx₂, hy₂⟩ := exists_rat_btwn (max_lt h hy)
  obtain ⟨q₁, hx₁, hq₁₂⟩ := exists_rat_btwn hx₂
  have : (0 : α) < q₂ := (le_max_right _ _).trans_lt hx₂
  norm_cast at hq₁₂ this
  obtain ⟨q, hq, hq₁, hq₂⟩ := exists_rat_pow_btwn_rat hn hq₁₂ this
  refine ⟨q, hq, (le_max_left _ _).trans_lt <| hx₁.trans ?_, hy₂.trans' ?_⟩ <;> assumption_mod_cast

end Real

namespace Complex

lemma cpow_inv_two_re (x : ℂ) : (x ^ (2⁻¹ : ℂ)).re = sqrt ((abs x + x.re) / 2) := by
  rw [← ofReal_ofNat, ← ofReal_inv, cpow_ofReal_re, ← div_eq_mul_inv, ← one_div,
    ← Real.sqrt_eq_rpow, cos_half, ← sqrt_mul, ← mul_div_assoc, mul_add, mul_one, abs_mul_cos_arg]
  exacts [abs.nonneg _, (neg_pi_lt_arg _).le, arg_le_pi _]

lemma cpow_inv_two_im_eq_sqrt {x : ℂ} (hx : 0 ≤ x.im) :
    (x ^ (2⁻¹ : ℂ)).im = sqrt ((abs x - x.re) / 2) := by
  rw [← ofReal_ofNat, ← ofReal_inv, cpow_ofReal_im, ← div_eq_mul_inv, ← one_div,
    ← Real.sqrt_eq_rpow, sin_half_eq_sqrt, ← sqrt_mul (abs.nonneg _), ← mul_div_assoc, mul_sub,
    mul_one, abs_mul_cos_arg]
  · rwa [arg_nonneg_iff]
  · linarith [pi_pos, arg_le_pi x]

lemma cpow_inv_two_im_eq_neg_sqrt {x : ℂ} (hx : x.im < 0) :
    (x ^ (2⁻¹ : ℂ)).im = -sqrt ((abs x - x.re) / 2) := by
  rw [← ofReal_ofNat, ← ofReal_inv, cpow_ofReal_im, ← div_eq_mul_inv, ← one_div,
    ← Real.sqrt_eq_rpow, sin_half_eq_neg_sqrt, mul_neg, ← sqrt_mul (abs.nonneg _),
    ← mul_div_assoc, mul_sub, mul_one, abs_mul_cos_arg]
  · linarith [pi_pos, neg_pi_lt_arg x]
  · exact (arg_neg_iff.2 hx).le

lemma abs_cpow_inv_two_im (x : ℂ) : |(x ^ (2⁻¹ : ℂ)).im| = sqrt ((abs x - x.re) / 2) := by
  rw [← ofReal_ofNat, ← ofReal_inv, cpow_ofReal_im, ← div_eq_mul_inv, ← one_div,
    ← Real.sqrt_eq_rpow, _root_.abs_mul, _root_.abs_of_nonneg (sqrt_nonneg _), abs_sin_half,
    ← sqrt_mul (abs.nonneg _), ← mul_div_assoc, mul_sub, mul_one, abs_mul_cos_arg]

open scoped ComplexOrder in
lemma inv_natCast_cpow_ofReal_pos {n : ℕ} (hn : n ≠ 0) (x : ℝ) :
    0 < ((n : ℂ) ^ (x : ℂ))⁻¹ := by
  refine RCLike.inv_pos_of_pos ?_
  rw [show (n : ℂ) ^ (x : ℂ) = (n : ℝ) ^ (x : ℂ) from rfl, ← ofReal_cpow n.cast_nonneg']
  positivity

end Complex

section Tactics

/-!
## Tactic extensions for real powers
-/
namespace Mathlib.Meta.NormNum

open Lean.Meta Qq

theorem isNat_rpow_pos {a b : ℝ} {nb ne : ℕ}
    (pb : IsNat b nb) (pe' : IsNat (a ^ nb) ne) :
    IsNat (a ^ b) ne := by
  rwa [pb.out, rpow_natCast]

theorem isNat_rpow_neg {a b : ℝ} {nb ne : ℕ}
    (pb : IsInt b (Int.negOfNat nb)) (pe' : IsNat (a ^ (Int.negOfNat nb)) ne) :
    IsNat (a ^ b) ne := by
  rwa [pb.out, Real.rpow_intCast]

theorem isInt_rpow_pos {a b : ℝ} {nb ne : ℕ}
    (pb : IsNat b nb) (pe' : IsInt (a ^ nb) (Int.negOfNat ne)) :
    IsInt (a ^ b) (Int.negOfNat ne) := by
  rwa [pb.out, rpow_natCast]

theorem isInt_rpow_neg {a b : ℝ} {nb ne : ℕ}
    (pb : IsInt b (Int.negOfNat nb)) (pe' : IsInt (a ^ (Int.negOfNat nb)) (Int.negOfNat ne)) :
    IsInt (a ^ b) (Int.negOfNat ne) := by
  rwa [pb.out, Real.rpow_intCast]

theorem isRat_rpow_pos {a b : ℝ} {nb : ℕ}
    {num : ℤ} {den : ℕ}
    (pb : IsNat b nb) (pe' : IsRat (a ^ nb) num den) :
    IsRat (a ^ b) num den := by
  rwa [pb.out, rpow_natCast]

theorem isRat_rpow_neg {a b : ℝ} {nb : ℕ}
    {num : ℤ} {den : ℕ}
    (pb : IsInt b (Int.negOfNat nb)) (pe' : IsRat (a ^ (Int.negOfNat nb)) num den) :
    IsRat (a ^ b) num den := by
  rwa [pb.out, Real.rpow_intCast]

#adaptation_note
/--
Since https://github.com/leanprover/lean4/pull/5338,
the unused variable linter can not see usages of variables in
`haveI' : ⋯ =Q ⋯ := ⟨⟩` clauses, so generates many false positives.
-/
set_option linter.unusedVariables false

/-- Evaluates expressions of the form `a ^ b` when `a` and `b` are both reals. -/
@[norm_num (_ : ℝ) ^ (_ : ℝ)]
def evalRPow : NormNumExt where eval {u α} e := do
  let .app (.app f (a : Q(ℝ))) (b : Q(ℝ)) ← Lean.Meta.whnfR e | failure
  guard <|← withNewMCtxDepth <| isDefEq f q(HPow.hPow (α := ℝ) (β := ℝ))
  haveI' : u =QL 0 := ⟨⟩
  haveI' : $α =Q ℝ := ⟨⟩
  haveI' h : $e =Q $a ^ $b := ⟨⟩
  h.check
  let (rb : Result b) ← derive (α := q(ℝ)) b
  match rb with
  | .isBool .. | .isRat _ .. => failure
  | .isNat sβ nb pb =>
    match ← derive q($a ^ $nb) with
    | .isBool .. => failure
    | .isNat sα' ne' pe' =>
      assumeInstancesCommute
      haveI' : $sα' =Q AddGroupWithOne.toAddMonoidWithOne := ⟨⟩
      return .isNat sα' ne' q(isNat_rpow_pos $pb $pe')
    | .isNegNat sα' ne' pe' =>
      assumeInstancesCommute
      return .isNegNat sα' ne' q(isInt_rpow_pos $pb $pe')
    | .isRat sα' qe' nume' dene' pe' =>
      assumeInstancesCommute
      return .isRat sα' qe' nume' dene' q(isRat_rpow_pos $pb $pe')
  | .isNegNat sβ nb pb =>
    match ← derive q($a ^ (-($nb : ℤ))) with
    | .isBool .. => failure
    | .isNat sα' ne' pe' =>
      assumeInstancesCommute
      return .isNat sα' ne' q(isNat_rpow_neg $pb $pe')
    | .isNegNat sα' ne' pe' =>
      let _ := q(Real.instRing)
      assumeInstancesCommute
      return .isNegNat sα' ne' q(isInt_rpow_neg $pb $pe')
    | .isRat sα' qe' nume' dene' pe' =>
      assumeInstancesCommute
      return .isRat sα' qe' nume' dene' q(isRat_rpow_neg $pb $pe')

end Mathlib.Meta.NormNum

end Tactics<|MERGE_RESOLUTION|>--- conflicted
+++ resolved
@@ -724,7 +724,6 @@
 
 lemma le_pow_iff_log_le (hx : 0 < x) (hy : 0 < y) : x ≤ y ^ n ↔ log x ≤ n * log y :=
   rpow_natCast _ _ ▸ le_rpow_iff_log_le hx hy
-<<<<<<< HEAD
 
 lemma le_zpow_iff_log_le {n : ℤ} (hx : 0 < x) (hy : 0 < y) : x ≤ y ^ n ↔ log x ≤ n * log y :=
   rpow_intCast _ _ ▸ le_rpow_iff_log_le hx hy
@@ -779,92 +778,6 @@
   le_log_of_rpow_le hx (rpow_intCast _ _ ▸ h)
 
 lemma rpow_le_of_le_log (hy : 0 < y) (h : log x ≤ z * log y) : x ≤ y ^ z := by
-=======
-
-lemma le_zpow_iff_log_le {n : ℤ} (hx : 0 < x) (hy : 0 < y) : x ≤ y ^ n ↔ log x ≤ n * log y :=
-  rpow_intCast _ _ ▸ le_rpow_iff_log_le hx hy
-
-lemma le_rpow_of_log_le (hy : 0 < y) (h : log x ≤ z * log y) : x ≤ y ^ z := by
->>>>>>> d0df76bd
-  obtain hx | hx := le_or_lt x 0
-  · exact hx.trans (rpow_pos_of_pos hy _).le
-  · exact (le_rpow_iff_log_le hx hy).2 h
-
-<<<<<<< HEAD
-lemma pow_le_of_le_log (hy : 0 < y) (h : log x ≤ n * log y) : x ≤ y ^ n :=
-  rpow_natCast _ _ ▸ rpow_le_of_le_log hy h
-
-lemma zpow_le_of_le_log {n : ℤ} (hy : 0 < y) (h : log x ≤ n * log y) : x ≤ y ^ n :=
-  rpow_intCast _ _ ▸ rpow_le_of_le_log hy h
-
-lemma rpow_lt_iff_lt_log (hx : 0 < x) (hy : 0 < y) : x ^ z < y ↔ z * log x < log y := by
-  rw [← log_lt_log_iff (rpow_pos_of_pos hx _) hy, log_rpow hx]
-
-lemma pow_lt_iff_lt_log (hx : 0 < x) (hy : 0 < y) : x ^ n < y ↔ n * log x < log y := by
-  rw [← rpow_lt_iff_lt_log hx hy, rpow_natCast]
-
-lemma zpow_lt_iff_lt_log {n : ℤ} (hx : 0 < x) (hy : 0 < y) : x ^ n < y ↔ n * log x < log y := by
-  rw [← rpow_lt_iff_lt_log hx hy, rpow_intCast]
-
-lemma lt_log_of_rpow_lt (hx : 0 < x) (h : x ^ z < y) : z * log x < log y :=
-  log_rpow hx _ ▸ log_lt_log (by positivity) h
-
-lemma lt_log_of_pow_lt (hx : 0 < x) (h : x ^ n < y) : n * log x < log y :=
-  lt_log_of_rpow_lt hx (rpow_natCast _ _ ▸ h)
-
-lemma lt_log_of_zpow_lt {n : ℤ} (hx : 0 < x) (h : x ^ n < y) : n * log x < log y :=
-  lt_log_of_rpow_lt hx (rpow_intCast _ _ ▸ h)
-
-lemma rpow_lt_of_lt_log (hy : 0 < y) (h : log x < z * log y) : x < y ^ z := by
-=======
-lemma le_pow_of_log_le (hy : 0 < y) (h : log x ≤ n * log y) : x ≤ y ^ n :=
-  rpow_natCast _ _ ▸ le_rpow_of_log_le hy h
-
-lemma le_zpow_of_log_le {n : ℤ} (hy : 0 < y) (h : log x ≤ n * log y) : x ≤ y ^ n :=
-  rpow_intCast _ _ ▸ le_rpow_of_log_le hy h
-
-theorem lt_rpow_iff_log_lt (hx : 0 < x) (hy : 0 < y) : x < y ^ z ↔ log x < z * log y := by
-  rw [← log_lt_log_iff hx (rpow_pos_of_pos hy z), log_rpow hy]
-
-lemma lt_pow_iff_log_lt (hx : 0 < x) (hy : 0 < y) : x < y ^ n ↔ log x < n * log y :=
-  rpow_natCast _ _ ▸ lt_rpow_iff_log_lt hx hy
-
-lemma lt_zpow_iff_log_lt {n : ℤ} (hx : 0 < x) (hy : 0 < y) : x < y ^ n ↔ log x < n * log y :=
-  rpow_intCast _ _ ▸ lt_rpow_iff_log_lt hx hy
-
-lemma lt_rpow_of_log_lt (hy : 0 < y) (h : log x < z * log y) : x < y ^ z := by
->>>>>>> d0df76bd
-  obtain hx | hx := le_or_lt x 0
-  · exact hx.trans_lt (rpow_pos_of_pos hy _)
-  · exact (lt_rpow_iff_log_lt hx hy).2 h
-
-<<<<<<< HEAD
-=======
-lemma lt_pow_of_log_lt (hy : 0 < y) (h : log x < n * log y) : x < y ^ n :=
-  rpow_natCast _ _ ▸ lt_rpow_of_log_lt hy h
-
-lemma lt_zpow_of_log_lt {n : ℤ} (hy : 0 < y) (h : log x < n * log y) : x < y ^ n :=
-  rpow_intCast _ _ ▸ lt_rpow_of_log_lt hy h
-
-lemma rpow_le_iff_le_log (hx : 0 < x) (hy : 0 < y) : x ^ z ≤ y ↔ z * log x ≤ log y := by
-  rw [← log_le_log_iff (rpow_pos_of_pos hx _) hy, log_rpow hx]
-
-lemma pow_le_iff_le_log (hx : 0 < x) (hy : 0 < y) : x ^ n ≤ y ↔ n * log x ≤ log y := by
-  rw [← rpow_le_iff_le_log hx hy, rpow_natCast]
-
-lemma zpow_le_iff_le_log {n : ℤ} (hx : 0 < x) (hy : 0 < y) : x ^ n ≤ y ↔ n * log x ≤ log y := by
-  rw [← rpow_le_iff_le_log hx hy, rpow_intCast]
-
-lemma le_log_of_rpow_le (hx : 0 < x) (h : x ^ z ≤ y) : z * log x ≤ log y :=
-  log_rpow hx _ ▸ log_le_log (by positivity) h
-
-lemma le_log_of_pow_le (hx : 0 < x) (h : x ^ n ≤ y) : n * log x ≤ log y :=
-  le_log_of_rpow_le hx (rpow_natCast _ _ ▸ h)
-
-lemma le_log_of_zpow_le {n : ℤ} (hx : 0 < x) (h : x ^ n ≤ y) : n * log x ≤ log y :=
-  le_log_of_rpow_le hx (rpow_intCast _ _ ▸ h)
-
-lemma rpow_le_of_le_log (hy : 0 < y) (h : log x ≤ z * log y) : x ≤ y ^ z := by
   obtain hx | hx := le_or_lt x 0
   · exact hx.trans (rpow_pos_of_pos hy _).le
   · exact (le_rpow_iff_log_le hx hy).2 h
@@ -898,7 +811,6 @@
   · exact hx.trans_lt (rpow_pos_of_pos hy _)
   · exact (lt_rpow_iff_log_lt hx hy).2 h
 
->>>>>>> d0df76bd
 lemma pow_lt_of_lt_log (hy : 0 < y) (h : log x < n * log y) : x < y ^ n :=
   rpow_natCast _ _ ▸ rpow_lt_of_lt_log hy h
 
