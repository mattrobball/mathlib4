--- conflicted
+++ resolved
@@ -778,471 +778,6 @@
 
 end
 
-<<<<<<< HEAD
-/-! ### Functions `[a, b] → ℝ`. -/
-
-section Interval
-
--- Declare all variables here to make sure they come in a correct order
-variable (f f' : ℝ → ℝ) {a b : ℝ} (hab : a < b) (hfc : ContinuousOn f (Icc a b))
-  (hff' : ∀ x ∈ Ioo a b, HasDerivAt f (f' x) x) (hfd : DifferentiableOn ℝ f (Ioo a b))
-  (g g' : ℝ → ℝ) (hgc : ContinuousOn g (Icc a b)) (hgg' : ∀ x ∈ Ioo a b, HasDerivAt g (g' x) x)
-  (hgd : DifferentiableOn ℝ g (Ioo a b))
-
-include hab hfc hff' hgc hgg' in
-/-- Cauchy's **Mean Value Theorem**, `HasDerivAt` version. -/
-theorem exists_ratio_hasDerivAt_eq_ratio_slope :
-    ∃ c ∈ Ioo a b, (g b - g a) * f' c = (f b - f a) * g' c := by
-  let h x := (g b - g a) * f x - (f b - f a) * g x
-  have hI : h a = h b := by simp only [h]; ring
-  let h' x := (g b - g a) * f' x - (f b - f a) * g' x
-  have hhh' : ∀ x ∈ Ioo a b, HasDerivAt h (h' x) x := fun x hx =>
-    ((hff' x hx).const_mul (g b - g a)).sub ((hgg' x hx).const_mul (f b - f a))
-  have hhc : ContinuousOn h (Icc a b) :=
-    (continuousOn_const.mul hfc).sub (continuousOn_const.mul hgc)
-  rcases exists_hasDerivAt_eq_zero hab hhc hI hhh' with ⟨c, cmem, hc⟩
-  exact ⟨c, cmem, sub_eq_zero.1 hc⟩
-
-include hab in
-/-- Cauchy's **Mean Value Theorem**, extended `HasDerivAt` version. -/
-theorem exists_ratio_hasDerivAt_eq_ratio_slope' {lfa lga lfb lgb : ℝ}
-    (hff' : ∀ x ∈ Ioo a b, HasDerivAt f (f' x) x) (hgg' : ∀ x ∈ Ioo a b, HasDerivAt g (g' x) x)
-    (hfa : Tendsto f (𝓝[>] a) (𝓝 lfa)) (hga : Tendsto g (𝓝[>] a) (𝓝 lga))
-    (hfb : Tendsto f (𝓝[<] b) (𝓝 lfb)) (hgb : Tendsto g (𝓝[<] b) (𝓝 lgb)) :
-    ∃ c ∈ Ioo a b, (lgb - lga) * f' c = (lfb - lfa) * g' c := by
-  let h x := (lgb - lga) * f x - (lfb - lfa) * g x
-  have hha : Tendsto h (𝓝[>] a) (𝓝 <| lgb * lfa - lfb * lga) := by
-    have : Tendsto h (𝓝[>] a) (𝓝 <| (lgb - lga) * lfa - (lfb - lfa) * lga) :=
-      (tendsto_const_nhds.mul hfa).sub (tendsto_const_nhds.mul hga)
-    convert this using 2
-    ring
-  have hhb : Tendsto h (𝓝[<] b) (𝓝 <| lgb * lfa - lfb * lga) := by
-    have : Tendsto h (𝓝[<] b) (𝓝 <| (lgb - lga) * lfb - (lfb - lfa) * lgb) :=
-      (tendsto_const_nhds.mul hfb).sub (tendsto_const_nhds.mul hgb)
-    convert this using 2
-    ring
-  let h' x := (lgb - lga) * f' x - (lfb - lfa) * g' x
-  have hhh' : ∀ x ∈ Ioo a b, HasDerivAt h (h' x) x := by
-    intro x hx
-    exact ((hff' x hx).const_mul _).sub ((hgg' x hx).const_mul _)
-  rcases exists_hasDerivAt_eq_zero' hab hha hhb hhh' with ⟨c, cmem, hc⟩
-  exact ⟨c, cmem, sub_eq_zero.1 hc⟩
-
-include hab hfc hff' in
-/-- Lagrange's Mean Value Theorem, `HasDerivAt` version -/
-theorem exists_hasDerivAt_eq_slope : ∃ c ∈ Ioo a b, f' c = (f b - f a) / (b - a) := by
-  obtain ⟨c, cmem, hc⟩ : ∃ c ∈ Ioo a b, (b - a) * f' c = (f b - f a) * 1 :=
-    exists_ratio_hasDerivAt_eq_ratio_slope f f' hab hfc hff' id 1 continuousOn_id
-      fun x _ => hasDerivAt_id x
-  use c, cmem
-  rwa [mul_one, mul_comm, ← eq_div_iff (sub_ne_zero.2 hab.ne')] at hc
-
-include hab hfc hgc hgd hfd in
-/-- Cauchy's Mean Value Theorem, `deriv` version. -/
-theorem exists_ratio_deriv_eq_ratio_slope :
-    ∃ c ∈ Ioo a b, (g b - g a) * deriv f c = (f b - f a) * deriv g c :=
-  exists_ratio_hasDerivAt_eq_ratio_slope f (deriv f) hab hfc
-    (fun x hx => ((hfd x hx).differentiableAt <| IsOpen.mem_nhds isOpen_Ioo hx).hasDerivAt) g
-    (deriv g) hgc fun x hx =>
-    ((hgd x hx).differentiableAt <| IsOpen.mem_nhds isOpen_Ioo hx).hasDerivAt
-
-include hab in
-/-- Cauchy's Mean Value Theorem, extended `deriv` version. -/
-theorem exists_ratio_deriv_eq_ratio_slope' {lfa lga lfb lgb : ℝ}
-    (hdf : DifferentiableOn ℝ f <| Ioo a b) (hdg : DifferentiableOn ℝ g <| Ioo a b)
-    (hfa : Tendsto f (𝓝[>] a) (𝓝 lfa)) (hga : Tendsto g (𝓝[>] a) (𝓝 lga))
-    (hfb : Tendsto f (𝓝[<] b) (𝓝 lfb)) (hgb : Tendsto g (𝓝[<] b) (𝓝 lgb)) :
-    ∃ c ∈ Ioo a b, (lgb - lga) * deriv f c = (lfb - lfa) * deriv g c :=
-  exists_ratio_hasDerivAt_eq_ratio_slope' _ _ hab _ _
-    (fun x hx => ((hdf x hx).differentiableAt <| Ioo_mem_nhds hx.1 hx.2).hasDerivAt)
-    (fun x hx => ((hdg x hx).differentiableAt <| Ioo_mem_nhds hx.1 hx.2).hasDerivAt) hfa hga hfb hgb
-
-include hab hfc hfd in
-/-- Lagrange's **Mean Value Theorem**, `deriv` version. -/
-theorem exists_deriv_eq_slope : ∃ c ∈ Ioo a b, deriv f c = (f b - f a) / (b - a) :=
-  exists_hasDerivAt_eq_slope f (deriv f) hab hfc fun x hx =>
-    ((hfd x hx).differentiableAt <| IsOpen.mem_nhds isOpen_Ioo hx).hasDerivAt
-
-include hab hfc hfd in
-/-- Lagrange's **Mean Value Theorem**, `deriv` version. -/
-theorem exists_deriv_eq_slope' : ∃ c ∈ Ioo a b, deriv f c = slope f a b := by
-  rw [slope_def_field]
-  exact exists_deriv_eq_slope f hab hfc hfd
-
-/-- A real function whose derivative tends to infinity from the right at a point is not
-differentiable on the right at that point -/
-theorem not_differentiableWithinAt_of_deriv_tendsto_atTop_Ioi (f : ℝ → ℝ) {a : ℝ}
-    (hf : Tendsto (deriv f) (𝓝[>] a) atTop) : ¬ DifferentiableWithinAt ℝ f (Ioi a) a := by
-  replace hf : Tendsto (derivWithin f (Ioi a)) (𝓝[>] a) atTop := by
-    refine hf.congr' ?_
-    filter_upwards [eventually_mem_nhdsWithin] with x hx
-    have : Ioi a ∈ 𝓝 x := by simp [← mem_interior_iff_mem_nhds, hx]
-    exact (derivWithin_of_mem_nhds this).symm
-  by_cases hcont_at_a : ContinuousWithinAt f (Ici a) a
-  case neg =>
-    intro hcontra
-    have := hcontra.continuousWithinAt
-    rw [← ContinuousWithinAt.diff_iff this] at hcont_at_a
-    simp at hcont_at_a
-  case pos =>
-    intro hdiff
-    replace hdiff := hdiff.hasDerivWithinAt
-    rw [hasDerivWithinAt_iff_tendsto_slope, Set.diff_singleton_eq_self not_mem_Ioi_self] at hdiff
-    have h₀ : ∀ᶠ b in 𝓝[>] a,
-        ∀ x ∈ Ioc a b, max (derivWithin f (Ioi a) a + 1) 0 < derivWithin f (Ioi a) x := by
-      rw [(nhdsGT_basis a).eventually_iff]
-      rw [(nhdsGT_basis a).tendsto_left_iff] at hf
-      obtain ⟨b, hab, hb⟩ := hf (Ioi (max (derivWithin f (Ioi a) a + 1) 0)) (Ioi_mem_atTop _)
-      refine ⟨b, hab, fun x hx z hz => ?_⟩
-      simp only [MapsTo, mem_Ioo, mem_Ioi, and_imp] at hb
-      exact hb hz.1 <| hz.2.trans_lt hx.2
-    have h₁ : ∀ᶠ b in 𝓝[>] a, slope f a b < derivWithin f (Ioi a) a + 1 := by
-      rw [(nhds_basis_Ioo _).tendsto_right_iff] at hdiff
-      specialize hdiff ⟨derivWithin f (Ioi a) a - 1, derivWithin f (Ioi a) a + 1⟩ <| by simp
-      filter_upwards [hdiff] with z hz using hz.2
-    have hcontra : ∀ᶠ _ in 𝓝[>] a, False := by
-      filter_upwards [h₀, h₁, eventually_mem_nhdsWithin] with b hb hslope (hab : a < b)
-      have hdiff' : DifferentiableOn ℝ f (Ioc a b) := fun z hz => by
-        refine DifferentiableWithinAt.mono (t := Ioi a) ?_ Ioc_subset_Ioi_self
-        have : derivWithin f (Ioi a) z ≠ 0 := ne_of_gt <| by
-          simp_all only [mem_Ioo, and_imp, mem_Ioc, max_lt_iff]
-        exact differentiableWithinAt_of_derivWithin_ne_zero this
-      have hcont_Ioc : ∀ z ∈ Ioc a b, ContinuousWithinAt f (Icc a b) z := by
-        intro z hz''
-        refine (hdiff'.continuousOn z hz'').mono_of_mem_nhdsWithin ?_
-        have hfinal : 𝓝[Ioc a b] z = 𝓝[Icc a b] z := by
-          refine nhdsWithin_eq_nhdsWithin' (s := Ioi a) (Ioi_mem_nhds hz''.1) ?_
-          simp only [Ioc_inter_Ioi, le_refl, sup_of_le_left]
-          ext y
-          exact ⟨fun h => ⟨mem_Icc_of_Ioc h, mem_of_mem_inter_left h⟩, fun ⟨H1, H2⟩ => ⟨H2, H1.2⟩⟩
-        rw [← hfinal]
-        exact self_mem_nhdsWithin
-      have hcont : ContinuousOn f (Icc a b) := by
-        intro z hz
-        by_cases hz' : z = a
-        · rw [hz']
-          exact hcont_at_a.mono Icc_subset_Ici_self
-        · exact hcont_Ioc z ⟨lt_of_le_of_ne hz.1 (Ne.symm hz'), hz.2⟩
-      obtain ⟨x, hx₁, hx₂⟩ :=
-        exists_deriv_eq_slope' f hab hcont (hdiff'.mono (Ioo_subset_Ioc_self))
-      specialize hb x ⟨hx₁.1, le_of_lt hx₁.2⟩
-      replace hx₂ : derivWithin f (Ioi a) x = slope f a b := by
-        have : Ioi a ∈ 𝓝 x := by simp [← mem_interior_iff_mem_nhds, hx₁.1]
-        rwa [derivWithin_of_mem_nhds this]
-      rw [hx₂, max_lt_iff] at hb
-      linarith
-    simp [Filter.eventually_false_iff_eq_bot, ← not_mem_closure_iff_nhdsWithin_eq_bot] at hcontra
-
-/-- A real function whose derivative tends to minus infinity from the right at a point is not
-differentiable on the right at that point -/
-theorem not_differentiableWithinAt_of_deriv_tendsto_atBot_Ioi (f : ℝ → ℝ) {a : ℝ}
-    (hf : Tendsto (deriv f) (𝓝[>] a) atBot) : ¬ DifferentiableWithinAt ℝ f (Ioi a) a := by
-  intro h
-  have hf' : Tendsto (deriv (-f)) (𝓝[>] a) atTop := by
-    rw [Pi.neg_def, deriv.neg']
-    exact tendsto_neg_atBot_atTop.comp hf
-  exact not_differentiableWithinAt_of_deriv_tendsto_atTop_Ioi (-f) hf' h.neg
-
-/-- A real function whose derivative tends to minus infinity from the left at a point is not
-differentiable on the left at that point -/
-theorem not_differentiableWithinAt_of_deriv_tendsto_atBot_Iio (f : ℝ → ℝ) {a : ℝ}
-    (hf : Tendsto (deriv f) (𝓝[<] a) atBot) : ¬ DifferentiableWithinAt ℝ f (Iio a) a := by
-  let f' := f ∘ Neg.neg
-  have hderiv : deriv f' =ᶠ[𝓝[>] (-a)] -(deriv f ∘ Neg.neg) := by
-    rw [atBot_basis.tendsto_right_iff] at hf
-    specialize hf (-1) trivial
-    rw [(nhdsLT_basis a).eventually_iff] at hf
-    rw [EventuallyEq, (nhdsGT_basis (-a)).eventually_iff]
-    obtain ⟨b, hb₁, hb₂⟩ := hf
-    refine ⟨-b, by linarith, fun x hx => ?_⟩
-    simp only [Pi.neg_apply, Function.comp_apply]
-    suffices deriv f' x = deriv f (-x) * deriv (Neg.neg : ℝ → ℝ) x by simpa using this
-    refine deriv_comp x (differentiableAt_of_deriv_ne_zero ?_) (by fun_prop)
-    rw [mem_Ioo] at hx
-    have h₁ : -x ∈ Ioo b a := ⟨by linarith, by linarith⟩
-    have h₂ : deriv f (-x) ≤ -1 := hb₂ h₁
-    exact ne_of_lt (by linarith)
-  have hmain : ¬ DifferentiableWithinAt ℝ f' (Ioi (-a)) (-a) := by
-    refine not_differentiableWithinAt_of_deriv_tendsto_atTop_Ioi f' <| Tendsto.congr' hderiv.symm ?_
-    refine Tendsto.comp (g := -deriv f) ?_ tendsto_neg_nhdsGT_neg
-    exact Tendsto.comp (g := Neg.neg) tendsto_neg_atBot_atTop hf
-  intro h
-  have : DifferentiableWithinAt ℝ f' (Ioi (-a)) (-a) := by
-    refine DifferentiableWithinAt.comp (g := f) (f := Neg.neg) (t := Iio a) (-a) ?_ ?_ ?_
-    · simp [h]
-    · fun_prop
-    · intro x
-      simp [neg_lt]
-  exact hmain this
-
-/-- A real function whose derivative tends to infinity from the left at a point is not
-differentiable on the left at that point -/
-theorem not_differentiableWithinAt_of_deriv_tendsto_atTop_Iio (f : ℝ → ℝ) {a : ℝ}
-    (hf : Tendsto (deriv f) (𝓝[<] a) atTop) : ¬ DifferentiableWithinAt ℝ f (Iio a) a := by
-  intro h
-  have hf' : Tendsto (deriv (-f)) (𝓝[<] a) atBot := by
-    rw [Pi.neg_def, deriv.neg']
-    exact tendsto_neg_atTop_atBot.comp hf
-  exact not_differentiableWithinAt_of_deriv_tendsto_atBot_Iio (-f) hf' h.neg
-
-end Interval
-
-/-- Let `f` be a function continuous on a convex (or, equivalently, connected) subset `D`
-of the real line. If `f` is differentiable on the interior of `D` and `C < f'`, then
-`f` grows faster than `C * x` on `D`, i.e., `C * (y - x) < f y - f x` whenever `x, y ∈ D`,
-`x < y`. -/
-theorem Convex.mul_sub_lt_image_sub_of_lt_deriv {D : Set ℝ} (hD : Convex ℝ D) {f : ℝ → ℝ}
-    (hf : ContinuousOn f D) (hf' : DifferentiableOn ℝ f (interior D)) {C}
-    (hf'_gt : ∀ x ∈ interior D, C < deriv f x) :
-    ∀ᵉ (x ∈ D) (y ∈ D), x < y → C * (y - x) < f y - f x := by
-  intro x hx y hy hxy
-  have hxyD : Icc x y ⊆ D := hD.ordConnected.out hx hy
-  have hxyD' : Ioo x y ⊆ interior D :=
-    subset_sUnion_of_mem ⟨isOpen_Ioo, Ioo_subset_Icc_self.trans hxyD⟩
-  obtain ⟨a, a_mem, ha⟩ : ∃ a ∈ Ioo x y, deriv f a = (f y - f x) / (y - x) :=
-    exists_deriv_eq_slope f hxy (hf.mono hxyD) (hf'.mono hxyD')
-  have : C < (f y - f x) / (y - x) := ha ▸ hf'_gt _ (hxyD' a_mem)
-  exact (lt_div_iff₀ (sub_pos.2 hxy)).1 this
-
-/-- Let `f : ℝ → ℝ` be a differentiable function. If `C < f'`, then `f` grows faster than
-`C * x`, i.e., `C * (y - x) < f y - f x` whenever `x < y`. -/
-theorem mul_sub_lt_image_sub_of_lt_deriv {f : ℝ → ℝ} (hf : Differentiable ℝ f) {C}
-    (hf'_gt : ∀ x, C < deriv f x) ⦃x y⦄ (hxy : x < y) : C * (y - x) < f y - f x :=
-  convex_univ.mul_sub_lt_image_sub_of_lt_deriv hf.continuous.continuousOn hf.differentiableOn
-    (fun x _ => hf'_gt x) x trivial y trivial hxy
-
-/-- Let `f` be a function continuous on a convex (or, equivalently, connected) subset `D`
-of the real line. If `f` is differentiable on the interior of `D` and `C ≤ f'`, then
-`f` grows at least as fast as `C * x` on `D`, i.e., `C * (y - x) ≤ f y - f x` whenever `x, y ∈ D`,
-`x ≤ y`. -/
-theorem Convex.mul_sub_le_image_sub_of_le_deriv {D : Set ℝ} (hD : Convex ℝ D) {f : ℝ → ℝ}
-    (hf : ContinuousOn f D) (hf' : DifferentiableOn ℝ f (interior D)) {C}
-    (hf'_ge : ∀ x ∈ interior D, C ≤ deriv f x) :
-    ∀ᵉ (x ∈ D) (y ∈ D), x ≤ y → C * (y - x) ≤ f y - f x := by
-  intro x hx y hy hxy
-  rcases eq_or_lt_of_le hxy with hxy' | hxy'
-  · rw [hxy', sub_self, sub_self, mul_zero]
-  have hxyD : Icc x y ⊆ D := hD.ordConnected.out hx hy
-  have hxyD' : Ioo x y ⊆ interior D :=
-    subset_sUnion_of_mem ⟨isOpen_Ioo, Ioo_subset_Icc_self.trans hxyD⟩
-  obtain ⟨a, a_mem, ha⟩ : ∃ a ∈ Ioo x y, deriv f a = (f y - f x) / (y - x) :=
-    exists_deriv_eq_slope f hxy' (hf.mono hxyD) (hf'.mono hxyD')
-  have : C ≤ (f y - f x) / (y - x) := ha ▸ hf'_ge _ (hxyD' a_mem)
-  exact (le_div_iff₀ (sub_pos.2 hxy')).1 this
-
-/-- Let `f : ℝ → ℝ` be a differentiable function. If `C ≤ f'`, then `f` grows at least as fast
-as `C * x`, i.e., `C * (y - x) ≤ f y - f x` whenever `x ≤ y`. -/
-theorem mul_sub_le_image_sub_of_le_deriv {f : ℝ → ℝ} (hf : Differentiable ℝ f) {C}
-    (hf'_ge : ∀ x, C ≤ deriv f x) ⦃x y⦄ (hxy : x ≤ y) : C * (y - x) ≤ f y - f x :=
-  convex_univ.mul_sub_le_image_sub_of_le_deriv hf.continuous.continuousOn hf.differentiableOn
-    (fun x _ => hf'_ge x) x trivial y trivial hxy
-
-/-- Let `f` be a function continuous on a convex (or, equivalently, connected) subset `D`
-of the real line. If `f` is differentiable on the interior of `D` and `f' < C`, then
-`f` grows slower than `C * x` on `D`, i.e., `f y - f x < C * (y - x)` whenever `x, y ∈ D`,
-`x < y`. -/
-theorem Convex.image_sub_lt_mul_sub_of_deriv_lt {D : Set ℝ} (hD : Convex ℝ D) {f : ℝ → ℝ}
-    (hf : ContinuousOn f D) (hf' : DifferentiableOn ℝ f (interior D)) {C}
-    (lt_hf' : ∀ x ∈ interior D, deriv f x < C) (x : ℝ) (hx : x ∈ D) (y : ℝ) (hy : y ∈ D)
-    (hxy : x < y) : f y - f x < C * (y - x) :=
-  have hf'_gt : ∀ x ∈ interior D, -C < deriv (fun y => -f y) x := fun x hx => by
-    rw [deriv.neg, neg_lt_neg_iff]
-    exact lt_hf' x hx
-  by linarith [hD.mul_sub_lt_image_sub_of_lt_deriv hf.neg hf'.neg hf'_gt x hx y hy hxy]
-
-/-- Let `f : ℝ → ℝ` be a differentiable function. If `f' < C`, then `f` grows slower than
-`C * x` on `D`, i.e., `f y - f x < C * (y - x)` whenever `x < y`. -/
-theorem image_sub_lt_mul_sub_of_deriv_lt {f : ℝ → ℝ} (hf : Differentiable ℝ f) {C}
-    (lt_hf' : ∀ x, deriv f x < C) ⦃x y⦄ (hxy : x < y) : f y - f x < C * (y - x) :=
-  convex_univ.image_sub_lt_mul_sub_of_deriv_lt hf.continuous.continuousOn hf.differentiableOn
-    (fun x _ => lt_hf' x) x trivial y trivial hxy
-
-/-- Let `f` be a function continuous on a convex (or, equivalently, connected) subset `D`
-of the real line. If `f` is differentiable on the interior of `D` and `f' ≤ C`, then
-`f` grows at most as fast as `C * x` on `D`, i.e., `f y - f x ≤ C * (y - x)` whenever `x, y ∈ D`,
-`x ≤ y`. -/
-theorem Convex.image_sub_le_mul_sub_of_deriv_le {D : Set ℝ} (hD : Convex ℝ D) {f : ℝ → ℝ}
-    (hf : ContinuousOn f D) (hf' : DifferentiableOn ℝ f (interior D)) {C}
-    (le_hf' : ∀ x ∈ interior D, deriv f x ≤ C) (x : ℝ) (hx : x ∈ D) (y : ℝ) (hy : y ∈ D)
-    (hxy : x ≤ y) : f y - f x ≤ C * (y - x) :=
-  have hf'_ge : ∀ x ∈ interior D, -C ≤ deriv (fun y => -f y) x := fun x hx => by
-    rw [deriv.neg, neg_le_neg_iff]
-    exact le_hf' x hx
-  by linarith [hD.mul_sub_le_image_sub_of_le_deriv hf.neg hf'.neg hf'_ge x hx y hy hxy]
-
-/-- Let `f : ℝ → ℝ` be a differentiable function. If `f' ≤ C`, then `f` grows at most as fast
-as `C * x`, i.e., `f y - f x ≤ C * (y - x)` whenever `x ≤ y`. -/
-theorem image_sub_le_mul_sub_of_deriv_le {f : ℝ → ℝ} (hf : Differentiable ℝ f) {C}
-    (le_hf' : ∀ x, deriv f x ≤ C) ⦃x y⦄ (hxy : x ≤ y) : f y - f x ≤ C * (y - x) :=
-  convex_univ.image_sub_le_mul_sub_of_deriv_le hf.continuous.continuousOn hf.differentiableOn
-    (fun x _ => le_hf' x) x trivial y trivial hxy
-
-/-- Let `f` be a function continuous on a convex (or, equivalently, connected) subset `D`
-of the real line. If `f` is differentiable on the interior of `D` and `f'` is positive, then
-`f` is a strictly monotone function on `D`.
-Note that we don't require differentiability explicitly as it already implied by the derivative
-being strictly positive. -/
-theorem strictMonoOn_of_deriv_pos {D : Set ℝ} (hD : Convex ℝ D) {f : ℝ → ℝ}
-    (hf : ContinuousOn f D) (hf' : ∀ x ∈ interior D, 0 < deriv f x) : StrictMonoOn f D := by
-  intro x hx y hy
-  have : DifferentiableOn ℝ f (interior D) := fun z hz =>
-    (differentiableAt_of_deriv_ne_zero (hf' z hz).ne').differentiableWithinAt
-  simpa only [zero_mul, sub_pos] using
-    hD.mul_sub_lt_image_sub_of_lt_deriv hf this hf' x hx y hy
-
-/-- Let `f : ℝ → ℝ` be a differentiable function. If `f'` is positive, then
-`f` is a strictly monotone function.
-Note that we don't require differentiability explicitly as it already implied by the derivative
-being strictly positive. -/
-theorem strictMono_of_deriv_pos {f : ℝ → ℝ} (hf' : ∀ x, 0 < deriv f x) : StrictMono f :=
-  strictMonoOn_univ.1 <| strictMonoOn_of_deriv_pos convex_univ (fun z _ =>
-    (differentiableAt_of_deriv_ne_zero (hf' z).ne').differentiableWithinAt.continuousWithinAt)
-    fun x _ => hf' x
-
-/-- Let `f` be a function continuous on a convex (or, equivalently, connected) subset `D`
-of the real line. If `f` is differentiable on the interior of `D` and `f'` is strictly positive,
-then `f` is a strictly monotone function on `D`. -/
-lemma strictMonoOn_of_hasDerivWithinAt_pos {D : Set ℝ} (hD : Convex ℝ D) {f f' : ℝ → ℝ}
-    (hf : ContinuousOn f D) (hf' : ∀ x ∈ interior D, HasDerivWithinAt f (f' x) (interior D) x)
-    (hf'₀ : ∀ x ∈ interior D, 0 < f' x) : StrictMonoOn f D :=
-  strictMonoOn_of_deriv_pos hD hf fun x hx ↦ by
-    rw [deriv_eqOn isOpen_interior hf' hx]; exact hf'₀ _ hx
-
-/-- Let `f : ℝ → ℝ` be a differentiable function. If `f'` is strictly positive, then
-`f` is a strictly monotone function. -/
-lemma strictMono_of_hasDerivAt_pos {f f' : ℝ → ℝ} (hf : ∀ x, HasDerivAt f (f' x) x)
-    (hf' : ∀ x, 0 < f' x) : StrictMono f :=
-  strictMono_of_deriv_pos fun x ↦ by rw [(hf _).deriv]; exact hf' _
-
-/-- Let `f` be a function continuous on a convex (or, equivalently, connected) subset `D`
-of the real line. If `f` is differentiable on the interior of `D` and `f'` is nonnegative, then
-`f` is a monotone function on `D`. -/
-theorem monotoneOn_of_deriv_nonneg {D : Set ℝ} (hD : Convex ℝ D) {f : ℝ → ℝ}
-    (hf : ContinuousOn f D) (hf' : DifferentiableOn ℝ f (interior D))
-    (hf'_nonneg : ∀ x ∈ interior D, 0 ≤ deriv f x) : MonotoneOn f D := fun x hx y hy hxy => by
-  simpa only [zero_mul, sub_nonneg] using
-    hD.mul_sub_le_image_sub_of_le_deriv hf hf' hf'_nonneg x hx y hy hxy
-
-/-- Let `f : ℝ → ℝ` be a differentiable function. If `f'` is nonnegative, then
-`f` is a monotone function. -/
-theorem monotone_of_deriv_nonneg {f : ℝ → ℝ} (hf : Differentiable ℝ f) (hf' : ∀ x, 0 ≤ deriv f x) :
-    Monotone f :=
-  monotoneOn_univ.1 <|
-    monotoneOn_of_deriv_nonneg convex_univ hf.continuous.continuousOn hf.differentiableOn fun x _ =>
-      hf' x
-
-/-- Let `f` be a function continuous on a convex (or, equivalently, connected) subset `D`
-of the real line. If `f` is differentiable on the interior of `D` and `f'` is nonnegative, then
-`f` is a monotone function on `D`. -/
-lemma monotoneOn_of_hasDerivWithinAt_nonneg {D : Set ℝ} (hD : Convex ℝ D) {f f' : ℝ → ℝ}
-    (hf : ContinuousOn f D) (hf' : ∀ x ∈ interior D, HasDerivWithinAt f (f' x) (interior D) x)
-    (hf'₀ : ∀ x ∈ interior D, 0 ≤ f' x) : MonotoneOn f D :=
-  monotoneOn_of_deriv_nonneg hD hf (fun _ hx ↦ (hf' _ hx).differentiableWithinAt) fun x hx ↦ by
-    rw [deriv_eqOn isOpen_interior hf' hx]; exact hf'₀ _ hx
-
-/-- Let `f : ℝ → ℝ` be a differentiable function. If `f'` is nonnegative, then
-`f` is a monotone function. -/
-lemma monotone_of_hasDerivAt_nonneg {f f' : ℝ → ℝ} (hf : ∀ x, HasDerivAt f (f' x) x)
-    (hf' : 0 ≤ f') : Monotone f :=
-  monotone_of_deriv_nonneg (fun _ ↦ (hf _).differentiableAt) fun x ↦ by
-    rw [(hf _).deriv]; exact hf' _
-
-/-- Let `f` be a function continuous on a convex (or, equivalently, connected) subset `D`
-of the real line. If `f` is differentiable on the interior of `D` and `f'` is negative, then
-`f` is a strictly antitone function on `D`. -/
-theorem strictAntiOn_of_deriv_neg {D : Set ℝ} (hD : Convex ℝ D) {f : ℝ → ℝ}
-    (hf : ContinuousOn f D) (hf' : ∀ x ∈ interior D, deriv f x < 0) : StrictAntiOn f D :=
-  fun x hx y => by
-  simpa only [zero_mul, sub_lt_zero] using
-    hD.image_sub_lt_mul_sub_of_deriv_lt hf
-      (fun z hz => (differentiableAt_of_deriv_ne_zero (hf' z hz).ne).differentiableWithinAt) hf' x
-      hx y
-
-/-- Let `f : ℝ → ℝ` be a differentiable function. If `f'` is negative, then
-`f` is a strictly antitone function.
-Note that we don't require differentiability explicitly as it already implied by the derivative
-being strictly negative. -/
-theorem strictAnti_of_deriv_neg {f : ℝ → ℝ} (hf' : ∀ x, deriv f x < 0) : StrictAnti f :=
-  strictAntiOn_univ.1 <| strictAntiOn_of_deriv_neg convex_univ
-      (fun z _ =>
-        (differentiableAt_of_deriv_ne_zero (hf' z).ne).differentiableWithinAt.continuousWithinAt)
-      fun x _ => hf' x
-
-/-- Let `f` be a function continuous on a convex (or, equivalently, connected) subset `D`
-of the real line. If `f` is differentiable on the interior of `D` and `f'` is strictly positive,
-then `f` is a strictly monotone function on `D`. -/
-lemma strictAntiOn_of_hasDerivWithinAt_neg {D : Set ℝ} (hD : Convex ℝ D) {f f' : ℝ → ℝ}
-    (hf : ContinuousOn f D) (hf' : ∀ x ∈ interior D, HasDerivWithinAt f (f' x) (interior D) x)
-    (hf'₀ : ∀ x ∈ interior D, f' x < 0) : StrictAntiOn f D :=
-  strictAntiOn_of_deriv_neg hD hf fun x hx ↦ by
-    rw [deriv_eqOn isOpen_interior hf' hx]; exact hf'₀ _ hx
-
-/-- Let `f : ℝ → ℝ` be a differentiable function. If `f'` is strictly positive, then
-`f` is a strictly monotone function. -/
-lemma strictAnti_of_hasDerivAt_neg {f f' : ℝ → ℝ} (hf : ∀ x, HasDerivAt f (f' x) x)
-    (hf' : ∀ x, f' x < 0) : StrictAnti f :=
-  strictAnti_of_deriv_neg fun x ↦ by rw [(hf _).deriv]; exact hf' _
-
-/-- Let `f` be a function continuous on a convex (or, equivalently, connected) subset `D`
-of the real line. If `f` is differentiable on the interior of `D` and `f'` is nonpositive, then
-`f` is an antitone function on `D`. -/
-theorem antitoneOn_of_deriv_nonpos {D : Set ℝ} (hD : Convex ℝ D) {f : ℝ → ℝ}
-    (hf : ContinuousOn f D) (hf' : DifferentiableOn ℝ f (interior D))
-    (hf'_nonpos : ∀ x ∈ interior D, deriv f x ≤ 0) : AntitoneOn f D := fun x hx y hy hxy => by
-  simpa only [zero_mul, sub_nonpos] using
-    hD.image_sub_le_mul_sub_of_deriv_le hf hf' hf'_nonpos x hx y hy hxy
-
-/-- Let `f : ℝ → ℝ` be a differentiable function. If `f'` is nonpositive, then
-`f` is an antitone function. -/
-theorem antitone_of_deriv_nonpos {f : ℝ → ℝ} (hf : Differentiable ℝ f) (hf' : ∀ x, deriv f x ≤ 0) :
-    Antitone f :=
-  antitoneOn_univ.1 <|
-    antitoneOn_of_deriv_nonpos convex_univ hf.continuous.continuousOn hf.differentiableOn fun x _ =>
-      hf' x
-
-/-- Let `f` be a function continuous on a convex (or, equivalently, connected) subset `D`
-of the real line. If `f` is differentiable on the interior of `D` and `f'` is nonpositive, then
-`f` is an antitone function on `D`. -/
-lemma antitoneOn_of_hasDerivWithinAt_nonpos {D : Set ℝ} (hD : Convex ℝ D) {f f' : ℝ → ℝ}
-    (hf : ContinuousOn f D) (hf' : ∀ x ∈ interior D, HasDerivWithinAt f (f' x) (interior D) x)
-    (hf'₀ : ∀ x ∈ interior D, f' x ≤ 0) : AntitoneOn f D :=
-  antitoneOn_of_deriv_nonpos hD hf (fun _ hx ↦ (hf' _ hx).differentiableWithinAt) fun x hx ↦ by
-    rw [deriv_eqOn isOpen_interior hf' hx]; exact hf'₀ _ hx
-
-/-- Let `f : ℝ → ℝ` be a differentiable function. If `f'` is nonpositive, then `f` is an antitone
-function. -/
-lemma antitone_of_hasDerivAt_nonpos {f f' : ℝ → ℝ} (hf : ∀ x, HasDerivAt f (f' x) x)
-    (hf' : f' ≤ 0) : Antitone f :=
-  antitone_of_deriv_nonpos (fun _ ↦ (hf _).differentiableAt) fun x ↦ by
-    rw [(hf _).deriv]; exact hf' _
-
-/-! ### Functions `f : E → ℝ` -/
-
-/-- Lagrange's **Mean Value Theorem**, applied to convex domains. -/
-theorem domain_mvt {f : E → ℝ} {s : Set E} {x y : E} {f' : E → E →L[ℝ] ℝ}
-    (hf : ∀ x ∈ s, HasFDerivWithinAt f (f' x) s x) (hs : Convex ℝ s) (xs : x ∈ s) (ys : y ∈ s) :
-    ∃ z ∈ segment ℝ x y, f y - f x = f' z (y - x) := by
-  -- Use `g = AffineMap.lineMap x y` to parametrize the segment
-  set g : ℝ → E := fun t => AffineMap.lineMap x y t
-  set I := Icc (0 : ℝ) 1
-  have hsub : Ioo (0 : ℝ) 1 ⊆ I := Ioo_subset_Icc_self
-  have hmaps : MapsTo g I s := hs.mapsTo_lineMap xs ys
-  -- The one-variable function `f ∘ g` has derivative `f' (g t) (y - x)` at each `t ∈ I`
-  have hfg : ∀ t ∈ I, HasDerivWithinAt (f ∘ g) (f' (g t) (y - x)) I t := fun t ht =>
-    (hf _ (hmaps ht)).comp_hasDerivWithinAt t AffineMap.hasDerivWithinAt_lineMap hmaps
-  -- apply 1-variable mean value theorem to pullback
-  have hMVT : ∃ t ∈ Ioo (0 : ℝ) 1, f' (g t) (y - x) = (f (g 1) - f (g 0)) / (1 - 0) := by
-    refine exists_hasDerivAt_eq_slope (f ∘ g) _ (by simp) ?_ ?_
-    · exact fun t Ht => (hfg t Ht).continuousWithinAt
-    · exact fun t Ht => (hfg t <| hsub Ht).hasDerivAt (Icc_mem_nhds Ht.1 Ht.2)
-  -- reinterpret on domain
-  rcases hMVT with ⟨t, Ht, hMVT'⟩
-  rw [segment_eq_image_lineMap, exists_mem_image]
-  refine ⟨t, hsub Ht, ?_⟩
-  simpa [g] using hMVT'.symm
-
-=======
->>>>>>> a0dbca20
 section RCLike
 
 /-!
