--- conflicted
+++ resolved
@@ -294,11 +294,7 @@
   #adaptation_note /-- 2024-11-10 added `(R := A)` -/
   conv_rhs =>
     rw [← sq_le_one_iff₀ (norm_nonneg _), sq, ← CStarRing.norm_star_mul_self, star_mul,
-<<<<<<< HEAD
-      IsSelfAdjoint.of_nonneg (R := A)sqrt_nonneg, IsSelfAdjoint.of_nonneg rpow_nonneg,
-=======
       IsSelfAdjoint.of_nonneg (R := A) sqrt_nonneg, IsSelfAdjoint.of_nonneg rpow_nonneg,
->>>>>>> 5d03a2cd
       ← mul_assoc, mul_assoc _ _ (sqrt a), sqrt_mul_sqrt_self a,
       CStarAlgebra.norm_le_one_iff_of_nonneg _ hbab]
   refine ⟨fun h ↦ ?_, fun h ↦ ?_⟩
