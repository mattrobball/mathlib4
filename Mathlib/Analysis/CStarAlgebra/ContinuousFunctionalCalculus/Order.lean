/-
Copyright (c) 2024 Frédéric Dupuis. All rights reserved.
Released under Apache 2.0 license as described in the file LICENSE.
Authors: Frédéric Dupuis
-/

import Mathlib.Analysis.CStarAlgebra.ContinuousFunctionalCalculus.Basic
import Mathlib.Analysis.CStarAlgebra.Unitization
import Mathlib.Analysis.SpecialFunctions.ContinuousFunctionalCalculus.Rpow.Basic
import Mathlib.Analysis.CStarAlgebra.ContinuousFunctionalCalculus.Isometric
import Mathlib.Topology.ContinuousMap.ContinuousSqrt

/-! # Facts about star-ordered rings that depend on the continuous functional calculus

This file contains various basic facts about star-ordered rings (i.e. mainly C⋆-algebras)
that depend on the continuous functional calculus.

We also put an order instance on `A⁺¹ := Unitization ℂ A` when `A` is a C⋆-algebra via
the spectral order.

## Main theorems

* `IsSelfAdjoint.le_algebraMap_norm_self` and `IsSelfAdjoint.le_algebraMap_norm_self`,
  which respectively show that `a ≤ algebraMap ℝ A ‖a‖` and `-(algebraMap ℝ A ‖a‖) ≤ a` in a
  C⋆-algebra.
* `mul_star_le_algebraMap_norm_sq` and `star_mul_le_algebraMap_norm_sq`, which give similar
  statements for `a * star a` and `star a * a`.
* `CStarAlgebra.norm_le_norm_of_nonneg_of_le`: in a non-unital C⋆-algebra, if `0 ≤ a ≤ b`, then
  `‖a‖ ≤ ‖b‖`.
* `CStarAlgebra.conjugate_le_norm_smul`: in a non-unital C⋆-algebra, we have that
  `star a * b * a ≤ ‖b‖ • (star a * a)` (and a primed version for the `a * b * star a` case).
* `CStarAlgebra.inv_le_inv_iff`: in a unital C⋆-algebra, `b⁻¹ ≤ a⁻¹` iff `a ≤ b`.

## Tags

continuous functional calculus, normal, selfadjoint
-/

open scoped NNReal CStarAlgebra

local notation "σₙ" => quasispectrum

theorem cfc_tsub {A : Type*} [TopologicalSpace A] [Ring A] [PartialOrder A] [StarRing A]
    [StarOrderedRing A] [Algebra ℝ A] [IsTopologicalRing A] [T2Space A]
    [ContinuousFunctionalCalculus ℝ A IsSelfAdjoint]
    [NonnegSpectrumClass ℝ A] (f g : ℝ≥0 → ℝ≥0)
    (a : A) (hfg : ∀ x ∈ spectrum ℝ≥0 a, g x ≤ f x) (ha : 0 ≤ a := by cfc_tac)
    (hf : ContinuousOn f (spectrum ℝ≥0 a) := by cfc_cont_tac)
    (hg : ContinuousOn g (spectrum ℝ≥0 a) := by cfc_cont_tac) :
    cfc (fun x ↦ f x - g x) a = cfc f a - cfc g a := by
  have ha' := SpectrumRestricts.nnreal_of_nonneg ha
  have : (spectrum ℝ a).EqOn (fun x ↦ ((f x.toNNReal - g x.toNNReal : ℝ≥0) : ℝ))
      (fun x ↦ f x.toNNReal - g x.toNNReal) :=
    fun x hx ↦ NNReal.coe_sub <| hfg _ <| ha'.apply_mem hx
  rw [cfc_nnreal_eq_real, cfc_nnreal_eq_real, cfc_nnreal_eq_real, cfc_congr this]
  refine cfc_sub _ _ a ?_ ?_
  all_goals
    exact continuous_subtype_val.comp_continuousOn <|
      ContinuousOn.comp ‹_› continuous_real_toNNReal.continuousOn <| ha'.image ▸ Set.mapsTo_image ..

theorem cfcₙ_tsub {A : Type*} [TopologicalSpace A] [NonUnitalRing A] [PartialOrder A] [StarRing A]
    [StarOrderedRing A] [Module ℝ A] [IsScalarTower ℝ A A] [SMulCommClass ℝ A A]
    [IsTopologicalRing A] [T2Space A] [NonUnitalContinuousFunctionalCalculus ℝ A IsSelfAdjoint]
    [NonnegSpectrumClass ℝ A] (f g : ℝ≥0 → ℝ≥0)
    (a : A) (hfg : ∀ x ∈ σₙ ℝ≥0 a, g x ≤ f x) (ha : 0 ≤ a := by cfc_tac)
    (hf : ContinuousOn f (σₙ ℝ≥0 a) := by cfc_cont_tac) (hf0 : f 0 = 0 := by cfc_zero_tac)
    (hg : ContinuousOn g (σₙ ℝ≥0 a) := by cfc_cont_tac) (hg0 : g 0 = 0 := by cfc_zero_tac) :
    cfcₙ (fun x ↦ f x - g x) a = cfcₙ f a - cfcₙ g a := by
  have ha' := QuasispectrumRestricts.nnreal_of_nonneg ha
  have : (σₙ ℝ a).EqOn (fun x ↦ ((f x.toNNReal - g x.toNNReal : ℝ≥0) : ℝ))
      (fun x ↦ f x.toNNReal - g x.toNNReal) :=
    fun x hx ↦ NNReal.coe_sub <| hfg _ <| ha'.apply_mem hx
  rw [cfcₙ_nnreal_eq_real, cfcₙ_nnreal_eq_real, cfcₙ_nnreal_eq_real, cfcₙ_congr this]
  refine cfcₙ_sub _ _ a ?_ (by simpa) ?_
  all_goals
    exact continuous_subtype_val.comp_continuousOn <|
      ContinuousOn.comp ‹_› continuous_real_toNNReal.continuousOn <| ha'.image ▸ Set.mapsTo_image ..

namespace Unitization

variable {A : Type*} [NonUnitalCStarAlgebra A] [PartialOrder A] [StarOrderedRing A]

noncomputable instance instPartialOrder : PartialOrder A⁺¹ :=
    CStarAlgebra.spectralOrder _

instance instStarOrderedRing : StarOrderedRing A⁺¹ :=
    CStarAlgebra.spectralOrderedRing _

lemma inr_le_iff (a b : A) (ha : IsSelfAdjoint a := by cfc_tac)
    (hb : IsSelfAdjoint b := by cfc_tac) :
    (a : A⁺¹) ≤ (b : A⁺¹) ↔ a ≤ b := by
  -- TODO: prove the more general result for star monomorphisms and use it here.
  rw [← sub_nonneg, ← sub_nonneg (a := b), StarOrderedRing.nonneg_iff_spectrum_nonneg (R := ℝ) _,
    ← inr_sub ℂ b a, ← Unitization.quasispectrum_eq_spectrum_inr' ℝ ℂ]
  exact StarOrderedRing.nonneg_iff_quasispectrum_nonneg _ |>.symm

@[simp, norm_cast]
lemma inr_nonneg_iff {a : A} : 0 ≤ (a : A⁺¹) ↔ 0 ≤ a := by
  by_cases ha : IsSelfAdjoint a
  · exact inr_zero ℂ (A := A) ▸ inr_le_iff 0 a
  · refine ⟨?_, ?_⟩
    all_goals refine fun h ↦ (ha ?_).elim
    · exact isSelfAdjoint_inr (R := ℂ) |>.mp <| .of_nonneg h
    · exact .of_nonneg h

lemma nnreal_cfcₙ_eq_cfc_inr (a : A) (f : ℝ≥0 → ℝ≥0)
    (hf₀ : f 0 = 0 := by cfc_zero_tac) : cfcₙ f a = cfc f (a : A⁺¹) :=
  cfcₙ_eq_cfc_inr inr_nonneg_iff ..

end Unitization

/-- `cfc_le_iff` only applies to a scalar ring where `R` is an actual `Ring`, and not a `Semiring`.
However, this theorem still holds for `ℝ≥0` as long as the algebra `A` itself is an `ℝ`-algebra. -/
lemma cfc_nnreal_le_iff {A : Type*} [TopologicalSpace A] [Ring A] [StarRing A] [PartialOrder A]
    [StarOrderedRing A] [Algebra ℝ A] [IsTopologicalRing A] [NonnegSpectrumClass ℝ A]
    [T2Space A] [ContinuousFunctionalCalculus ℝ A IsSelfAdjoint]
    (f : ℝ≥0 → ℝ≥0) (g : ℝ≥0 → ℝ≥0) (a : A)
    (ha_spec : SpectrumRestricts a ContinuousMap.realToNNReal)
    (hf : ContinuousOn f (spectrum ℝ≥0 a) := by cfc_cont_tac)
    (hg : ContinuousOn g (spectrum ℝ≥0 a) := by cfc_cont_tac)
    (ha : 0 ≤ a := by cfc_tac) :
    cfc f a ≤ cfc g a ↔ ∀ x ∈ spectrum ℝ≥0 a, f x ≤ g x := by
  have hf' := hf.ofReal_map_toNNReal <| ha_spec.image ▸ Set.mapsTo_image ..
  have hg' := hg.ofReal_map_toNNReal <| ha_spec.image ▸ Set.mapsTo_image ..
  rw [cfc_nnreal_eq_real, cfc_nnreal_eq_real, cfc_le_iff ..]
  simp [NNReal.coe_le_coe, ← ha_spec.image]

open ContinuousFunctionalCalculus in
/-- In a unital `ℝ`-algebra `A` with a continuous functional calculus, an element `a : A` is larger
than some `algebraMap ℝ A r` if and only if every element of the `ℝ`-spectrum is nonnegative. -/
lemma CFC.exists_pos_algebraMap_le_iff {A : Type*} [TopologicalSpace A] [Ring A] [StarRing A]
    [PartialOrder A] [StarOrderedRing A] [Algebra ℝ A] [NonnegSpectrumClass ℝ A] [Nontrivial A]
    [ContinuousFunctionalCalculus ℝ A IsSelfAdjoint]
    {a : A} (ha : IsSelfAdjoint a := by cfc_tac) :
    (∃ r > 0, algebraMap ℝ A r ≤ a) ↔ (∀ x ∈ spectrum ℝ a, 0 < x) := by
  have h_cpct : IsCompact (spectrum ℝ a) := isCompact_iff_compactSpace.mpr inferInstance
  simp_rw [algebraMap_le_iff_le_spectrum (a := a)]
  refine ⟨?_, fun h ↦ ?_⟩
  · rintro ⟨r, hr, hr_le⟩
    exact (hr.trans_le <| hr_le · ·)
  · obtain ⟨r, hr, hr_min⟩ := h_cpct.exists_isMinOn (spectrum_nonempty ℝ a ha) continuousOn_id
    exact ⟨r, h _ hr, hr_min⟩

section CStar_unital

variable {A : Type*} [CStarAlgebra A]

section StarOrderedRing

variable [PartialOrder A] [StarOrderedRing A]

lemma IsSelfAdjoint.le_algebraMap_norm_self {a : A} (ha : IsSelfAdjoint a := by cfc_tac) :
    a ≤ algebraMap ℝ A ‖a‖ := by
  by_cases nontriv : Nontrivial A
  · refine le_algebraMap_of_spectrum_le fun r hr => ?_
    calc r ≤ ‖r‖ := Real.le_norm_self r
      _ ≤ ‖a‖ := spectrum.norm_le_norm_of_mem hr
  · rw [not_nontrivial_iff_subsingleton] at nontriv
    simp

lemma IsSelfAdjoint.neg_algebraMap_norm_le_self {a : A} (ha : IsSelfAdjoint a := by cfc_tac) :
    - (algebraMap ℝ A ‖a‖) ≤ a := by
  have : - a ≤ algebraMap ℝ A ‖a‖ := by
    rw [← norm_neg]
    exact IsSelfAdjoint.le_algebraMap_norm_self (neg ha)
  exact neg_le.mp this

lemma CStarAlgebra.mul_star_le_algebraMap_norm_sq {a : A} :
    a * star a ≤ algebraMap ℝ A (‖a‖ ^ 2) := by
  have : a * star a ≤ algebraMap ℝ A ‖a * star a‖ := IsSelfAdjoint.le_algebraMap_norm_self
  rwa [CStarRing.norm_self_mul_star, ← pow_two] at this

lemma CStarAlgebra.star_mul_le_algebraMap_norm_sq {a : A} :
    star a * a ≤ algebraMap ℝ A (‖a‖ ^ 2) := by
  have : star a * a ≤ algebraMap ℝ A ‖star a * a‖ := IsSelfAdjoint.le_algebraMap_norm_self
  rwa [CStarRing.norm_star_mul_self, ← pow_two] at this

end StarOrderedRing

lemma IsSelfAdjoint.toReal_spectralRadius_eq_norm {a : A} (ha : IsSelfAdjoint a) :
    (spectralRadius ℝ a).toReal = ‖a‖ := by
  simp [ha.spectrumRestricts.spectralRadius_eq, ha.spectralRadius_eq_nnnorm]

namespace CStarAlgebra

lemma norm_or_neg_norm_mem_spectrum [Nontrivial A] {a : A}
    (ha : IsSelfAdjoint a := by cfc_tac) : ‖a‖ ∈ spectrum ℝ a ∨ -‖a‖ ∈ spectrum ℝ a := by
  have ha' : SpectrumRestricts a Complex.reCLM := ha.spectrumRestricts
  rw [← ha.toReal_spectralRadius_eq_norm]
  exact Real.spectralRadius_mem_spectrum_or (ha'.image ▸ (spectrum.nonempty a).image _)

variable [PartialOrder A] [StarOrderedRing A]

lemma nnnorm_mem_spectrum_of_nonneg [Nontrivial A] {a : A} (ha : 0 ≤ a := by cfc_tac) :
    ‖a‖₊ ∈ spectrum ℝ≥0 a := by
  have : IsSelfAdjoint a := .of_nonneg ha
  convert NNReal.spectralRadius_mem_spectrum (a := a) ?_ (.nnreal_of_nonneg ha)
  · simp [this.spectrumRestricts.spectralRadius_eq, this.spectralRadius_eq_nnnorm]
  · exact this.spectrumRestricts.image ▸ (spectrum.nonempty a).image _

lemma norm_mem_spectrum_of_nonneg [Nontrivial A] {a : A} (ha : 0 ≤ a := by cfc_tac) :
    ‖a‖ ∈ spectrum ℝ a := by
  simpa using spectrum.algebraMap_mem ℝ <| nnnorm_mem_spectrum_of_nonneg ha

lemma norm_le_iff_le_algebraMap (a : A) {r : ℝ} (hr : 0 ≤ r) (ha : 0 ≤ a := by cfc_tac) :
    ‖a‖ ≤ r ↔ a ≤ algebraMap ℝ A r := by
  rw [le_algebraMap_iff_spectrum_le]
  obtain (h | _) := subsingleton_or_nontrivial A
  · simp [Subsingleton.elim a 0, hr]
  · exact ⟨fun h x hx ↦ Real.le_norm_self x |>.trans (spectrum.norm_le_norm_of_mem hx) |>.trans h,
      fun h ↦ h ‖a‖ <| norm_mem_spectrum_of_nonneg⟩

lemma nnnorm_le_iff_of_nonneg (a : A) (r : ℝ≥0) (ha : 0 ≤ a := by cfc_tac) :
    ‖a‖₊ ≤ r ↔ a ≤ algebraMap ℝ≥0 A r := by
  rw [← NNReal.coe_le_coe]
  exact norm_le_iff_le_algebraMap a r.2

lemma norm_le_one_iff_of_nonneg (a : A) (ha : 0 ≤ a := by cfc_tac) :
    ‖a‖ ≤ 1 ↔ a ≤ 1 := by
  simpa using norm_le_iff_le_algebraMap a zero_le_one

lemma nnnorm_le_one_iff_of_nonneg (a : A) (ha : 0 ≤ a := by cfc_tac) :
    ‖a‖₊ ≤ 1 ↔ a ≤ 1 := by
  rw [← NNReal.coe_le_coe]
  exact norm_le_one_iff_of_nonneg a

lemma norm_le_natCast_iff_of_nonneg (a : A) (n : ℕ) (ha : 0 ≤ a := by cfc_tac) :
    ‖a‖ ≤ n ↔ a ≤ n := by
  simpa using norm_le_iff_le_algebraMap a n.cast_nonneg

lemma nnnorm_le_natCast_iff_of_nonneg (a : A) (n : ℕ) (ha : 0 ≤ a := by cfc_tac) :
    ‖a‖₊ ≤ n ↔ a ≤ n := by
  simpa using nnnorm_le_iff_of_nonneg a n


section Icc

open Set

lemma mem_Icc_algebraMap_iff_norm_le {x : A} {r : ℝ} (hr : 0 ≤ r) :
    x ∈ Icc 0 (algebraMap ℝ A r) ↔ 0 ≤ x ∧ ‖x‖ ≤ r := by
  rw [mem_Icc, and_congr_right_iff, iff_comm]
  exact (norm_le_iff_le_algebraMap _ hr ·)

lemma mem_Icc_algebraMap_iff_nnnorm_le {x : A} {r : ℝ≥0} :
    x ∈ Icc 0 (algebraMap ℝ≥0 A r) ↔ 0 ≤ x ∧ ‖x‖₊ ≤ r :=
  mem_Icc_algebraMap_iff_norm_le (hr := r.2)

lemma mem_Icc_iff_norm_le_one {x : A} :
    x ∈ Icc 0 1 ↔ 0 ≤ x ∧ ‖x‖ ≤ 1 := by
  simpa only [map_one] using mem_Icc_algebraMap_iff_norm_le zero_le_one (A := A)

lemma mem_Icc_iff_nnnorm_le_one {x : A} :
    x ∈ Icc 0 1 ↔ 0 ≤ x ∧ ‖x‖₊ ≤ 1 :=
  mem_Icc_iff_norm_le_one

end Icc

end CStarAlgebra

section Inv

open CFC

variable [PartialOrder A] [StarOrderedRing A]

-- TODO : relate everything in this section to strict positivity

lemma CFC.conjugate_rpow_neg_one_half {a : A} (h₀ : IsUnit a) (ha : 0 ≤ a := by cfc_tac) :
    a ^ (-(1 / 2) : ℝ) * a * a ^ (-(1 / 2) : ℝ) = 1 := by
  lift a to Aˣ using h₀
  nth_rw 2 [← rpow_one (a : A)]
<<<<<<< HEAD
  simp only [← rpow_add (a.zero_notMem_spectrum ℝ≥0)]
=======
  simp only [← rpow_add a.isUnit]
>>>>>>> 84297b2b
  norm_num
  exact rpow_zero _

/-- In a unital C⋆-algebra, if `a` is nonnegative and invertible, and `a ≤ b`, then `b` is
invertible. -/
lemma CStarAlgebra.isUnit_of_le {a b : A} (h₀ : IsUnit a) (ha : 0 ≤ a := by cfc_tac)
    (hab : a ≤ b) : IsUnit b := by
  rw [← spectrum.zero_notMem_iff ℝ≥0] at h₀ ⊢
  nontriviality A
  have hb := (show 0 ≤ a from ha).trans hab
  rw [zero_notMem_iff, SpectrumRestricts.nnreal_lt_iff (.nnreal_of_nonneg ‹_›),
    NNReal.coe_zero, ← CFC.exists_pos_algebraMap_le_iff (.of_nonneg ‹_›)] at h₀ ⊢
  peel h₀ with r hr _
  exact this.trans hab

lemma le_iff_norm_sqrt_mul_rpow {a b : A} (hbu : IsUnit b) (ha : 0 ≤ a) (hb : 0 ≤ (b : A)) :
    a ≤ b ↔ ‖sqrt a * (b : A) ^ (-(1 / 2) : ℝ)‖ ≤ 1 := by
  lift b to Aˣ using hbu
  have hbab : 0 ≤ (b : A) ^ (-(1 / 2) : ℝ) * a * (b : A) ^ (-(1 / 2) : ℝ) :=
    conjugate_nonneg_of_nonneg ha rpow_nonneg
  #adaptation_note /-- 2024-11-10
  added `(R := A)` -/
  conv_rhs =>
    rw [← sq_le_one_iff₀ (norm_nonneg _), sq, ← CStarRing.norm_star_mul_self, star_mul,
      IsSelfAdjoint.of_nonneg (R := A) sqrt_nonneg, IsSelfAdjoint.of_nonneg rpow_nonneg,
      ← mul_assoc, mul_assoc _ _ (sqrt a), sqrt_mul_sqrt_self a,
      CStarAlgebra.norm_le_one_iff_of_nonneg _ hbab]
  refine ⟨fun h ↦ ?_, fun h ↦ ?_⟩
  · calc
      _ ≤ ↑b ^ (-(1 / 2) : ℝ) * (b : A) * ↑b ^ (-(1 / 2) : ℝ) :=
        IsSelfAdjoint.of_nonneg rpow_nonneg |>.conjugate_le_conjugate h
      _ = 1 := conjugate_rpow_neg_one_half b.isUnit
  · calc
      a = (sqrt ↑b * ↑b ^ (-(1 / 2) : ℝ)) * a * (↑b ^ (-(1 / 2) : ℝ) * sqrt ↑b) := by
<<<<<<< HEAD
        simp only [CFC.sqrt_eq_rpow .., ← CFC.rpow_add (b.zero_notMem_spectrum ℝ≥0)]
=======
        simp only [CFC.sqrt_eq_rpow .., ← CFC.rpow_add b.isUnit]
>>>>>>> 84297b2b
        norm_num
        simp [CFC.rpow_zero (b : A)]
      _ = sqrt ↑b * (↑b ^ (-(1 / 2) : ℝ) * a * ↑b ^ (-(1 / 2) : ℝ)) * sqrt ↑b := by
        simp only [mul_assoc]
      _ ≤ b := conjugate_le_conjugate_of_nonneg h sqrt_nonneg |>.trans <| by
        simp [CFC.sqrt_mul_sqrt_self (b : A)]

lemma le_iff_norm_sqrt_mul_sqrt_inv {a : A} {b : Aˣ} (ha : 0 ≤ a) (hb : 0 ≤ (b : A)) :
    a ≤ b ↔ ‖sqrt a * sqrt (↑b⁻¹ : A)‖ ≤ 1 := by
  rw [CFC.sqrt_eq_rpow (a := (↑b⁻¹ : A)), ← CFC.rpow_neg_one_eq_inv b,
    CFC.rpow_rpow (b : A) _ _ (by simp) (by norm_num), le_iff_norm_sqrt_mul_rpow b.isUnit ha hb]
  norm_num

namespace CStarAlgebra

/-- In a unital C⋆-algebra, if `0 ≤ a ≤ b` and `a` and `b` are units, then `b⁻¹ ≤ a⁻¹`. -/
protected lemma inv_le_inv {a b : Aˣ} (ha : 0 ≤ (a : A))
    (hab : (a : A) ≤ b) : (↑b⁻¹ : A) ≤ a⁻¹ := by
  have hb := ha.trans hab
  have hb_inv : (0 : A) ≤ b⁻¹ := inv_nonneg_of_nonneg b hb
  have ha_inv : (0 : A) ≤ a⁻¹ := inv_nonneg_of_nonneg a ha
  rw [le_iff_norm_sqrt_mul_sqrt_inv ha hb, ← sq_le_one_iff₀ (norm_nonneg _), sq,
    ← CStarRing.norm_star_mul_self] at hab
  rw [le_iff_norm_sqrt_mul_sqrt_inv hb_inv ha_inv, inv_inv, ← sq_le_one_iff₀ (norm_nonneg _), sq,
    ← CStarRing.norm_self_mul_star]
  rwa [star_mul, IsSelfAdjoint.of_nonneg sqrt_nonneg,
    IsSelfAdjoint.of_nonneg sqrt_nonneg] at hab ⊢

/-- In a unital C⋆-algebra, if `0 ≤ a` and `0 ≤ b` and `a` and `b` are units, then `a⁻¹ ≤ b⁻¹`
if and only if `b ≤ a`. -/
protected lemma inv_le_inv_iff {a b : Aˣ} (ha : 0 ≤ (a : A)) (hb : 0 ≤ (b : A)) :
    (↑a⁻¹ : A) ≤ b⁻¹ ↔ (b : A) ≤ a :=
  ⟨CStarAlgebra.inv_le_inv (inv_nonneg_of_nonneg a ha), CStarAlgebra.inv_le_inv hb⟩

lemma inv_le_iff {a b : Aˣ} (ha : 0 ≤ (a : A)) (hb : 0 ≤ (↑b : A)) :
    (↑a⁻¹ : A) ≤ b ↔ (↑b⁻¹ : A) ≤ a := by
  simpa using CStarAlgebra.inv_le_inv_iff ha (inv_nonneg_of_nonneg b hb)

lemma le_inv_iff {a b : Aˣ} (ha : 0 ≤ (a : A)) (hb : 0 ≤ (↑b : A)) :
    a ≤ (↑b⁻¹ : A) ↔ b ≤ (↑a⁻¹ : A) := by
  simpa using CStarAlgebra.inv_le_inv_iff (inv_nonneg_of_nonneg a ha) hb

lemma one_le_inv_iff_le_one {a : Aˣ} (ha : 0 ≤ (a : A)) :
    1 ≤ (↑a⁻¹ : A) ↔ a ≤ 1 := by
  simpa using CStarAlgebra.le_inv_iff (a := 1) (by simp) ha

lemma inv_le_one_iff_one_le {a : Aˣ} (ha : 0 ≤ (a : A)) :
    (↑a⁻¹ : A) ≤ 1 ↔ 1 ≤ a := by
  simpa using CStarAlgebra.inv_le_iff ha (b := 1) (by simp)

lemma inv_le_one {a : Aˣ} (ha : 1 ≤ a) : (↑a⁻¹ : A) ≤ 1 :=
  CStarAlgebra.inv_le_one_iff_one_le (zero_le_one.trans ha) |>.mpr ha

lemma le_one_of_one_le_inv {a : Aˣ} (ha : 1 ≤ (↑a⁻¹ : A)) : (a : A) ≤ 1 := by
  simpa using CStarAlgebra.inv_le_one ha

lemma rpow_neg_one_le_rpow_neg_one {a b : A} (ha : 0 ≤ a) (hab : a ≤ b) (hau : IsUnit a) :
    b ^ (-1 : ℝ) ≤ a ^ (-1 : ℝ) := by
  lift b to Aˣ using isUnit_of_le hau ha hab
  lift a to Aˣ using hau
  rw [rpow_neg_one_eq_inv a ha, rpow_neg_one_eq_inv b (ha.trans hab)]
  exact CStarAlgebra.inv_le_inv ha hab

lemma rpow_neg_one_le_one {a : A} (ha : 1 ≤ a) : a ^ (-1 : ℝ) ≤ 1 := by
  lift a to Aˣ using isUnit_of_le isUnit_one zero_le_one ha
  rw [rpow_neg_one_eq_inv a (zero_le_one.trans ha)]
  exact inv_le_one ha

end CStarAlgebra

end Inv

end CStar_unital

section CStar_nonunital

variable {A : Type*} [NonUnitalCStarAlgebra A] [PartialOrder A] [StarOrderedRing A]

namespace CStarAlgebra

open ComplexOrder in
instance instNonnegSpectrumClassComplexNonUnital : NonnegSpectrumClass ℂ A where
  quasispectrum_nonneg_of_nonneg a ha x hx := by
    rw [Unitization.quasispectrum_eq_spectrum_inr' ℂ ℂ a] at hx
    exact spectrum_nonneg_of_nonneg (Unitization.inr_nonneg_iff.mpr ha) hx

lemma norm_le_norm_of_nonneg_of_le {a b : A} (ha : 0 ≤ a := by cfc_tac) (hab : a ≤ b) :
    ‖a‖ ≤ ‖b‖ := by
  suffices ∀ a b : A⁺¹, 0 ≤ a → a ≤ b → ‖a‖ ≤ ‖b‖ by
    have hb := ha.trans hab
    simpa only [ge_iff_le, Unitization.norm_inr] using
      this a b (by simpa) (by rwa [Unitization.inr_le_iff a b])
  intro a b ha hab
  have hb : 0 ≤ b := ha.trans hab
  -- these two `have`s are just for performance
  have := IsSelfAdjoint.of_nonneg ha; have := IsSelfAdjoint.of_nonneg hb
  have h₂ : cfc (id : ℝ → ℝ) a ≤ cfc (fun _ => ‖b‖) a := by
    calc _ = a := by rw [cfc_id ℝ a]
      _ ≤ cfc id b := (cfc_id ℝ b) ▸ hab
      _ ≤ cfc (fun _ => ‖b‖) b := by
          refine cfc_mono fun x hx => ?_
          calc x = ‖x‖ := (Real.norm_of_nonneg (spectrum_nonneg_of_nonneg hb hx)).symm
            _ ≤ ‖b‖ := spectrum.norm_le_norm_of_mem hx
      _ = _ := by rw [cfc_const _ _, cfc_const _ _]
  rw [cfc_le_iff id (fun _ => ‖b‖) a] at h₂
  exact h₂ ‖a‖ <| norm_mem_spectrum_of_nonneg ha

theorem nnnorm_le_nnnorm_of_nonneg_of_le {a : A} {b : A} (ha : 0 ≤ a := by cfc_tac) (hab : a ≤ b) :
    ‖a‖₊ ≤ ‖b‖₊ :=
  norm_le_norm_of_nonneg_of_le ha hab

lemma conjugate_le_norm_smul {a b : A} (hb : IsSelfAdjoint b := by cfc_tac) :
    star a * b * a ≤ ‖b‖ • (star a * a) := by
  suffices ∀ a b : A⁺¹, IsSelfAdjoint b → star a * b * a ≤ ‖b‖ • (star a * a) by
    rw [← Unitization.inr_le_iff _ _ (by aesop) ((IsSelfAdjoint.all _).smul (.star_mul_self a))]
    simpa [Unitization.norm_inr] using this a b <| hb.inr ℂ
  intro a b hb
  calc
    star a * b * a ≤ star a * (algebraMap ℝ A⁺¹ ‖b‖) * a :=
      conjugate_le_conjugate hb.le_algebraMap_norm_self _
    _ = ‖b‖ • (star a * a) := by simp [Algebra.algebraMap_eq_smul_one]

lemma conjugate_le_norm_smul' {a b : A} (hb : IsSelfAdjoint b := by cfc_tac) :
    a * b * star a ≤ ‖b‖ • (a * star a) := by
  have h₁ : a * b * star a = star (star a) * b * star a := by simp
  have h₂ : a * star a = star (star a) * star a := by simp
  simp only [h₁, h₂]
  exact conjugate_le_norm_smul

/-- The set of nonnegative elements in a C⋆-algebra is closed. -/
lemma isClosed_nonneg : IsClosed {a : A | 0 ≤ a} := by
  suffices IsClosed {a : A⁺¹ | 0 ≤ a} by
    rw [Unitization.isometry_inr (𝕜 := ℂ) |>.isClosedEmbedding.isClosed_iff_image_isClosed]
    convert this.inter <| (Unitization.isometry_inr (𝕜 := ℂ)).isClosedEmbedding.isClosed_range
    ext a
    simp only [Set.mem_image, Set.mem_setOf_eq, Set.mem_inter_iff, Set.mem_range, ← exists_and_left]
    congr! 2 with x
    exact and_congr_left fun h ↦ by simp [← h]
  simp only [nonneg_iff_isSelfAdjoint_and_spectrumRestricts,
    and_congr_right (SpectrumRestricts.nnreal_iff_nnnorm · le_rfl), Set.setOf_and]
  refine isClosed_eq ?_ ?_ |>.inter <| isClosed_le ?_ ?_
  all_goals fun_prop

instance : OrderClosedTopology A where
  isClosed_le' := isClosed_le_of_isClosed_nonneg isClosed_nonneg

section Icc

open Unitization Set Metric

lemma inr_mem_Icc_iff_norm_le {x : A} :
    (x : A⁺¹) ∈ Icc 0 1 ↔ 0 ≤ x ∧ ‖x‖ ≤ 1 := by
  simp only [mem_Icc, inr_nonneg_iff, and_congr_right_iff]
  rw [← norm_inr (𝕜 := ℂ), ← inr_nonneg_iff, iff_comm]
  exact (norm_le_one_iff_of_nonneg _ ·)

lemma inr_mem_Icc_iff_nnnorm_le {x : A} :
    (x : A⁺¹) ∈ Icc 0 1 ↔ 0 ≤ x ∧ ‖x‖₊ ≤ 1 :=
  inr_mem_Icc_iff_norm_le

lemma preimage_inr_Icc_zero_one :
    ((↑) : A → A⁺¹) ⁻¹' Icc 0 1 = {x : A | 0 ≤ x} ∩ closedBall 0 1 := by
  ext
  simp [- mem_Icc, inr_mem_Icc_iff_norm_le]

end Icc

end CStarAlgebra

end CStar_nonunital

section Pow

namespace CStarAlgebra

variable {A : Type*} {B : Type*} [CStarAlgebra A] [PartialOrder A] [StarOrderedRing A]
  [NonUnitalCStarAlgebra B] [PartialOrder B] [StarOrderedRing B]

lemma pow_nonneg {a : A} (ha : 0 ≤ a := by cfc_tac) (n : ℕ) : 0 ≤ a ^ n := by
  rw [← cfc_pow_id (R := ℝ≥0) a]
  exact cfc_nonneg_of_predicate

lemma pow_monotone {a : A} (ha : 1 ≤ a) : Monotone (a ^ · : ℕ → A) := by
  have ha' : 0 ≤ a := zero_le_one.trans ha
  intro n m hnm
  simp only
  rw [← cfc_pow_id (R := ℝ) a, ← cfc_pow_id (R := ℝ) a, cfc_le_iff ..]
  rw [CFC.one_le_iff (R := ℝ) a] at ha
  peel ha with x hx _
  exact pow_le_pow_right₀ (ha x hx) hnm

lemma pow_antitone {a : A} (ha₀ : 0 ≤ a := by cfc_tac) (ha₁ : a ≤ 1) :
    Antitone (a ^ · : ℕ → A) := by
  intro n m hnm
  simp only
  rw [← cfc_pow_id (R := ℝ) a, ← cfc_pow_id (R := ℝ) a, cfc_le_iff ..]
  rw [CFC.le_one_iff (R := ℝ) a] at ha₁
  peel ha₁ with x hx _
  exact pow_le_pow_of_le_one (spectrum_nonneg_of_nonneg ha₀ hx) (ha₁ x hx) hnm

end CStarAlgebra

end Pow<|MERGE_RESOLUTION|>--- conflicted
+++ resolved
@@ -270,11 +270,7 @@
     a ^ (-(1 / 2) : ℝ) * a * a ^ (-(1 / 2) : ℝ) = 1 := by
   lift a to Aˣ using h₀
   nth_rw 2 [← rpow_one (a : A)]
-<<<<<<< HEAD
-  simp only [← rpow_add (a.zero_notMem_spectrum ℝ≥0)]
-=======
   simp only [← rpow_add a.isUnit]
->>>>>>> 84297b2b
   norm_num
   exact rpow_zero _
 
@@ -309,11 +305,7 @@
       _ = 1 := conjugate_rpow_neg_one_half b.isUnit
   · calc
       a = (sqrt ↑b * ↑b ^ (-(1 / 2) : ℝ)) * a * (↑b ^ (-(1 / 2) : ℝ) * sqrt ↑b) := by
-<<<<<<< HEAD
-        simp only [CFC.sqrt_eq_rpow .., ← CFC.rpow_add (b.zero_notMem_spectrum ℝ≥0)]
-=======
         simp only [CFC.sqrt_eq_rpow .., ← CFC.rpow_add b.isUnit]
->>>>>>> 84297b2b
         norm_num
         simp [CFC.rpow_zero (b : A)]
       _ = sqrt ↑b * (↑b ^ (-(1 / 2) : ℝ) * a * ↑b ^ (-(1 / 2) : ℝ)) * sqrt ↑b := by
