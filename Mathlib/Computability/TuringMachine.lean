/-
Copyright (c) 2018 Mario Carneiro. All rights reserved.
Released under Apache 2.0 license as described in the file LICENSE.
Authors: Mario Carneiro
-/
import Mathlib.Data.Fintype.Option
import Mathlib.Data.Fintype.Prod
import Mathlib.Data.Fintype.Pi
import Mathlib.Data.Vector.Basic
import Mathlib.Data.PFun
import Mathlib.Logic.Function.Iterate
import Mathlib.Order.Basic
import Mathlib.Tactic.ApplyFun
import Mathlib.Data.List.GetD

/-!
# Turing machines

This file defines a sequence of simple machine languages, starting with Turing machines and working
up to more complex languages based on Wang B-machines.

## Naming conventions

Each model of computation in this file shares a naming convention for the elements of a model of
computation. These are the parameters for the language:

* `Γ` is the alphabet on the tape.
* `Λ` is the set of labels, or internal machine states.
* `σ` is the type of internal memory, not on the tape. This does not exist in the TM0 model, and
  later models achieve this by mixing it into `Λ`.
* `K` is used in the TM2 model, which has multiple stacks, and denotes the number of such stacks.

All of these variables denote "essentially finite" types, but for technical reasons it is
convenient to allow them to be infinite anyway. When using an infinite type, we will be interested
to prove that only finitely many values of the type are ever interacted with.

Given these parameters, there are a few common structures for the model that arise:

* `Stmt` is the set of all actions that can be performed in one step. For the TM0 model this set is
  finite, and for later models it is an infinite inductive type representing "possible program
  texts".
* `Cfg` is the set of instantaneous configurations, that is, the state of the machine together with
  its environment.
* `Machine` is the set of all machines in the model. Usually this is approximately a function
  `Λ → Stmt`, although different models have different ways of halting and other actions.
* `step : Cfg → Option Cfg` is the function that describes how the state evolves over one step.
  If `step c = none`, then `c` is a terminal state, and the result of the computation is read off
  from `c`. Because of the type of `step`, these models are all deterministic by construction.
* `init : Input → Cfg` sets up the initial state. The type `Input` depends on the model;
  in most cases it is `List Γ`.
* `eval : Machine → Input → Part Output`, given a machine `M` and input `i`, starts from
  `init i`, runs `step` until it reaches an output, and then applies a function `Cfg → Output` to
  the final state to obtain the result. The type `Output` depends on the model.
* `Supports : Machine → Finset Λ → Prop` asserts that a machine `M` starts in `S : Finset Λ`, and
  can only ever jump to other states inside `S`. This implies that the behavior of `M` on any input
  cannot depend on its values outside `S`. We use this to allow `Λ` to be an infinite set when
  convenient, and prove that only finitely many of these states are actually accessible. This
  formalizes "essentially finite" mentioned above.
-/

assert_not_exists MonoidWithZero

open Mathlib (Vector)
open Relation

open Nat (iterate)

open Function (update iterate_succ iterate_succ_apply iterate_succ' iterate_succ_apply'
  iterate_zero_apply)

namespace Turing

/-- The `BlankExtends` partial order holds of `l₁` and `l₂` if `l₂` is obtained by adding
blanks (`default : Γ`) to the end of `l₁`. -/
def BlankExtends {Γ} [Inhabited Γ] (l₁ l₂ : List Γ) : Prop :=
  ∃ n, l₂ = l₁ ++ List.replicate n default

@[refl]
theorem BlankExtends.refl {Γ} [Inhabited Γ] (l : List Γ) : BlankExtends l l :=
  ⟨0, by simp⟩

@[trans]
theorem BlankExtends.trans {Γ} [Inhabited Γ] {l₁ l₂ l₃ : List Γ} :
    BlankExtends l₁ l₂ → BlankExtends l₂ l₃ → BlankExtends l₁ l₃ := by
  rintro ⟨i, rfl⟩ ⟨j, rfl⟩
  exact ⟨i + j, by simp⟩

theorem BlankExtends.below_of_le {Γ} [Inhabited Γ] {l l₁ l₂ : List Γ} :
    BlankExtends l l₁ → BlankExtends l l₂ → l₁.length ≤ l₂.length → BlankExtends l₁ l₂ := by
  rintro ⟨i, rfl⟩ ⟨j, rfl⟩ h; use j - i
  simp only [List.length_append, Nat.add_le_add_iff_left, List.length_replicate] at h
  simp only [← List.replicate_add, Nat.add_sub_cancel' h, List.append_assoc]

/-- Any two extensions by blank `l₁,l₂` of `l` have a common join (which can be taken to be the
longer of `l₁` and `l₂`). -/
def BlankExtends.above {Γ} [Inhabited Γ] {l l₁ l₂ : List Γ} (h₁ : BlankExtends l l₁)
    (h₂ : BlankExtends l l₂) : { l' // BlankExtends l₁ l' ∧ BlankExtends l₂ l' } :=
  if h : l₁.length ≤ l₂.length then ⟨l₂, h₁.below_of_le h₂ h, BlankExtends.refl _⟩
  else ⟨l₁, BlankExtends.refl _, h₂.below_of_le h₁ (le_of_not_ge h)⟩

theorem BlankExtends.above_of_le {Γ} [Inhabited Γ] {l l₁ l₂ : List Γ} :
    BlankExtends l₁ l → BlankExtends l₂ l → l₁.length ≤ l₂.length → BlankExtends l₁ l₂ := by
  rintro ⟨i, rfl⟩ ⟨j, e⟩ h; use i - j
  refine List.append_cancel_right (e.symm.trans ?_)
  rw [List.append_assoc, ← List.replicate_add, Nat.sub_add_cancel]
  apply_fun List.length at e
  simp only [List.length_append, List.length_replicate] at e
  rwa [← Nat.add_le_add_iff_left, e, Nat.add_le_add_iff_right]

/-- `BlankRel` is the symmetric closure of `BlankExtends`, turning it into an equivalence
relation. Two lists are related by `BlankRel` if one extends the other by blanks. -/
def BlankRel {Γ} [Inhabited Γ] (l₁ l₂ : List Γ) : Prop :=
  BlankExtends l₁ l₂ ∨ BlankExtends l₂ l₁

@[refl]
theorem BlankRel.refl {Γ} [Inhabited Γ] (l : List Γ) : BlankRel l l :=
  Or.inl (BlankExtends.refl _)

@[symm]
theorem BlankRel.symm {Γ} [Inhabited Γ] {l₁ l₂ : List Γ} : BlankRel l₁ l₂ → BlankRel l₂ l₁ :=
  Or.symm

@[trans]
theorem BlankRel.trans {Γ} [Inhabited Γ] {l₁ l₂ l₃ : List Γ} :
    BlankRel l₁ l₂ → BlankRel l₂ l₃ → BlankRel l₁ l₃ := by
  rintro (h₁ | h₁) (h₂ | h₂)
  · exact Or.inl (h₁.trans h₂)
  · rcases le_total l₁.length l₃.length with h | h
    · exact Or.inl (h₁.above_of_le h₂ h)
    · exact Or.inr (h₂.above_of_le h₁ h)
  · rcases le_total l₁.length l₃.length with h | h
    · exact Or.inl (h₁.below_of_le h₂ h)
    · exact Or.inr (h₂.below_of_le h₁ h)
  · exact Or.inr (h₂.trans h₁)

/-- Given two `BlankRel` lists, there exists (constructively) a common join. -/
def BlankRel.above {Γ} [Inhabited Γ] {l₁ l₂ : List Γ} (h : BlankRel l₁ l₂) :
    { l // BlankExtends l₁ l ∧ BlankExtends l₂ l } := by
  refine
    if hl : l₁.length ≤ l₂.length then ⟨l₂, Or.elim h id fun h' ↦ ?_, BlankExtends.refl _⟩
    else ⟨l₁, BlankExtends.refl _, Or.elim h (fun h' ↦ ?_) id⟩
  · exact (BlankExtends.refl _).above_of_le h' hl
  · exact (BlankExtends.refl _).above_of_le h' (le_of_not_ge hl)

/-- Given two `BlankRel` lists, there exists (constructively) a common meet. -/
def BlankRel.below {Γ} [Inhabited Γ] {l₁ l₂ : List Γ} (h : BlankRel l₁ l₂) :
    { l // BlankExtends l l₁ ∧ BlankExtends l l₂ } := by
  refine
    if hl : l₁.length ≤ l₂.length then ⟨l₁, BlankExtends.refl _, Or.elim h id fun h' ↦ ?_⟩
    else ⟨l₂, Or.elim h (fun h' ↦ ?_) id, BlankExtends.refl _⟩
  · exact (BlankExtends.refl _).above_of_le h' hl
  · exact (BlankExtends.refl _).above_of_le h' (le_of_not_ge hl)

theorem BlankRel.equivalence (Γ) [Inhabited Γ] : Equivalence (@BlankRel Γ _) :=
  ⟨BlankRel.refl, @BlankRel.symm _ _, @BlankRel.trans _ _⟩

/-- Construct a setoid instance for `BlankRel`. -/
def BlankRel.setoid (Γ) [Inhabited Γ] : Setoid (List Γ) :=
  ⟨_, BlankRel.equivalence _⟩

/-- A `ListBlank Γ` is a quotient of `List Γ` by extension by blanks at the end. This is used to
represent half-tapes of a Turing machine, so that we can pretend that the list continues
infinitely with blanks. -/
def ListBlank (Γ) [Inhabited Γ] :=
  Quotient (BlankRel.setoid Γ)

instance ListBlank.inhabited {Γ} [Inhabited Γ] : Inhabited (ListBlank Γ) :=
  ⟨Quotient.mk'' []⟩

instance ListBlank.hasEmptyc {Γ} [Inhabited Γ] : EmptyCollection (ListBlank Γ) :=
  ⟨Quotient.mk'' []⟩

/-- A modified version of `Quotient.liftOn'` specialized for `ListBlank`, with the stronger
precondition `BlankExtends` instead of `BlankRel`. -/
protected abbrev ListBlank.liftOn {Γ} [Inhabited Γ] {α} (l : ListBlank Γ) (f : List Γ → α)
    (H : ∀ a b, BlankExtends a b → f a = f b) : α :=
  l.liftOn' f <| by rintro a b (h | h) <;> [exact H _ _ h; exact (H _ _ h).symm]

/-- The quotient map turning a `List` into a `ListBlank`. -/
def ListBlank.mk {Γ} [Inhabited Γ] : List Γ → ListBlank Γ :=
  Quotient.mk''

@[elab_as_elim]
protected theorem ListBlank.induction_on {Γ} [Inhabited Γ] {p : ListBlank Γ → Prop}
    (q : ListBlank Γ) (h : ∀ a, p (ListBlank.mk a)) : p q :=
  Quotient.inductionOn' q h

/-- The head of a `ListBlank` is well defined. -/
def ListBlank.head {Γ} [Inhabited Γ] (l : ListBlank Γ) : Γ := by
  apply l.liftOn List.headI
  rintro a _ ⟨i, rfl⟩
  cases a
  · cases i <;> rfl
  rfl

@[simp]
theorem ListBlank.head_mk {Γ} [Inhabited Γ] (l : List Γ) :
    ListBlank.head (ListBlank.mk l) = l.headI :=
  rfl

/-- The tail of a `ListBlank` is well defined (up to the tail of blanks). -/
def ListBlank.tail {Γ} [Inhabited Γ] (l : ListBlank Γ) : ListBlank Γ := by
  apply l.liftOn (fun l ↦ ListBlank.mk l.tail)
  rintro a _ ⟨i, rfl⟩
  refine Quotient.sound' (Or.inl ?_)
  cases a
  · cases' i with i <;> [exact ⟨0, rfl⟩; exact ⟨i, rfl⟩]
  exact ⟨i, rfl⟩

@[simp]
theorem ListBlank.tail_mk {Γ} [Inhabited Γ] (l : List Γ) :
    ListBlank.tail (ListBlank.mk l) = ListBlank.mk l.tail :=
  rfl

/-- We can cons an element onto a `ListBlank`. -/
def ListBlank.cons {Γ} [Inhabited Γ] (a : Γ) (l : ListBlank Γ) : ListBlank Γ := by
  apply l.liftOn (fun l ↦ ListBlank.mk (List.cons a l))
  rintro _ _ ⟨i, rfl⟩
  exact Quotient.sound' (Or.inl ⟨i, rfl⟩)

@[simp]
theorem ListBlank.cons_mk {Γ} [Inhabited Γ] (a : Γ) (l : List Γ) :
    ListBlank.cons a (ListBlank.mk l) = ListBlank.mk (a :: l) :=
  rfl

@[simp]
theorem ListBlank.head_cons {Γ} [Inhabited Γ] (a : Γ) : ∀ l : ListBlank Γ, (l.cons a).head = a :=
  Quotient.ind' fun _ ↦ rfl

@[simp]
theorem ListBlank.tail_cons {Γ} [Inhabited Γ] (a : Γ) : ∀ l : ListBlank Γ, (l.cons a).tail = l :=
  Quotient.ind' fun _ ↦ rfl

/-- The `cons` and `head`/`tail` functions are mutually inverse, unlike in the case of `List` where
this only holds for nonempty lists. -/
@[simp]
theorem ListBlank.cons_head_tail {Γ} [Inhabited Γ] : ∀ l : ListBlank Γ, l.tail.cons l.head = l := by
  apply Quotient.ind'
  refine fun l ↦ Quotient.sound' (Or.inr ?_)
  cases l
  · exact ⟨1, rfl⟩
  · rfl

/-- The `cons` and `head`/`tail` functions are mutually inverse, unlike in the case of `List` where
this only holds for nonempty lists. -/
theorem ListBlank.exists_cons {Γ} [Inhabited Γ] (l : ListBlank Γ) :
    ∃ a l', l = ListBlank.cons a l' :=
  ⟨_, _, (ListBlank.cons_head_tail _).symm⟩

/-- The n-th element of a `ListBlank` is well defined for all `n : ℕ`, unlike in a `List`. -/
def ListBlank.nth {Γ} [Inhabited Γ] (l : ListBlank Γ) (n : ℕ) : Γ := by
  apply l.liftOn (fun l ↦ List.getI l n)
  rintro l _ ⟨i, rfl⟩
  cases' lt_or_le n _ with h h
  · rw [List.getI_append _ _ _ h]
  rw [List.getI_eq_default _ h]
  rcases le_or_lt _ n with h₂ | h₂
  · rw [List.getI_eq_default _ h₂]
  rw [List.getI_eq_getElem _ h₂, List.getElem_append_right h, List.getElem_replicate]

@[simp]
theorem ListBlank.nth_mk {Γ} [Inhabited Γ] (l : List Γ) (n : ℕ) :
    (ListBlank.mk l).nth n = l.getI n :=
  rfl

@[simp]
theorem ListBlank.nth_zero {Γ} [Inhabited Γ] (l : ListBlank Γ) : l.nth 0 = l.head := by
  conv => lhs; rw [← ListBlank.cons_head_tail l]
  exact Quotient.inductionOn' l.tail fun l ↦ rfl

@[simp]
theorem ListBlank.nth_succ {Γ} [Inhabited Γ] (l : ListBlank Γ) (n : ℕ) :
    l.nth (n + 1) = l.tail.nth n := by
  conv => lhs; rw [← ListBlank.cons_head_tail l]
  exact Quotient.inductionOn' l.tail fun l ↦ rfl

@[ext]
theorem ListBlank.ext {Γ} [i : Inhabited Γ] {L₁ L₂ : ListBlank Γ} :
    (∀ i, L₁.nth i = L₂.nth i) → L₁ = L₂ := by
  refine ListBlank.induction_on L₁ fun l₁ ↦ ListBlank.induction_on L₂ fun l₂ H ↦ ?_
  wlog h : l₁.length ≤ l₂.length
  · cases le_total l₁.length l₂.length <;> [skip; symm] <;> apply this <;> try assumption
    intro
    rw [H]
  refine Quotient.sound' (Or.inl ⟨l₂.length - l₁.length, ?_⟩)
  refine List.ext_getElem ?_ fun i h h₂ ↦ Eq.symm ?_
  · simp only [Nat.add_sub_cancel' h, List.length_append, List.length_replicate]
  simp only [ListBlank.nth_mk] at H
  cases' lt_or_le i l₁.length with h' h'
  · simp [h', List.getElem_append _ h₂, ← List.getI_eq_getElem _ h, ← List.getI_eq_getElem _ h', H]
  · rw [List.getElem_append_right h', List.getElem_replicate,
      ← List.getI_eq_default _ h', H, List.getI_eq_getElem _ h]

/-- Apply a function to a value stored at the nth position of the list. -/
@[simp]
def ListBlank.modifyNth {Γ} [Inhabited Γ] (f : Γ → Γ) : ℕ → ListBlank Γ → ListBlank Γ
  | 0, L => L.tail.cons (f L.head)
  | n + 1, L => (L.tail.modifyNth f n).cons L.head

theorem ListBlank.nth_modifyNth {Γ} [Inhabited Γ] (f : Γ → Γ) (n i) (L : ListBlank Γ) :
    (L.modifyNth f n).nth i = if i = n then f (L.nth i) else L.nth i := by
  induction' n with n IH generalizing i L
  · cases i <;> simp only [ListBlank.nth_zero, if_true, ListBlank.head_cons, ListBlank.modifyNth,
      ListBlank.nth_succ, if_false, ListBlank.tail_cons, reduceCtorEq]
  · cases i
    · rw [if_neg (Nat.succ_ne_zero _).symm]
      simp only [ListBlank.nth_zero, ListBlank.head_cons, ListBlank.modifyNth]
    · simp only [IH, ListBlank.modifyNth, ListBlank.nth_succ, ListBlank.tail_cons, Nat.succ.injEq]

/-- A pointed map of `Inhabited` types is a map that sends one default value to the other. -/
structure PointedMap.{u, v} (Γ : Type u) (Γ' : Type v) [Inhabited Γ] [Inhabited Γ'] :
    Type max u v where
  /-- The map underlying this instance. -/
  f : Γ → Γ'
  map_pt' : f default = default

instance {Γ Γ'} [Inhabited Γ] [Inhabited Γ'] : Inhabited (PointedMap Γ Γ') :=
  ⟨⟨default, rfl⟩⟩

instance {Γ Γ'} [Inhabited Γ] [Inhabited Γ'] : CoeFun (PointedMap Γ Γ') fun _ ↦ Γ → Γ' :=
  ⟨PointedMap.f⟩

-- @[simp] -- Porting note (#10685): dsimp can prove this
theorem PointedMap.mk_val {Γ Γ'} [Inhabited Γ] [Inhabited Γ'] (f : Γ → Γ') (pt) :
    (PointedMap.mk f pt : Γ → Γ') = f :=
  rfl

@[simp]
theorem PointedMap.map_pt {Γ Γ'} [Inhabited Γ] [Inhabited Γ'] (f : PointedMap Γ Γ') :
    f default = default :=
  PointedMap.map_pt' _

@[simp]
theorem PointedMap.headI_map {Γ Γ'} [Inhabited Γ] [Inhabited Γ'] (f : PointedMap Γ Γ')
    (l : List Γ) : (l.map f).headI = f l.headI := by
  cases l <;> [exact (PointedMap.map_pt f).symm; rfl]

/-- The `map` function on lists is well defined on `ListBlank`s provided that the map is
pointed. -/
def ListBlank.map {Γ Γ'} [Inhabited Γ] [Inhabited Γ'] (f : PointedMap Γ Γ') (l : ListBlank Γ) :
    ListBlank Γ' := by
  apply l.liftOn (fun l ↦ ListBlank.mk (List.map f l))
  rintro l _ ⟨i, rfl⟩; refine Quotient.sound' (Or.inl ⟨i, ?_⟩)
  simp only [PointedMap.map_pt, List.map_append, List.map_replicate]

@[simp]
theorem ListBlank.map_mk {Γ Γ'} [Inhabited Γ] [Inhabited Γ'] (f : PointedMap Γ Γ') (l : List Γ) :
    (ListBlank.mk l).map f = ListBlank.mk (l.map f) :=
  rfl

@[simp]
theorem ListBlank.head_map {Γ Γ'} [Inhabited Γ] [Inhabited Γ'] (f : PointedMap Γ Γ')
    (l : ListBlank Γ) : (l.map f).head = f l.head := by
  conv => lhs; rw [← ListBlank.cons_head_tail l]
  exact Quotient.inductionOn' l fun a ↦ rfl

@[simp]
theorem ListBlank.tail_map {Γ Γ'} [Inhabited Γ] [Inhabited Γ'] (f : PointedMap Γ Γ')
    (l : ListBlank Γ) : (l.map f).tail = l.tail.map f := by
  conv => lhs; rw [← ListBlank.cons_head_tail l]
  exact Quotient.inductionOn' l fun a ↦ rfl

@[simp]
theorem ListBlank.map_cons {Γ Γ'} [Inhabited Γ] [Inhabited Γ'] (f : PointedMap Γ Γ')
    (l : ListBlank Γ) (a : Γ) : (l.cons a).map f = (l.map f).cons (f a) := by
  refine (ListBlank.cons_head_tail _).symm.trans ?_
  simp only [ListBlank.head_map, ListBlank.head_cons, ListBlank.tail_map, ListBlank.tail_cons]

@[simp]
theorem ListBlank.nth_map {Γ Γ'} [Inhabited Γ] [Inhabited Γ'] (f : PointedMap Γ Γ')
    (l : ListBlank Γ) (n : ℕ) : (l.map f).nth n = f (l.nth n) := by
  refine l.inductionOn fun l ↦ ?_
  -- Porting note: Added `suffices` to get `simp` to work.
  suffices ((mk l).map f).nth n = f ((mk l).nth n) by exact this
  simp only [ListBlank.map_mk, ListBlank.nth_mk, ← List.getD_default_eq_getI]
  rw [← List.getD_map _ _ f]
  simp

/-- The `i`-th projection as a pointed map. -/
def proj {ι : Type*} {Γ : ι → Type*} [∀ i, Inhabited (Γ i)] (i : ι) :
    PointedMap (∀ i, Γ i) (Γ i) :=
  ⟨fun a ↦ a i, rfl⟩

theorem proj_map_nth {ι : Type*} {Γ : ι → Type*} [∀ i, Inhabited (Γ i)] (i : ι) (L n) :
    (ListBlank.map (@proj ι Γ _ i) L).nth n = L.nth n i := by
  rw [ListBlank.nth_map]; rfl

theorem ListBlank.map_modifyNth {Γ Γ'} [Inhabited Γ] [Inhabited Γ'] (F : PointedMap Γ Γ')
    (f : Γ → Γ) (f' : Γ' → Γ') (H : ∀ x, F (f x) = f' (F x)) (n) (L : ListBlank Γ) :
    (L.modifyNth f n).map F = (L.map F).modifyNth f' n := by
  induction' n with n IH generalizing L <;>
    simp only [*, ListBlank.head_map, ListBlank.modifyNth, ListBlank.map_cons, ListBlank.tail_map]

/-- Append a list on the left side of a `ListBlank`. -/
@[simp]
def ListBlank.append {Γ} [Inhabited Γ] : List Γ → ListBlank Γ → ListBlank Γ
  | [], L => L
  | a :: l, L => ListBlank.cons a (ListBlank.append l L)

@[simp]
theorem ListBlank.append_mk {Γ} [Inhabited Γ] (l₁ l₂ : List Γ) :
    ListBlank.append l₁ (ListBlank.mk l₂) = ListBlank.mk (l₁ ++ l₂) := by
  induction l₁ <;>
    simp only [*, ListBlank.append, List.nil_append, List.cons_append, ListBlank.cons_mk]

theorem ListBlank.append_assoc {Γ} [Inhabited Γ] (l₁ l₂ : List Γ) (l₃ : ListBlank Γ) :
    ListBlank.append (l₁ ++ l₂) l₃ = ListBlank.append l₁ (ListBlank.append l₂ l₃) := by
  refine l₃.inductionOn fun l ↦ ?_
  -- Porting note: Added `suffices` to get `simp` to work.
  suffices append (l₁ ++ l₂) (mk l) = append l₁ (append l₂ (mk l)) by exact this
  simp only [ListBlank.append_mk, List.append_assoc]

/-- The `flatMap` function on lists is well defined on `ListBlank`s provided that the default
element is sent to a sequence of default elements. -/
def ListBlank.flatMap {Γ Γ'} [Inhabited Γ] [Inhabited Γ'] (l : ListBlank Γ) (f : Γ → List Γ')
    (hf : ∃ n, f default = List.replicate n default) : ListBlank Γ' := by
  apply l.liftOn (fun l ↦ ListBlank.mk (List.flatMap l f))
  rintro l _ ⟨i, rfl⟩; cases' hf with n e; refine Quotient.sound' (Or.inl ⟨i * n, ?_⟩)
<<<<<<< HEAD
  rw [List.flatMap_append, mul_comm]; congr
=======
  rw [List.bind_append, mul_comm]; congr
>>>>>>> 348232e5
  induction' i with i IH
  · rfl
  simp only [IH, e, List.replicate_add, Nat.mul_succ, add_comm, List.replicate_succ, List.bind_cons]

@[deprecated (since := "2024-10-16")] alias ListBlank.bind := ListBlank.flatMap

@[simp]
theorem ListBlank.flatMap_mk
    {Γ Γ'} [Inhabited Γ] [Inhabited Γ'] (l : List Γ) (f : Γ → List Γ') (hf) :
    (ListBlank.mk l).flatMap f hf = ListBlank.mk (l.flatMap f) :=
  rfl

@[deprecated (since := "2024-10-16")] alias ListBlank.bind_mk := ListBlank.flatMap_mk

@[simp]
theorem ListBlank.cons_flatMap {Γ Γ'} [Inhabited Γ] [Inhabited Γ'] (a : Γ) (l : ListBlank Γ)
    (f : Γ → List Γ') (hf) : (l.cons a).flatMap f hf = (l.flatMap f hf).append (f a) := by
  refine l.inductionOn fun l ↦ ?_
  -- Porting note: Added `suffices` to get `simp` to work.
<<<<<<< HEAD
  suffices ((mk l).cons a).flatMap f hf = ((mk l).flatMap f hf).append (f a) by exact this
  simp only [ListBlank.append_mk, ListBlank.flatMap_mk, ListBlank.cons_mk, List.cons_flatMap]

@[deprecated (since := "2024-10-16")] alias ListBlank.cons_bind := ListBlank.cons_flatMap
=======
  suffices ((mk l).cons a).bind f hf = ((mk l).bind f hf).append (f a) by exact this
  simp only [ListBlank.append_mk, ListBlank.bind_mk, ListBlank.cons_mk, List.bind_cons]
>>>>>>> 348232e5

/-- The tape of a Turing machine is composed of a head element (which we imagine to be the
current position of the head), together with two `ListBlank`s denoting the portions of the tape
going off to the left and right. When the Turing machine moves right, an element is pulled from the
right side and becomes the new head, while the head element is `cons`ed onto the left side. -/
structure Tape (Γ : Type*) [Inhabited Γ] where
  /-- The current position of the head. -/
  head : Γ
  /-- The portion of the tape going off to the left. -/
  left : ListBlank Γ
  /-- The portion of the tape going off to the right. -/
  right : ListBlank Γ

instance Tape.inhabited {Γ} [Inhabited Γ] : Inhabited (Tape Γ) :=
  ⟨by constructor <;> apply default⟩

/-- A direction for the Turing machine `move` command, either
  left or right. -/
inductive Dir
  | left
  | right
  deriving DecidableEq, Inhabited

/-- The "inclusive" left side of the tape, including both `left` and `head`. -/
def Tape.left₀ {Γ} [Inhabited Γ] (T : Tape Γ) : ListBlank Γ :=
  T.left.cons T.head

/-- The "inclusive" right side of the tape, including both `right` and `head`. -/
def Tape.right₀ {Γ} [Inhabited Γ] (T : Tape Γ) : ListBlank Γ :=
  T.right.cons T.head

/-- Move the tape in response to a motion of the Turing machine. Note that `T.move Dir.left` makes
`T.left` smaller; the Turing machine is moving left and the tape is moving right. -/
def Tape.move {Γ} [Inhabited Γ] : Dir → Tape Γ → Tape Γ
  | Dir.left, ⟨a, L, R⟩ => ⟨L.head, L.tail, R.cons a⟩
  | Dir.right, ⟨a, L, R⟩ => ⟨R.head, L.cons a, R.tail⟩

@[simp]
theorem Tape.move_left_right {Γ} [Inhabited Γ] (T : Tape Γ) :
    (T.move Dir.left).move Dir.right = T := by
  cases T; simp [Tape.move]

@[simp]
theorem Tape.move_right_left {Γ} [Inhabited Γ] (T : Tape Γ) :
    (T.move Dir.right).move Dir.left = T := by
  cases T; simp [Tape.move]

/-- Construct a tape from a left side and an inclusive right side. -/
def Tape.mk' {Γ} [Inhabited Γ] (L R : ListBlank Γ) : Tape Γ :=
  ⟨R.head, L, R.tail⟩

@[simp]
theorem Tape.mk'_left {Γ} [Inhabited Γ] (L R : ListBlank Γ) : (Tape.mk' L R).left = L :=
  rfl

@[simp]
theorem Tape.mk'_head {Γ} [Inhabited Γ] (L R : ListBlank Γ) : (Tape.mk' L R).head = R.head :=
  rfl

@[simp]
theorem Tape.mk'_right {Γ} [Inhabited Γ] (L R : ListBlank Γ) : (Tape.mk' L R).right = R.tail :=
  rfl

@[simp]
theorem Tape.mk'_right₀ {Γ} [Inhabited Γ] (L R : ListBlank Γ) : (Tape.mk' L R).right₀ = R :=
  ListBlank.cons_head_tail _

@[simp]
theorem Tape.mk'_left_right₀ {Γ} [Inhabited Γ] (T : Tape Γ) : Tape.mk' T.left T.right₀ = T := by
  cases T
  simp only [Tape.right₀, Tape.mk', ListBlank.head_cons, ListBlank.tail_cons, eq_self_iff_true,
    and_self_iff]

theorem Tape.exists_mk' {Γ} [Inhabited Γ] (T : Tape Γ) : ∃ L R, T = Tape.mk' L R :=
  ⟨_, _, (Tape.mk'_left_right₀ _).symm⟩

@[simp]
theorem Tape.move_left_mk' {Γ} [Inhabited Γ] (L R : ListBlank Γ) :
    (Tape.mk' L R).move Dir.left = Tape.mk' L.tail (R.cons L.head) := by
  simp only [Tape.move, Tape.mk', ListBlank.head_cons, eq_self_iff_true, ListBlank.cons_head_tail,
    and_self_iff, ListBlank.tail_cons]

@[simp]
theorem Tape.move_right_mk' {Γ} [Inhabited Γ] (L R : ListBlank Γ) :
    (Tape.mk' L R).move Dir.right = Tape.mk' (L.cons R.head) R.tail := by
  simp only [Tape.move, Tape.mk', ListBlank.head_cons, eq_self_iff_true, ListBlank.cons_head_tail,
    and_self_iff, ListBlank.tail_cons]

/-- Construct a tape from a left side and an inclusive right side. -/
def Tape.mk₂ {Γ} [Inhabited Γ] (L R : List Γ) : Tape Γ :=
  Tape.mk' (ListBlank.mk L) (ListBlank.mk R)

/-- Construct a tape from a list, with the head of the list at the TM head and the rest going
to the right. -/
def Tape.mk₁ {Γ} [Inhabited Γ] (l : List Γ) : Tape Γ :=
  Tape.mk₂ [] l

/-- The `nth` function of a tape is integer-valued, with index `0` being the head, negative indexes
on the left and positive indexes on the right. (Picture a number line.) -/
def Tape.nth {Γ} [Inhabited Γ] (T : Tape Γ) : ℤ → Γ
  | 0 => T.head
  | (n + 1 : ℕ) => T.right.nth n
  | -(n + 1 : ℕ) => T.left.nth n

@[simp]
theorem Tape.nth_zero {Γ} [Inhabited Γ] (T : Tape Γ) : T.nth 0 = T.1 :=
  rfl

theorem Tape.right₀_nth {Γ} [Inhabited Γ] (T : Tape Γ) (n : ℕ) : T.right₀.nth n = T.nth n := by
  cases n <;> simp only [Tape.nth, Tape.right₀, Int.ofNat_zero, ListBlank.nth_zero,
    ListBlank.nth_succ, ListBlank.head_cons, ListBlank.tail_cons]

@[simp]
theorem Tape.mk'_nth_nat {Γ} [Inhabited Γ] (L R : ListBlank Γ) (n : ℕ) :
    (Tape.mk' L R).nth n = R.nth n := by
  rw [← Tape.right₀_nth, Tape.mk'_right₀]

@[simp]
theorem Tape.move_left_nth {Γ} [Inhabited Γ] :
    ∀ (T : Tape Γ) (i : ℤ), (T.move Dir.left).nth i = T.nth (i - 1)
  | ⟨_, _, _⟩, -(_ + 1 : ℕ) => (ListBlank.nth_succ _ _).symm
  | ⟨_, _, _⟩, 0 => (ListBlank.nth_zero _).symm
  | ⟨_, _, _⟩, 1 => (ListBlank.nth_zero _).trans (ListBlank.head_cons _ _)
  | ⟨a, L, R⟩, (n + 1 : ℕ) + 1 => by
    rw [add_sub_cancel_right]
    change (R.cons a).nth (n + 1) = R.nth n
    rw [ListBlank.nth_succ, ListBlank.tail_cons]

@[simp]
theorem Tape.move_right_nth {Γ} [Inhabited Γ] (T : Tape Γ) (i : ℤ) :
    (T.move Dir.right).nth i = T.nth (i + 1) := by
  conv => rhs; rw [← T.move_right_left]
  rw [Tape.move_left_nth, add_sub_cancel_right]

@[simp]
theorem Tape.move_right_n_head {Γ} [Inhabited Γ] (T : Tape Γ) (i : ℕ) :
    ((Tape.move Dir.right)^[i] T).head = T.nth i := by
  induction i generalizing T
  · rfl
  · simp only [*, Tape.move_right_nth, Int.ofNat_succ, iterate_succ, Function.comp_apply]

/-- Replace the current value of the head on the tape. -/
def Tape.write {Γ} [Inhabited Γ] (b : Γ) (T : Tape Γ) : Tape Γ :=
  { T with head := b }

@[simp]
theorem Tape.write_self {Γ} [Inhabited Γ] : ∀ T : Tape Γ, T.write T.1 = T := by
  rintro ⟨⟩; rfl

@[simp]
theorem Tape.write_nth {Γ} [Inhabited Γ] (b : Γ) :
    ∀ (T : Tape Γ) {i : ℤ}, (T.write b).nth i = if i = 0 then b else T.nth i
  | _, 0 => rfl
  | _, (_ + 1 : ℕ) => rfl
  | _, -(_ + 1 : ℕ) => rfl

@[simp]
theorem Tape.write_mk' {Γ} [Inhabited Γ] (a b : Γ) (L R : ListBlank Γ) :
    (Tape.mk' L (R.cons a)).write b = Tape.mk' L (R.cons b) := by
  simp only [Tape.write, Tape.mk', ListBlank.head_cons, ListBlank.tail_cons, eq_self_iff_true,
    and_self_iff]

/-- Apply a pointed map to a tape to change the alphabet. -/
def Tape.map {Γ Γ'} [Inhabited Γ] [Inhabited Γ'] (f : PointedMap Γ Γ') (T : Tape Γ) : Tape Γ' :=
  ⟨f T.1, T.2.map f, T.3.map f⟩

@[simp]
theorem Tape.map_fst {Γ Γ'} [Inhabited Γ] [Inhabited Γ'] (f : PointedMap Γ Γ') :
    ∀ T : Tape Γ, (T.map f).1 = f T.1 := by
  rintro ⟨⟩; rfl

@[simp]
theorem Tape.map_write {Γ Γ'} [Inhabited Γ] [Inhabited Γ'] (f : PointedMap Γ Γ') (b : Γ) :
    ∀ T : Tape Γ, (T.write b).map f = (T.map f).write (f b) := by
  rintro ⟨⟩; rfl

-- Porting note: `simpNF` complains about LHS does not simplify when using the simp lemma on
--               itself, but it does indeed.
@[simp, nolint simpNF]
theorem Tape.write_move_right_n {Γ} [Inhabited Γ] (f : Γ → Γ) (L R : ListBlank Γ) (n : ℕ) :
    ((Tape.move Dir.right)^[n] (Tape.mk' L R)).write (f (R.nth n)) =
      (Tape.move Dir.right)^[n] (Tape.mk' L (R.modifyNth f n)) := by
  induction' n with n IH generalizing L R
  · simp only [ListBlank.nth_zero, ListBlank.modifyNth, iterate_zero_apply]
    rw [← Tape.write_mk', ListBlank.cons_head_tail]
  simp only [ListBlank.head_cons, ListBlank.nth_succ, ListBlank.modifyNth, Tape.move_right_mk',
    ListBlank.tail_cons, iterate_succ_apply, IH]

theorem Tape.map_move {Γ Γ'} [Inhabited Γ] [Inhabited Γ'] (f : PointedMap Γ Γ') (T : Tape Γ) (d) :
    (T.move d).map f = (T.map f).move d := by
  cases T
  cases d <;> simp only [Tape.move, Tape.map, ListBlank.head_map, eq_self_iff_true,
    ListBlank.map_cons, and_self_iff, ListBlank.tail_map]

theorem Tape.map_mk' {Γ Γ'} [Inhabited Γ] [Inhabited Γ'] (f : PointedMap Γ Γ') (L R : ListBlank Γ) :
    (Tape.mk' L R).map f = Tape.mk' (L.map f) (R.map f) := by
  simp only [Tape.mk', Tape.map, ListBlank.head_map, eq_self_iff_true, and_self_iff,
    ListBlank.tail_map]

theorem Tape.map_mk₂ {Γ Γ'} [Inhabited Γ] [Inhabited Γ'] (f : PointedMap Γ Γ') (L R : List Γ) :
    (Tape.mk₂ L R).map f = Tape.mk₂ (L.map f) (R.map f) := by
  simp only [Tape.mk₂, Tape.map_mk', ListBlank.map_mk]

theorem Tape.map_mk₁ {Γ Γ'} [Inhabited Γ] [Inhabited Γ'] (f : PointedMap Γ Γ') (l : List Γ) :
    (Tape.mk₁ l).map f = Tape.mk₁ (l.map f) :=
  Tape.map_mk₂ _ _ _

/-- Run a state transition function `σ → Option σ` "to completion". The return value is the last
state returned before a `none` result. If the state transition function always returns `some`,
then the computation diverges, returning `Part.none`. -/
def eval {σ} (f : σ → Option σ) : σ → Part σ :=
  PFun.fix fun s ↦ Part.some <| (f s).elim (Sum.inl s) Sum.inr

/-- The reflexive transitive closure of a state transition function. `Reaches f a b` means
there is a finite sequence of steps `f a = some a₁`, `f a₁ = some a₂`, ... such that `aₙ = b`.
This relation permits zero steps of the state transition function. -/
def Reaches {σ} (f : σ → Option σ) : σ → σ → Prop :=
  ReflTransGen fun a b ↦ b ∈ f a

/-- The transitive closure of a state transition function. `Reaches₁ f a b` means there is a
nonempty finite sequence of steps `f a = some a₁`, `f a₁ = some a₂`, ... such that `aₙ = b`.
This relation does not permit zero steps of the state transition function. -/
def Reaches₁ {σ} (f : σ → Option σ) : σ → σ → Prop :=
  TransGen fun a b ↦ b ∈ f a

theorem reaches₁_eq {σ} {f : σ → Option σ} {a b c} (h : f a = f b) :
    Reaches₁ f a c ↔ Reaches₁ f b c :=
  TransGen.head'_iff.trans (TransGen.head'_iff.trans <| by rw [h]).symm

theorem reaches_total {σ} {f : σ → Option σ} {a b c} (hab : Reaches f a b) (hac : Reaches f a c) :
    Reaches f b c ∨ Reaches f c b :=
  ReflTransGen.total_of_right_unique (fun _ _ _ ↦ Option.mem_unique) hab hac

theorem reaches₁_fwd {σ} {f : σ → Option σ} {a b c} (h₁ : Reaches₁ f a c) (h₂ : b ∈ f a) :
    Reaches f b c := by
  rcases TransGen.head'_iff.1 h₁ with ⟨b', hab, hbc⟩
  cases Option.mem_unique hab h₂; exact hbc

/-- A variation on `Reaches`. `Reaches₀ f a b` holds if whenever `Reaches₁ f b c` then
`Reaches₁ f a c`. This is a weaker property than `Reaches` and is useful for replacing states with
equivalent states without taking a step. -/
def Reaches₀ {σ} (f : σ → Option σ) (a b : σ) : Prop :=
  ∀ c, Reaches₁ f b c → Reaches₁ f a c

theorem Reaches₀.trans {σ} {f : σ → Option σ} {a b c : σ} (h₁ : Reaches₀ f a b)
    (h₂ : Reaches₀ f b c) : Reaches₀ f a c
  | _, h₃ => h₁ _ (h₂ _ h₃)

@[refl]
theorem Reaches₀.refl {σ} {f : σ → Option σ} (a : σ) : Reaches₀ f a a
  | _, h => h

theorem Reaches₀.single {σ} {f : σ → Option σ} {a b : σ} (h : b ∈ f a) : Reaches₀ f a b
  | _, h₂ => h₂.head h

theorem Reaches₀.head {σ} {f : σ → Option σ} {a b c : σ} (h : b ∈ f a) (h₂ : Reaches₀ f b c) :
    Reaches₀ f a c :=
  (Reaches₀.single h).trans h₂

theorem Reaches₀.tail {σ} {f : σ → Option σ} {a b c : σ} (h₁ : Reaches₀ f a b) (h : c ∈ f b) :
    Reaches₀ f a c :=
  h₁.trans (Reaches₀.single h)

theorem reaches₀_eq {σ} {f : σ → Option σ} {a b} (e : f a = f b) : Reaches₀ f a b
  | _, h => (reaches₁_eq e).2 h

theorem Reaches₁.to₀ {σ} {f : σ → Option σ} {a b : σ} (h : Reaches₁ f a b) : Reaches₀ f a b
  | _, h₂ => h.trans h₂

theorem Reaches.to₀ {σ} {f : σ → Option σ} {a b : σ} (h : Reaches f a b) : Reaches₀ f a b
  | _, h₂ => h₂.trans_right h

theorem Reaches₀.tail' {σ} {f : σ → Option σ} {a b c : σ} (h : Reaches₀ f a b) (h₂ : c ∈ f b) :
    Reaches₁ f a c :=
  h _ (TransGen.single h₂)

/-- (co-)Induction principle for `eval`. If a property `C` holds of any point `a` evaluating to `b`
which is either terminal (meaning `a = b`) or where the next point also satisfies `C`, then it
holds of any point where `eval f a` evaluates to `b`. This formalizes the notion that if
`eval f a` evaluates to `b` then it reaches terminal state `b` in finitely many steps. -/
@[elab_as_elim]
def evalInduction {σ} {f : σ → Option σ} {b : σ} {C : σ → Sort*} {a : σ}
    (h : b ∈ eval f a) (H : ∀ a, b ∈ eval f a → (∀ a', f a = some a' → C a') → C a) : C a :=
  PFun.fixInduction h fun a' ha' h' ↦
    H _ ha' fun b' e ↦ h' _ <| Part.mem_some_iff.2 <| by rw [e]; rfl

theorem mem_eval {σ} {f : σ → Option σ} {a b} : b ∈ eval f a ↔ Reaches f a b ∧ f b = none := by
  refine ⟨fun h ↦ ?_, fun ⟨h₁, h₂⟩ ↦ ?_⟩
  · -- Porting note: Explicitly specify `c`.
    refine @evalInduction _ _ _ (fun a ↦ Reaches f a b ∧ f b = none) _ h fun a h IH ↦ ?_
    cases' e : f a with a'
    · rw [Part.mem_unique h
          (PFun.mem_fix_iff.2 <| Or.inl <| Part.mem_some_iff.2 <| by rw [e]; rfl)]
      exact ⟨ReflTransGen.refl, e⟩
    · rcases PFun.mem_fix_iff.1 h with (h | ⟨_, h, _⟩) <;> rw [e] at h <;>
        cases Part.mem_some_iff.1 h
      cases' IH a' e with h₁ h₂
      exact ⟨ReflTransGen.head e h₁, h₂⟩
  · refine ReflTransGen.head_induction_on h₁ ?_ fun h _ IH ↦ ?_
    · refine PFun.mem_fix_iff.2 (Or.inl ?_)
      rw [h₂]
      apply Part.mem_some
    · refine PFun.mem_fix_iff.2 (Or.inr ⟨_, ?_, IH⟩)
      rw [h]
      apply Part.mem_some

theorem eval_maximal₁ {σ} {f : σ → Option σ} {a b} (h : b ∈ eval f a) (c) : ¬Reaches₁ f b c
  | bc => by
    let ⟨_, b0⟩ := mem_eval.1 h
    let ⟨b', h', _⟩ := TransGen.head'_iff.1 bc
    cases b0.symm.trans h'

theorem eval_maximal {σ} {f : σ → Option σ} {a b} (h : b ∈ eval f a) {c} : Reaches f b c ↔ c = b :=
  let ⟨_, b0⟩ := mem_eval.1 h
  reflTransGen_iff_eq fun b' h' ↦ by cases b0.symm.trans h'

theorem reaches_eval {σ} {f : σ → Option σ} {a b} (ab : Reaches f a b) : eval f a = eval f b := by
  refine Part.ext fun _ ↦ ⟨fun h ↦ ?_, fun h ↦ ?_⟩
  · have ⟨ac, c0⟩ := mem_eval.1 h
    exact mem_eval.2 ⟨(or_iff_left_of_imp fun cb ↦ (eval_maximal h).1 cb ▸ ReflTransGen.refl).1
      (reaches_total ab ac), c0⟩
  · have ⟨bc, c0⟩ := mem_eval.1 h
    exact mem_eval.2 ⟨ab.trans bc, c0⟩

/-- Given a relation `tr : σ₁ → σ₂ → Prop` between state spaces, and state transition functions
`f₁ : σ₁ → Option σ₁` and `f₂ : σ₂ → Option σ₂`, `Respects f₁ f₂ tr` means that if `tr a₁ a₂` holds
initially and `f₁` takes a step to `a₂` then `f₂` will take one or more steps before reaching a
state `b₂` satisfying `tr a₂ b₂`, and if `f₁ a₁` terminates then `f₂ a₂` also terminates.
Such a relation `tr` is also known as a refinement. -/
def Respects {σ₁ σ₂} (f₁ : σ₁ → Option σ₁) (f₂ : σ₂ → Option σ₂) (tr : σ₁ → σ₂ → Prop) :=
  ∀ ⦃a₁ a₂⦄, tr a₁ a₂ → (match f₁ a₁ with
    | some b₁ => ∃ b₂, tr b₁ b₂ ∧ Reaches₁ f₂ a₂ b₂
    | none => f₂ a₂ = none : Prop)

theorem tr_reaches₁ {σ₁ σ₂ f₁ f₂} {tr : σ₁ → σ₂ → Prop} (H : Respects f₁ f₂ tr) {a₁ a₂}
    (aa : tr a₁ a₂) {b₁} (ab : Reaches₁ f₁ a₁ b₁) : ∃ b₂, tr b₁ b₂ ∧ Reaches₁ f₂ a₂ b₂ := by
  induction' ab with c₁ ac c₁ d₁ _ cd IH
  · have := H aa
    rwa [show f₁ a₁ = _ from ac] at this
  · rcases IH with ⟨c₂, cc, ac₂⟩
    have := H cc
    rw [show f₁ c₁ = _ from cd] at this
    rcases this with ⟨d₂, dd, cd₂⟩
    exact ⟨_, dd, ac₂.trans cd₂⟩

theorem tr_reaches {σ₁ σ₂ f₁ f₂} {tr : σ₁ → σ₂ → Prop} (H : Respects f₁ f₂ tr) {a₁ a₂}
    (aa : tr a₁ a₂) {b₁} (ab : Reaches f₁ a₁ b₁) : ∃ b₂, tr b₁ b₂ ∧ Reaches f₂ a₂ b₂ := by
  rcases reflTransGen_iff_eq_or_transGen.1 ab with (rfl | ab)
  · exact ⟨_, aa, ReflTransGen.refl⟩
  · have ⟨b₂, bb, h⟩ := tr_reaches₁ H aa ab
    exact ⟨b₂, bb, h.to_reflTransGen⟩

theorem tr_reaches_rev {σ₁ σ₂ f₁ f₂} {tr : σ₁ → σ₂ → Prop} (H : Respects f₁ f₂ tr) {a₁ a₂}
    (aa : tr a₁ a₂) {b₂} (ab : Reaches f₂ a₂ b₂) :
    ∃ c₁ c₂, Reaches f₂ b₂ c₂ ∧ tr c₁ c₂ ∧ Reaches f₁ a₁ c₁ := by
  induction' ab with c₂ d₂ _ cd IH
  · exact ⟨_, _, ReflTransGen.refl, aa, ReflTransGen.refl⟩
  · rcases IH with ⟨e₁, e₂, ce, ee, ae⟩
    rcases ReflTransGen.cases_head ce with (rfl | ⟨d', cd', de⟩)
    · have := H ee
      revert this
      cases' eg : f₁ e₁ with g₁ <;> simp only [Respects, and_imp, exists_imp]
      · intro c0
        cases cd.symm.trans c0
      · intro g₂ gg cg
        rcases TransGen.head'_iff.1 cg with ⟨d', cd', dg⟩
        cases Option.mem_unique cd cd'
        exact ⟨_, _, dg, gg, ae.tail eg⟩
    · cases Option.mem_unique cd cd'
      exact ⟨_, _, de, ee, ae⟩

theorem tr_eval {σ₁ σ₂ f₁ f₂} {tr : σ₁ → σ₂ → Prop} (H : Respects f₁ f₂ tr) {a₁ b₁ a₂}
    (aa : tr a₁ a₂) (ab : b₁ ∈ eval f₁ a₁) : ∃ b₂, tr b₁ b₂ ∧ b₂ ∈ eval f₂ a₂ := by
  cases' mem_eval.1 ab with ab b0
  rcases tr_reaches H aa ab with ⟨b₂, bb, ab⟩
  refine ⟨_, bb, mem_eval.2 ⟨ab, ?_⟩⟩
  have := H bb; rwa [b0] at this

theorem tr_eval_rev {σ₁ σ₂ f₁ f₂} {tr : σ₁ → σ₂ → Prop} (H : Respects f₁ f₂ tr) {a₁ b₂ a₂}
    (aa : tr a₁ a₂) (ab : b₂ ∈ eval f₂ a₂) : ∃ b₁, tr b₁ b₂ ∧ b₁ ∈ eval f₁ a₁ := by
  cases' mem_eval.1 ab with ab b0
  rcases tr_reaches_rev H aa ab with ⟨c₁, c₂, bc, cc, ac⟩
  cases (reflTransGen_iff_eq (Option.eq_none_iff_forall_not_mem.1 b0)).1 bc
  refine ⟨_, cc, mem_eval.2 ⟨ac, ?_⟩⟩
  have := H cc
  cases' hfc : f₁ c₁ with d₁
  · rfl
  rw [hfc] at this
  rcases this with ⟨d₂, _, bd⟩
  rcases TransGen.head'_iff.1 bd with ⟨e, h, _⟩
  cases b0.symm.trans h

theorem tr_eval_dom {σ₁ σ₂ f₁ f₂} {tr : σ₁ → σ₂ → Prop} (H : Respects f₁ f₂ tr) {a₁ a₂}
    (aa : tr a₁ a₂) : (eval f₂ a₂).Dom ↔ (eval f₁ a₁).Dom :=
  ⟨fun h ↦
    let ⟨_, _, h, _⟩ := tr_eval_rev H aa ⟨h, rfl⟩
    h,
    fun h ↦
    let ⟨_, _, h, _⟩ := tr_eval H aa ⟨h, rfl⟩
    h⟩

/-- A simpler version of `Respects` when the state transition relation `tr` is a function. -/
def FRespects {σ₁ σ₂} (f₂ : σ₂ → Option σ₂) (tr : σ₁ → σ₂) (a₂ : σ₂) : Option σ₁ → Prop
  | some b₁ => Reaches₁ f₂ a₂ (tr b₁)
  | none => f₂ a₂ = none

theorem frespects_eq {σ₁ σ₂} {f₂ : σ₂ → Option σ₂} {tr : σ₁ → σ₂} {a₂ b₂} (h : f₂ a₂ = f₂ b₂) :
    ∀ {b₁}, FRespects f₂ tr a₂ b₁ ↔ FRespects f₂ tr b₂ b₁
  | some _ => reaches₁_eq h
  | none => by unfold FRespects; rw [h]

theorem fun_respects {σ₁ σ₂ f₁ f₂} {tr : σ₁ → σ₂} :
    (Respects f₁ f₂ fun a b ↦ tr a = b) ↔ ∀ ⦃a₁⦄, FRespects f₂ tr (tr a₁) (f₁ a₁) :=
  forall_congr' fun a₁ ↦ by
    cases f₁ a₁ <;> simp only [FRespects, Respects, exists_eq_left', forall_eq']

theorem tr_eval' {σ₁ σ₂} (f₁ : σ₁ → Option σ₁) (f₂ : σ₂ → Option σ₂) (tr : σ₁ → σ₂)
    (H : Respects f₁ f₂ fun a b ↦ tr a = b) (a₁) : eval f₂ (tr a₁) = tr <$> eval f₁ a₁ :=
  Part.ext fun b₂ ↦
    ⟨fun h ↦
      let ⟨b₁, bb, hb⟩ := tr_eval_rev H rfl h
      (Part.mem_map_iff _).2 ⟨b₁, hb, bb⟩,
      fun h ↦ by
      rcases (Part.mem_map_iff _).1 h with ⟨b₁, ab, bb⟩
      rcases tr_eval H rfl ab with ⟨_, rfl, h⟩
      rwa [bb] at h⟩

/-!
## The TM0 model

A TM0 Turing machine is essentially a Post-Turing machine, adapted for type theory.

A Post-Turing machine with symbol type `Γ` and label type `Λ` is a function
`Λ → Γ → Option (Λ × Stmt)`, where a `Stmt` can be either `move left`, `move right` or `write a`
for `a : Γ`. The machine works over a "tape", a doubly-infinite sequence of elements of `Γ`, and
an instantaneous configuration, `Cfg`, is a label `q : Λ` indicating the current internal state of
the machine, and a `Tape Γ` (which is essentially `ℤ →₀ Γ`). The evolution is described by the
`step` function:

* If `M q T.head = none`, then the machine halts.
* If `M q T.head = some (q', s)`, then the machine performs action `s : Stmt` and then transitions
  to state `q'`.

The initial state takes a `List Γ` and produces a `Tape Γ` where the head of the list is the head
of the tape and the rest of the list extends to the right, with the left side all blank. The final
state takes the entire right side of the tape right or equal to the current position of the
machine. (This is actually a `ListBlank Γ`, not a `List Γ`, because we don't know, at this level
of generality, where the output ends. If equality to `default : Γ` is decidable we can trim the list
to remove the infinite tail of blanks.)
-/


namespace TM0

section

-- type of tape symbols
variable (Γ : Type*)

-- type of "labels" or TM states
variable (Λ : Type*)

/-- A Turing machine "statement" is just a command to either move
  left or right, or write a symbol on the tape. -/
inductive Stmt
  | move : Dir → Stmt
  | write : Γ → Stmt

local notation "Stmt₀" => Stmt Γ  -- Porting note (#10750): added this to clean up types.

instance Stmt.inhabited [Inhabited Γ] : Inhabited Stmt₀ :=
  ⟨Stmt.write default⟩

/-- A Post-Turing machine with symbol type `Γ` and label type `Λ`
  is a function which, given the current state `q : Λ` and
  the tape head `a : Γ`, either halts (returns `none`) or returns
  a new state `q' : Λ` and a `Stmt` describing what to do,
  either a move left or right, or a write command.

  Both `Λ` and `Γ` are required to be inhabited; the default value
  for `Γ` is the "blank" tape value, and the default value of `Λ` is
  the initial state. -/
@[nolint unusedArguments] -- this is a deliberate addition, see comment
def Machine [Inhabited Λ] :=
  Λ → Γ → Option (Λ × Stmt₀)

local notation "Machine₀" => Machine Γ Λ  -- Porting note (#10750): added this to clean up types.

instance Machine.inhabited [Inhabited Λ] : Inhabited Machine₀ := by
  unfold Machine; infer_instance

/-- The configuration state of a Turing machine during operation
  consists of a label (machine state), and a tape.
  The tape is represented in the form `(a, L, R)`, meaning the tape looks like `L.rev ++ [a] ++ R`
  with the machine currently reading the `a`. The lists are
  automatically extended with blanks as the machine moves around. -/
structure Cfg [Inhabited Γ] where
  /-- The current machine state. -/
  q : Λ
  /-- The current state of the tape: current symbol, left and right parts. -/
  Tape : Tape Γ

local notation "Cfg₀" => Cfg Γ Λ  -- Porting note (#10750): added this to clean up types.

variable {Γ Λ}
variable [Inhabited Λ]

section
variable [Inhabited Γ]

instance Cfg.inhabited : Inhabited Cfg₀ := ⟨⟨default, default⟩⟩

/-- Execution semantics of the Turing machine. -/
def step (M : Machine₀) : Cfg₀ → Option Cfg₀ :=
  fun ⟨q, T⟩ ↦ (M q T.1).map fun ⟨q', a⟩ ↦ ⟨q', match a with
    | Stmt.move d => T.move d
    | Stmt.write a => T.write a⟩

/-- The statement `Reaches M s₁ s₂` means that `s₂` is obtained
  starting from `s₁` after a finite number of steps from `s₂`. -/
def Reaches (M : Machine₀) : Cfg₀ → Cfg₀ → Prop := ReflTransGen fun a b ↦ b ∈ step M a

/-- The initial configuration. -/
def init (l : List Γ) : Cfg₀ := ⟨default, Tape.mk₁ l⟩

/-- Evaluate a Turing machine on initial input to a final state,
  if it terminates. -/
def eval (M : Machine₀) (l : List Γ) : Part (ListBlank Γ) :=
  (Turing.eval (step M) (init l)).map fun c ↦ c.Tape.right₀

/-- The raw definition of a Turing machine does not require that
  `Γ` and `Λ` are finite, and in practice we will be interested
  in the infinite `Λ` case. We recover instead a notion of
  "effectively finite" Turing machines, which only make use of a
  finite subset of their states. We say that a set `S ⊆ Λ`
  supports a Turing machine `M` if `S` is closed under the
  transition function and contains the initial state. -/
def Supports (M : Machine₀) (S : Set Λ) :=
  default ∈ S ∧ ∀ {q a q' s}, (q', s) ∈ M q a → q ∈ S → q' ∈ S

theorem step_supports (M : Machine₀) {S : Set Λ} (ss : Supports M S) :
    ∀ {c c' : Cfg₀}, c' ∈ step M c → c.q ∈ S → c'.q ∈ S := by
  intro ⟨q, T⟩ c' h₁ h₂
  rcases Option.map_eq_some'.1 h₁ with ⟨⟨q', a⟩, h, rfl⟩
  exact ss.2 h h₂

end

theorem univ_supports (M : Machine₀) : Supports M Set.univ := by
  constructor <;> intros <;> apply Set.mem_univ

end

section

variable {Γ : Type*} [Inhabited Γ]
variable {Γ' : Type*} [Inhabited Γ']
variable {Λ : Type*} [Inhabited Λ]
variable {Λ' : Type*} [Inhabited Λ']

/-- Map a TM statement across a function. This does nothing to move statements and maps the write
values. -/
def Stmt.map (f : PointedMap Γ Γ') : Stmt Γ → Stmt Γ'
  | Stmt.move d => Stmt.move d
  | Stmt.write a => Stmt.write (f a)

/-- Map a configuration across a function, given `f : Γ → Γ'` a map of the alphabets and
`g : Λ → Λ'` a map of the machine states. -/
def Cfg.map (f : PointedMap Γ Γ') (g : Λ → Λ') : Cfg Γ Λ → Cfg Γ' Λ'
  | ⟨q, T⟩ => ⟨g q, T.map f⟩

variable (M : Machine Γ Λ) (f₁ : PointedMap Γ Γ') (f₂ : PointedMap Γ' Γ) (g₁ : Λ → Λ') (g₂ : Λ' → Λ)

/-- Because the state transition function uses the alphabet and machine states in both the input
and output, to map a machine from one alphabet and machine state space to another we need functions
in both directions, essentially an `Equiv` without the laws. -/
def Machine.map : Machine Γ' Λ'
  | q, l => (M (g₂ q) (f₂ l)).map (Prod.map g₁ (Stmt.map f₁))

theorem Machine.map_step {S : Set Λ} (f₂₁ : Function.RightInverse f₁ f₂)
    (g₂₁ : ∀ q ∈ S, g₂ (g₁ q) = q) :
    ∀ c : Cfg Γ Λ,
      c.q ∈ S → (step M c).map (Cfg.map f₁ g₁) = step (M.map f₁ f₂ g₁ g₂) (Cfg.map f₁ g₁ c)
  | ⟨q, T⟩, h => by
    unfold step Machine.map Cfg.map
    simp only [Turing.Tape.map_fst, g₂₁ q h, f₂₁ _]
    rcases M q T.1 with (_ | ⟨q', d | a⟩); · rfl
    · simp only [step, Cfg.map, Option.map_some', Tape.map_move f₁]
      rfl
    · simp only [step, Cfg.map, Option.map_some', Tape.map_write]
      rfl

theorem map_init (g₁ : PointedMap Λ Λ') (l : List Γ) : (init l).map f₁ g₁ = init (l.map f₁) :=
  congr (congr_arg Cfg.mk g₁.map_pt) (Tape.map_mk₁ _ _)

theorem Machine.map_respects (g₁ : PointedMap Λ Λ') (g₂ : Λ' → Λ) {S} (ss : Supports M S)
    (f₂₁ : Function.RightInverse f₁ f₂) (g₂₁ : ∀ q ∈ S, g₂ (g₁ q) = q) :
    Respects (step M) (step (M.map f₁ f₂ g₁ g₂)) fun a b ↦ a.q ∈ S ∧ Cfg.map f₁ g₁ a = b := by
  intro c _ ⟨cs, rfl⟩
  cases e : step M c
  · rw [← M.map_step f₁ f₂ g₁ g₂ f₂₁ g₂₁ _ cs, e]
    rfl
  · refine ⟨_, ⟨step_supports M ss e cs, rfl⟩, TransGen.single ?_⟩
    rw [← M.map_step f₁ f₂ g₁ g₂ f₂₁ g₂₁ _ cs, e]
    rfl

end

end TM0

/-!
## The TM1 model

The TM1 model is a simplification and extension of TM0 (Post-Turing model) in the direction of
Wang B-machines. The machine's internal state is extended with a (finite) store `σ` of variables
that may be accessed and updated at any time.

A machine is given by a `Λ` indexed set of procedures or functions. Each function has a body which
is a `Stmt`. Most of the regular commands are allowed to use the current value `a` of the local
variables and the value `T.head` on the tape to calculate what to write or how to change local
state, but the statements themselves have a fixed structure. The `Stmt`s can be as follows:

* `move d q`: move left or right, and then do `q`
* `write (f : Γ → σ → Γ) q`: write `f a T.head` to the tape, then do `q`
* `load (f : Γ → σ → σ) q`: change the internal state to `f a T.head`
* `branch (f : Γ → σ → Bool) qtrue qfalse`: If `f a T.head` is true, do `qtrue`, else `qfalse`
* `goto (f : Γ → σ → Λ)`: Go to label `f a T.head`
* `halt`: Transition to the halting state, which halts on the following step

Note that here most statements do not have labels; `goto` commands can only go to a new function.
Only the `goto` and `halt` statements actually take a step; the rest is done by recursion on
statements and so take 0 steps. (There is a uniform bound on how many statements can be executed
before the next `goto`, so this is an `O(1)` speedup with the constant depending on the machine.)

The `halt` command has a one step stutter before actually halting so that any changes made before
the halt have a chance to be "committed", since the `eval` relation uses the final configuration
before the halt as the output, and `move` and `write` etc. take 0 steps in this model.
-/


namespace TM1


section

variable (Γ : Type*)

-- Type of tape symbols
variable (Λ : Type*)

-- Type of function labels
variable (σ : Type*)

-- Type of variable settings
/-- The TM1 model is a simplification and extension of TM0
  (Post-Turing model) in the direction of Wang B-machines. The machine's
  internal state is extended with a (finite) store `σ` of variables
  that may be accessed and updated at any time.
  A machine is given by a `Λ` indexed set of procedures or functions.
  Each function has a body which is a `Stmt`, which can either be a
  `move` or `write` command, a `branch` (if statement based on the
  current tape value), a `load` (set the variable value),
  a `goto` (call another function), or `halt`. Note that here
  most statements do not have labels; `goto` commands can only
  go to a new function. All commands have access to the variable value
  and current tape value. -/
inductive Stmt
  | move : Dir → Stmt → Stmt
  | write : (Γ → σ → Γ) → Stmt → Stmt
  | load : (Γ → σ → σ) → Stmt → Stmt
  | branch : (Γ → σ → Bool) → Stmt → Stmt → Stmt
  | goto : (Γ → σ → Λ) → Stmt
  | halt : Stmt

local notation "Stmt₁" => Stmt Γ Λ σ  -- Porting note (#10750): added this to clean up types.

open Stmt

instance Stmt.inhabited : Inhabited Stmt₁ := ⟨halt⟩

/-- The configuration of a TM1 machine is given by the currently
  evaluating statement, the variable store value, and the tape. -/
structure Cfg [Inhabited Γ] where
  /-- The statement (if any) which is currently evaluated -/
  l : Option Λ
  /-- The current value of the variable store -/
  var : σ
  /-- The current state of the tape -/
  Tape : Tape Γ

local notation "Cfg₁" => Cfg Γ Λ σ  -- Porting note (#10750): added this to clean up types.

instance Cfg.inhabited [Inhabited Γ] [Inhabited σ] : Inhabited Cfg₁ :=
  ⟨⟨default, default, default⟩⟩

variable {Γ Λ σ}

/-- The semantics of TM1 evaluation. -/
def stepAux [Inhabited Γ] : Stmt₁ → σ → Tape Γ → Cfg₁
  | move d q, v, T => stepAux q v (T.move d)
  | write a q, v, T => stepAux q v (T.write (a T.1 v))
  | load s q, v, T => stepAux q (s T.1 v) T
  | branch p q₁ q₂, v, T => cond (p T.1 v) (stepAux q₁ v T) (stepAux q₂ v T)
  | goto l, v, T => ⟨some (l T.1 v), v, T⟩
  | halt, v, T => ⟨none, v, T⟩

/-- The state transition function. -/
def step [Inhabited Γ] (M : Λ → Stmt₁) : Cfg₁ → Option Cfg₁
  | ⟨none, _, _⟩ => none
  | ⟨some l, v, T⟩ => some (stepAux (M l) v T)

/-- A set `S` of labels supports the statement `q` if all the `goto`
  statements in `q` refer only to other functions in `S`. -/
def SupportsStmt (S : Finset Λ) : Stmt₁ → Prop
  | move _ q => SupportsStmt S q
  | write _ q => SupportsStmt S q
  | load _ q => SupportsStmt S q
  | branch _ q₁ q₂ => SupportsStmt S q₁ ∧ SupportsStmt S q₂
  | goto l => ∀ a v, l a v ∈ S
  | halt => True

open scoped Classical

/-- The subterm closure of a statement. -/
noncomputable def stmts₁ : Stmt₁ → Finset Stmt₁
  | Q@(move _ q) => insert Q (stmts₁ q)
  | Q@(write _ q) => insert Q (stmts₁ q)
  | Q@(load _ q) => insert Q (stmts₁ q)
  | Q@(branch _ q₁ q₂) => insert Q (stmts₁ q₁ ∪ stmts₁ q₂)
  | Q => {Q}

theorem stmts₁_self {q : Stmt₁} : q ∈ stmts₁ q := by
  cases q <;> simp only [stmts₁, Finset.mem_insert_self, Finset.mem_singleton_self]

theorem stmts₁_trans {q₁ q₂ : Stmt₁} : q₁ ∈ stmts₁ q₂ → stmts₁ q₁ ⊆ stmts₁ q₂ := by
  intro h₁₂ q₀ h₀₁
  induction q₂ with (
    simp only [stmts₁] at h₁₂ ⊢
    simp only [Finset.mem_insert, Finset.mem_union, Finset.mem_singleton] at h₁₂)
  | branch p q₁ q₂ IH₁ IH₂ =>
    rcases h₁₂ with (rfl | h₁₂ | h₁₂)
    · unfold stmts₁ at h₀₁
      exact h₀₁
    · exact Finset.mem_insert_of_mem (Finset.mem_union_left _ <| IH₁ h₁₂)
    · exact Finset.mem_insert_of_mem (Finset.mem_union_right _ <| IH₂ h₁₂)
  | goto l => subst h₁₂; exact h₀₁
  | halt => subst h₁₂; exact h₀₁
  | _ _ q IH =>
    rcases h₁₂ with rfl | h₁₂
    · exact h₀₁
    · exact Finset.mem_insert_of_mem (IH h₁₂)

theorem stmts₁_supportsStmt_mono {S : Finset Λ} {q₁ q₂ : Stmt₁} (h : q₁ ∈ stmts₁ q₂)
    (hs : SupportsStmt S q₂) : SupportsStmt S q₁ := by
  induction q₂ with
    simp only [stmts₁, SupportsStmt, Finset.mem_insert, Finset.mem_union, Finset.mem_singleton]
      at h hs
  | branch p q₁ q₂ IH₁ IH₂ => rcases h with (rfl | h | h); exacts [hs, IH₁ h hs.1, IH₂ h hs.2]
  | goto l => subst h; exact hs
  | halt => subst h; trivial
  | _ _ q IH => rcases h with (rfl | h) <;> [exact hs; exact IH h hs]

/-- The set of all statements in a Turing machine, plus one extra value `none` representing the
halt state. This is used in the TM1 to TM0 reduction. -/
noncomputable def stmts (M : Λ → Stmt₁) (S : Finset Λ) : Finset (Option Stmt₁) :=
  Finset.insertNone (S.biUnion fun q ↦ stmts₁ (M q))

theorem stmts_trans {M : Λ → Stmt₁} {S : Finset Λ} {q₁ q₂ : Stmt₁} (h₁ : q₁ ∈ stmts₁ q₂) :
    some q₂ ∈ stmts M S → some q₁ ∈ stmts M S := by
  simp only [stmts, Finset.mem_insertNone, Finset.mem_biUnion, Option.mem_def, Option.some.injEq,
    forall_eq', exists_imp, and_imp]
  exact fun l ls h₂ ↦ ⟨_, ls, stmts₁_trans h₂ h₁⟩

variable [Inhabited Λ]

/-- A set `S` of labels supports machine `M` if all the `goto`
  statements in the functions in `S` refer only to other functions
  in `S`. -/
def Supports (M : Λ → Stmt₁) (S : Finset Λ) :=
  default ∈ S ∧ ∀ q ∈ S, SupportsStmt S (M q)

theorem stmts_supportsStmt {M : Λ → Stmt₁} {S : Finset Λ} {q : Stmt₁} (ss : Supports M S) :
    some q ∈ stmts M S → SupportsStmt S q := by
  simp only [stmts, Finset.mem_insertNone, Finset.mem_biUnion, Option.mem_def, Option.some.injEq,
    forall_eq', exists_imp, and_imp]
  exact fun l ls h ↦ stmts₁_supportsStmt_mono h (ss.2 _ ls)

variable [Inhabited Γ]

theorem step_supports (M : Λ → Stmt₁) {S : Finset Λ} (ss : Supports M S) :
    ∀ {c c' : Cfg₁}, c' ∈ step M c → c.l ∈ Finset.insertNone S → c'.l ∈ Finset.insertNone S
  | ⟨some l₁, v, T⟩, c', h₁, h₂ => by
    replace h₂ := ss.2 _ (Finset.some_mem_insertNone.1 h₂)
    simp only [step, Option.mem_def, Option.some.injEq] at h₁; subst c'
    revert h₂; induction M l₁ generalizing v T with intro hs
    | branch p q₁' q₂' IH₁ IH₂ =>
      unfold stepAux; cases p T.1 v
      · exact IH₂ _ _ hs.2
      · exact IH₁ _ _ hs.1
    | goto => exact Finset.some_mem_insertNone.2 (hs _ _)
    | halt => apply Multiset.mem_cons_self
    | _ _ q IH => exact IH _ _ hs

variable [Inhabited σ]

/-- The initial state, given a finite input that is placed on the tape starting at the TM head and
going to the right. -/
def init (l : List Γ) : Cfg₁ :=
  ⟨some default, default, Tape.mk₁ l⟩

/-- Evaluate a TM to completion, resulting in an output list on the tape (with an indeterminate
number of blanks on the end). -/
def eval (M : Λ → Stmt₁) (l : List Γ) : Part (ListBlank Γ) :=
  (Turing.eval (step M) (init l)).map fun c ↦ c.Tape.right₀

end

end TM1

/-!
## TM1 emulator in TM0

To prove that TM1 computable functions are TM0 computable, we need to reduce each TM1 program to a
TM0 program. So suppose a TM1 program is given. We take the following:

* The alphabet `Γ` is the same for both TM1 and TM0
* The set of states `Λ'` is defined to be `Option Stmt₁ × σ`, that is, a TM1 statement or `none`
  representing halt, and the possible settings of the internal variables.
  Note that this is an infinite set, because `Stmt₁` is infinite. This is okay because we assume
  that from the initial TM1 state, only finitely many other labels are reachable, and there are
  only finitely many statements that appear in all of these functions.

Even though `Stmt₁` contains a statement called `halt`, we must separate it from `none`
(`some halt` steps to `none` and `none` actually halts) because there is a one step stutter in the
TM1 semantics.
-/


namespace TM1to0

variable {Γ : Type*}
variable {Λ : Type*} [Inhabited Λ]
variable {σ : Type*} [Inhabited σ]

local notation "Stmt₁" => TM1.Stmt Γ Λ σ

local notation "Cfg₁" => TM1.Cfg Γ Λ σ

local notation "Stmt₀" => TM0.Stmt Γ

variable (M : Λ → TM1.Stmt Γ Λ σ)  -- Porting note: Unfolded `Stmt₁`.

-- Porting note: `Inhabited`s are not necessary, but `M` is necessary.
set_option linter.unusedVariables false in
/-- The base machine state space is a pair of an `Option Stmt₁` representing the current program
to be executed, or `none` for the halt state, and a `σ` which is the local state (stored in the TM,
not the tape). Because there are an infinite number of programs, this state space is infinite, but
for a finitely supported TM1 machine and a finite type `σ`, only finitely many of these states are
reachable. -/
@[nolint unusedArguments] -- We need the M assumption
def Λ' (M : Λ → TM1.Stmt Γ Λ σ) :=
  Option Stmt₁ × σ

local notation "Λ'₁₀" => Λ' M -- Porting note (#10750): added this to clean up types.

instance : Inhabited Λ'₁₀ :=
  ⟨(some (M default), default)⟩

open TM0.Stmt

/-- The core TM1 → TM0 translation function. Here `s` is the current value on the tape, and the
`Stmt₁` is the TM1 statement to translate, with local state `v : σ`. We evaluate all regular
instructions recursively until we reach either a `move` or `write` command, or a `goto`; in the
latter case we emit a dummy `write s` step and transition to the new target location. -/
def trAux (s : Γ) : Stmt₁ → σ → Λ'₁₀ × Stmt₀
  | TM1.Stmt.move d q, v => ((some q, v), move d)
  | TM1.Stmt.write a q, v => ((some q, v), write (a s v))
  | TM1.Stmt.load a q, v => trAux s q (a s v)
  | TM1.Stmt.branch p q₁ q₂, v => cond (p s v) (trAux s q₁ v) (trAux s q₂ v)
  | TM1.Stmt.goto l, v => ((some (M (l s v)), v), write s)
  | TM1.Stmt.halt, v => ((none, v), write s)

local notation "Cfg₁₀" => TM0.Cfg Γ Λ'₁₀

/-- The translated TM0 machine (given the TM1 machine input). -/
def tr : TM0.Machine Γ Λ'₁₀
  | (none, _), _ => none
  | (some q, v), s => some (trAux M s q v)

/-- Translate configurations from TM1 to TM0. -/
def trCfg [Inhabited Γ] : Cfg₁ → Cfg₁₀
  | ⟨l, v, T⟩ => ⟨(l.map M, v), T⟩

theorem tr_respects [Inhabited Γ] :
    Respects (TM1.step M) (TM0.step (tr M)) fun (c₁ : Cfg₁) (c₂ : Cfg₁₀) ↦ trCfg M c₁ = c₂ :=
  fun_respects.2 fun ⟨l₁, v, T⟩ ↦ by
    cases' l₁ with l₁; · exact rfl
    simp only [trCfg, TM1.step, FRespects, Option.map]
    induction M l₁ generalizing v T with
    | move _ _ IH => exact TransGen.head rfl (IH _ _)
    | write _ _ IH => exact TransGen.head rfl (IH _ _)
    | load _ _ IH => exact (reaches₁_eq (by rfl)).2 (IH _ _)
    | branch p _ _ IH₁ IH₂ =>
      unfold TM1.stepAux; cases e : p T.1 v
      · exact (reaches₁_eq (by simp only [TM0.step, tr, trAux, e]; rfl)).2 (IH₂ _ _)
      · exact (reaches₁_eq (by simp only [TM0.step, tr, trAux, e]; rfl)).2 (IH₁ _ _)
    | _ =>
      exact TransGen.single (congr_arg some (congr (congr_arg TM0.Cfg.mk rfl) (Tape.write_self T)))

theorem tr_eval [Inhabited Γ] (l : List Γ) : TM0.eval (tr M) l = TM1.eval M l :=
  (congr_arg _ (tr_eval' _ _ _ (tr_respects M) ⟨some _, _, _⟩)).trans
    (by
      rw [Part.map_eq_map, Part.map_map, TM1.eval]
      congr with ⟨⟩)

variable [Fintype σ]

/-- Given a finite set of accessible `Λ` machine states, there is a finite set of accessible
machine states in the target (even though the type `Λ'` is infinite). -/
noncomputable def trStmts (S : Finset Λ) : Finset Λ'₁₀ :=
  (TM1.stmts M S) ×ˢ Finset.univ

open scoped Classical

attribute [local simp] TM1.stmts₁_self

theorem tr_supports {S : Finset Λ} (ss : TM1.Supports M S) :
    TM0.Supports (tr M) ↑(trStmts M S) := by
  constructor
  · apply Finset.mem_product.2
    constructor
    · simp only [default, TM1.stmts, Finset.mem_insertNone, Option.mem_def, Option.some_inj,
        forall_eq', Finset.mem_biUnion]
      exact ⟨_, ss.1, TM1.stmts₁_self⟩
    · apply Finset.mem_univ
  · intro q a q' s h₁ h₂
    rcases q with ⟨_ | q, v⟩; · cases h₁
    cases' q' with q' v'
    simp only [trStmts, Finset.mem_coe] at h₂ ⊢
    rw [Finset.mem_product] at h₂ ⊢
    simp only [Finset.mem_univ, and_true] at h₂ ⊢
    cases q'; · exact Multiset.mem_cons_self _ _
    simp only [tr, Option.mem_def] at h₁
    have := TM1.stmts_supportsStmt ss h₂
    revert this; induction q generalizing v with intro hs
    | move d q =>
      cases h₁; refine TM1.stmts_trans ?_ h₂
      unfold TM1.stmts₁
      exact Finset.mem_insert_of_mem TM1.stmts₁_self
    | write b q =>
      cases h₁; refine TM1.stmts_trans ?_ h₂
      unfold TM1.stmts₁
      exact Finset.mem_insert_of_mem TM1.stmts₁_self
    | load b q IH =>
      refine IH _ (TM1.stmts_trans ?_ h₂) h₁ hs
      unfold TM1.stmts₁
      exact Finset.mem_insert_of_mem TM1.stmts₁_self
    | branch p q₁ q₂ IH₁ IH₂ =>
      cases h : p a v <;> rw [trAux, h] at h₁
      · refine IH₂ _ (TM1.stmts_trans ?_ h₂) h₁ hs.2
        unfold TM1.stmts₁
        exact Finset.mem_insert_of_mem (Finset.mem_union_right _ TM1.stmts₁_self)
      · refine IH₁ _ (TM1.stmts_trans ?_ h₂) h₁ hs.1
        unfold TM1.stmts₁
        exact Finset.mem_insert_of_mem (Finset.mem_union_left _ TM1.stmts₁_self)
    | goto l =>
      cases h₁
      exact Finset.some_mem_insertNone.2 (Finset.mem_biUnion.2 ⟨_, hs _ _, TM1.stmts₁_self⟩)
    | halt => cases h₁

end TM1to0

/-!
## TM1(Γ) emulator in TM1(Bool)

The most parsimonious Turing machine model that is still Turing complete is `TM0` with `Γ = Bool`.
Because our construction in the previous section reducing `TM1` to `TM0` doesn't change the
alphabet, we can do the alphabet reduction on `TM1` instead of `TM0` directly.

The basic idea is to use a bijection between `Γ` and a subset of `Vector Bool n`, where `n` is a
fixed constant. Each tape element is represented as a block of `n` bools. Whenever the machine
wants to read a symbol from the tape, it traverses over the block, performing `n` `branch`
instructions to each any of the `2^n` results.

For the `write` instruction, we have to use a `goto` because we need to follow a different code
path depending on the local state, which is not available in the TM1 model, so instead we jump to
a label computed using the read value and the local state, which performs the writing and returns
to normal execution.

Emulation overhead is `O(1)`. If not for the above `write` behavior it would be 1-1 because we are
exploiting the 0-step behavior of regular commands to avoid taking steps, but there are
nevertheless a bounded number of `write` calls between `goto` statements because TM1 statements are
finitely long.
-/


namespace TM1to1

open TM1
variable {Γ : Type*}

theorem exists_enc_dec [Inhabited Γ] [Finite Γ] :
    ∃ (n : ℕ) (enc : Γ → Vector Bool n) (dec : Vector Bool n → Γ),
      enc default = Vector.replicate n false ∧ ∀ a, dec (enc a) = a := by
  rcases Finite.exists_equiv_fin Γ with ⟨n, ⟨e⟩⟩
  letI : DecidableEq Γ := e.decidableEq
  let G : Fin n ↪ Fin n → Bool :=
    ⟨fun a b ↦ a = b, fun a b h ↦
      Bool.of_decide_true <| (congr_fun h b).trans <| Bool.decide_true rfl⟩
  let H := (e.toEmbedding.trans G).trans (Equiv.vectorEquivFin _ _).symm.toEmbedding
  let enc := H.setValue default (Vector.replicate n false)
  exact ⟨_, enc, Function.invFun enc, H.setValue_eq _ _, Function.leftInverse_invFun enc.2⟩

variable {Λ σ : Type*}

local notation "Stmt₁" => Stmt Γ Λ σ

local notation "Cfg₁" => Cfg Γ Λ σ

/-- The configuration state of the TM. -/
inductive Λ'
  | normal : Λ → Λ'
  | write : Γ → Stmt₁ → Λ'

local notation "Λ'₁" => @Λ' Γ Λ σ  -- Porting note (#10750): added this to clean up types.

instance [Inhabited Λ] : Inhabited Λ'₁ :=
  ⟨Λ'.normal default⟩

local notation "Stmt'₁" => Stmt Bool Λ'₁ σ

local notation "Cfg'₁" => Cfg Bool Λ'₁ σ

/-- Read a vector of length `n` from the tape. -/
def readAux : ∀ n, (Vector Bool n → Stmt'₁) → Stmt'₁
  | 0, f => f Vector.nil
  | i + 1, f =>
    Stmt.branch (fun a _ ↦ a) (Stmt.move Dir.right <| readAux i fun v ↦ f (true ::ᵥ v))
      (Stmt.move Dir.right <| readAux i fun v ↦ f (false ::ᵥ v))

variable {n : ℕ} (enc : Γ → Vector Bool n) (dec : Vector Bool n → Γ)

/-- A move left or right corresponds to `n` moves across the super-cell. -/
def move (d : Dir) (q : Stmt'₁) : Stmt'₁ :=
  (Stmt.move d)^[n] q

local notation "moveₙ" => @move Γ Λ σ n  -- Porting note (#10750): added this to clean up types.

/-- To read a symbol from the tape, we use `readAux` to traverse the symbol,
then return to the original position with `n` moves to the left. -/
def read (f : Γ → Stmt'₁) : Stmt'₁ :=
  readAux n fun v ↦ moveₙ Dir.left <| f (dec v)

/-- Write a list of bools on the tape. -/
def write : List Bool → Stmt'₁ → Stmt'₁
  | [], q => q
  | a :: l, q => (Stmt.write fun _ _ ↦ a) <| Stmt.move Dir.right <| write l q

/-- Translate a normal instruction. For the `write` command, we use a `goto` indirection so that
we can access the current value of the tape. -/
def trNormal : Stmt₁ → Stmt'₁
  | Stmt.move d q => moveₙ d <| trNormal q
  | Stmt.write f q => read dec fun a ↦ Stmt.goto fun _ s ↦ Λ'.write (f a s) q
  | Stmt.load f q => read dec fun a ↦ (Stmt.load fun _ s ↦ f a s) <| trNormal q
  | Stmt.branch p q₁ q₂ =>
    read dec fun a ↦ Stmt.branch (fun _ s ↦ p a s) (trNormal q₁) (trNormal q₂)
  | Stmt.goto l => read dec fun a ↦ Stmt.goto fun _ s ↦ Λ'.normal (l a s)
  | Stmt.halt => Stmt.halt

theorem stepAux_move (d : Dir) (q : Stmt'₁) (v : σ) (T : Tape Bool) :
    stepAux (moveₙ d q) v T = stepAux q v ((Tape.move d)^[n] T) := by
  suffices ∀ i, stepAux ((Stmt.move d)^[i] q) v T = stepAux q v ((Tape.move d)^[i] T) from this n
  intro i; induction' i with i IH generalizing T; · rfl
  rw [iterate_succ', iterate_succ]
  simp only [stepAux, Function.comp_apply]
  rw [IH]

theorem supportsStmt_move {S : Finset Λ'₁} {d : Dir} {q : Stmt'₁} :
    SupportsStmt S (moveₙ d q) = SupportsStmt S q := by
  suffices ∀ {i}, SupportsStmt S ((Stmt.move d)^[i] q) = _ from this
  intro i; induction i generalizing q <;> simp only [*, iterate]; rfl

theorem supportsStmt_write {S : Finset Λ'₁} {l : List Bool} {q : Stmt'₁} :
    SupportsStmt S (write l q) = SupportsStmt S q := by
  induction' l with _ l IH <;> simp only [write, SupportsStmt, *]

theorem supportsStmt_read {S : Finset Λ'₁} :
    ∀ {f : Γ → Stmt'₁}, (∀ a, SupportsStmt S (f a)) → SupportsStmt S (read dec f) :=
  suffices
    ∀ (i) (f : Vector Bool i → Stmt'₁), (∀ v, SupportsStmt S (f v)) → SupportsStmt S (readAux i f)
    from fun hf ↦ this n _ (by intro; simp only [supportsStmt_move, hf])
  fun i f hf ↦ by
  induction' i with i IH; · exact hf _
  constructor <;> apply IH <;> intro <;> apply hf

variable (M : Λ → TM1.Stmt Γ Λ σ)  -- Porting note: Unfolded `Stmt₁`.

section
variable [Inhabited Γ] (enc0 : enc default = Vector.replicate n false)

section
variable {enc}

/-- The low level tape corresponding to the given tape over alphabet `Γ`. -/
def trTape' (L R : ListBlank Γ) : Tape Bool := by
  refine
      Tape.mk' (L.flatMap (fun x ↦ (enc x).toList.reverse) ⟨n, ?_⟩)
        (R.flatMap (fun x ↦ (enc x).toList) ⟨n, ?_⟩) <;>
    simp only [enc0, Vector.replicate, List.reverse_replicate, Bool.default_bool, Vector.toList_mk]

/-- The low level tape corresponding to the given tape over alphabet `Γ`. -/
def trTape (T : Tape Γ) : Tape Bool :=
  trTape' enc0 T.left T.right₀

theorem trTape_mk' (L R : ListBlank Γ) : trTape enc0 (Tape.mk' L R) = trTape' enc0 L R := by
  simp only [trTape, Tape.mk'_left, Tape.mk'_right₀]

end

/-- The top level program. -/
def tr : Λ'₁ → Stmt'₁
  | Λ'.normal l => trNormal dec (M l)
  | Λ'.write a q => write (enc a).toList <| moveₙ Dir.left <| trNormal dec q

/-- The machine configuration translation. -/
def trCfg : Cfg₁ → Cfg'₁
  | ⟨l, v, T⟩ => ⟨l.map Λ'.normal, v, trTape enc0 T⟩

variable {enc}

theorem trTape'_move_left (L R : ListBlank Γ) :
    (Tape.move Dir.left)^[n] (trTape' enc0 L R) = trTape' enc0 L.tail (R.cons L.head) := by
  obtain ⟨a, L, rfl⟩ := L.exists_cons
  simp only [trTape', ListBlank.cons_flatMap, ListBlank.head_cons, ListBlank.tail_cons]
  suffices ∀ {L' R' l₁ l₂} (_ : Vector.toList (enc a) = List.reverseAux l₁ l₂),
      (Tape.move Dir.left)^[l₁.length]
      (Tape.mk' (ListBlank.append l₁ L') (ListBlank.append l₂ R')) =
      Tape.mk' L' (ListBlank.append (Vector.toList (enc a)) R') by
    simpa only [List.length_reverse, Vector.toList_length] using this (List.reverse_reverse _).symm
  intro _ _ l₁ l₂ e
  induction' l₁ with b l₁ IH generalizing l₂
  · cases e
    rfl
  simp only [List.length, List.cons_append, iterate_succ_apply]
  convert IH e
  simp only [ListBlank.tail_cons, ListBlank.append, Tape.move_left_mk', ListBlank.head_cons]

theorem trTape'_move_right (L R : ListBlank Γ) :
    (Tape.move Dir.right)^[n] (trTape' enc0 L R) = trTape' enc0 (L.cons R.head) R.tail := by
  suffices ∀ i L, (Tape.move Dir.right)^[i] ((Tape.move Dir.left)^[i] L) = L by
    refine (Eq.symm ?_).trans (this n _)
    simp only [trTape'_move_left, ListBlank.cons_head_tail, ListBlank.head_cons,
      ListBlank.tail_cons]
  intro i _
  induction' i with i IH
  · rfl
  rw [iterate_succ_apply, iterate_succ_apply', Tape.move_left_right, IH]

theorem stepAux_write (q : Stmt'₁) (v : σ) (a b : Γ) (L R : ListBlank Γ) :
    stepAux (write (enc a).toList q) v (trTape' enc0 L (ListBlank.cons b R)) =
      stepAux q v (trTape' enc0 (ListBlank.cons a L) R) := by
  simp only [trTape', ListBlank.cons_bind]
  suffices ∀ {L' R'} (l₁ l₂ l₂' : List Bool) (_ : l₂'.length = l₂.length),
      stepAux (write l₂ q) v (Tape.mk' (ListBlank.append l₁ L') (ListBlank.append l₂' R')) =
      stepAux q v (Tape.mk' (L'.append (List.reverseAux l₂ l₁)) R') by
    exact this [] _ _ ((enc b).2.trans (enc a).2.symm)
  clear a b L R
  intro L' R' l₁ l₂ l₂' e
  induction' l₂ with a l₂ IH generalizing l₁ l₂'
  · cases List.length_eq_zero.1 e
    rfl
  cases' l₂' with b l₂' <;>
    simp only [List.length_nil, List.length_cons, Nat.succ_inj', reduceCtorEq] at e
  rw [List.reverseAux, ← IH (a :: l₁) l₂' e]
  simp only [stepAux, ListBlank.append, Tape.write_mk', Tape.move_right_mk', ListBlank.head_cons,
    ListBlank.tail_cons]

variable (encdec : ∀ a, dec (enc a) = a)
include encdec

theorem stepAux_read (f : Γ → Stmt'₁) (v : σ) (L R : ListBlank Γ) :
    stepAux (read dec f) v (trTape' enc0 L R) = stepAux (f R.head) v (trTape' enc0 L R) := by
  suffices ∀ f, stepAux (readAux n f) v (trTape' enc0 L R) =
      stepAux (f (enc R.head)) v (trTape' enc0 (L.cons R.head) R.tail) by
    rw [read, this, stepAux_move, encdec, trTape'_move_left enc0]
    simp only [ListBlank.head_cons, ListBlank.cons_head_tail, ListBlank.tail_cons]
  obtain ⟨a, R, rfl⟩ := R.exists_cons
  simp only [ListBlank.head_cons, ListBlank.tail_cons, trTape', ListBlank.cons_bind,
    ListBlank.append_assoc]
  suffices ∀ i f L' R' l₁ l₂ h,
      stepAux (readAux i f) v (Tape.mk' (ListBlank.append l₁ L') (ListBlank.append l₂ R')) =
      stepAux (f ⟨l₂, h⟩) v (Tape.mk' (ListBlank.append (l₂.reverseAux l₁) L') R') by
    intro f
    -- Porting note: Here was `change`.
    exact this n f (L.bind (fun x => (enc x).1.reverse) _)
      (R.bind (fun x => (enc x).1) _) [] _ (enc a).2
  clear f L a R
  intro i f L' R' l₁ l₂ _
  subst i
  induction' l₂ with a l₂ IH generalizing l₁
  · rfl
  trans
    stepAux (readAux l₂.length fun v ↦ f (a ::ᵥ v)) v
      (Tape.mk' ((L'.append l₁).cons a) (R'.append l₂))
  · dsimp [readAux, stepAux]
    simp only [ListBlank.head_cons, Tape.move_right_mk', ListBlank.tail_cons]
    cases a <;> rfl
  rw [← ListBlank.append, IH]
  rfl

variable {enc0} in
theorem tr_respects :
    Respects (step M) (step (tr enc dec M)) fun c₁ c₂ ↦ trCfg enc enc0 c₁ = c₂ :=
  fun_respects.2 fun ⟨l₁, v, T⟩ ↦ by
    obtain ⟨L, R, rfl⟩ := T.exists_mk'
    cases' l₁ with l₁
    · exact rfl
    suffices ∀ q R, Reaches (step (tr enc dec M)) (stepAux (trNormal dec q) v (trTape' enc0 L R))
        (trCfg enc enc0 (stepAux q v (Tape.mk' L R))) by
      refine TransGen.head' rfl ?_
      rw [trTape_mk']
      exact this _ R
    clear R l₁
    intro q R
    induction q generalizing v L R with
    | move d q IH =>
      cases d <;>
          simp only [trNormal, iterate, stepAux_move, stepAux, ListBlank.head_cons,
            Tape.move_left_mk', ListBlank.cons_head_tail, ListBlank.tail_cons,
            trTape'_move_left enc0, trTape'_move_right enc0] <;>
        apply IH
    | write f q IH =>
      simp only [trNormal, stepAux_read dec enc0 encdec, stepAux]
      refine ReflTransGen.head rfl ?_
      obtain ⟨a, R, rfl⟩ := R.exists_cons
      rw [tr, Tape.mk'_head, stepAux_write, ListBlank.head_cons, stepAux_move,
        trTape'_move_left enc0, ListBlank.head_cons, ListBlank.tail_cons, Tape.write_mk']
      apply IH
    | load a q IH =>
      simp only [trNormal, stepAux_read dec enc0 encdec]
      apply IH
    | branch p q₁ q₂ IH₁ IH₂ =>
      simp only [trNormal, stepAux_read dec enc0 encdec, stepAux, Tape.mk'_head]
      cases p R.head v <;> [apply IH₂; apply IH₁]
    | goto l =>
      simp only [trNormal, stepAux_read dec enc0 encdec, stepAux, trCfg, trTape_mk']
      apply ReflTransGen.refl
    | halt =>
      simp only [trNormal, stepAux, trCfg, stepAux_move, trTape'_move_left enc0,
        trTape'_move_right enc0, trTape_mk']
      apply ReflTransGen.refl

end

open scoped Classical

variable [Fintype Γ]

/-- The set of accessible `Λ'.write` machine states. -/
noncomputable def writes : Stmt₁ → Finset Λ'₁
  | Stmt.move _ q => writes q
  | Stmt.write _ q => (Finset.univ.image fun a ↦ Λ'.write a q) ∪ writes q
  | Stmt.load _ q => writes q
  | Stmt.branch _ q₁ q₂ => writes q₁ ∪ writes q₂
  | Stmt.goto _ => ∅
  | Stmt.halt => ∅

/-- The set of accessible machine states, assuming that the input machine is supported on `S`,
are the normal states embedded from `S`, plus all write states accessible from these states. -/
noncomputable def trSupp (S : Finset Λ) : Finset Λ'₁ :=
  S.biUnion fun l ↦ insert (Λ'.normal l) (writes (M l))

theorem tr_supports [Inhabited Λ] {S : Finset Λ} (ss : Supports M S) :
    Supports (tr enc dec M) (trSupp M S) :=
  ⟨Finset.mem_biUnion.2 ⟨_, ss.1, Finset.mem_insert_self _ _⟩, fun q h ↦ by
    suffices ∀ q, SupportsStmt S q → (∀ q' ∈ writes q, q' ∈ trSupp M S) →
        SupportsStmt (trSupp M S) (trNormal dec q) ∧
        ∀ q' ∈ writes q, SupportsStmt (trSupp M S) (tr enc dec M q') by
      rcases Finset.mem_biUnion.1 h with ⟨l, hl, h⟩
      have :=
        this _ (ss.2 _ hl) fun q' hq ↦ Finset.mem_biUnion.2 ⟨_, hl, Finset.mem_insert_of_mem hq⟩
      rcases Finset.mem_insert.1 h with (rfl | h)
      exacts [this.1, this.2 _ h]
    intro q hs hw
    induction q with
    | move d q IH =>
      unfold writes at hw ⊢
      replace IH := IH hs hw; refine ⟨?_, IH.2⟩
      cases d <;> simp only [trNormal, iterate, supportsStmt_move, IH]
    | write f q IH =>
      unfold writes at hw ⊢
      simp only [Finset.mem_image, Finset.mem_union, Finset.mem_univ, exists_prop, true_and]
        at hw ⊢
      replace IH := IH hs fun q hq ↦ hw q (Or.inr hq)
      refine ⟨supportsStmt_read _ fun a _ s ↦ hw _ (Or.inl ⟨_, rfl⟩), fun q' hq ↦ ?_⟩
      rcases hq with (⟨a, q₂, rfl⟩ | hq)
      · simp only [tr, supportsStmt_write, supportsStmt_move, IH.1]
      · exact IH.2 _ hq
    | load a q IH =>
      unfold writes at hw ⊢
      replace IH := IH hs hw
      exact ⟨supportsStmt_read _ fun _ ↦ IH.1, IH.2⟩
    | branch p q₁ q₂ IH₁ IH₂ =>
      unfold writes at hw ⊢
      simp only [Finset.mem_union] at hw ⊢
      replace IH₁ := IH₁ hs.1 fun q hq ↦ hw q (Or.inl hq)
      replace IH₂ := IH₂ hs.2 fun q hq ↦ hw q (Or.inr hq)
      exact ⟨supportsStmt_read _ fun _ ↦ ⟨IH₁.1, IH₂.1⟩, fun q ↦ Or.rec (IH₁.2 _) (IH₂.2 _)⟩
    | goto l =>
      simp only [writes, Finset.not_mem_empty]; refine ⟨?_, fun _ ↦ False.elim⟩
      refine supportsStmt_read _ fun a _ s ↦ ?_
      exact Finset.mem_biUnion.2 ⟨_, hs _ _, Finset.mem_insert_self _ _⟩
    | halt =>
      simp only [writes, Finset.not_mem_empty]; refine ⟨?_, fun _ ↦ False.elim⟩
      simp only [SupportsStmt, supportsStmt_move, trNormal]⟩

end TM1to1

/-!
## TM0 emulator in TM1

To establish that TM0 and TM1 are equivalent computational models, we must also have a TM0 emulator
in TM1. The main complication here is that TM0 allows an action to depend on the value at the head
and local state, while TM1 doesn't (in order to have more programming language-like semantics).
So we use a computed `goto` to go to a state that performs the desired action and then returns to
normal execution.

One issue with this is that the `halt` instruction is supposed to halt immediately, not take a step
to a halting state. To resolve this we do a check for `halt` first, then `goto` (with an
unreachable branch).
-/


namespace TM0to1

variable {Γ : Type*} [Inhabited Γ]
variable {Λ : Type*} [Inhabited Λ]

/-- The machine states for a TM1 emulating a TM0 machine. States of the TM0 machine are embedded
as `normal q` states, but the actual operation is split into two parts, a jump to `act s q`
followed by the action and a jump to the next `normal` state. -/
inductive Λ'
  | normal : Λ → Λ'
  | act : TM0.Stmt Γ → Λ → Λ'

local notation "Λ'₁" => @Λ' Γ Λ  -- Porting note (#10750): added this to clean up types.

instance : Inhabited Λ'₁ :=
  ⟨Λ'.normal default⟩

local notation "Cfg₀" => TM0.Cfg Γ Λ

local notation "Stmt₁" => TM1.Stmt Γ Λ'₁ Unit

local notation "Cfg₁" => TM1.Cfg Γ Λ'₁ Unit

variable (M : TM0.Machine Γ Λ)

open TM1.Stmt

/-- The program. -/
def tr : Λ'₁ → Stmt₁
  | Λ'.normal q =>
    branch (fun a _ ↦ (M q a).isNone) halt <|
      goto fun a _ ↦ match M q a with
      | none => default -- unreachable
      | some (q', s) => Λ'.act s q'
  | Λ'.act (TM0.Stmt.move d) q => move d <| goto fun _ _ ↦ Λ'.normal q
  | Λ'.act (TM0.Stmt.write a) q => (write fun _ _ ↦ a) <| goto fun _ _ ↦ Λ'.normal q

/-- The configuration translation. -/
def trCfg : Cfg₀ → Cfg₁
  | ⟨q, T⟩ => ⟨cond (M q T.1).isSome (some (Λ'.normal q)) none, (), T⟩

theorem tr_respects : Respects (TM0.step M) (TM1.step (tr M)) fun a b ↦ trCfg M a = b :=
  fun_respects.2 fun ⟨q, T⟩ ↦ by
    cases' e : M q T.1 with val
    · simp only [TM0.step, trCfg, e]; exact Eq.refl none
    cases' val with q' s
    simp only [FRespects, TM0.step, trCfg, e, Option.isSome, cond, Option.map_some']
    revert e  -- Porting note: Added this so that `e` doesn't get into the `match`.
    have : TM1.step (tr M) ⟨some (Λ'.act s q'), (), T⟩ = some ⟨some (Λ'.normal q'), (), match s with
        | TM0.Stmt.move d => T.move d
        | TM0.Stmt.write a => T.write a⟩ := by
      cases' s with d a <;> rfl
    intro e
    refine TransGen.head ?_ (TransGen.head' this ?_)
    · simp only [TM1.step, TM1.stepAux]
      rw [e]
      rfl
    cases e' : M q' _
    · apply ReflTransGen.single
      simp only [TM1.step, TM1.stepAux]
      rw [e']
      rfl
    · rfl

end TM0to1

/-!
## The TM2 model

The TM2 model removes the tape entirely from the TM1 model, replacing it with an arbitrary (finite)
collection of stacks, each with elements of different types (the alphabet of stack `k : K` is
`Γ k`). The statements are:

* `push k (f : σ → Γ k) q` puts `f a` on the `k`-th stack, then does `q`.
* `pop k (f : σ → Option (Γ k) → σ) q` changes the state to `f a (S k).head`, where `S k` is the
  value of the `k`-th stack, and removes this element from the stack, then does `q`.
* `peek k (f : σ → Option (Γ k) → σ) q` changes the state to `f a (S k).head`, where `S k` is the
  value of the `k`-th stack, then does `q`.
* `load (f : σ → σ) q` reads nothing but applies `f` to the internal state, then does `q`.
* `branch (f : σ → Bool) qtrue qfalse` does `qtrue` or `qfalse` according to `f a`.
* `goto (f : σ → Λ)` jumps to label `f a`.
* `halt` halts on the next step.

The configuration is a tuple `(l, var, stk)` where `l : Option Λ` is the current label to run or
`none` for the halting state, `var : σ` is the (finite) internal state, and `stk : ∀ k, List (Γ k)`
is the collection of stacks. (Note that unlike the `TM0` and `TM1` models, these are not
`ListBlank`s, they have definite ends that can be detected by the `pop` command.)

Given a designated stack `k` and a value `L : List (Γ k)`, the initial configuration has all the
stacks empty except the designated "input" stack; in `eval` this designated stack also functions
as the output stack.
-/


namespace TM2

variable {K : Type*}

-- Index type of stacks
variable (Γ : K → Type*)

-- Type of stack elements
variable (Λ : Type*)

-- Type of function labels
variable (σ : Type*)

-- Type of variable settings
/-- The TM2 model removes the tape entirely from the TM1 model,
  replacing it with an arbitrary (finite) collection of stacks.
  The operation `push` puts an element on one of the stacks,
  and `pop` removes an element from a stack (and modifying the
  internal state based on the result). `peek` modifies the
  internal state but does not remove an element. -/
inductive Stmt
  | push : ∀ k, (σ → Γ k) → Stmt → Stmt
  | peek : ∀ k, (σ → Option (Γ k) → σ) → Stmt → Stmt
  | pop : ∀ k, (σ → Option (Γ k) → σ) → Stmt → Stmt
  | load : (σ → σ) → Stmt → Stmt
  | branch : (σ → Bool) → Stmt → Stmt → Stmt
  | goto : (σ → Λ) → Stmt
  | halt : Stmt

local notation "Stmt₂" => Stmt Γ Λ σ  -- Porting note (#10750): added this to clean up types.

open Stmt

instance Stmt.inhabited : Inhabited Stmt₂ :=
  ⟨halt⟩

/-- A configuration in the TM2 model is a label (or `none` for the halt state), the state of
local variables, and the stacks. (Note that the stacks are not `ListBlank`s, they have a definite
size.) -/
structure Cfg where
  /-- The current label to run (or `none` for the halting state) -/
  l : Option Λ
  /-- The internal state -/
  var : σ
  /-- The (finite) collection of internal stacks -/
  stk : ∀ k, List (Γ k)

local notation "Cfg₂" => Cfg Γ Λ σ  -- Porting note (#10750): added this to clean up types.

instance Cfg.inhabited [Inhabited σ] : Inhabited Cfg₂ :=
  ⟨⟨default, default, default⟩⟩

variable {Γ Λ σ}

section
variable [DecidableEq K]

/-- The step function for the TM2 model. -/
@[simp]
def stepAux : Stmt₂ → σ → (∀ k, List (Γ k)) → Cfg₂
  | push k f q, v, S => stepAux q v (update S k (f v :: S k))
  | peek k f q, v, S => stepAux q (f v (S k).head?) S
  | pop k f q, v, S => stepAux q (f v (S k).head?) (update S k (S k).tail)
  | load a q, v, S => stepAux q (a v) S
  | branch f q₁ q₂, v, S => cond (f v) (stepAux q₁ v S) (stepAux q₂ v S)
  | goto f, v, S => ⟨some (f v), v, S⟩
  | halt, v, S => ⟨none, v, S⟩

/-- The step function for the TM2 model. -/
@[simp]
def step (M : Λ → Stmt₂) : Cfg₂ → Option Cfg₂
  | ⟨none, _, _⟩ => none
  | ⟨some l, v, S⟩ => some (stepAux (M l) v S)

/-- The (reflexive) reachability relation for the TM2 model. -/
def Reaches (M : Λ → Stmt₂) : Cfg₂ → Cfg₂ → Prop :=
  ReflTransGen fun a b ↦ b ∈ step M a

end

/-- Given a set `S` of states, `SupportsStmt S q` means that `q` only jumps to states in `S`. -/
def SupportsStmt (S : Finset Λ) : Stmt₂ → Prop
  | push _ _ q => SupportsStmt S q
  | peek _ _ q => SupportsStmt S q
  | pop _ _ q => SupportsStmt S q
  | load _ q => SupportsStmt S q
  | branch _ q₁ q₂ => SupportsStmt S q₁ ∧ SupportsStmt S q₂
  | goto l => ∀ v, l v ∈ S
  | halt => True

section
open scoped Classical

/-- The set of subtree statements in a statement. -/
noncomputable def stmts₁ : Stmt₂ → Finset Stmt₂
  | Q@(push _ _ q) => insert Q (stmts₁ q)
  | Q@(peek _ _ q) => insert Q (stmts₁ q)
  | Q@(pop _ _ q) => insert Q (stmts₁ q)
  | Q@(load _ q) => insert Q (stmts₁ q)
  | Q@(branch _ q₁ q₂) => insert Q (stmts₁ q₁ ∪ stmts₁ q₂)
  | Q@(goto _) => {Q}
  | Q@halt => {Q}

theorem stmts₁_self {q : Stmt₂} : q ∈ stmts₁ q := by
  cases q <;> simp only [Finset.mem_insert_self, Finset.mem_singleton_self, stmts₁]

theorem stmts₁_trans {q₁ q₂ : Stmt₂} : q₁ ∈ stmts₁ q₂ → stmts₁ q₁ ⊆ stmts₁ q₂ := by
  intro h₁₂ q₀ h₀₁
  induction q₂ with (
    simp only [stmts₁] at h₁₂ ⊢
    simp only [Finset.mem_insert, Finset.mem_singleton, Finset.mem_union] at h₁₂)
  | branch f q₁ q₂ IH₁ IH₂ =>
    rcases h₁₂ with (rfl | h₁₂ | h₁₂)
    · unfold stmts₁ at h₀₁
      exact h₀₁
    · exact Finset.mem_insert_of_mem (Finset.mem_union_left _ (IH₁ h₁₂))
    · exact Finset.mem_insert_of_mem (Finset.mem_union_right _ (IH₂ h₁₂))
  | goto l => subst h₁₂; exact h₀₁
  | halt => subst h₁₂; exact h₀₁
  | load  _ q IH | _ _ _ q IH =>
    rcases h₁₂ with (rfl | h₁₂)
    · unfold stmts₁ at h₀₁
      exact h₀₁
    · exact Finset.mem_insert_of_mem (IH h₁₂)

theorem stmts₁_supportsStmt_mono {S : Finset Λ} {q₁ q₂ : Stmt₂} (h : q₁ ∈ stmts₁ q₂)
    (hs : SupportsStmt S q₂) : SupportsStmt S q₁ := by
  induction q₂ with
    simp only [stmts₁, SupportsStmt, Finset.mem_insert, Finset.mem_union, Finset.mem_singleton]
      at h hs
  | branch f q₁ q₂ IH₁ IH₂ => rcases h with (rfl | h | h); exacts [hs, IH₁ h hs.1, IH₂ h hs.2]
  | goto l => subst h; exact hs
  | halt => subst h; trivial
  | load _ _ IH | _ _ _ _ IH => rcases h with (rfl | h) <;> [exact hs; exact IH h hs]

/-- The set of statements accessible from initial set `S` of labels. -/
noncomputable def stmts (M : Λ → Stmt₂) (S : Finset Λ) : Finset (Option Stmt₂) :=
  Finset.insertNone (S.biUnion fun q ↦ stmts₁ (M q))

theorem stmts_trans {M : Λ → Stmt₂} {S : Finset Λ} {q₁ q₂ : Stmt₂} (h₁ : q₁ ∈ stmts₁ q₂) :
    some q₂ ∈ stmts M S → some q₁ ∈ stmts M S := by
  simp only [stmts, Finset.mem_insertNone, Finset.mem_biUnion, Option.mem_def, Option.some.injEq,
    forall_eq', exists_imp, and_imp]
  exact fun l ls h₂ ↦ ⟨_, ls, stmts₁_trans h₂ h₁⟩

end

variable [Inhabited Λ]

/-- Given a TM2 machine `M` and a set `S` of states, `Supports M S` means that all states in
`S` jump only to other states in `S`. -/
def Supports (M : Λ → Stmt₂) (S : Finset Λ) :=
  default ∈ S ∧ ∀ q ∈ S, SupportsStmt S (M q)

theorem stmts_supportsStmt {M : Λ → Stmt₂} {S : Finset Λ} {q : Stmt₂} (ss : Supports M S) :
    some q ∈ stmts M S → SupportsStmt S q := by
  simp only [stmts, Finset.mem_insertNone, Finset.mem_biUnion, Option.mem_def, Option.some.injEq,
    forall_eq', exists_imp, and_imp]
  exact fun l ls h ↦ stmts₁_supportsStmt_mono h (ss.2 _ ls)

variable [DecidableEq K]

theorem step_supports (M : Λ → Stmt₂) {S : Finset Λ} (ss : Supports M S) :
    ∀ {c c' : Cfg₂}, c' ∈ step M c → c.l ∈ Finset.insertNone S → c'.l ∈ Finset.insertNone S
  | ⟨some l₁, v, T⟩, c', h₁, h₂ => by
    replace h₂ := ss.2 _ (Finset.some_mem_insertNone.1 h₂)
    simp only [step, Option.mem_def, Option.some.injEq] at h₁; subst c'
    revert h₂; induction M l₁ generalizing v T with intro hs
    | branch p q₁' q₂' IH₁ IH₂ =>
      unfold stepAux; cases p v
      · exact IH₂ _ _ hs.2
      · exact IH₁ _ _ hs.1
    | goto => exact Finset.some_mem_insertNone.2 (hs _)
    | halt => apply Multiset.mem_cons_self
    | load _ _ IH | _ _ _ _ IH => exact IH _ _ hs

variable [Inhabited σ]

/-- The initial state of the TM2 model. The input is provided on a designated stack. -/
def init (k : K) (L : List (Γ k)) : Cfg₂ :=
  ⟨some default, default, update (fun _ ↦ []) k L⟩

/-- Evaluates a TM2 program to completion, with the output on the same stack as the input. -/
def eval (M : Λ → Stmt₂) (k : K) (L : List (Γ k)) : Part (List (Γ k)) :=
  (Turing.eval (step M) (init k L)).map fun c ↦ c.stk k

end TM2

/-!
## TM2 emulator in TM1

To prove that TM2 computable functions are TM1 computable, we need to reduce each TM2 program to a
TM1 program. So suppose a TM2 program is given. This program has to maintain a whole collection of
stacks, but we have only one tape, so we must "multiplex" them all together. Pictorially, if stack
1 contains `[a, b]` and stack 2 contains `[c, d, e, f]` then the tape looks like this:

```
 bottom:  ... | _ | T | _ | _ | _ | _ | ...
 stack 1: ... | _ | b | a | _ | _ | _ | ...
 stack 2: ... | _ | f | e | d | c | _ | ...
```

where a tape element is a vertical slice through the diagram. Here the alphabet is
`Γ' := Bool × ∀ k, Option (Γ k)`, where:

* `bottom : Bool` is marked only in one place, the initial position of the TM, and represents the
  tail of all stacks. It is never modified.
* `stk k : Option (Γ k)` is the value of the `k`-th stack, if in range, otherwise `none` (which is
  the blank value). Note that the head of the stack is at the far end; this is so that push and pop
  don't have to do any shifting.

In "resting" position, the TM is sitting at the position marked `bottom`. For non-stack actions,
it operates in place, but for the stack actions `push`, `peek`, and `pop`, it must shuttle to the
end of the appropriate stack, make its changes, and then return to the bottom. So the states are:

* `normal (l : Λ)`: waiting at `bottom` to execute function `l`
* `go k (s : StAct k) (q : Stmt₂)`: travelling to the right to get to the end of stack `k` in
  order to perform stack action `s`, and later continue with executing `q`
* `ret (q : Stmt₂)`: travelling to the left after having performed a stack action, and executing
  `q` once we arrive

Because of the shuttling, emulation overhead is `O(n)`, where `n` is the current maximum of the
length of all stacks. Therefore a program that takes `k` steps to run in TM2 takes `O((m+k)k)`
steps to run when emulated in TM1, where `m` is the length of the input.
-/


namespace TM2to1

-- A displaced lemma proved in unnecessary generality
theorem stk_nth_val {K : Type*} {Γ : K → Type*} {L : ListBlank (∀ k, Option (Γ k))} {k S} (n)
    (hL : ListBlank.map (proj k) L = ListBlank.mk (List.map some S).reverse) :
    L.nth n k = S.reverse[n]? := by
  rw [← proj_map_nth, hL, ← List.map_reverse, ListBlank.nth_mk,
    List.getI_eq_iget_getElem?, List.getElem?_map]
  cases S.reverse[n]? <;> rfl

variable {K : Type*}
variable {Γ : K → Type*}
variable {Λ σ : Type*}

local notation "Stmt₂" => TM2.Stmt Γ Λ σ

local notation "Cfg₂" => TM2.Cfg Γ Λ σ

-- Porting note: `DecidableEq K` is not necessary.
/-- The alphabet of the TM2 simulator on TM1 is a marker for the stack bottom,
plus a vector of stack elements for each stack, or none if the stack does not extend this far. -/
def Γ' :=
  Bool × ∀ k, Option (Γ k)

local notation "Γ'₂₁" => @Γ' K Γ  -- Porting note (#10750): added this to clean up types.

instance Γ'.inhabited : Inhabited Γ'₂₁ :=
  ⟨⟨false, fun _ ↦ none⟩⟩

instance Γ'.fintype [DecidableEq K] [Fintype K] [∀ k, Fintype (Γ k)] : Fintype Γ'₂₁ :=
  instFintypeProd _ _

/-- The bottom marker is fixed throughout the calculation, so we use the `addBottom` function
to express the program state in terms of a tape with only the stacks themselves. -/
def addBottom (L : ListBlank (∀ k, Option (Γ k))) : ListBlank Γ'₂₁ :=
  ListBlank.cons (true, L.head) (L.tail.map ⟨Prod.mk false, rfl⟩)

theorem addBottom_map (L : ListBlank (∀ k, Option (Γ k))) :
    (addBottom L).map ⟨Prod.snd, by rfl⟩ = L := by
  simp only [addBottom, ListBlank.map_cons]
  convert ListBlank.cons_head_tail L
  generalize ListBlank.tail L = L'
  refine L'.induction_on fun l ↦ ?_; simp

theorem addBottom_modifyNth (f : (∀ k, Option (Γ k)) → ∀ k, Option (Γ k))
    (L : ListBlank (∀ k, Option (Γ k))) (n : ℕ) :
    (addBottom L).modifyNth (fun a ↦ (a.1, f a.2)) n = addBottom (L.modifyNth f n) := by
  cases n <;>
    simp only [addBottom, ListBlank.head_cons, ListBlank.modifyNth, ListBlank.tail_cons]
  congr; symm; apply ListBlank.map_modifyNth; intro; rfl

theorem addBottom_nth_snd (L : ListBlank (∀ k, Option (Γ k))) (n : ℕ) :
    ((addBottom L).nth n).2 = L.nth n := by
  conv => rhs; rw [← addBottom_map L, ListBlank.nth_map]

theorem addBottom_nth_succ_fst (L : ListBlank (∀ k, Option (Γ k))) (n : ℕ) :
    ((addBottom L).nth (n + 1)).1 = false := by
  rw [ListBlank.nth_succ, addBottom, ListBlank.tail_cons, ListBlank.nth_map]

theorem addBottom_head_fst (L : ListBlank (∀ k, Option (Γ k))) : (addBottom L).head.1 = true := by
  rw [addBottom, ListBlank.head_cons]

/-- A stack action is a command that interacts with the top of a stack. Our default position
is at the bottom of all the stacks, so we have to hold on to this action while going to the end
to modify the stack. -/
inductive StAct (k : K)
  | push : (σ → Γ k) → StAct k
  | peek : (σ → Option (Γ k) → σ) → StAct k
  | pop : (σ → Option (Γ k) → σ) → StAct k

local notation "StAct₂" => @StAct K Γ σ  -- Porting note (#10750): added this to clean up types.

instance StAct.inhabited {k : K} : Inhabited (StAct₂ k) :=
  ⟨StAct.peek fun s _ ↦ s⟩

section

open StAct

-- Porting note: `Inhabited Γ` is not necessary.
/-- The TM2 statement corresponding to a stack action. -/
def stRun {k : K} : StAct₂ k → Stmt₂ → Stmt₂
  | push f => TM2.Stmt.push k f
  | peek f => TM2.Stmt.peek k f
  | pop f => TM2.Stmt.pop k f

/-- The effect of a stack action on the local variables, given the value of the stack. -/
def stVar {k : K} (v : σ) (l : List (Γ k)) : StAct₂ k → σ
  | push _ => v
  | peek f => f v l.head?
  | pop f => f v l.head?

/-- The effect of a stack action on the stack. -/
def stWrite {k : K} (v : σ) (l : List (Γ k)) : StAct₂ k → List (Γ k)
  | push f => f v :: l
  | peek _ => l
  | pop _ => l.tail

/-- We have partitioned the TM2 statements into "stack actions", which require going to the end
of the stack, and all other actions, which do not. This is a modified recursor which lumps the
stack actions into one. -/
@[elab_as_elim]
def stmtStRec.{l} {C : Stmt₂ → Sort l} (H₁ : ∀ (k) (s : StAct₂ k) (q) (_ : C q), C (stRun s q))
    (H₂ : ∀ (a q) (_ : C q), C (TM2.Stmt.load a q))
    (H₃ : ∀ (p q₁ q₂) (_ : C q₁) (_ : C q₂), C (TM2.Stmt.branch p q₁ q₂))
    (H₄ : ∀ l, C (TM2.Stmt.goto l)) (H₅ : C TM2.Stmt.halt) : ∀ n, C n
  | TM2.Stmt.push _ f q => H₁ _ (push f) _ (stmtStRec H₁ H₂ H₃ H₄ H₅ q)
  | TM2.Stmt.peek _ f q => H₁ _ (peek f) _ (stmtStRec H₁ H₂ H₃ H₄ H₅ q)
  | TM2.Stmt.pop _ f q => H₁ _ (pop f) _ (stmtStRec H₁ H₂ H₃ H₄ H₅ q)
  | TM2.Stmt.load _ q => H₂ _ _ (stmtStRec H₁ H₂ H₃ H₄ H₅ q)
  | TM2.Stmt.branch _ q₁ q₂ => H₃ _ _ _ (stmtStRec H₁ H₂ H₃ H₄ H₅ q₁) (stmtStRec H₁ H₂ H₃ H₄ H₅ q₂)
  | TM2.Stmt.goto _ => H₄ _
  | TM2.Stmt.halt => H₅

theorem supports_run (S : Finset Λ) {k : K} (s : StAct₂ k) (q : Stmt₂) :
    TM2.SupportsStmt S (stRun s q) ↔ TM2.SupportsStmt S q := by
  cases s <;> rfl

end

/-- The machine states of the TM2 emulator. We can either be in a normal state when waiting for the
next TM2 action, or we can be in the "go" and "return" states to go to the top of the stack and
return to the bottom, respectively. -/
inductive Λ'
  | normal : Λ → Λ'
  | go (k : K) : StAct₂ k → Stmt₂ → Λ'
  | ret : Stmt₂ → Λ'

local notation "Λ'₂₁" => @Λ' K Γ Λ σ  -- Porting note (#10750): added this to clean up types.

open Λ'

instance Λ'.inhabited [Inhabited Λ] : Inhabited Λ'₂₁ :=
  ⟨normal default⟩

local notation "Stmt₂₁" => TM1.Stmt Γ'₂₁ Λ'₂₁ σ
local notation "Cfg₂₁" => TM1.Cfg Γ'₂₁ Λ'₂₁ σ

open TM1.Stmt

section
variable [DecidableEq K]

/-- The program corresponding to state transitions at the end of a stack. Here we start out just
after the top of the stack, and should end just after the new top of the stack. -/
def trStAct {k : K} (q : Stmt₂₁) : StAct₂ k → Stmt₂₁
  | StAct.push f => (write fun a s ↦ (a.1, update a.2 k <| some <| f s)) <| move Dir.right q
  | StAct.peek f => move Dir.left <| (load fun a s ↦ f s (a.2 k)) <| move Dir.right q
  | StAct.pop f =>
    branch (fun a _ ↦ a.1) (load (fun _ s ↦ f s none) q)
      (move Dir.left <|
        (load fun a s ↦ f s (a.2 k)) <| write (fun a _ ↦ (a.1, update a.2 k none)) q)

/-- The initial state for the TM2 emulator, given an initial TM2 state. All stacks start out empty
except for the input stack, and the stack bottom mark is set at the head. -/
def trInit (k : K) (L : List (Γ k)) : List Γ'₂₁ :=
  let L' : List Γ'₂₁ := L.reverse.map fun a ↦ (false, update (fun _ ↦ none) k (some a))
  (true, L'.headI.2) :: L'.tail

theorem step_run {k : K} (q : Stmt₂) (v : σ) (S : ∀ k, List (Γ k)) : ∀ s : StAct₂ k,
    TM2.stepAux (stRun s q) v S = TM2.stepAux q (stVar v (S k) s) (update S k (stWrite v (S k) s))
  | StAct.push _ => rfl
  | StAct.peek f => by unfold stWrite; rw [Function.update_eq_self]; rfl
  | StAct.pop _ => rfl

end

/-- The translation of TM2 statements to TM1 statements. regular actions have direct equivalents,
but stack actions are deferred by going to the corresponding `go` state, so that we can find the
appropriate stack top. -/
def trNormal : Stmt₂ → Stmt₂₁
  | TM2.Stmt.push k f q => goto fun _ _ ↦ go k (StAct.push f) q
  | TM2.Stmt.peek k f q => goto fun _ _ ↦ go k (StAct.peek f) q
  | TM2.Stmt.pop k f q => goto fun _ _ ↦ go k (StAct.pop f) q
  | TM2.Stmt.load a q => load (fun _ ↦ a) (trNormal q)
  | TM2.Stmt.branch f q₁ q₂ => branch (fun _ ↦ f) (trNormal q₁) (trNormal q₂)
  | TM2.Stmt.goto l => goto fun _ s ↦ normal (l s)
  | TM2.Stmt.halt => halt

theorem trNormal_run {k : K} (s : StAct₂ k) (q : Stmt₂) :
    trNormal (stRun s q) = goto fun _ _ ↦ go k s q := by
  cases s <;> rfl

section
open scoped Classical

/-- The set of machine states accessible from an initial TM2 statement. -/
noncomputable def trStmts₁ : Stmt₂ → Finset Λ'₂₁
  | TM2.Stmt.push k f q => {go k (StAct.push f) q, ret q} ∪ trStmts₁ q
  | TM2.Stmt.peek k f q => {go k (StAct.peek f) q, ret q} ∪ trStmts₁ q
  | TM2.Stmt.pop k f q => {go k (StAct.pop f) q, ret q} ∪ trStmts₁ q
  | TM2.Stmt.load _ q => trStmts₁ q
  | TM2.Stmt.branch _ q₁ q₂ => trStmts₁ q₁ ∪ trStmts₁ q₂
  | _ => ∅

theorem trStmts₁_run {k : K} {s : StAct₂ k} {q : Stmt₂} :
    trStmts₁ (stRun s q) = {go k s q, ret q} ∪ trStmts₁ q := by
  cases s <;> simp only [trStmts₁]

theorem tr_respects_aux₂ [DecidableEq K] {k : K} {q : Stmt₂₁} {v : σ} {S : ∀ k, List (Γ k)}
    {L : ListBlank (∀ k, Option (Γ k))}
    (hL : ∀ k, L.map (proj k) = ListBlank.mk ((S k).map some).reverse) (o : StAct₂ k) :
    let v' := stVar v (S k) o
    let Sk' := stWrite v (S k) o
    let S' := update S k Sk'
    ∃ L' : ListBlank (∀ k, Option (Γ k)),
      (∀ k, L'.map (proj k) = ListBlank.mk ((S' k).map some).reverse) ∧
        TM1.stepAux (trStAct q o) v
            ((Tape.move Dir.right)^[(S k).length] (Tape.mk' ∅ (addBottom L))) =
          TM1.stepAux q v' ((Tape.move Dir.right)^[(S' k).length] (Tape.mk' ∅ (addBottom L'))) := by
  simp only [Function.update_same]; cases o with simp only [stWrite, stVar, trStAct, TM1.stepAux]
  | push f =>
    have := Tape.write_move_right_n fun a : Γ' ↦ (a.1, update a.2 k (some (f v)))
    refine
      ⟨_, fun k' ↦ ?_, by
        -- Porting note: `rw [...]` to `erw [...]; rfl`.
        -- https://github.com/leanprover-community/mathlib4/issues/5164
        erw [Tape.move_right_n_head, List.length, Tape.mk'_nth_nat, this,
          addBottom_modifyNth fun a ↦ update a k (some (f v)), Nat.add_one, iterate_succ']
        rfl⟩
    refine ListBlank.ext fun i ↦ ?_
    rw [ListBlank.nth_map, ListBlank.nth_modifyNth, proj, PointedMap.mk_val]
    by_cases h' : k' = k
    · subst k'
      split_ifs with h
        <;> simp only [List.reverse_cons, Function.update_same, ListBlank.nth_mk, List.map]
      · rw [List.getI_eq_getElem _, List.getElem_append_right] <;>
        simp only [List.length_append, List.length_reverse, List.length_map, ← h,
          Nat.sub_self, List.length_singleton, List.getElem_singleton,
          le_refl, Nat.lt_succ_self]
      rw [← proj_map_nth, hL, ListBlank.nth_mk]
      cases' lt_or_gt_of_ne h with h h
      · rw [List.getI_append]
        simpa only [List.length_map, List.length_reverse] using h
      · rw [gt_iff_lt] at h
        rw [List.getI_eq_default, List.getI_eq_default] <;>
          simp only [Nat.add_one_le_iff, h, List.length, le_of_lt, List.length_reverse,
            List.length_append, List.length_map]
    · split_ifs <;> rw [Function.update_noteq h', ← proj_map_nth, hL]
      rw [Function.update_noteq h']
  | peek f =>
    rw [Function.update_eq_self]
    use L, hL; rw [Tape.move_left_right]; congr
    cases e : S k; · rfl
    rw [List.length_cons, iterate_succ', Function.comp, Tape.move_right_left,
      Tape.move_right_n_head, Tape.mk'_nth_nat, addBottom_nth_snd, stk_nth_val _ (hL k), e,
      List.reverse_cons, ← List.length_reverse, List.getElem?_concat_length]
    rfl
  | pop f =>
    cases' e : S k with hd tl
    · simp only [Tape.mk'_head, ListBlank.head_cons, Tape.move_left_mk', List.length,
        Tape.write_mk', List.head?, iterate_zero_apply, List.tail_nil]
      rw [← e, Function.update_eq_self]
      exact ⟨L, hL, by rw [addBottom_head_fst, cond]⟩
    · refine
        ⟨_, fun k' ↦ ?_, by
          erw [List.length_cons, Tape.move_right_n_head, Tape.mk'_nth_nat, addBottom_nth_succ_fst,
            cond_false, iterate_succ', Function.comp, Tape.move_right_left, Tape.move_right_n_head,
            Tape.mk'_nth_nat, Tape.write_move_right_n fun a : Γ' ↦ (a.1, update a.2 k none),
            addBottom_modifyNth fun a ↦ update a k none, addBottom_nth_snd,
            stk_nth_val _ (hL k), e,
            show (List.cons hd tl).reverse[tl.length]? = some hd by
              rw [List.reverse_cons, ← List.length_reverse, List.getElem?_concat_length],
            List.head?, List.tail]⟩
      refine ListBlank.ext fun i ↦ ?_
      rw [ListBlank.nth_map, ListBlank.nth_modifyNth, proj, PointedMap.mk_val]
      by_cases h' : k' = k
      · subst k'
        split_ifs with h <;> simp only [Function.update_same, ListBlank.nth_mk, List.tail]
        · rw [List.getI_eq_default]
          · rfl
          rw [h, List.length_reverse, List.length_map]
        rw [← proj_map_nth, hL, ListBlank.nth_mk, e, List.map, List.reverse_cons]
        cases' lt_or_gt_of_ne h with h h
        · rw [List.getI_append]
          simpa only [List.length_map, List.length_reverse] using h
        · rw [gt_iff_lt] at h
          rw [List.getI_eq_default, List.getI_eq_default] <;>
            simp only [Nat.add_one_le_iff, h, List.length, le_of_lt, List.length_reverse,
              List.length_append, List.length_map]
      · split_ifs <;> rw [Function.update_noteq h', ← proj_map_nth, hL]
        rw [Function.update_noteq h']

end

variable [DecidableEq K]
variable (M : Λ → TM2.Stmt Γ Λ σ)  -- Porting note: Unfolded `Stmt₂`.

/-- The TM2 emulator machine states written as a TM1 program.
This handles the `go` and `ret` states, which shuttle to and from a stack top. -/
def tr : Λ'₂₁ → Stmt₂₁
  | normal q => trNormal (M q)
  | go k s q =>
    branch (fun a _ ↦ (a.2 k).isNone) (trStAct (goto fun _ _ ↦ ret q) s)
      (move Dir.right <| goto fun _ _ ↦ go k s q)
  | ret q => branch (fun a _ ↦ a.1) (trNormal q) (move Dir.left <| goto fun _ _ ↦ ret q)

-- Porting note: unknown attribute
-- attribute [local pp_using_anonymous_constructor] Turing.TM1.Cfg

/-- The relation between TM2 configurations and TM1 configurations of the TM2 emulator. -/
inductive TrCfg : Cfg₂ → Cfg₂₁ → Prop
  | mk {q : Option Λ} {v : σ} {S : ∀ k, List (Γ k)} (L : ListBlank (∀ k, Option (Γ k))) :
    (∀ k, L.map (proj k) = ListBlank.mk ((S k).map some).reverse) →
      TrCfg ⟨q, v, S⟩ ⟨q.map normal, v, Tape.mk' ∅ (addBottom L)⟩

theorem tr_respects_aux₁ {k} (o q v) {S : List (Γ k)} {L : ListBlank (∀ k, Option (Γ k))}
    (hL : L.map (proj k) = ListBlank.mk (S.map some).reverse) (n) (H : n ≤ S.length) :
    Reaches₀ (TM1.step (tr M)) ⟨some (go k o q), v, Tape.mk' ∅ (addBottom L)⟩
      ⟨some (go k o q), v, (Tape.move Dir.right)^[n] (Tape.mk' ∅ (addBottom L))⟩ := by
  induction' n with n IH; · rfl
  apply (IH (le_of_lt H)).tail
  rw [iterate_succ_apply']
  simp only [TM1.step, TM1.stepAux, tr, Tape.mk'_nth_nat, Tape.move_right_n_head,
    addBottom_nth_snd, Option.mem_def]
  rw [stk_nth_val _ hL, List.getElem?_eq_getElem]
  · rfl
  · rwa [List.length_reverse]

theorem tr_respects_aux₃ {q v} {L : ListBlank (∀ k, Option (Γ k))} (n) : Reaches₀ (TM1.step (tr M))
    ⟨some (ret q), v, (Tape.move Dir.right)^[n] (Tape.mk' ∅ (addBottom L))⟩
    ⟨some (ret q), v, Tape.mk' ∅ (addBottom L)⟩ := by
  induction' n with n IH; · rfl
  refine Reaches₀.head ?_ IH
  simp only [Option.mem_def, TM1.step]
  rw [Option.some_inj, tr, TM1.stepAux, Tape.move_right_n_head, Tape.mk'_nth_nat,
    addBottom_nth_succ_fst, TM1.stepAux, iterate_succ', Function.comp_apply, Tape.move_right_left]
  rfl

theorem tr_respects_aux {q v T k} {S : ∀ k, List (Γ k)}
    (hT : ∀ k, ListBlank.map (proj k) T = ListBlank.mk ((S k).map some).reverse) (o : StAct₂ k)
    (IH : ∀ {v : σ} {S : ∀ k : K, List (Γ k)} {T : ListBlank (∀ k, Option (Γ k))},
      (∀ k, ListBlank.map (proj k) T = ListBlank.mk ((S k).map some).reverse) →
      ∃ b, TrCfg (TM2.stepAux q v S) b ∧
        Reaches (TM1.step (tr M)) (TM1.stepAux (trNormal q) v (Tape.mk' ∅ (addBottom T))) b) :
    ∃ b, TrCfg (TM2.stepAux (stRun o q) v S) b ∧ Reaches (TM1.step (tr M))
      (TM1.stepAux (trNormal (stRun o q)) v (Tape.mk' ∅ (addBottom T))) b := by
  simp only [trNormal_run, step_run]
  have hgo := tr_respects_aux₁ M o q v (hT k) _ le_rfl
  obtain ⟨T', hT', hrun⟩ := tr_respects_aux₂ (Λ := Λ) hT o
  have := hgo.tail' rfl
  rw [tr, TM1.stepAux, Tape.move_right_n_head, Tape.mk'_nth_nat, addBottom_nth_snd,
    stk_nth_val _ (hT k), List.getElem?_len_le (le_of_eq (List.length_reverse _)),
    Option.isNone, cond, hrun, TM1.stepAux] at this
  obtain ⟨c, gc, rc⟩ := IH hT'
  refine ⟨c, gc, (this.to₀.trans (tr_respects_aux₃ M _) c (TransGen.head' rfl ?_)).to_reflTransGen⟩
  rw [tr, TM1.stepAux, Tape.mk'_head, addBottom_head_fst]
  exact rc

attribute [local simp] Respects TM2.step TM2.stepAux trNormal

theorem tr_respects : Respects (TM2.step M) (TM1.step (tr M)) TrCfg := by
  -- Porting note(#12129): additional beta reduction needed
  intro c₁ c₂ h
  cases' h with l v S L hT
  cases' l with l; · constructor
  rsuffices ⟨b, c, r⟩ : ∃ b, _ ∧ Reaches (TM1.step (tr M)) _ _
  · exact ⟨b, c, TransGen.head' rfl r⟩
  simp only [tr]
  -- Porting note: `refine'` failed because of implicit lambda, so `induction` is used.
  generalize M l = N
  induction N using stmtStRec generalizing v S L hT with
  | H₁ k s q IH => exact tr_respects_aux M hT s @IH
  | H₂ a _ IH => exact IH _ hT
  | H₃ p q₁ q₂ IH₁ IH₂ =>
    unfold TM2.stepAux trNormal TM1.stepAux
    beta_reduce
    cases p v <;> [exact IH₂ _ hT; exact IH₁ _ hT]
  | H₄ => exact ⟨_, ⟨_, hT⟩, ReflTransGen.refl⟩
  | H₅ => exact ⟨_, ⟨_, hT⟩, ReflTransGen.refl⟩

section
variable [Inhabited Λ] [Inhabited σ]

theorem trCfg_init (k) (L : List (Γ k)) : TrCfg (TM2.init k L) (TM1.init (trInit k L) : Cfg₂₁) := by
  rw [(_ : TM1.init _ = _)]
  · refine ⟨ListBlank.mk (L.reverse.map fun a ↦ update default k (some a)), fun k' ↦ ?_⟩
    refine ListBlank.ext fun i ↦ ?_
    rw [ListBlank.map_mk, ListBlank.nth_mk, List.getI_eq_iget_getElem?, List.map_map]
    have : ((proj k').f ∘ fun a => update (β := fun k => Option (Γ k)) default k (some a))
      = fun a => (proj k').f (update (β := fun k => Option (Γ k)) default k (some a)) := rfl
    rw [this, List.getElem?_map, proj, PointedMap.mk_val]
    simp only []
    by_cases h : k' = k
    · subst k'
      simp only [Function.update_same]
      rw [ListBlank.nth_mk, List.getI_eq_iget_getElem?, ← List.map_reverse, List.getElem?_map]
    · simp only [Function.update_noteq h]
      rw [ListBlank.nth_mk, List.getI_eq_iget_getElem?, List.map, List.reverse_nil]
      cases L.reverse[i]? <;> rfl
  · rw [trInit, TM1.init]
    congr <;> cases L.reverse <;> try rfl
    simp only [List.map_map, List.tail_cons, List.map]
    rfl

theorem tr_eval_dom (k) (L : List (Γ k)) :
    (TM1.eval (tr M) (trInit k L)).Dom ↔ (TM2.eval M k L).Dom :=
  Turing.tr_eval_dom (tr_respects M) (trCfg_init k L)

theorem tr_eval (k) (L : List (Γ k)) {L₁ L₂} (H₁ : L₁ ∈ TM1.eval (tr M) (trInit k L))
    (H₂ : L₂ ∈ TM2.eval M k L) :
    ∃ (S : ∀ k, List (Γ k)) (L' : ListBlank (∀ k, Option (Γ k))),
      addBottom L' = L₁ ∧
        (∀ k, L'.map (proj k) = ListBlank.mk ((S k).map some).reverse) ∧ S k = L₂ := by
  obtain ⟨c₁, h₁, rfl⟩ := (Part.mem_map_iff _).1 H₁
  obtain ⟨c₂, h₂, rfl⟩ := (Part.mem_map_iff _).1 H₂
  obtain ⟨_, ⟨L', hT⟩, h₃⟩ := Turing.tr_eval (tr_respects M) (trCfg_init k L) h₂
  cases Part.mem_unique h₁ h₃
  exact ⟨_, L', by simp only [Tape.mk'_right₀], hT, rfl⟩

end

section
open scoped Classical
variable [Inhabited Λ]

/-- The support of a set of TM2 states in the TM2 emulator. -/
noncomputable def trSupp (S : Finset Λ) : Finset Λ'₂₁ :=
  S.biUnion fun l ↦ insert (normal l) (trStmts₁ (M l))

theorem tr_supports {S} (ss : TM2.Supports M S) : TM1.Supports (tr M) (trSupp M S) :=
  ⟨Finset.mem_biUnion.2 ⟨_, ss.1, Finset.mem_insert.2 <| Or.inl rfl⟩, fun l' h ↦ by
    suffices ∀ (q) (_ : TM2.SupportsStmt S q) (_ : ∀ x ∈ trStmts₁ q, x ∈ trSupp M S),
        TM1.SupportsStmt (trSupp M S) (trNormal q) ∧
        ∀ l' ∈ trStmts₁ q, TM1.SupportsStmt (trSupp M S) (tr M l') by
      rcases Finset.mem_biUnion.1 h with ⟨l, lS, h⟩
      have :=
        this _ (ss.2 l lS) fun x hx ↦ Finset.mem_biUnion.2 ⟨_, lS, Finset.mem_insert_of_mem hx⟩
      rcases Finset.mem_insert.1 h with (rfl | h) <;> [exact this.1; exact this.2 _ h]
    clear h l'
    refine stmtStRec ?_ ?_ ?_ ?_ ?_
    · intro _ s _ IH ss' sub -- stack op
      rw [TM2to1.supports_run] at ss'
      simp only [TM2to1.trStmts₁_run, Finset.mem_union, Finset.mem_insert, Finset.mem_singleton]
        at sub
      have hgo := sub _ (Or.inl <| Or.inl rfl)
      have hret := sub _ (Or.inl <| Or.inr rfl)
      cases' IH ss' fun x hx ↦ sub x <| Or.inr hx with IH₁ IH₂
      refine ⟨by simp only [trNormal_run, TM1.SupportsStmt]; intros; exact hgo, fun l h ↦ ?_⟩
      rw [trStmts₁_run] at h
      simp only [TM2to1.trStmts₁_run, Finset.mem_union, Finset.mem_insert, Finset.mem_singleton]
        at h
      rcases h with (⟨rfl | rfl⟩ | h)
      · cases s
        · exact ⟨fun _ _ ↦ hret, fun _ _ ↦ hgo⟩
        · exact ⟨fun _ _ ↦ hret, fun _ _ ↦ hgo⟩
        · exact ⟨⟨fun _ _ ↦ hret, fun _ _ ↦ hret⟩, fun _ _ ↦ hgo⟩
      · unfold TM1.SupportsStmt TM2to1.tr
        exact ⟨IH₁, fun _ _ ↦ hret⟩
      · exact IH₂ _ h
    · intro _ _ IH ss' sub -- load
      unfold TM2to1.trStmts₁ at sub ⊢
      exact IH ss' sub
    · intro _ _ _ IH₁ IH₂ ss' sub -- branch
      unfold TM2to1.trStmts₁ at sub
      cases' IH₁ ss'.1 fun x hx ↦ sub x <| Finset.mem_union_left _ hx with IH₁₁ IH₁₂
      cases' IH₂ ss'.2 fun x hx ↦ sub x <| Finset.mem_union_right _ hx with IH₂₁ IH₂₂
      refine ⟨⟨IH₁₁, IH₂₁⟩, fun l h ↦ ?_⟩
      rw [trStmts₁] at h
      rcases Finset.mem_union.1 h with (h | h) <;> [exact IH₁₂ _ h; exact IH₂₂ _ h]
    · intro _ ss' _ -- goto
      simp only [trStmts₁, Finset.not_mem_empty]; refine ⟨?_, fun _ ↦ False.elim⟩
      exact fun _ v ↦ Finset.mem_biUnion.2 ⟨_, ss' v, Finset.mem_insert_self _ _⟩
    · intro _ _ -- halt
      simp only [trStmts₁, Finset.not_mem_empty]
      exact ⟨trivial, fun _ ↦ False.elim⟩⟩

end

end TM2to1

end Turing

set_option linter.style.longFile 2700<|MERGE_RESOLUTION|>--- conflicted
+++ resolved
@@ -416,11 +416,7 @@
     (hf : ∃ n, f default = List.replicate n default) : ListBlank Γ' := by
   apply l.liftOn (fun l ↦ ListBlank.mk (List.flatMap l f))
   rintro l _ ⟨i, rfl⟩; cases' hf with n e; refine Quotient.sound' (Or.inl ⟨i * n, ?_⟩)
-<<<<<<< HEAD
   rw [List.flatMap_append, mul_comm]; congr
-=======
-  rw [List.bind_append, mul_comm]; congr
->>>>>>> 348232e5
   induction' i with i IH
   · rfl
   simp only [IH, e, List.replicate_add, Nat.mul_succ, add_comm, List.replicate_succ, List.bind_cons]
@@ -440,15 +436,10 @@
     (f : Γ → List Γ') (hf) : (l.cons a).flatMap f hf = (l.flatMap f hf).append (f a) := by
   refine l.inductionOn fun l ↦ ?_
   -- Porting note: Added `suffices` to get `simp` to work.
-<<<<<<< HEAD
   suffices ((mk l).cons a).flatMap f hf = ((mk l).flatMap f hf).append (f a) by exact this
   simp only [ListBlank.append_mk, ListBlank.flatMap_mk, ListBlank.cons_mk, List.cons_flatMap]
 
 @[deprecated (since := "2024-10-16")] alias ListBlank.cons_bind := ListBlank.cons_flatMap
-=======
-  suffices ((mk l).cons a).bind f hf = ((mk l).bind f hf).append (f a) by exact this
-  simp only [ListBlank.append_mk, ListBlank.bind_mk, ListBlank.cons_mk, List.bind_cons]
->>>>>>> 348232e5
 
 /-- The tape of a Turing machine is composed of a head element (which we imagine to be the
 current position of the head), together with two `ListBlank`s denoting the portions of the tape
