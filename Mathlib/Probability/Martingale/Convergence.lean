--- conflicted
+++ resolved
@@ -332,26 +332,13 @@
     tendsto_of_tendsto_of_tendsto_of_le_of_le tendsto_const_nhds hgtends (fun m => zero_le _)
       fun m => eLpNorm_one_condExp_le_eLpNorm _
   have hev : ∀ m ≥ n, eLpNorm (μ[f m - g|ℱ n]) 1 μ = eLpNorm (f n - μ[g|ℱ n]) 1 μ := by
-<<<<<<< HEAD
-    refine fun m hm => eLpNorm_congr_ae ((condExp_sub (hf.integrable m) hg).trans ?_)
-=======
     refine fun m hm => eLpNorm_congr_ae ((condExp_sub (hf.integrable m) hg _).trans ?_)
->>>>>>> 10c0c64b
     filter_upwards [hf.2 n m hm] with x hx
     simp only [hx, Pi.sub_apply]
   exact tendsto_nhds_unique (tendsto_atTop_of_eventually_const hev) ht
 
 @[deprecated (since := "2025-01-21")]
 alias Martingale.eq_condexp_of_tendsto_eLpNorm := Martingale.eq_condExp_of_tendsto_eLpNorm
-<<<<<<< HEAD
-
-@[deprecated (since := "2024-07-27")]
-alias Martingale.eq_condExp_of_tendsto_snorm := Martingale.eq_condExp_of_tendsto_eLpNorm
-
-@[deprecated (since := "2025-01-21")]
-alias Martingale.eq_condexp_of_tendsto_snorm := Martingale.eq_condExp_of_tendsto_snorm
-=======
->>>>>>> 10c0c64b
 
 /-- Part b of the **L¹ martingale convergence theorem**: if `f` is a uniformly integrable martingale
 adapted to the filtration `ℱ`, then for all `n`, `f n` is almost everywhere equal to the conditional
@@ -437,21 +424,9 @@
     (tendstoInMeasure_of_tendsto_ae
       (fun n => (stronglyMeasurable_condExp.mono (ℱ.le n)).aestronglyMeasurable)
       (hg.tendsto_ae_condExp hgmeas))
-<<<<<<< HEAD
 
 @[deprecated (since := "2025-01-21")]
 alias Integrable.tendsto_eLpNorm_condexp := Integrable.tendsto_eLpNorm_condExp
-
-@[deprecated (since := "2024-07-27")]
-alias Integrable.tendsto_snorm_condExp := Integrable.tendsto_eLpNorm_condExp
-
-@[deprecated (since := "2025-01-21")]
-alias Integrable.tendsto_snorm_condexp := Integrable.tendsto_snorm_condExp
-=======
-
-@[deprecated (since := "2025-01-21")]
-alias Integrable.tendsto_eLpNorm_condexp := Integrable.tendsto_eLpNorm_condExp
->>>>>>> 10c0c64b
 
 /-- **Lévy's upward theorem**, almost everywhere version: given a function `g` and a filtration
 `ℱ`, the sequence defined by `𝔼[g | ℱ n]` converges almost everywhere to `𝔼[g | ⨆ n, ℱ n]`. -/
@@ -480,14 +455,6 @@
   simp only [hxeq, Pi.sub_apply]
 
 @[deprecated (since := "2025-01-21")] alias tendsto_eLpNorm_condexp := tendsto_eLpNorm_condExp
-<<<<<<< HEAD
-
-@[deprecated (since := "2024-07-27")]
-alias tendsto_snorm_condExp := tendsto_eLpNorm_condExp
-
-@[deprecated (since := "2025-01-21")] alias tendsto_snorm_condexp := tendsto_snorm_condExp
-=======
->>>>>>> 10c0c64b
 
 end L1Convergence
 
