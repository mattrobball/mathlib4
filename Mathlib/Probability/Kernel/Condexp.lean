/-
Copyright (c) 2023 Rémy Degenne. All rights reserved.
Released under Apache 2.0 license as described in the file LICENSE.
Authors: Rémy Degenne
-/
import Mathlib.Probability.Kernel.CondDistrib
import Mathlib.Probability.ConditionalProbability

/-!
# Kernel associated with a conditional expectation

We define `condExpKernel μ m`, a kernel from `Ω` to `Ω` such that for all integrable functions `f`,
`μ[f | m] =ᵐ[μ] fun ω => ∫ y, f y ∂(condExpKernel μ m ω)`.

This kernel is defined if `Ω` is a standard Borel space. In general, `μ⟦s | m⟧` maps a measurable
set `s` to a function `Ω → ℝ≥0∞`, and for all `s` that map is unique up to a `μ`-null set. For all
`a`, the map from sets to `ℝ≥0∞` that we obtain that way verifies some of the properties of a
measure, but the fact that the `μ`-null set depends on `s` can prevent us from finding versions of
the conditional expectation that combine into a true measure. The standard Borel space assumption
on `Ω` allows us to do so.

## Main definitions

* `condExpKernel μ m`: kernel such that `μ[f | m] =ᵐ[μ] fun ω => ∫ y, f y ∂(condExpKernel μ m ω)`.

## Main statements

* `condExp_ae_eq_integral_condExpKernel`: `μ[f | m] =ᵐ[μ] fun ω => ∫ y, f y ∂(condExpKernel μ m ω)`.

-/


open MeasureTheory Set Filter TopologicalSpace

open scoped ENNReal MeasureTheory ProbabilityTheory

namespace ProbabilityTheory

section AuxLemmas

variable {Ω F : Type*} {m mΩ : MeasurableSpace Ω} {μ : Measure Ω} {f : Ω → F}

theorem _root_.MeasureTheory.AEStronglyMeasurable.comp_snd_map_prod_id [TopologicalSpace F]
    (hm : m ≤ mΩ) (hf : AEStronglyMeasurable f μ) :
    AEStronglyMeasurable[m.prod mΩ] (fun x : Ω × Ω => f x.2)
      (@Measure.map Ω (Ω × Ω) mΩ (m.prod mΩ) (fun ω => (id ω, id ω)) μ) := by
  rw [← aestronglyMeasurable_comp_snd_map_prod_mk_iff (measurable_id'' hm)] at hf
  simp_rw [id] at hf ⊢
  exact hf

theorem _root_.MeasureTheory.Integrable.comp_snd_map_prod_id [NormedAddCommGroup F] (hm : m ≤ mΩ)
    (hf : Integrable f μ) : Integrable (fun x : Ω × Ω => f x.2)
      (@Measure.map Ω (Ω × Ω) mΩ (m.prod mΩ) (fun ω => (id ω, id ω)) μ) := by
  rw [← integrable_comp_snd_map_prod_mk_iff (measurable_id'' hm)] at hf
  simp_rw [id] at hf ⊢
  exact hf

end AuxLemmas

variable {Ω F : Type*} {m : MeasurableSpace Ω} [mΩ : MeasurableSpace Ω]
  [StandardBorelSpace Ω] {μ : Measure Ω} [IsFiniteMeasure μ]

open Classical in
/-- Kernel associated with the conditional expectation with respect to a σ-algebra. It satisfies
`μ[f | m] =ᵐ[μ] fun ω => ∫ y, f y ∂(condExpKernel μ m ω)`.
It is defined as the conditional distribution of the identity given the identity, where the second
identity is understood as a map from `Ω` with the σ-algebra `mΩ` to `Ω` with σ-algebra `m ⊓ mΩ`.
We use `m ⊓ mΩ` instead of `m` to ensure that it is a sub-σ-algebra of `mΩ`. We then use
`Kernel.comap` to get a kernel from `m` to `mΩ` instead of from `m ⊓ mΩ` to `mΩ`. -/
noncomputable irreducible_def condExpKernel (μ : Measure Ω) [IsFiniteMeasure μ]
    (m : MeasurableSpace Ω) : @Kernel Ω Ω m mΩ :=
  if _h : Nonempty Ω then
    Kernel.comap (@condDistrib Ω Ω Ω mΩ _ _ mΩ (m ⊓ mΩ) id id μ _) id
      (measurable_id'' (inf_le_left : m ⊓ mΩ ≤ m))
  else 0

@[deprecated (since := "2025-01-21")] alias condexpKernel := condExpKernel

lemma condExpKernel_eq (μ : Measure Ω) [IsFiniteMeasure μ] [h : Nonempty Ω]
    (m : MeasurableSpace Ω) :
    condExpKernel (mΩ := mΩ) μ m = Kernel.comap (@condDistrib Ω Ω Ω mΩ _ _ mΩ (m ⊓ mΩ) id id μ _) id
      (measurable_id'' (inf_le_left : m ⊓ mΩ ≤ m)) := by
  simp [condExpKernel, h]

@[deprecated (since := "2025-01-21")] alias condexpKernel_eq := condExpKernel_eq

lemma condExpKernel_apply_eq_condDistrib [Nonempty Ω] {ω : Ω} :
    condExpKernel μ m ω = @condDistrib Ω Ω Ω mΩ _ _ mΩ (m ⊓ mΩ) id id μ _ (id ω) := by
  simp [condExpKernel_eq, Kernel.comap_apply]

@[deprecated (since := "2025-01-21")]
alias condexpKernel_apply_eq_condDistrib := condExpKernel_apply_eq_condDistrib

instance : IsMarkovKernel (condExpKernel μ m) := by
  rcases isEmpty_or_nonempty Ω with h | h
  · exact ⟨fun a ↦ (IsEmpty.false a).elim⟩
  · simp [condExpKernel, h]; infer_instance

section Measurability

variable [NormedAddCommGroup F] {f : Ω → F}

theorem measurable_condExpKernel {s : Set Ω} (hs : MeasurableSet s) :
    Measurable[m] fun ω => condExpKernel μ m ω s := by
  nontriviality Ω
  simp_rw [condExpKernel_apply_eq_condDistrib]
  refine Measurable.mono ?_ (inf_le_left : m ⊓ mΩ ≤ m) le_rfl
  convert measurable_condDistrib (μ := μ) hs
  rw [MeasurableSpace.comap_id]

@[deprecated (since := "2025-01-21")] alias measurable_condexpKernel := measurable_condExpKernel
<<<<<<< HEAD

theorem stronglyMeasurable_condExpKernel {s : Set Ω} (hs : MeasurableSet s) :
    StronglyMeasurable[m] fun ω => condExpKernel μ m ω s :=
  Measurable.stronglyMeasurable (measurable_condExpKernel hs)

@[deprecated (since := "2025-01-21")]
alias stronglyMeasurable_condexpKernel := stronglyMeasurable_condExpKernel

=======

theorem stronglyMeasurable_condExpKernel {s : Set Ω} (hs : MeasurableSet s) :
    StronglyMeasurable[m] fun ω => condExpKernel μ m ω s :=
  Measurable.stronglyMeasurable (measurable_condExpKernel hs)

@[deprecated (since := "2025-01-21")]
alias stronglyMeasurable_condexpKernel := stronglyMeasurable_condExpKernel

>>>>>>> 10c0c64b
theorem _root_.MeasureTheory.AEStronglyMeasurable.integral_condExpKernel [NormedSpace ℝ F]
    (hf : AEStronglyMeasurable f μ) :
    AEStronglyMeasurable (fun ω => ∫ y, f y ∂condExpKernel μ m ω) μ := by
  nontriviality Ω
  simp_rw [condExpKernel_apply_eq_condDistrib]
  exact AEStronglyMeasurable.integral_condDistrib
    (aemeasurable_id'' μ (inf_le_right : m ⊓ mΩ ≤ mΩ)) aemeasurable_id
    (hf.comp_snd_map_prod_id inf_le_right)

@[deprecated (since := "2025-01-21")]
alias _root_.MeasureTheory.AEStronglyMeasurable.integral_condexpKernel :=
  _root_.MeasureTheory.AEStronglyMeasurable.integral_condExpKernel

<<<<<<< HEAD
theorem aestronglyMeasurable'_integral_condExpKernel [NormedSpace ℝ F]
    (hf : AEStronglyMeasurable f μ) :
    AEStronglyMeasurable' m (fun ω => ∫ y, f y ∂condExpKernel μ m ω) μ := by
  nontriviality Ω
  rw [condExpKernel_eq]
  have h := aestronglyMeasurable'_integral_condDistrib
=======
theorem aestronglyMeasurable_integral_condExpKernel [NormedSpace ℝ F]
    (hf : AEStronglyMeasurable f μ) :
    AEStronglyMeasurable[m] (fun ω => ∫ y, f y ∂condExpKernel μ m ω) μ := by
  nontriviality Ω
  rw [condExpKernel_eq]
  have h := aestronglyMeasurable_integral_condDistrib
>>>>>>> 10c0c64b
    (aemeasurable_id'' μ (inf_le_right : m ⊓ mΩ ≤ mΩ)) aemeasurable_id
    (hf.comp_snd_map_prod_id (inf_le_right : m ⊓ mΩ ≤ mΩ))
  rw [MeasurableSpace.comap_id] at h
  exact h.mono inf_le_left

@[deprecated (since := "2025-01-24")]
alias aestronglyMeasurable'_integral_condExpKernel := aestronglyMeasurable_integral_condExpKernel

@[deprecated (since := "2025-01-21")]
alias aestronglyMeasurable'_integral_condexpKernel := aestronglyMeasurable_integral_condExpKernel

@[deprecated (since := "2025-01-21")]
alias aestronglyMeasurable'_integral_condexpKernel := aestronglyMeasurable'_integral_condExpKernel

end Measurability

section Integrability

variable [NormedAddCommGroup F] {f : Ω → F}

theorem _root_.MeasureTheory.Integrable.condExpKernel_ae (hf_int : Integrable f μ) :
    ∀ᵐ ω ∂μ, Integrable f (condExpKernel μ m ω) := by
  nontriviality Ω
  rw [condExpKernel_eq]
  convert Integrable.condDistrib_ae
    (aemeasurable_id'' μ (inf_le_right : m ⊓ mΩ ≤ mΩ)) aemeasurable_id
    (hf_int.comp_snd_map_prod_id (inf_le_right : m ⊓ mΩ ≤ mΩ)) using 1

@[deprecated (since := "2025-01-21")]
alias _root_.MeasureTheory.Integrable.condexpKernel_ae :=
  _root_.MeasureTheory.Integrable.condExpKernel_ae

theorem _root_.MeasureTheory.Integrable.integral_norm_condExpKernel (hf_int : Integrable f μ) :
    Integrable (fun ω => ∫ y, ‖f y‖ ∂condExpKernel μ m ω) μ := by
  nontriviality Ω
  rw [condExpKernel_eq]
  convert Integrable.integral_norm_condDistrib
    (aemeasurable_id'' μ (inf_le_right : m ⊓ mΩ ≤ mΩ)) aemeasurable_id
    (hf_int.comp_snd_map_prod_id (inf_le_right : m ⊓ mΩ ≤ mΩ)) using 1

@[deprecated (since := "2025-01-21")]
alias _root_.MeasureTheory.Integrable.integral_norm_condexpKernel :=
  _root_.MeasureTheory.Integrable.integral_norm_condExpKernel

theorem _root_.MeasureTheory.Integrable.norm_integral_condExpKernel [NormedSpace ℝ F]
    (hf_int : Integrable f μ) :
    Integrable (fun ω => ‖∫ y, f y ∂condExpKernel μ m ω‖) μ := by
  nontriviality Ω
  rw [condExpKernel_eq]
  convert Integrable.norm_integral_condDistrib
    (aemeasurable_id'' μ (inf_le_right : m ⊓ mΩ ≤ mΩ)) aemeasurable_id
    (hf_int.comp_snd_map_prod_id (inf_le_right : m ⊓ mΩ ≤ mΩ)) using 1

@[deprecated (since := "2025-01-21")]
alias _root_.MeasureTheory.Integrable.norm_integral_condexpKernel :=
  _root_.MeasureTheory.Integrable.norm_integral_condExpKernel

theorem _root_.MeasureTheory.Integrable.integral_condExpKernel [NormedSpace ℝ F]
    (hf_int : Integrable f μ) :
    Integrable (fun ω => ∫ y, f y ∂condExpKernel μ m ω) μ := by
  nontriviality Ω
  rw [condExpKernel_eq]
  convert Integrable.integral_condDistrib
    (aemeasurable_id'' μ (inf_le_right : m ⊓ mΩ ≤ mΩ)) aemeasurable_id
    (hf_int.comp_snd_map_prod_id (inf_le_right : m ⊓ mΩ ≤ mΩ)) using 1

@[deprecated (since := "2025-01-21")]
alias _root_.MeasureTheory.Integrable.integral_condexpKernel :=
  _root_.MeasureTheory.Integrable.integral_condExpKernel

theorem integrable_toReal_condExpKernel {s : Set Ω} (hs : MeasurableSet s) :
    Integrable (fun ω => (condExpKernel μ m ω s).toReal) μ := by
  nontriviality Ω
  rw [condExpKernel_eq]
  exact integrable_toReal_condDistrib (aemeasurable_id'' μ (inf_le_right : m ⊓ mΩ ≤ mΩ)) hs

@[deprecated (since := "2025-01-21")]
alias integrable_toReal_condexpKernel := integrable_toReal_condExpKernel

end Integrability

lemma condExpKernel_ae_eq_condExp' {s : Set Ω} (hs : MeasurableSet s) :
    (fun ω ↦ (condExpKernel μ m ω s).toReal) =ᵐ[μ] μ⟦s | m ⊓ mΩ⟧ := by
  rcases isEmpty_or_nonempty Ω with h | h
  · have : μ = 0 := Measure.eq_zero_of_isEmpty μ
    simpa [this] using trivial
  have h := condDistrib_ae_eq_condExp (μ := μ)
    (measurable_id'' (inf_le_right : m ⊓ mΩ ≤ mΩ)) measurable_id hs
  simp only [id_eq, MeasurableSpace.comap_id, preimage_id_eq] at h
  simp_rw [condExpKernel_apply_eq_condDistrib]
  exact h

@[deprecated (since := "2025-01-21")]
alias condexpKernel_ae_eq_condexp' := condExpKernel_ae_eq_condExp'

lemma condExpKernel_ae_eq_condExp
    (hm : m ≤ mΩ) {s : Set Ω} (hs : MeasurableSet s) :
    (fun ω ↦ (condExpKernel μ m ω s).toReal) =ᵐ[μ] μ⟦s | m⟧ :=
  (condExpKernel_ae_eq_condExp' hs).trans (by rw [inf_of_le_left hm])

@[deprecated (since := "2025-01-21")]
alias condexpKernel_ae_eq_condexp := condExpKernel_ae_eq_condExp

lemma condExpKernel_ae_eq_trim_condExp
    (hm : m ≤ mΩ) {s : Set Ω} (hs : MeasurableSet s) :
    (fun ω ↦ (condExpKernel μ m ω s).toReal) =ᵐ[μ.trim hm] μ⟦s | m⟧ := by
<<<<<<< HEAD
  rw [ae_eq_trim_iff hm _ stronglyMeasurable_condExp]
  · exact condExpKernel_ae_eq_condExp hm hs
  · refine Measurable.stronglyMeasurable ?_
    exact @Measurable.ennreal_toReal _ m _ (measurable_condExpKernel hs)
=======
  rw [(measurable_condExpKernel hs).ennreal_toReal.stronglyMeasurable.ae_eq_trim_iff hm
    stronglyMeasurable_condExp]
  exact condExpKernel_ae_eq_condExp hm hs
>>>>>>> 10c0c64b

@[deprecated (since := "2025-01-21")]
alias condexpKernel_ae_eq_trim_condexp := condExpKernel_ae_eq_trim_condExp

theorem condExp_ae_eq_integral_condExpKernel' [NormedAddCommGroup F] {f : Ω → F}
    [NormedSpace ℝ F] [CompleteSpace F] (hf_int : Integrable f μ) :
    μ[f|m ⊓ mΩ] =ᵐ[μ] fun ω => ∫ y, f y ∂condExpKernel μ m ω := by
  rcases isEmpty_or_nonempty Ω with h | h
  · have : μ = 0 := Measure.eq_zero_of_isEmpty μ
    simpa [this] using trivial
  have hX : @Measurable Ω Ω mΩ (m ⊓ mΩ) id := measurable_id.mono le_rfl (inf_le_right : m ⊓ mΩ ≤ mΩ)
  simp_rw [condExpKernel_apply_eq_condDistrib]
  have h := condExp_ae_eq_integral_condDistrib_id hX hf_int
  simpa only [MeasurableSpace.comap_id, id_eq] using h

@[deprecated (since := "2025-01-21")]
alias condexp_ae_eq_integral_condexpKernel' := condExp_ae_eq_integral_condExpKernel'

/-- The conditional expectation of `f` with respect to a σ-algebra `m` is almost everywhere equal to
the integral `∫ y, f y ∂(condExpKernel μ m ω)`. -/
theorem condExp_ae_eq_integral_condExpKernel [NormedAddCommGroup F] {f : Ω → F}
    [NormedSpace ℝ F] [CompleteSpace F] (hm : m ≤ mΩ) (hf_int : Integrable f μ) :
    μ[f|m] =ᵐ[μ] fun ω => ∫ y, f y ∂condExpKernel μ m ω :=
  ((condExp_ae_eq_integral_condExpKernel' hf_int).symm.trans (by rw [inf_of_le_left hm])).symm

@[deprecated (since := "2025-01-21")]
alias condexp_ae_eq_integral_condexpKernel := condExp_ae_eq_integral_condExpKernel

section Cond

/-! ### Relation between conditional expectation, conditional kernel and the conditional measure. -/

open MeasurableSpace

variable {s t : Set Ω} [NormedAddCommGroup F] [NormedSpace ℝ F] [CompleteSpace F]

omit [StandardBorelSpace Ω]

lemma condExp_generateFrom_singleton (hs : MeasurableSet s) {f : Ω → F} (hf : Integrable f μ) :
    μ[f | generateFrom {s}] =ᵐ[μ.restrict s] fun _ ↦ ∫ x, f x ∂μ[|s] := by
  by_cases hμs : μ s = 0
  · rw [Measure.restrict_eq_zero.2 hμs]
    rfl
  refine ae_eq_trans (condExp_restrict_ae_eq_restrict
    (generateFrom_singleton_le hs)
    (measurableSet_generateFrom rfl) hf).symm ?_
<<<<<<< HEAD
  · refine (ae_eq_condExp_of_forall_setIntegral_eq
      (generateFrom_singleton_le hs) hf.restrict ?_ ?_
      stronglyMeasurable_const.aeStronglyMeasurable').symm
=======
  · refine (ae_eq_condExp_of_forall_setIntegral_eq (generateFrom_singleton_le hs) hf.restrict ?_ ?_
      stronglyMeasurable_const.aestronglyMeasurable).symm
>>>>>>> 10c0c64b
    · rintro t - -
      rw [integrableOn_const]
      exact Or.inr <| measure_lt_top (μ.restrict s) t
    · rintro t ht -
      obtain (h | h | h | h) := measurableSet_generateFrom_singleton_iff.1 ht
      · simp [h]
      · simp only [h, cond, integral_smul_measure, ENNReal.toReal_inv, integral_const,
          MeasurableSet.univ, Measure.restrict_apply, univ_inter, Measure.restrict_apply_self]
        rw [smul_inv_smul₀, Measure.restrict_restrict hs, inter_self]
        exact ENNReal.toReal_ne_zero.2 ⟨hμs, measure_ne_top _ _⟩
      · simp only [h, integral_const, MeasurableSet.univ, Measure.restrict_apply, univ_inter,
          ((Measure.restrict_apply_eq_zero hs.compl).2 <| compl_inter_self s ▸ measure_empty),
          ENNReal.zero_toReal, zero_smul, setIntegral_zero_measure]
      · simp only [h, Measure.restrict_univ, cond, integral_smul_measure, ENNReal.toReal_inv,
          integral_const, MeasurableSet.univ, Measure.restrict_apply, univ_inter,
          smul_inv_smul₀ <| ENNReal.toReal_ne_zero.2 ⟨hμs, measure_ne_top _ _⟩]

@[deprecated (since := "2025-01-21")]
alias condexp_generateFrom_singleton := condExp_generateFrom_singleton

lemma condExp_set_generateFrom_singleton (hs : MeasurableSet s) (ht : MeasurableSet t) :
    μ⟦t | generateFrom {s}⟧ =ᵐ[μ.restrict s] fun _ ↦ (μ[t|s]).toReal := by
  rw [← integral_indicator_one ht]
  exact condExp_generateFrom_singleton hs <| Integrable.indicator (integrable_const 1) ht

@[deprecated (since := "2025-01-21")]
alias condexp_set_generateFrom_singleton := condExp_set_generateFrom_singleton

lemma condExpKernel_singleton_ae_eq_cond [StandardBorelSpace Ω] (hs : MeasurableSet s)
    (ht : MeasurableSet t) :
    ∀ᵐ ω ∂μ.restrict s,
      condExpKernel μ (generateFrom {s}) ω t = μ[t|s] := by
  have : (fun ω ↦ (condExpKernel μ (generateFrom {s}) ω t).toReal) =ᵐ[μ.restrict s]
      μ⟦t | generateFrom {s}⟧ :=
    ae_restrict_le <| condExpKernel_ae_eq_condExp
      (generateFrom_singleton_le hs) ht
  filter_upwards [condExp_set_generateFrom_singleton hs ht, this] with ω hω₁ hω₂
  rwa [hω₁, ENNReal.toReal_eq_toReal (measure_ne_top _ t) (measure_ne_top _ t)] at hω₂

@[deprecated (since := "2025-01-21")]
alias condexpKernel_singleton_ae_eq_cond := condExpKernel_singleton_ae_eq_cond

end Cond

end ProbabilityTheory<|MERGE_RESOLUTION|>--- conflicted
+++ resolved
@@ -109,7 +109,6 @@
   rw [MeasurableSpace.comap_id]
 
 @[deprecated (since := "2025-01-21")] alias measurable_condexpKernel := measurable_condExpKernel
-<<<<<<< HEAD
 
 theorem stronglyMeasurable_condExpKernel {s : Set Ω} (hs : MeasurableSet s) :
     StronglyMeasurable[m] fun ω => condExpKernel μ m ω s :=
@@ -118,16 +117,6 @@
 @[deprecated (since := "2025-01-21")]
 alias stronglyMeasurable_condexpKernel := stronglyMeasurable_condExpKernel
 
-=======
-
-theorem stronglyMeasurable_condExpKernel {s : Set Ω} (hs : MeasurableSet s) :
-    StronglyMeasurable[m] fun ω => condExpKernel μ m ω s :=
-  Measurable.stronglyMeasurable (measurable_condExpKernel hs)
-
-@[deprecated (since := "2025-01-21")]
-alias stronglyMeasurable_condexpKernel := stronglyMeasurable_condExpKernel
-
->>>>>>> 10c0c64b
 theorem _root_.MeasureTheory.AEStronglyMeasurable.integral_condExpKernel [NormedSpace ℝ F]
     (hf : AEStronglyMeasurable f μ) :
     AEStronglyMeasurable (fun ω => ∫ y, f y ∂condExpKernel μ m ω) μ := by
@@ -141,21 +130,12 @@
 alias _root_.MeasureTheory.AEStronglyMeasurable.integral_condexpKernel :=
   _root_.MeasureTheory.AEStronglyMeasurable.integral_condExpKernel
 
-<<<<<<< HEAD
-theorem aestronglyMeasurable'_integral_condExpKernel [NormedSpace ℝ F]
-    (hf : AEStronglyMeasurable f μ) :
-    AEStronglyMeasurable' m (fun ω => ∫ y, f y ∂condExpKernel μ m ω) μ := by
-  nontriviality Ω
-  rw [condExpKernel_eq]
-  have h := aestronglyMeasurable'_integral_condDistrib
-=======
 theorem aestronglyMeasurable_integral_condExpKernel [NormedSpace ℝ F]
     (hf : AEStronglyMeasurable f μ) :
     AEStronglyMeasurable[m] (fun ω => ∫ y, f y ∂condExpKernel μ m ω) μ := by
   nontriviality Ω
   rw [condExpKernel_eq]
   have h := aestronglyMeasurable_integral_condDistrib
->>>>>>> 10c0c64b
     (aemeasurable_id'' μ (inf_le_right : m ⊓ mΩ ≤ mΩ)) aemeasurable_id
     (hf.comp_snd_map_prod_id (inf_le_right : m ⊓ mΩ ≤ mΩ))
   rw [MeasurableSpace.comap_id] at h
@@ -166,9 +146,6 @@
 
 @[deprecated (since := "2025-01-21")]
 alias aestronglyMeasurable'_integral_condexpKernel := aestronglyMeasurable_integral_condExpKernel
-
-@[deprecated (since := "2025-01-21")]
-alias aestronglyMeasurable'_integral_condexpKernel := aestronglyMeasurable'_integral_condExpKernel
 
 end Measurability
 
@@ -262,16 +239,9 @@
 lemma condExpKernel_ae_eq_trim_condExp
     (hm : m ≤ mΩ) {s : Set Ω} (hs : MeasurableSet s) :
     (fun ω ↦ (condExpKernel μ m ω s).toReal) =ᵐ[μ.trim hm] μ⟦s | m⟧ := by
-<<<<<<< HEAD
-  rw [ae_eq_trim_iff hm _ stronglyMeasurable_condExp]
-  · exact condExpKernel_ae_eq_condExp hm hs
-  · refine Measurable.stronglyMeasurable ?_
-    exact @Measurable.ennreal_toReal _ m _ (measurable_condExpKernel hs)
-=======
   rw [(measurable_condExpKernel hs).ennreal_toReal.stronglyMeasurable.ae_eq_trim_iff hm
     stronglyMeasurable_condExp]
   exact condExpKernel_ae_eq_condExp hm hs
->>>>>>> 10c0c64b
 
 @[deprecated (since := "2025-01-21")]
 alias condexpKernel_ae_eq_trim_condexp := condExpKernel_ae_eq_trim_condExp
@@ -318,14 +288,8 @@
   refine ae_eq_trans (condExp_restrict_ae_eq_restrict
     (generateFrom_singleton_le hs)
     (measurableSet_generateFrom rfl) hf).symm ?_
-<<<<<<< HEAD
-  · refine (ae_eq_condExp_of_forall_setIntegral_eq
-      (generateFrom_singleton_le hs) hf.restrict ?_ ?_
-      stronglyMeasurable_const.aeStronglyMeasurable').symm
-=======
   · refine (ae_eq_condExp_of_forall_setIntegral_eq (generateFrom_singleton_le hs) hf.restrict ?_ ?_
       stronglyMeasurable_const.aestronglyMeasurable).symm
->>>>>>> 10c0c64b
     · rintro t - -
       rw [integrableOn_const]
       exact Or.inr <| measure_lt_top (μ.restrict s) t
