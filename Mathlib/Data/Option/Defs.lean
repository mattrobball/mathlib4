/-
Copyright (c) 2018 Mario Carneiro. All rights reserved.
Released under Apache 2.0 license as described in the file LICENSE.
Authors: Mario Carneiro
-/
import Mathlib.Tactic.Lemma
import Mathlib.Tactic.TypeStar
import Batteries.Tactic.Alias

/-!
# Extra definitions on `Option`

This file defines more operations involving `Option α`. Lemmas about them are located in other
files under `Mathlib.Data.Option`.
Other basic operations on `Option` are defined in the core library.
-/

namespace Option

/-- Traverse an object of `Option α` with a function `f : α → F β` for an applicative `F`. -/
protected def traverse.{u, v}
    {F : Type u → Type v} [Applicative F] {α : Type*} {β : Type u} (f : α → F β) :
    Option α → F (Option β) := Option.mapA f

variable {α : Type*} {β : Type*}

/-- An elimination principle for `Option`. It is a nondependent version of `Option.rec`. -/
protected def elim' (b : β) (f : α → β) : Option α → β
  | some a => f a
  | none => b

@[simp]
theorem elim'_none (b : β) (f : α → β) : Option.elim' b f none = b := rfl

@[simp]
theorem elim'_some {a : α} (b : β) (f : α → β) : Option.elim' b f (some a) = f a := rfl

@[simp]
theorem elim'_none_some (f : Option α → β) : (Option.elim' (f none) (f ∘ some)) = f :=
  funext fun o ↦ by cases o <;> rfl

lemma elim'_eq_elim {α β : Type*} (b : β) (f : α → β) (a : Option α) :
    Option.elim' b f a = Option.elim a b f := by
  cases a <;> rfl

/-- Inhabited `get` function. Returns `a` if the input is `some a`, otherwise returns `default`. -/
abbrev iget [Inhabited α] : Option α → α
  | some x => x
  | none => default

theorem iget_some [Inhabited α] {a : α} : (some a).iget = a :=
  rfl

<<<<<<< HEAD
instance merge_isCommutative (f : α → α → α) [Std.Commutative f] :
    Std.Commutative (merge f) :=
  ⟨fun a b ↦ by cases a <;> cases b <;> simp [merge, Std.Commutative.comm]⟩

instance merge_isAssociative (f : α → α → α) [Std.Associative f] :
    Std.Associative (merge f) :=
  ⟨fun a b c ↦ by cases a <;> cases b <;> cases c <;> simp [merge, Std.Associative.assoc]⟩

instance merge_isIdempotent (f : α → α → α) [Std.IdempotentOp f] :
    Std.IdempotentOp (merge f) :=
  ⟨fun a ↦ by cases a <;> simp [merge, Std.IdempotentOp.idempotent]⟩

instance merge_isId (f : α → α → α) : Std.LawfulIdentity (merge f) none where
  left_id a := by cases a <;> simp [merge]
  right_id a := by cases a <;> simp [merge]

@[deprecated (since := "2025-04-04")] alias liftOrGet_isCommutative :=
  merge_isCommutative
@[deprecated (since := "2025-04-04")] alias liftOrGet_isAssociative :=
  merge_isAssociative
@[deprecated (since := "2025-04-04")] alias liftOrGet_isIdempotent :=
  merge_isIdempotent
@[deprecated (since := "2025-04-04")] alias liftOrGet_isId := merge_isId
=======
-- @[deprecated (since := "2025-04-04")] alias liftOrGet_isCommutative :=
--   commutative_merge
-- @[deprecated (since := "2025-04-04")] alias liftOrGet_isAssociative :=
--   associative_merge
-- @[deprecated (since := "2025-04-04")] alias liftOrGet_isIdempotent :=
--   idempotentOp_merge
-- @[deprecated (since := "2025-04-04")] alias liftOrGet_isId :=
--   lawfulIdentity_merge
>>>>>>> 502763ce

/-- Convert `undef` to `none` to make an `LOption` into an `Option`. -/
def _root_.Lean.LOption.toOption {α} : Lean.LOption α → Option α
  | .some a => some a
  | _ => none

end Option<|MERGE_RESOLUTION|>--- conflicted
+++ resolved
@@ -51,7 +51,6 @@
 theorem iget_some [Inhabited α] {a : α} : (some a).iget = a :=
   rfl
 
-<<<<<<< HEAD
 instance merge_isCommutative (f : α → α → α) [Std.Commutative f] :
     Std.Commutative (merge f) :=
   ⟨fun a b ↦ by cases a <;> cases b <;> simp [merge, Std.Commutative.comm]⟩
@@ -75,16 +74,6 @@
 @[deprecated (since := "2025-04-04")] alias liftOrGet_isIdempotent :=
   merge_isIdempotent
 @[deprecated (since := "2025-04-04")] alias liftOrGet_isId := merge_isId
-=======
--- @[deprecated (since := "2025-04-04")] alias liftOrGet_isCommutative :=
---   commutative_merge
--- @[deprecated (since := "2025-04-04")] alias liftOrGet_isAssociative :=
---   associative_merge
--- @[deprecated (since := "2025-04-04")] alias liftOrGet_isIdempotent :=
---   idempotentOp_merge
--- @[deprecated (since := "2025-04-04")] alias liftOrGet_isId :=
---   lawfulIdentity_merge
->>>>>>> 502763ce
 
 /-- Convert `undef` to `none` to make an `LOption` into an `Option`. -/
 def _root_.Lean.LOption.toOption {α} : Lean.LOption α → Option α
