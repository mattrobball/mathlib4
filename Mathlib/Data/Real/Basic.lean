/-
Copyright (c) 2018 Mario Carneiro. All rights reserved.
Released under Apache 2.0 license as described in the file LICENSE.
Authors: Mario Carneiro, Floris van Doorn
-/
import Mathlib.Algebra.Order.CauSeq.Completion

/-!
# Real numbers from Cauchy sequences

This file defines `ℝ` as the type of equivalence classes of Cauchy sequences of rational numbers.
This choice is motivated by how easy it is to prove that `ℝ` is a commutative ring, by simply
lifting everything to `ℚ`.

The facts that the real numbers are an Archimedean floor ring,
and a conditionally complete linear order,
have been deferred to the file `Mathlib/Data/Real/Archimedean.lean`,
in order to keep the imports here simple.

The fact that the real numbers are a (trivial) *-ring has similarly been deferred to
`Mathlib/Data/Real/Star.lean`.
-/


assert_not_exists Finset
assert_not_exists Module
assert_not_exists Submonoid
assert_not_exists FloorRing

/-- The type `ℝ` of real numbers constructed as equivalence classes of Cauchy sequences of rational
numbers. -/
structure Real where ofCauchy ::
  /-- The underlying Cauchy completion -/
  cauchy : CauSeq.Completion.Cauchy (abs : ℚ → ℚ)

@[inherit_doc]
notation "ℝ" => Real

-- Porting note: unknown attribute
-- attribute [pp_using_anonymous_constructor] Real

namespace CauSeq.Completion

-- this can't go in `Data.Real.CauSeqCompletion` as the structure on `ℚ` isn't available
@[simp]
theorem ofRat_rat {abv : ℚ → ℚ} [IsAbsoluteValue abv] (q : ℚ) :
    ofRat (q : ℚ) = (q : Cauchy abv) :=
  rfl

end CauSeq.Completion

namespace Real

open CauSeq CauSeq.Completion

variable {x y : ℝ}

theorem ext_cauchy_iff : ∀ {x y : Real}, x = y ↔ x.cauchy = y.cauchy
  | ⟨a⟩, ⟨b⟩ => by rw [ofCauchy.injEq]

theorem ext_cauchy {x y : Real} : x.cauchy = y.cauchy → x = y :=
  ext_cauchy_iff.2

/-- The real numbers are isomorphic to the quotient of Cauchy sequences on the rationals. -/
def equivCauchy : ℝ ≃ CauSeq.Completion.Cauchy (abs : ℚ → ℚ) :=
  ⟨Real.cauchy, Real.ofCauchy, fun ⟨_⟩ => rfl, fun _ => rfl⟩

-- irreducible doesn't work for instances: https://github.com/leanprover-community/lean/issues/511
private irreducible_def zero : ℝ :=
  ⟨0⟩

private irreducible_def one : ℝ :=
  ⟨1⟩

private irreducible_def add : ℝ → ℝ → ℝ
  | ⟨a⟩, ⟨b⟩ => ⟨a + b⟩

private irreducible_def neg : ℝ → ℝ
  | ⟨a⟩ => ⟨-a⟩

private irreducible_def mul : ℝ → ℝ → ℝ
  | ⟨a⟩, ⟨b⟩ => ⟨a * b⟩

private noncomputable irreducible_def inv' : ℝ → ℝ
  | ⟨a⟩ => ⟨a⁻¹⟩

instance : Zero ℝ :=
  ⟨zero⟩

instance : One ℝ :=
  ⟨one⟩

instance : Add ℝ :=
  ⟨add⟩

instance : Neg ℝ :=
  ⟨neg⟩

instance : Mul ℝ :=
  ⟨mul⟩

instance : Sub ℝ :=
  ⟨fun a b => a + -b⟩

noncomputable instance : Inv ℝ :=
  ⟨inv'⟩

theorem ofCauchy_zero : (⟨0⟩ : ℝ) = 0 :=
  zero_def.symm

theorem ofCauchy_one : (⟨1⟩ : ℝ) = 1 :=
  one_def.symm

theorem ofCauchy_add (a b) : (⟨a + b⟩ : ℝ) = ⟨a⟩ + ⟨b⟩ :=
  (add_def _ _).symm

theorem ofCauchy_neg (a) : (⟨-a⟩ : ℝ) = -⟨a⟩ :=
  (neg_def _).symm

theorem ofCauchy_sub (a b) : (⟨a - b⟩ : ℝ) = ⟨a⟩ - ⟨b⟩ := by
  rw [sub_eq_add_neg, ofCauchy_add, ofCauchy_neg]
  rfl

theorem ofCauchy_mul (a b) : (⟨a * b⟩ : ℝ) = ⟨a⟩ * ⟨b⟩ :=
  (mul_def _ _).symm

theorem ofCauchy_inv {f} : (⟨f⁻¹⟩ : ℝ) = ⟨f⟩⁻¹ :=
  show _ = inv' _ by rw [inv']

theorem cauchy_zero : (0 : ℝ).cauchy = 0 :=
  show zero.cauchy = 0 by rw [zero_def]

theorem cauchy_one : (1 : ℝ).cauchy = 1 :=
  show one.cauchy = 1 by rw [one_def]

theorem cauchy_add : ∀ a b, (a + b : ℝ).cauchy = a.cauchy + b.cauchy
  | ⟨a⟩, ⟨b⟩ => show (add _ _).cauchy = _ by rw [add_def]

theorem cauchy_neg : ∀ a, (-a : ℝ).cauchy = -a.cauchy
  | ⟨a⟩ => show (neg _).cauchy = _ by rw [neg_def]

theorem cauchy_mul : ∀ a b, (a * b : ℝ).cauchy = a.cauchy * b.cauchy
  | ⟨a⟩, ⟨b⟩ => show (mul _ _).cauchy = _ by rw [mul_def]

theorem cauchy_sub : ∀ a b, (a - b : ℝ).cauchy = a.cauchy - b.cauchy
  | ⟨a⟩, ⟨b⟩ => by
    rw [sub_eq_add_neg, ← cauchy_neg, ← cauchy_add]
    rfl

theorem cauchy_inv : ∀ f, (f⁻¹ : ℝ).cauchy = f.cauchy⁻¹
  | ⟨f⟩ => show (inv' _).cauchy = _ by rw [inv']

instance instNatCast : NatCast ℝ where natCast n := ⟨n⟩
instance instIntCast : IntCast ℝ where intCast z := ⟨z⟩
instance instNNRatCast : NNRatCast ℝ where nnratCast q := ⟨q⟩
instance instRatCast : RatCast ℝ where ratCast q := ⟨q⟩

lemma ofCauchy_natCast (n : ℕ) : (⟨n⟩ : ℝ) = n := rfl
lemma ofCauchy_intCast (z : ℤ) : (⟨z⟩ : ℝ) = z := rfl
lemma ofCauchy_nnratCast (q : ℚ≥0) : (⟨q⟩ : ℝ) = q := rfl
lemma ofCauchy_ratCast (q : ℚ) : (⟨q⟩ : ℝ) = q := rfl

lemma cauchy_natCast (n : ℕ) : (n : ℝ).cauchy = n := rfl
lemma cauchy_intCast (z : ℤ) : (z : ℝ).cauchy = z := rfl
lemma cauchy_nnratCast (q : ℚ≥0) : (q : ℝ).cauchy = q := rfl
lemma cauchy_ratCast (q : ℚ) : (q : ℝ).cauchy = q := rfl

instance commRing : CommRing ℝ where
  natCast n := ⟨n⟩
  intCast z := ⟨z⟩
  zero := (0 : ℝ)
  one := (1 : ℝ)
  mul := (· * ·)
  add := (· + ·)
  neg := @Neg.neg ℝ _
  sub := @Sub.sub ℝ _
  npow := @npowRec ℝ ⟨1⟩ ⟨(· * ·)⟩
  nsmul := @nsmulRec ℝ ⟨0⟩ ⟨(· + ·)⟩
  zsmul := @zsmulRec ℝ ⟨0⟩ ⟨(· + ·)⟩ ⟨@Neg.neg ℝ _⟩ (@nsmulRec ℝ ⟨0⟩ ⟨(· + ·)⟩)
  add_zero a := by apply ext_cauchy; simp [cauchy_add, cauchy_zero]
  zero_add a := by apply ext_cauchy; simp [cauchy_add, cauchy_zero]
  add_comm a b := by apply ext_cauchy; simp only [cauchy_add, add_comm]
  add_assoc a b c := by apply ext_cauchy; simp only [cauchy_add, add_assoc]
  mul_zero a := by apply ext_cauchy; simp [cauchy_mul, cauchy_zero]
  zero_mul a := by apply ext_cauchy; simp [cauchy_mul, cauchy_zero]
  mul_one a := by apply ext_cauchy; simp [cauchy_mul, cauchy_one]
  one_mul a := by apply ext_cauchy; simp [cauchy_mul, cauchy_one]
  mul_comm a b := by apply ext_cauchy; simp only [cauchy_mul, mul_comm]
  mul_assoc a b c := by apply ext_cauchy; simp only [cauchy_mul, mul_assoc]
  left_distrib a b c := by apply ext_cauchy; simp only [cauchy_add, cauchy_mul, mul_add]
  right_distrib a b c := by apply ext_cauchy; simp only [cauchy_add, cauchy_mul, add_mul]
  add_left_neg a := by apply ext_cauchy; simp [cauchy_add, cauchy_neg, cauchy_zero]
  natCast_zero := by apply ext_cauchy; simp [cauchy_zero]
  natCast_succ n := by apply ext_cauchy; simp [cauchy_one, cauchy_add]
  intCast_negSucc z := by apply ext_cauchy; simp [cauchy_neg, cauchy_natCast]

/-- `Real.equivCauchy` as a ring equivalence. -/
@[simps]
def ringEquivCauchy : ℝ ≃+* CauSeq.Completion.Cauchy (abs : ℚ → ℚ) :=
  { equivCauchy with
    toFun := cauchy
    invFun := ofCauchy
    map_add' := cauchy_add
    map_mul' := cauchy_mul }

/-! Extra instances to short-circuit type class resolution.

 These short-circuits have an additional property of ensuring that a computable path is found; if
 `Field ℝ` is found first, then decaying it to these typeclasses would result in a `noncomputable`
 version of them. -/

instance instRing : Ring ℝ := by infer_instance

instance : CommSemiring ℝ := by infer_instance

instance semiring : Semiring ℝ := by infer_instance

instance : CommMonoidWithZero ℝ := by infer_instance

instance : MonoidWithZero ℝ := by infer_instance

instance : AddCommGroup ℝ := by infer_instance

instance : AddGroup ℝ := by infer_instance

instance : AddCommMonoid ℝ := by infer_instance

instance : AddMonoid ℝ := by infer_instance

instance : AddLeftCancelSemigroup ℝ := by infer_instance

instance : AddRightCancelSemigroup ℝ := by infer_instance

instance : AddCommSemigroup ℝ := by infer_instance

instance : AddSemigroup ℝ := by infer_instance

instance : CommMonoid ℝ := by infer_instance

instance : Monoid ℝ := by infer_instance

instance : CommSemigroup ℝ := by infer_instance

instance : Semigroup ℝ := by infer_instance

instance : Inhabited ℝ :=
  ⟨0⟩

/-- Make a real number from a Cauchy sequence of rationals (by taking the equivalence class). -/
def mk (x : CauSeq ℚ abs) : ℝ :=
  ⟨CauSeq.Completion.mk x⟩

theorem mk_eq {f g : CauSeq ℚ abs} : mk f = mk g ↔ f ≈ g :=
  ext_cauchy_iff.trans CauSeq.Completion.mk_eq

private irreducible_def lt : ℝ → ℝ → Prop
  | ⟨x⟩, ⟨y⟩ =>
    (Quotient.liftOn₂ x y (· < ·)) fun _ _ _ _ hf hg =>
      propext <|
        ⟨fun h => lt_of_eq_of_lt (Setoid.symm hf) (lt_of_lt_of_eq h hg), fun h =>
          lt_of_eq_of_lt hf (lt_of_lt_of_eq h (Setoid.symm hg))⟩

instance : LT ℝ :=
  ⟨lt⟩

theorem lt_cauchy {f g} : (⟨⟦f⟧⟩ : ℝ) < ⟨⟦g⟧⟩ ↔ f < g :=
  show lt _ _ ↔ _ by rw [lt_def]; rfl

@[simp]
theorem mk_lt {f g : CauSeq ℚ abs} : mk f < mk g ↔ f < g :=
  lt_cauchy

theorem mk_zero : mk 0 = 0 := by rw [← ofCauchy_zero]; rfl

theorem mk_one : mk 1 = 1 := by rw [← ofCauchy_one]; rfl

theorem mk_add {f g : CauSeq ℚ abs} : mk (f + g) = mk f + mk g := by simp [mk, ← ofCauchy_add]

theorem mk_mul {f g : CauSeq ℚ abs} : mk (f * g) = mk f * mk g := by simp [mk, ← ofCauchy_mul]

theorem mk_neg {f : CauSeq ℚ abs} : mk (-f) = -mk f := by simp [mk, ← ofCauchy_neg]

@[simp]
theorem mk_pos {f : CauSeq ℚ abs} : 0 < mk f ↔ Pos f := by
  rw [← mk_zero, mk_lt]
  exact iff_of_eq (congr_arg Pos (sub_zero f))

private irreducible_def le (x y : ℝ) : Prop :=
  x < y ∨ x = y

instance : LE ℝ :=
  ⟨le⟩

private theorem le_def' {x y : ℝ} : x ≤ y ↔ x < y ∨ x = y :=
  iff_of_eq <| le_def _ _

@[simp]
theorem mk_le {f g : CauSeq ℚ abs} : mk f ≤ mk g ↔ f ≤ g := by
  simp only [le_def', mk_lt, mk_eq]; rfl

@[elab_as_elim]
protected theorem ind_mk {C : Real → Prop} (x : Real) (h : ∀ y, C (mk y)) : C x := by
  cases' x with x
  induction' x using Quot.induction_on with x
  exact h x

theorem add_lt_add_iff_left {a b : ℝ} (c : ℝ) : c + a < c + b ↔ a < b := by
  induction a using Real.ind_mk
  induction b using Real.ind_mk
  induction c using Real.ind_mk
  simp only [mk_lt, ← mk_add]
  show Pos _ ↔ Pos _; rw [add_sub_add_left_eq_sub]

instance partialOrder : PartialOrder ℝ where
  le := (· ≤ ·)
  lt := (· < ·)
  lt_iff_le_not_le a b := by
    induction' a using Real.ind_mk with a
    induction' b using Real.ind_mk with b
    simpa using lt_iff_le_not_le
  le_refl a := by
    induction' a using Real.ind_mk with a
    rw [mk_le]
  le_trans a b c := by
    induction' a using Real.ind_mk with a
    induction' b using Real.ind_mk with b
    induction' c using Real.ind_mk with c
    simpa using le_trans
  le_antisymm a b := by
    induction' a using Real.ind_mk with a
    induction' b using Real.ind_mk with b
    simpa [mk_eq] using @CauSeq.le_antisymm _ _ a b

instance : Preorder ℝ := by infer_instance

theorem ratCast_lt {x y : ℚ} : (x : ℝ) < (y : ℝ) ↔ x < y := by
  erw [mk_lt]
  exact const_lt

protected theorem zero_lt_one : (0 : ℝ) < 1 := by
  convert ratCast_lt.2 zero_lt_one <;> simp [← ofCauchy_ratCast, ofCauchy_one, ofCauchy_zero]

protected theorem fact_zero_lt_one : Fact ((0 : ℝ) < 1) :=
  ⟨Real.zero_lt_one⟩

protected theorem mul_pos {a b : ℝ} : 0 < a → 0 < b → 0 < a * b := by
  induction' a using Real.ind_mk with a
  induction' b using Real.ind_mk with b
  simpa only [mk_lt, mk_pos, ← mk_mul] using CauSeq.mul_pos

instance : StrictOrderedCommRing ℝ :=
  { Real.commRing, Real.partialOrder,
    Real.semiring with
    exists_pair_ne := ⟨0, 1, Real.zero_lt_one.ne⟩
    add_le_add_left := by
      simp only [le_iff_eq_or_lt]
      rintro a b ⟨rfl, h⟩
      · simp only [lt_self_iff_false, or_false, forall_const]
      · exact fun c => Or.inr ((add_lt_add_iff_left c).2 ‹_›)
    zero_le_one := le_of_lt Real.zero_lt_one
    mul_pos := @Real.mul_pos }

instance strictOrderedRing : StrictOrderedRing ℝ :=
  inferInstance

instance strictOrderedCommSemiring : StrictOrderedCommSemiring ℝ :=
  inferInstance

instance strictOrderedSemiring : StrictOrderedSemiring ℝ :=
  inferInstance

instance orderedRing : OrderedRing ℝ :=
  inferInstance

instance orderedSemiring : OrderedSemiring ℝ :=
  inferInstance

instance orderedAddCommGroup : OrderedAddCommGroup ℝ :=
  inferInstance

instance orderedCancelAddCommMonoid : OrderedCancelAddCommMonoid ℝ :=
  inferInstance

instance orderedAddCommMonoid : OrderedAddCommMonoid ℝ :=
  inferInstance

instance nontrivial : Nontrivial ℝ :=
  inferInstance

private irreducible_def sup : ℝ → ℝ → ℝ
  | ⟨x⟩, ⟨y⟩ => ⟨Quotient.map₂ (· ⊔ ·) (fun _ _ hx _ _ hy => sup_equiv_sup hx hy) x y⟩

instance : Sup ℝ :=
  ⟨sup⟩

theorem ofCauchy_sup (a b) : (⟨⟦a ⊔ b⟧⟩ : ℝ) = ⟨⟦a⟧⟩ ⊔ ⟨⟦b⟧⟩ :=
  show _ = sup _ _ by
    rw [sup_def]
    rfl

@[simp]
theorem mk_sup (a b) : (mk (a ⊔ b) : ℝ) = mk a ⊔ mk b :=
  ofCauchy_sup _ _

private irreducible_def inf : ℝ → ℝ → ℝ
  | ⟨x⟩, ⟨y⟩ => ⟨Quotient.map₂ (· ⊓ ·) (fun _ _ hx _ _ hy => inf_equiv_inf hx hy) x y⟩

instance : Inf ℝ :=
  ⟨inf⟩

theorem ofCauchy_inf (a b) : (⟨⟦a ⊓ b⟧⟩ : ℝ) = ⟨⟦a⟧⟩ ⊓ ⟨⟦b⟧⟩ :=
  show _ = inf _ _ by
    rw [inf_def]
    rfl

@[simp]
theorem mk_inf (a b) : (mk (a ⊓ b) : ℝ) = mk a ⊓ mk b :=
  ofCauchy_inf _ _

instance : DistribLattice ℝ :=
  { Real.partialOrder with
    sup := (· ⊔ ·)
    le := (· ≤ ·)
    le_sup_left := by
      intros a b
      induction' a using Real.ind_mk with a
      induction' b using Real.ind_mk with b
      rw [← mk_sup, mk_le]
      exact CauSeq.le_sup_left
    le_sup_right := by
      intros a b
      induction' a using Real.ind_mk with a
      induction' b using Real.ind_mk with b
      rw [← mk_sup, mk_le]
      exact CauSeq.le_sup_right
    sup_le := by
      intros a b c
      induction' a using Real.ind_mk with a
      induction' b using Real.ind_mk with b
      induction' c using Real.ind_mk with c
      simp_rw [← mk_sup, mk_le]
      exact CauSeq.sup_le
    inf := (· ⊓ ·)
    inf_le_left := by
      intros a b
      induction' a using Real.ind_mk with a
      induction' b using Real.ind_mk with b
      rw [← mk_inf, mk_le]
      exact CauSeq.inf_le_left
    inf_le_right := by
      intros a b
      induction' a using Real.ind_mk with a
      induction' b using Real.ind_mk with b
      rw [← mk_inf, mk_le]
      exact CauSeq.inf_le_right
    le_inf := by
      intros a b c
      induction' a using Real.ind_mk with a
      induction' b using Real.ind_mk with b
      induction' c using Real.ind_mk with c
      simp_rw [← mk_inf, mk_le]
      exact CauSeq.le_inf
    le_sup_inf := by
      intros a b c
      induction' a using Real.ind_mk with a
      induction' b using Real.ind_mk with b
      induction' c using Real.ind_mk with c
      apply Eq.le
      simp only [← mk_sup, ← mk_inf]
      exact congr_arg mk (CauSeq.sup_inf_distrib_left _ _ _).symm }

-- Extra instances to short-circuit type class resolution
instance lattice : Lattice ℝ :=
  inferInstance

instance : SemilatticeInf ℝ :=
  inferInstance

instance : SemilatticeSup ℝ :=
  inferInstance

open scoped Classical

instance : IsTotal ℝ (· ≤ ·) :=
  ⟨by
    intros a b
    induction' a using Real.ind_mk with a
    induction' b using Real.ind_mk with b
    simpa using le_total a b⟩

noncomputable instance linearOrder : LinearOrder ℝ :=
  Lattice.toLinearOrder _

noncomputable instance linearOrderedCommRing : LinearOrderedCommRing ℝ :=
  { Real.nontrivial, Real.strictOrderedRing, Real.commRing, Real.linearOrder with }

-- Extra instances to short-circuit type class resolution
noncomputable instance : LinearOrderedRing ℝ := by infer_instance

noncomputable instance : LinearOrderedSemiring ℝ := by infer_instance

instance : IsDomain ℝ :=
  { Real.nontrivial, Real.commRing, LinearOrderedRing.isDomain with }

noncomputable instance instDivInvMonoid : DivInvMonoid ℝ where

lemma ofCauchy_div (f g) : (⟨f / g⟩ : ℝ) = (⟨f⟩ : ℝ) / (⟨g⟩ : ℝ) := by
  simp_rw [div_eq_mul_inv, ofCauchy_mul, ofCauchy_inv]

noncomputable instance instLinearOrderedField : LinearOrderedField ℝ where
  toLinearOrderedCommRing := linearOrderedCommRing
  mul_inv_cancel := by
    rintro ⟨a⟩ h
    rw [mul_comm]
    simp only [← ofCauchy_inv, ← ofCauchy_mul, ← ofCauchy_one, ← ofCauchy_zero,
      Ne, ofCauchy.injEq] at *
    exact CauSeq.Completion.inv_mul_cancel h
  inv_zero := by simp [← ofCauchy_zero, ← ofCauchy_inv]
  nnqsmul := _
  nnqsmul_def := fun q a => rfl
  qsmul := _
  qsmul_def := fun q a => rfl
  nnratCast_def q := by
    rw [← ofCauchy_nnratCast, NNRat.cast_def, ofCauchy_div, ofCauchy_natCast, ofCauchy_natCast]
  ratCast_def q := by
    rw [← ofCauchy_ratCast, Rat.cast_def, ofCauchy_div, ofCauchy_natCast, ofCauchy_intCast]

-- Extra instances to short-circuit type class resolution
noncomputable instance : LinearOrderedAddCommGroup ℝ := by infer_instance

noncomputable instance field : Field ℝ := by infer_instance

noncomputable instance : DivisionRing ℝ := by infer_instance

noncomputable instance decidableLT (a b : ℝ) : Decidable (a < b) := by infer_instance

noncomputable instance decidableLE (a b : ℝ) : Decidable (a ≤ b) := by infer_instance

noncomputable instance decidableEq (a b : ℝ) : Decidable (a = b) := by infer_instance

/-- Show an underlying cauchy sequence for real numbers.

The representative chosen is the one passed in the VM to `Quot.mk`, so two cauchy sequences
converging to the same number may be printed differently.
-/
unsafe instance : Repr ℝ where reprPrec r _ := "Real.ofCauchy " ++ repr r.cauchy

theorem le_mk_of_forall_le {f : CauSeq ℚ abs} : (∃ i, ∀ j ≥ i, x ≤ f j) → x ≤ mk f := by
  intro h
  induction' x using Real.ind_mk with x
  apply le_of_not_lt
  rw [mk_lt]
  rintro ⟨K, K0, hK⟩
  obtain ⟨i, H⟩ := exists_forall_ge_and h (exists_forall_ge_and hK (f.cauchy₃ <| half_pos K0))
  apply not_lt_of_le (H _ le_rfl).1
  erw [mk_lt]
  refine ⟨_, half_pos K0, i, fun j ij => ?_⟩
  have := add_le_add (H _ ij).2.1 (le_of_lt (abs_lt.1 <| (H _ le_rfl).2.2 _ ij).1)
  rwa [← sub_eq_add_neg, sub_self_div_two, sub_apply, sub_add_sub_cancel] at this

theorem mk_le_of_forall_le {f : CauSeq ℚ abs} {x : ℝ} (h : ∃ i, ∀ j ≥ i, (f j : ℝ) ≤ x) :
    mk f ≤ x := by
  cases' h with i H
  rw [← neg_le_neg_iff, ← mk_neg]
  exact le_mk_of_forall_le ⟨i, fun j ij => by simp [H _ ij]⟩

theorem mk_near_of_forall_near {f : CauSeq ℚ abs} {x : ℝ} {ε : ℝ}
    (H : ∃ i, ∀ j ≥ i, |(f j : ℝ) - x| ≤ ε) : |mk f - x| ≤ ε :=
  abs_sub_le_iff.2
    ⟨sub_le_iff_le_add'.2 <|
        mk_le_of_forall_le <|
          H.imp fun _ h j ij => sub_le_iff_le_add'.1 (abs_sub_le_iff.1 <| h j ij).1,
      sub_le_comm.1 <|
        le_mk_of_forall_le <| H.imp fun _ h j ij => sub_le_comm.1 (abs_sub_le_iff.1 <| h j ij).2⟩

end Real

/-- A function `f : R → ℝ≥0` is nonarchimedean if it satisfies the strong triangle inequality
  `f (r + s) ≤ max (f r) (f s)` for all `r s : R`. -/
def IsNonarchimedean {A : Type*} [Add A] (f : A → ℝ) : Prop :=
<<<<<<< HEAD
  ∀ r s, f (r + s) ≤ max (f r) (f s)
=======
  ∀ r s, f (r + s) ≤ max (f r) (f s)

/-- A function `f : R → ℝ` is power-multiplicative if for all `r ∈ R` and all positive `n ∈ ℕ`,
`f (r ^ n) = (f r) ^ n`. -/
def IsPowMul {R : Type*} [Pow R ℕ] (f : R → ℝ) :=
  ∀ (a : R) {n : ℕ}, 1 ≤ n → f (a ^ n) = f a ^ n
>>>>>>> d6b77ff1
<|MERGE_RESOLUTION|>--- conflicted
+++ resolved
@@ -578,13 +578,9 @@
 /-- A function `f : R → ℝ≥0` is nonarchimedean if it satisfies the strong triangle inequality
   `f (r + s) ≤ max (f r) (f s)` for all `r s : R`. -/
 def IsNonarchimedean {A : Type*} [Add A] (f : A → ℝ) : Prop :=
-<<<<<<< HEAD
-  ∀ r s, f (r + s) ≤ max (f r) (f s)
-=======
   ∀ r s, f (r + s) ≤ max (f r) (f s)
 
 /-- A function `f : R → ℝ` is power-multiplicative if for all `r ∈ R` and all positive `n ∈ ℕ`,
 `f (r ^ n) = (f r) ^ n`. -/
 def IsPowMul {R : Type*} [Pow R ℕ] (f : R → ℝ) :=
-  ∀ (a : R) {n : ℕ}, 1 ≤ n → f (a ^ n) = f a ^ n
->>>>>>> d6b77ff1
+  ∀ (a : R) {n : ℕ}, 1 ≤ n → f (a ^ n) = f a ^ n