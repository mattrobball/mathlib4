--- conflicted
+++ resolved
@@ -136,7 +136,6 @@
 
 @[simp]
 theorem insertNth_zero : insertNth 0 y s = cons y s := by simp [insertNth, cons]
-<<<<<<< HEAD
 
 @[simp]
 theorem insertNth_last : insertNth (Fin.last n) y s = snoc s y := by simp [insertNth, snoc]
@@ -145,16 +144,6 @@
 theorem insertNth_apply_same : insertNth p y s p = y := by simp [insertNth]
 
 @[simp]
-=======
-
-@[simp]
-theorem insertNth_last : insertNth (Fin.last n) y s = snoc s y := by simp [insertNth, snoc]
-
-@[simp]
-theorem insertNth_apply_same : insertNth p y s p = y := by simp [insertNth]
-
-@[simp]
->>>>>>> eb9efb9f
 theorem insertNth_apply_succAbove : insertNth p y s (p.succAbove i) = s i := by simp [insertNth]
 
 @[simp]
@@ -200,7 +189,6 @@
   · simp only [c, cons_zero, coe_zero, Pi.zero_apply]
   · rw [← Fin.succ_pred a c, cons_succ]
     simp only [coe_zero, Pi.zero_apply, Fin.succ_pred]
-<<<<<<< HEAD
 
 @[simp]
 theorem snoc_zero_zero : snoc (0 : Fin n →₀ M) 0 = 0 := by
@@ -214,21 +202,6 @@
   simp only [insertNth, coe_zero, equivFunOnFinite_symm_apply_toFun, Fin.insertNth,
     Fin.succAboveCases, eq_rec_constant, Pi.zero_apply, dite_eq_ite, ite_self]
 
-=======
-
-@[simp]
-theorem snoc_zero_zero : snoc (0 : Fin n →₀ M) 0 = 0 := by
-  ext a
-  simp only [snoc, coe_zero, equivFunOnFinite_symm_apply_toFun, Fin.snoc, Fin.castSucc_castLT,
-    Pi.zero_apply, cast_eq, dite_eq_ite, ite_self]
-
-@[simp]
-theorem insertNth_zero_zero : insertNth p 0 (0 : Fin n →₀ M) = 0 := by
-  ext a
-  simp only [insertNth, coe_zero, equivFunOnFinite_symm_apply_toFun, Fin.insertNth,
-    Fin.succAboveCases, eq_rec_constant, Pi.zero_apply, dite_eq_ite, ite_self]
-
->>>>>>> eb9efb9f
 variable {y} {s}
 
 theorem cons_ne_zero_of_left (h : y ≠ 0) : cons y s ≠ 0 := by
@@ -311,22 +284,4 @@
 
 end Add
 
-theorem snoc_support :
-    (s.snoc y).support ⊆ insert (Fin.last n) (s.support.map Fin.castSuccEmb) := by
-  intro i hi
-  suffices i = Fin.last n ∨ ∃ a, ¬s a = 0 ∧ a.castSucc = i by simpa
-  apply (Fin.eq_castSucc_or_eq_last i).symm.imp id (Exists.imp _)
-  rintro i rfl
-  simpa [Finsupp.mem_support_iff] using hi
-
-theorem insertNth_support :
-    (insertNth p y s).support ⊆ insert p (s.support.map (Fin.succAboveEmb p)) := by
-  intro i hi
-  suffices i = p ∨ ∃ a, ¬s a = 0 ∧ p.succAbove a = i by simpa
-  apply (Fin.eq_self_or_eq_succAbove p i).imp id (Exists.imp _)
-  rintro j rfl
-  simpa [Finsupp.mem_support_iff] using hi
-
-end Add
-
 end Finsupp