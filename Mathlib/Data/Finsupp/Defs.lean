--- conflicted
+++ resolved
@@ -78,6 +78,7 @@
 * Expand the list of definitions and important lemmas to the module docstring.
 
 -/
+
 
 noncomputable section
 
@@ -103,6 +104,7 @@
 
 /-! ### Basic declarations about `Finsupp` -/
 
+
 section Basic
 
 variable [Zero M]
@@ -213,6 +215,7 @@
 end Basic
 
 /-! ### Declarations about `single` -/
+
 
 section Single
 
@@ -359,13 +362,8 @@
 
 @[simp]
 theorem unique_single_eq_iff [Unique α] {b' : M} : single a b = single a' b' ↔ b = b' := by
-<<<<<<< HEAD
-  rw [Finsupp.unique_ext_iff, Unique.eq_default a, Unique.eq_default a',
-    single_eq_same, single_eq_same]
-=======
   rw [Finsupp.unique_ext_iff, Unique.eq_default a, Unique.eq_default a', single_eq_same,
     single_eq_same]
->>>>>>> 08570c45
 
 lemma apply_single [AddCommMonoid N] [AddCommMonoid P]
     {F : Type*} [FunLike F N P] [AddMonoidHomClass F N P] (e : F)
@@ -428,6 +426,7 @@
 end Single
 
 /-! ### Declarations about `update` -/
+
 
 section Update
 
@@ -522,6 +521,7 @@
 
 /-! ### Declarations about `erase` -/
 
+
 section Erase
 
 variable [Zero M]
@@ -613,6 +613,7 @@
 
 /-! ### Declarations about `onFinset` -/
 
+
 section OnFinset
 
 variable [Zero M]
@@ -670,6 +671,7 @@
 end OfSupportFinite
 
 /-! ### Declarations about `mapRange` -/
+
 
 section MapRange
 
@@ -728,6 +730,7 @@
 end MapRange
 
 /-! ### Declarations about `embDomain` -/
+
 
 section EmbDomain
 
@@ -833,6 +836,7 @@
 
 /-! ### Declarations about `zipWith` -/
 
+
 section ZipWith
 
 variable [Zero M] [Zero N] [Zero P]
@@ -870,6 +874,7 @@
 end ZipWith
 
 /-! ### Additive monoid structure on `α →₀ M` -/
+
 
 section AddZeroClass
 
