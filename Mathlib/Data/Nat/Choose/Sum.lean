--- conflicted
+++ resolved
@@ -235,13 +235,7 @@
     (Finset.sum (antidiagonal n) fun ij => (d + ij.2).choose d) =
     (d + n).choose d + (d + n).choose (succ d) := by
   induction n with
-<<<<<<< HEAD
-  | zero => simp only [zero_eq, antidiagonal_zero, sum_singleton, add_zero, choose_self,
-            choose_succ_self]
-  | succ n hn => rw [Nat.sum_antidiagonal_succ]; simp only [add_right_inj]; exact hn
-=======
   | zero => simp
   | succ n hn => simpa [Nat.sum_antidiagonal_succ] using hn
->>>>>>> dfc07f1b
 
 end Finset