--- conflicted
+++ resolved
@@ -16,13 +16,11 @@
 
 assert_not_exists OrderedCommMonoid
 
-<<<<<<< HEAD
 -- open scoped AlgebraOrderInstances
 
-variable {α β : Type*}
-=======
+-- open scoped AlgebraOrderInstances
+
 variable {α : Type*}
->>>>>>> 2f4be050
 
 namespace Nat
 
