/-
Copyright (c) 2015 Microsoft Corporation. All rights reserved.
Released under Apache 2.0 license as described in the file LICENSE.
Authors: Leonardo de Moura, Mario Carneiro
-/
import Mathlib.Algebra.Group.Prod
import Mathlib.Data.Set.Lattice

#align_import data.nat.pairing from "leanprover-community/mathlib"@"207cfac9fcd06138865b5d04f7091e46d9320432"

/-!
#  Naturals pairing function

This file defines a pairing function for the naturals as follows:
```text
 0  1  4  9 16
 2  3  5 10 17
 6  7  8 11 18
12 13 14 15 19
20 21 22 23 24
```

It has the advantage of being monotone in both directions and sending `⟦0, n^2 - 1⟧` to
`⟦0, n - 1⟧²`.
-/

assert_not_exists MonoidWithZero

open Prod Decidable Function

namespace Nat

/-- Pairing function for the natural numbers. -/
@[pp_nodot]
def pair (a b : ℕ) : ℕ :=
  if a < b then b * b + a else a * a + a + b
#align nat.mkpair Nat.pair

/-- Unpairing function for the natural numbers. -/
@[pp_nodot]
def unpair (n : ℕ) : ℕ × ℕ :=
  let s := sqrt n
  if n - s * s < s then (n - s * s, s) else (s, n - s * s - s)
#align nat.unpair Nat.unpair

@[simp]
theorem pair_unpair (n : ℕ) : pair (unpair n).1 (unpair n).2 = n := by
  dsimp only [unpair]; let s := sqrt n
  have sm : s * s + (n - s * s) = n := Nat.add_sub_cancel' (sqrt_le _)
  split_ifs with h
  · simp [pair, h, sm]
  · have hl : n - s * s - s ≤ s := Nat.sub_le_iff_le_add.2
      (Nat.sub_le_iff_le_add'.2 <| by rw [← Nat.add_assoc]; apply sqrt_le_add)
    simp [pair, hl.not_lt, Nat.add_assoc, Nat.add_sub_cancel' (le_of_not_gt h), sm]
#align nat.mkpair_unpair Nat.pair_unpair

theorem pair_unpair' {n a b} (H : unpair n = (a, b)) : pair a b = n := by
  simpa [H] using pair_unpair n
#align nat.mkpair_unpair' Nat.pair_unpair'

@[simp]
theorem unpair_pair (a b : ℕ) : unpair (pair a b) = (a, b) := by
  dsimp only [pair]; split_ifs with h
  · show unpair (b * b + a) = (a, b)
    have be : sqrt (b * b + a) = b := sqrt_add_eq _ (le_trans (le_of_lt h) (Nat.le_add_left _ _))
    simp [unpair, be, Nat.add_sub_cancel_left, h]
  · show unpair (a * a + a + b) = (a, b)
    have ae : sqrt (a * a + (a + b)) = a := by
      rw [sqrt_add_eq]
      exact Nat.add_le_add_left (le_of_not_gt h) _
    simp [unpair, ae, Nat.not_lt_zero, Nat.add_assoc, Nat.add_sub_cancel_left]
#align nat.unpair_mkpair Nat.unpair_pair

/-- An equivalence between `ℕ × ℕ` and `ℕ`. -/
@[simps (config := .asFn)]
def pairEquiv : ℕ × ℕ ≃ ℕ :=
  ⟨uncurry pair, unpair, fun ⟨a, b⟩ => unpair_pair a b, pair_unpair⟩
#align nat.mkpair_equiv Nat.pairEquiv
#align nat.mkpair_equiv_apply Nat.pairEquiv_apply
#align nat.mkpair_equiv_symm_apply Nat.pairEquiv_symm_apply

theorem surjective_unpair : Surjective unpair :=
  pairEquiv.symm.surjective
#align nat.surjective_unpair Nat.surjective_unpair

@[simp]
theorem pair_eq_pair {a b c d : ℕ} : pair a b = pair c d ↔ a = c ∧ b = d :=
  pairEquiv.injective.eq_iff.trans (@Prod.ext_iff ℕ ℕ (a, b) (c, d))
#align nat.mkpair_eq_mkpair Nat.pair_eq_pair

theorem unpair_lt {n : ℕ} (n1 : 1 ≤ n) : (unpair n).1 < n := by
  let s := sqrt n
<<<<<<< HEAD
  simp only [unpair, ge_iff_le, tsub_le_iff_right, gt_iff_lt]
  by_cases h : n - s * s < s <;> simp only [h, ↓reduceIte]
=======
  simp only [unpair, ge_iff_le, Nat.sub_le_iff_le_add]
  by_cases h : n - s * s < s <;> simp [h]
>>>>>>> cf35070b
  · exact lt_of_lt_of_le h (sqrt_le_self _)
  · simp only [not_lt] at h
    have s0 : 0 < s := sqrt_pos.2 n1
    exact lt_of_le_of_lt h (Nat.sub_lt n1 (Nat.mul_pos s0 s0))
#align nat.unpair_lt Nat.unpair_lt

@[simp]
theorem unpair_zero : unpair 0 = 0 := by
  rw [unpair]
  simp
#align nat.unpair_zero Nat.unpair_zero

theorem unpair_left_le : ∀ n : ℕ, (unpair n).1 ≤ n
  | 0 => by simp
  | n + 1 => le_of_lt (unpair_lt (Nat.succ_pos _))
#align nat.unpair_left_le Nat.unpair_left_le

theorem left_le_pair (a b : ℕ) : a ≤ pair a b := by simpa using unpair_left_le (pair a b)
#align nat.left_le_mkpair Nat.left_le_pair

theorem right_le_pair (a b : ℕ) : b ≤ pair a b := by
  by_cases h : a < b <;> simp only [pair, h, ↓reduceIte, le_add_iff_nonneg_left, _root_.zero_le]
  exact le_trans (le_mul_self _) (Nat.le_add_right _ _)
#align nat.right_le_mkpair Nat.right_le_pair

theorem unpair_right_le (n : ℕ) : (unpair n).2 ≤ n := by
  simpa using right_le_pair n.unpair.1 n.unpair.2
#align nat.unpair_right_le Nat.unpair_right_le

theorem pair_lt_pair_left {a₁ a₂} (b) (h : a₁ < a₂) : pair a₁ b < pair a₂ b := by
<<<<<<< HEAD
  by_cases h₁ : a₁ < b <;> simp only [pair, h₁, ↓reduceIte, add_assoc]
  · by_cases h₂ : a₂ < b <;> simp only [h₂, ↓reduceIte, add_lt_add_iff_left, h]
    simp? at h₂ says simp only [not_lt] at h₂
    apply add_lt_add_of_le_of_lt
    exact mul_self_le_mul_self h₂
    exact Nat.lt_add_right _ h
  · simp only [not_lt] at h₁
=======
  by_cases h₁ : a₁ < b <;> simp [pair, h₁, Nat.add_assoc]
  · by_cases h₂ : a₂ < b <;> simp [pair, h₂, h]
    simp? at h₂ says simp only [not_lt] at h₂
    apply Nat.add_lt_add_of_le_of_lt
    · exact Nat.mul_self_le_mul_self h₂
    · exact Nat.lt_add_right _ h
  · simp at h₁
>>>>>>> cf35070b
    simp only [not_lt_of_gt (lt_of_le_of_lt h₁ h), ite_false]
    apply add_lt_add
    · exact Nat.mul_self_lt_mul_self h
    · apply Nat.add_lt_add_right; assumption
#align nat.mkpair_lt_mkpair_left Nat.pair_lt_pair_left

theorem pair_lt_pair_right (a) {b₁ b₂} (h : b₁ < b₂) : pair a b₁ < pair a b₂ := by
<<<<<<< HEAD
  by_cases h₁ : a < b₁ <;> simp only [pair, h₁, ↓reduceIte, add_assoc]
  · simp only [lt_trans h₁ h, ↓reduceIte, add_lt_add_iff_right]
=======
  by_cases h₁ : a < b₁ <;> simp [pair, h₁, Nat.add_assoc]
  · simp [pair, lt_trans h₁ h, h]
>>>>>>> cf35070b
    exact mul_self_lt_mul_self h
  · by_cases h₂ : a < b₂ <;> simp only [h₂, ↓reduceIte, add_lt_add_iff_left, h]
    simp? at h₁ says simp only [not_lt] at h₁
    rw [Nat.add_comm, Nat.add_comm _ a, Nat.add_assoc, Nat.add_lt_add_iff_left]
    rwa [Nat.add_comm, ← sqrt_lt, sqrt_add_eq]
    exact le_trans h₁ (Nat.le_add_left _ _)
#align nat.mkpair_lt_mkpair_right Nat.pair_lt_pair_right

theorem pair_lt_max_add_one_sq (m n : ℕ) : pair m n < (max m n + 1) ^ 2 := by
  simp only [pair, Nat.pow_two, Nat.mul_add, Nat.add_mul, Nat.mul_one, Nat.one_mul, Nat.add_assoc]
  split_ifs <;> simp [Nat.max_eq_left, Nat.max_eq_right, Nat.le_of_lt,  not_lt.1, *] <;> omega
#align nat.mkpair_lt_max_add_one_sq Nat.pair_lt_max_add_one_sq

theorem max_sq_add_min_le_pair (m n : ℕ) : max m n ^ 2 + min m n ≤ pair m n := by
  rw [pair]
  cases' lt_or_le m n with h h
  · rw [if_pos h, max_eq_right h.le, min_eq_left h.le, Nat.pow_two]
  rw [if_neg h.not_lt, max_eq_left h, min_eq_right h, Nat.pow_two, Nat.add_assoc,
    Nat.add_le_add_iff_left]
  exact Nat.le_add_left _ _
#align nat.max_sq_add_min_le_mkpair Nat.max_sq_add_min_le_pair

theorem add_le_pair (m n : ℕ) : m + n ≤ pair m n := by
  simp only [pair, Nat.add_assoc]
  split_ifs
  · have := le_mul_self n
    omega
  · exact Nat.le_add_left _ _
#align nat.add_le_mkpair Nat.add_le_pair

theorem unpair_add_le (n : ℕ) : (unpair n).1 + (unpair n).2 ≤ n :=
  (add_le_pair _ _).trans_eq (pair_unpair _)
#align nat.unpair_add_le Nat.unpair_add_le

end Nat

open Nat

section CompleteLattice

/- ./././Mathport/Syntax/Translate/Expr.lean:107:6: warning: expanding binder group (i j) -/
theorem iSup_unpair {α} [CompleteLattice α] (f : ℕ → ℕ → α) :
    ⨆ n : ℕ, f n.unpair.1 n.unpair.2 = ⨆ (i : ℕ) (j : ℕ), f i j := by
  rw [← (iSup_prod : ⨆ i : ℕ × ℕ, f i.1 i.2 = _), ← Nat.surjective_unpair.iSup_comp]
#align supr_unpair iSup_unpair

/- ./././Mathport/Syntax/Translate/Expr.lean:107:6: warning: expanding binder group (i j) -/
theorem iInf_unpair {α} [CompleteLattice α] (f : ℕ → ℕ → α) :
    ⨅ n : ℕ, f n.unpair.1 n.unpair.2 = ⨅ (i : ℕ) (j : ℕ), f i j :=
  iSup_unpair (show ℕ → ℕ → αᵒᵈ from f)
#align infi_unpair iInf_unpair

end CompleteLattice

namespace Set

theorem iUnion_unpair_prod {α β} {s : ℕ → Set α} {t : ℕ → Set β} :
    ⋃ n : ℕ, s n.unpair.fst ×ˢ t n.unpair.snd = (⋃ n, s n) ×ˢ ⋃ n, t n := by
  rw [← Set.iUnion_prod]
  exact surjective_unpair.iUnion_comp (fun x => s x.fst ×ˢ t x.snd)
#align set.Union_unpair_prod Set.iUnion_unpair_prod

/- ./././Mathport/Syntax/Translate/Expr.lean:107:6: warning: expanding binder group (i j) -/
theorem iUnion_unpair {α} (f : ℕ → ℕ → Set α) :
    ⋃ n : ℕ, f n.unpair.1 n.unpair.2 = ⋃ (i : ℕ) (j : ℕ), f i j :=
  iSup_unpair f
#align set.Union_unpair Set.iUnion_unpair

/- ./././Mathport/Syntax/Translate/Expr.lean:107:6: warning: expanding binder group (i j) -/
theorem iInter_unpair {α} (f : ℕ → ℕ → Set α) :
    ⋂ n : ℕ, f n.unpair.1 n.unpair.2 = ⋂ (i : ℕ) (j : ℕ), f i j :=
  iInf_unpair f
#align set.Inter_unpair Set.iInter_unpair

end Set<|MERGE_RESOLUTION|>--- conflicted
+++ resolved
@@ -90,13 +90,8 @@
 
 theorem unpair_lt {n : ℕ} (n1 : 1 ≤ n) : (unpair n).1 < n := by
   let s := sqrt n
-<<<<<<< HEAD
   simp only [unpair, ge_iff_le, tsub_le_iff_right, gt_iff_lt]
   by_cases h : n - s * s < s <;> simp only [h, ↓reduceIte]
-=======
-  simp only [unpair, ge_iff_le, Nat.sub_le_iff_le_add]
-  by_cases h : n - s * s < s <;> simp [h]
->>>>>>> cf35070b
   · exact lt_of_lt_of_le h (sqrt_le_self _)
   · simp only [not_lt] at h
     have s0 : 0 < s := sqrt_pos.2 n1
@@ -127,7 +122,6 @@
 #align nat.unpair_right_le Nat.unpair_right_le
 
 theorem pair_lt_pair_left {a₁ a₂} (b) (h : a₁ < a₂) : pair a₁ b < pair a₂ b := by
-<<<<<<< HEAD
   by_cases h₁ : a₁ < b <;> simp only [pair, h₁, ↓reduceIte, add_assoc]
   · by_cases h₂ : a₂ < b <;> simp only [h₂, ↓reduceIte, add_lt_add_iff_left, h]
     simp? at h₂ says simp only [not_lt] at h₂
@@ -135,15 +129,6 @@
     exact mul_self_le_mul_self h₂
     exact Nat.lt_add_right _ h
   · simp only [not_lt] at h₁
-=======
-  by_cases h₁ : a₁ < b <;> simp [pair, h₁, Nat.add_assoc]
-  · by_cases h₂ : a₂ < b <;> simp [pair, h₂, h]
-    simp? at h₂ says simp only [not_lt] at h₂
-    apply Nat.add_lt_add_of_le_of_lt
-    · exact Nat.mul_self_le_mul_self h₂
-    · exact Nat.lt_add_right _ h
-  · simp at h₁
->>>>>>> cf35070b
     simp only [not_lt_of_gt (lt_of_le_of_lt h₁ h), ite_false]
     apply add_lt_add
     · exact Nat.mul_self_lt_mul_self h
@@ -151,13 +136,8 @@
 #align nat.mkpair_lt_mkpair_left Nat.pair_lt_pair_left
 
 theorem pair_lt_pair_right (a) {b₁ b₂} (h : b₁ < b₂) : pair a b₁ < pair a b₂ := by
-<<<<<<< HEAD
   by_cases h₁ : a < b₁ <;> simp only [pair, h₁, ↓reduceIte, add_assoc]
   · simp only [lt_trans h₁ h, ↓reduceIte, add_lt_add_iff_right]
-=======
-  by_cases h₁ : a < b₁ <;> simp [pair, h₁, Nat.add_assoc]
-  · simp [pair, lt_trans h₁ h, h]
->>>>>>> cf35070b
     exact mul_self_lt_mul_self h
   · by_cases h₂ : a < b₂ <;> simp only [h₂, ↓reduceIte, add_lt_add_iff_left, h]
     simp? at h₁ says simp only [not_lt] at h₁
