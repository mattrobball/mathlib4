--- conflicted
+++ resolved
@@ -115,72 +115,4 @@
 
 end Sym
 
-<<<<<<< HEAD
-end Sym
-=======
-end Sym
-
-namespace Sym2
-
-variable [DecidableEq α]
-
-/-- The `diag` of `s : Finset α` is sent on a finset of `Sym2 α` of card `s.card`. -/
-theorem card_image_diag (s : Finset α) : (s.diag.image Sym2.mk).card = s.card := by
-  rw [card_image_of_injOn, diag_card]
-  rintro ⟨x₀, x₁⟩ hx _ _ h
-  cases Sym2.eq.1 h
-  · rfl
-  · simp only [mem_coe, mem_diag] at hx
-    rw [hx.2]
-
-theorem two_mul_card_image_offDiag (s : Finset α) :
-    2 * (s.offDiag.image Sym2.mk).card = s.offDiag.card := by
-  rw [card_eq_sum_card_image (Sym2.mk : α × α → _), sum_const_nat (Sym2.ind _), mul_comm]
-  rintro x y hxy
-  simp_rw [mem_image, mem_offDiag] at hxy
-  obtain ⟨a, ⟨ha₁, ha₂, ha⟩, h⟩ := hxy
-  replace h := Sym2.eq.1 h
-  obtain ⟨hx, hy, hxy⟩ : x ∈ s ∧ y ∈ s ∧ x ≠ y := by
-    cases h <;> refine ⟨‹_›, ‹_›, ?_⟩ <;> [exact ha; exact ha.symm]
-  have hxy' : y ≠ x := hxy.symm
-  have : (s.offDiag.filter fun z => Sym2.mk z = s(x, y)) = ({(x, y), (y, x)} : Finset _) := by
-    ext ⟨x₁, y₁⟩
-    rw [mem_filter, mem_insert, mem_singleton, Sym2.eq_iff, Prod.mk.inj_iff, Prod.mk.inj_iff,
-      and_iff_right_iff_imp]
-    -- `hxy'` is used in `exact`
-    rintro (⟨rfl, rfl⟩ | ⟨rfl, rfl⟩) <;> rw [mem_offDiag] <;> exact ⟨‹_›, ‹_›, ‹_›⟩
-  rw [this, card_insert_of_not_mem, card_singleton]
-  simp only [not_and, Prod.mk.inj_iff, mem_singleton]
-  exact fun _ => hxy'
-
-/-- The `offDiag` of `s : Finset α` is sent on a finset of `Sym2 α` of card `s.offDiag.card / 2`.
-This is because every element `s(x, y)` of `Sym2 α` not on the diagonal comes from exactly two
-pairs: `(x, y)` and `(y, x)`. -/
-theorem card_image_offDiag (s : Finset α) :
-    (s.offDiag.image Sym2.mk).card = s.card.choose 2 := by
-  rw [Nat.choose_two_right, Nat.mul_sub_left_distrib, mul_one, ← offDiag_card,
-    Nat.div_eq_of_eq_mul_right Nat.zero_lt_two (two_mul_card_image_offDiag s).symm]
-
-theorem card_subtype_diag [Fintype α] : card { a : Sym2 α // a.IsDiag } = card α := by
-  convert card_image_diag (univ : Finset α)
-  rw [← filter_image_mk_isDiag, Fintype.card_of_subtype]
-  rintro x
-  rw [mem_filter, univ_product_univ, mem_image]
-  obtain ⟨a, ha⟩ := Quot.exists_rep x
-  exact and_iff_right ⟨a, mem_univ _, ha⟩
-
-theorem card_subtype_not_diag [Fintype α] :
-    card { a : Sym2 α // ¬a.IsDiag } = (card α).choose 2 := by
-  convert card_image_offDiag (univ : Finset α)
-  rw [← filter_image_mk_not_isDiag, Fintype.card_of_subtype]
-  rintro x
-  rw [mem_filter, univ_product_univ, mem_image]
-  obtain ⟨a, ha⟩ := Quot.exists_rep x
-  exact and_iff_right ⟨a, mem_univ _, ha⟩
-
-/-- Type **stars and bars** for the case `n = 2`. -/
-protected theorem card {α} [Fintype α] : card (Sym2 α) = Nat.choose (card α + 1) 2 :=
-  Finset.card_sym2 _
-
-end Sym2
->>>>>>> e318dc80
+end Sym