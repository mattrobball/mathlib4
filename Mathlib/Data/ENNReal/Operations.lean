/-
Copyright (c) 2017 Johannes Hölzl. All rights reserved.
Released under Apache 2.0 license as described in the file LICENSE.
Authors: Johannes Hölzl, Yury Kudryashov
-/
import Mathlib.Algebra.BigOperators.WithTop
import Mathlib.Algebra.GroupWithZero.Divisibility
import Mathlib.Algebra.Module.Basic
import Mathlib.Data.ENNReal.Basic

/-!
# Properties of addition, multiplication and subtraction on extended non-negative real numbers

In this file we prove elementary properties of algebraic operations on `ℝ≥0∞`, including addition,
multiplication, natural powers and truncated subtraction, as well as how these interact with the
order structure on `ℝ≥0∞`. Notably excluded from this list are inversion and division, the
definitions and properties of which can be found in `Data.ENNReal.Inv`.

Note: the definitions of the operations included in this file can be found in `Data.ENNReal.Basic`.
-/

open Set NNReal ENNReal

namespace ENNReal

variable {a b c d : ℝ≥0∞} {r p q : ℝ≥0}

section Mul

-- Porting note (#11215): TODO: generalize to `WithTop`
@[mono, gcongr]
theorem mul_lt_mul (ac : a < c) (bd : b < d) : a * b < c * d := by
  rcases lt_iff_exists_nnreal_btwn.1 ac with ⟨a', aa', a'c⟩
  lift a to ℝ≥0 using ne_top_of_lt aa'
  rcases lt_iff_exists_nnreal_btwn.1 bd with ⟨b', bb', b'd⟩
  lift b to ℝ≥0 using ne_top_of_lt bb'
  norm_cast at *
  calc
    ↑(a * b) < ↑(a' * b') := coe_lt_coe.2 (mul_lt_mul₀ aa' bb')
    _ ≤ c * d := mul_le_mul' a'c.le b'd.le

-- TODO: generalize to `CovariantClass α α (· * ·) (· ≤ ·)`
theorem mul_left_mono : Monotone (a * ·) := fun _ _ => mul_le_mul' le_rfl

-- TODO: generalize to `CovariantClass α α (swap (· * ·)) (· ≤ ·)`
theorem mul_right_mono : Monotone (· * a) := fun _ _ h => mul_le_mul' h le_rfl

-- Porting note (#11215): TODO: generalize to `WithTop`
theorem pow_strictMono : ∀ {n : ℕ}, n ≠ 0 → StrictMono fun x : ℝ≥0∞ => x ^ n
  | 0, h => absurd rfl h
  | 1, _ => by simpa only [pow_one] using strictMono_id
  | n + 2, _ => fun x y h ↦ by
    simp_rw [pow_succ _ (n + 1)]; exact mul_lt_mul (pow_strictMono n.succ_ne_zero h) h

@[gcongr] protected theorem pow_lt_pow_left (h : a < b) {n : ℕ} (hn : n ≠ 0) :
    a ^ n < b ^ n :=
  ENNReal.pow_strictMono hn h

theorem max_mul : max a b * c = max (a * c) (b * c) := mul_right_mono.map_max

theorem mul_max : a * max b c = max (a * b) (a * c) := mul_left_mono.map_max

-- Porting note (#11215): TODO: generalize to `WithTop`
theorem mul_left_strictMono (h0 : a ≠ 0) (hinf : a ≠ ∞) : StrictMono (a * ·) := by
  lift a to ℝ≥0 using hinf
  rw [coe_ne_zero] at h0
  intro x y h
  contrapose! h
  simpa only [← mul_assoc, ← coe_mul, inv_mul_cancel₀ h0, coe_one, one_mul]
    using mul_le_mul_left' h (↑a⁻¹)

@[gcongr] protected theorem mul_lt_mul_left' (h0 : a ≠ 0) (hinf : a ≠ ⊤) (bc : b < c) :
    a * b < a * c :=
  ENNReal.mul_left_strictMono h0 hinf bc

@[gcongr] protected theorem mul_lt_mul_right' (h0 : a ≠ 0) (hinf : a ≠ ⊤) (bc : b < c) :
    b * a < c * a :=
  mul_comm b a ▸ mul_comm c a ▸ ENNReal.mul_left_strictMono h0 hinf bc

-- Porting note (#11215): TODO: generalize to `WithTop`
theorem mul_eq_mul_left (h0 : a ≠ 0) (hinf : a ≠ ∞) : a * b = a * c ↔ b = c :=
  (mul_left_strictMono h0 hinf).injective.eq_iff

-- Porting note (#11215): TODO: generalize to `WithTop`
theorem mul_eq_mul_right : c ≠ 0 → c ≠ ∞ → (a * c = b * c ↔ a = b) :=
  mul_comm c a ▸ mul_comm c b ▸ mul_eq_mul_left

-- Porting note (#11215): TODO: generalize to `WithTop`
theorem mul_le_mul_left (h0 : a ≠ 0) (hinf : a ≠ ∞) : a * b ≤ a * c ↔ b ≤ c :=
  (mul_left_strictMono h0 hinf).le_iff_le

-- Porting note (#11215): TODO: generalize to `WithTop`
theorem mul_le_mul_right : c ≠ 0 → c ≠ ∞ → (a * c ≤ b * c ↔ a ≤ b) :=
  mul_comm c a ▸ mul_comm c b ▸ mul_le_mul_left

-- Porting note (#11215): TODO: generalize to `WithTop`
theorem mul_lt_mul_left (h0 : a ≠ 0) (hinf : a ≠ ∞) : a * b < a * c ↔ b < c :=
  (mul_left_strictMono h0 hinf).lt_iff_lt

-- Porting note (#11215): TODO: generalize to `WithTop`
theorem mul_lt_mul_right : c ≠ 0 → c ≠ ∞ → (a * c < b * c ↔ a < b) :=
  mul_comm c a ▸ mul_comm c b ▸ mul_lt_mul_left

end Mul

section OperationsAndOrder

protected theorem pow_pos : 0 < a → ∀ n : ℕ, 0 < a ^ n :=
  CanonicallyOrderedCommSemiring.pow_pos

protected theorem pow_ne_zero : a ≠ 0 → ∀ n : ℕ, a ^ n ≠ 0 := by
  simpa only [pos_iff_ne_zero] using ENNReal.pow_pos

theorem not_lt_zero : ¬a < 0 := by simp

protected theorem le_of_add_le_add_left : a ≠ ∞ → a + b ≤ a + c → b ≤ c :=
  WithTop.le_of_add_le_add_left

protected theorem le_of_add_le_add_right : a ≠ ∞ → b + a ≤ c + a → b ≤ c :=
  WithTop.le_of_add_le_add_right

@[gcongr] protected theorem add_lt_add_left : a ≠ ∞ → b < c → a + b < a + c :=
  WithTop.add_lt_add_left

@[gcongr] protected theorem add_lt_add_right : a ≠ ∞ → b < c → b + a < c + a :=
  WithTop.add_lt_add_right

protected theorem add_le_add_iff_left : a ≠ ∞ → (a + b ≤ a + c ↔ b ≤ c) :=
  WithTop.add_le_add_iff_left

protected theorem add_le_add_iff_right : a ≠ ∞ → (b + a ≤ c + a ↔ b ≤ c) :=
  WithTop.add_le_add_iff_right

protected theorem add_lt_add_iff_left : a ≠ ∞ → (a + b < a + c ↔ b < c) :=
  WithTop.add_lt_add_iff_left

protected theorem add_lt_add_iff_right : a ≠ ∞ → (b + a < c + a ↔ b < c) :=
  WithTop.add_lt_add_iff_right

protected theorem add_lt_add_of_le_of_lt : a ≠ ∞ → a ≤ b → c < d → a + c < b + d :=
  WithTop.add_lt_add_of_le_of_lt

protected theorem add_lt_add_of_lt_of_le : c ≠ ∞ → a < b → c ≤ d → a + c < b + d :=
  WithTop.add_lt_add_of_lt_of_le

instance contravariantClass_add_lt : ContravariantClass ℝ≥0∞ ℝ≥0∞ (· + ·) (· < ·) :=
  WithTop.contravariantClass_add_lt

theorem lt_add_right (ha : a ≠ ∞) (hb : b ≠ 0) : a < a + b := by
  rwa [← pos_iff_ne_zero, ← ENNReal.add_lt_add_iff_left ha, add_zero] at hb

end OperationsAndOrder

section OperationsAndInfty

variable {α : Type*}

<<<<<<< HEAD
instance : NoTopAddends ℝ≥0∞ := inferInstanceAs <| NoTopAddends (WithTop ℝ≥0)

#align ennreal.add_eq_top add_eq_top

#align ennreal.add_lt_top add_lt_top
=======
@[simp] theorem add_eq_top : a + b = ∞ ↔ a = ∞ ∨ b = ∞ := WithTop.add_eq_top

@[simp] theorem add_lt_top : a + b < ∞ ↔ a < ∞ ∧ b < ∞ := WithTop.add_lt_top
>>>>>>> 9a958e83

theorem toNNReal_add {r₁ r₂ : ℝ≥0∞} (h₁ : r₁ ≠ ∞) (h₂ : r₂ ≠ ∞) :
    (r₁ + r₂).toNNReal = r₁.toNNReal + r₂.toNNReal := by
  lift r₁ to ℝ≥0 using h₁
  lift r₂ to ℝ≥0 using h₂
  rfl

theorem not_lt_top {x : ℝ≥0∞} : ¬x < ∞ ↔ x = ∞ := by rw [lt_top_iff_ne_top, Classical.not_not]

<<<<<<< HEAD
#align ennreal.add_ne_top add_ne_top
=======
theorem add_ne_top : a + b ≠ ∞ ↔ a ≠ ∞ ∧ b ≠ ∞ := by simpa only [lt_top_iff_ne_top] using add_lt_top
>>>>>>> 9a958e83

theorem mul_top' : a * ∞ = if a = 0 then 0 else ∞ := by convert WithTop.mul_top' a

-- Porting note: added because `simp` no longer uses `WithTop` lemmas for `ℝ≥0∞`
@[simp] theorem mul_top (h : a ≠ 0) : a * ∞ = ∞ := WithTop.mul_top h

theorem top_mul' : ∞ * a = if a = 0 then 0 else ∞ := by convert WithTop.top_mul' a

-- Porting note: added because `simp` no longer uses `WithTop` lemmas for `ℝ≥0∞`
@[simp] theorem top_mul (h : a ≠ 0) : ∞ * a = ∞ := WithTop.top_mul h

theorem top_mul_top : ∞ * ∞ = ∞ := WithTop.top_mul_top

-- Porting note (#11215): TODO: assume `n ≠ 0` instead of `0 < n`
theorem top_pow {n : ℕ} (n_pos : 0 < n) : (∞ : ℝ≥0∞) ^ n = ∞ := WithTop.top_pow n_pos

theorem mul_eq_top : a * b = ∞ ↔ a ≠ 0 ∧ b = ∞ ∨ a = ∞ ∧ b ≠ 0 :=
  WithTop.mul_eq_top_iff

theorem mul_lt_top : a < ∞ → b < ∞ → a * b < ∞ := WithTop.mul_lt_top
theorem mul_ne_top : a ≠ ∞ → b ≠ ∞ → a * b ≠ ∞ := WithTop.mul_ne_top

theorem lt_top_of_mul_ne_top_left (h : a * b ≠ ∞) (hb : b ≠ 0) : a < ∞ :=
  lt_top_iff_ne_top.2 fun ha => h <| mul_eq_top.2 (Or.inr ⟨ha, hb⟩)

theorem lt_top_of_mul_ne_top_right (h : a * b ≠ ∞) (ha : a ≠ 0) : b < ∞ :=
  lt_top_of_mul_ne_top_left (by rwa [mul_comm]) ha

theorem mul_lt_top_iff {a b : ℝ≥0∞} : a * b < ∞ ↔ a < ∞ ∧ b < ∞ ∨ a = 0 ∨ b = 0 := by
  constructor
  · intro h
    rw [← or_assoc, or_iff_not_imp_right, or_iff_not_imp_right]
    intro hb ha
    exact ⟨lt_top_of_mul_ne_top_left h.ne hb, lt_top_of_mul_ne_top_right h.ne ha⟩
  · rintro (⟨ha, hb⟩ | rfl | rfl) <;> [exact mul_lt_top ha hb; simp; simp]

theorem mul_self_lt_top_iff {a : ℝ≥0∞} : a * a < ⊤ ↔ a < ⊤ := by
  rw [ENNReal.mul_lt_top_iff, and_self, or_self, or_iff_left_iff_imp]
  rintro rfl
  exact zero_lt_top

theorem mul_pos_iff : 0 < a * b ↔ 0 < a ∧ 0 < b :=
  CanonicallyOrderedCommSemiring.mul_pos

theorem mul_pos (ha : a ≠ 0) (hb : b ≠ 0) : 0 < a * b :=
  mul_pos_iff.2 ⟨pos_iff_ne_zero.2 ha, pos_iff_ne_zero.2 hb⟩

-- Porting note (#11215): TODO: generalize to `WithTop`
@[simp] theorem pow_eq_top_iff {n : ℕ} : a ^ n = ∞ ↔ a = ∞ ∧ n ≠ 0 := by
  rcases n.eq_zero_or_pos with rfl | (hn : 0 < n)
  · simp
  · induction a
    · simp only [Ne, hn.ne', top_pow hn, not_false_eq_true, and_self]
    · simp only [← coe_pow, coe_ne_top, false_and]

theorem pow_eq_top (n : ℕ) (h : a ^ n = ∞) : a = ∞ :=
  (pow_eq_top_iff.1 h).1

theorem pow_ne_top (h : a ≠ ∞) {n : ℕ} : a ^ n ≠ ∞ :=
  mt (pow_eq_top n) h

theorem pow_lt_top : a < ∞ → ∀ n : ℕ, a ^ n < ∞ := by
  simpa only [lt_top_iff_ne_top] using pow_ne_top

@[simp, norm_cast]
theorem coe_finset_sum {s : Finset α} {f : α → ℝ≥0} : ↑(∑ a ∈ s, f a) = ∑ a ∈ s, (f a : ℝ≥0∞) :=
  map_sum ofNNRealHom f s

@[simp, norm_cast]
theorem coe_finset_prod {s : Finset α} {f : α → ℝ≥0} : ↑(∏ a ∈ s, f a) = ∏ a ∈ s, (f a : ℝ≥0∞) :=
  map_prod ofNNRealHom f s

end OperationsAndInfty

-- Porting note (#11215): TODO: generalize to `WithTop`
@[gcongr] theorem add_lt_add (ac : a < c) (bd : b < d) : a + b < c + d := by
  lift a to ℝ≥0 using ac.ne_top
  lift b to ℝ≥0 using bd.ne_top
  cases c; · simp
  cases d; · simp
  simp only [← coe_add, some_eq_coe, coe_lt_coe] at *
  exact add_lt_add ac bd

section Cancel

-- Porting note (#11215): TODO: generalize to `WithTop`
/-- An element `a` is `AddLECancellable` if `a + b ≤ a + c` implies `b ≤ c` for all `b` and `c`.
  This is true in `ℝ≥0∞` for all elements except `∞`. -/
@[simp]
theorem addLECancellable_iff_ne {a : ℝ≥0∞} : AddLECancellable a ↔ a ≠ ∞ := by
  constructor
  · rintro h rfl
    refine zero_lt_one.not_le (h ?_)
    simp
  · rintro h b c hbc
    apply ENNReal.le_of_add_le_add_left h hbc

/-- This lemma has an abbreviated name because it is used frequently. -/
theorem cancel_of_ne {a : ℝ≥0∞} (h : a ≠ ∞) : AddLECancellable a :=
  addLECancellable_iff_ne.mpr h

/-- This lemma has an abbreviated name because it is used frequently. -/
theorem cancel_of_lt {a : ℝ≥0∞} (h : a < ∞) : AddLECancellable a :=
  cancel_of_ne h.ne

/-- This lemma has an abbreviated name because it is used frequently. -/
theorem cancel_of_lt' {a b : ℝ≥0∞} (h : a < b) : AddLECancellable a :=
  cancel_of_ne h.ne_top

/-- This lemma has an abbreviated name because it is used frequently. -/
theorem cancel_coe {a : ℝ≥0} : AddLECancellable (a : ℝ≥0∞) :=
  cancel_of_ne coe_ne_top

theorem add_right_inj (h : a ≠ ∞) : a + b = a + c ↔ b = c :=
  (cancel_of_ne h).inj

theorem add_left_inj (h : a ≠ ∞) : b + a = c + a ↔ b = c :=
  (cancel_of_ne h).inj_left

end Cancel

section Sub

theorem sub_eq_sInf {a b : ℝ≥0∞} : a - b = sInf { d | a ≤ d + b } :=
  le_antisymm (le_sInf fun _ h => tsub_le_iff_right.mpr h) <| sInf_le <| mem_setOf.2 le_tsub_add

/-- This is a special case of `WithTop.coe_sub` in the `ENNReal` namespace -/
@[simp, norm_cast] theorem coe_sub : (↑(r - p) : ℝ≥0∞) = ↑r - ↑p := WithTop.coe_sub

/-- This is a special case of `WithTop.top_sub_coe` in the `ENNReal` namespace -/
@[simp] theorem top_sub_coe : ∞ - ↑r = ∞ := WithTop.top_sub_coe

@[simp] lemma top_sub (ha : a ≠ ∞) : ∞ - a = ∞ := by lift a to ℝ≥0 using ha; exact top_sub_coe

/-- This is a special case of `WithTop.sub_top` in the `ENNReal` namespace -/
theorem sub_top : a - ∞ = 0 := WithTop.sub_top

-- Porting note: added `@[simp]`
@[simp] theorem sub_eq_top_iff : a - b = ∞ ↔ a = ∞ ∧ b ≠ ∞ := WithTop.sub_eq_top_iff

theorem sub_ne_top (ha : a ≠ ∞) : a - b ≠ ∞ := mt sub_eq_top_iff.mp <| mt And.left ha

@[simp, norm_cast]
theorem natCast_sub (m n : ℕ) : ↑(m - n) = (m - n : ℝ≥0∞) := by
  rw [← coe_natCast, Nat.cast_tsub, coe_sub, coe_natCast, coe_natCast]

@[deprecated (since := "2024-04-17")]
alias nat_cast_sub := natCast_sub

/-- See `ENNReal.sub_eq_of_eq_add'` for a version assuming that `a = c + b` itself is finite rather
than `b`. -/
protected theorem sub_eq_of_eq_add (hb : b ≠ ∞) : a = c + b → a - b = c :=
  (cancel_of_ne hb).tsub_eq_of_eq_add

/-- Weaker version of `ENNReal.sub_eq_of_eq_add` assuming that `a = c + b` itself is finite rather
han `b`. -/
protected lemma sub_eq_of_eq_add' (ha : a ≠ ∞) : a = c + b → a - b = c :=
  (cancel_of_ne ha).tsub_eq_of_eq_add'

/-- See `ENNReal.eq_sub_of_add_eq'` for a version assuming that `b = a + c` itself is finite rather
than `c`. -/
protected theorem eq_sub_of_add_eq (hc : c ≠ ∞) : a + c = b → a = b - c :=
  (cancel_of_ne hc).eq_tsub_of_add_eq

/-- Weaker version of `ENNReal.eq_sub_of_add_eq` assuming that `b = a + c` itself is finite rather
than `c`. -/
protected lemma eq_sub_of_add_eq' (hb : b ≠ ∞) : a + c = b → a = b - c :=
  (cancel_of_ne hb).eq_tsub_of_add_eq'

/-- See `ENNReal.sub_eq_of_eq_add_rev'` for a version assuming that `a = b + c` itself is finite
rather than `b`. -/
protected theorem sub_eq_of_eq_add_rev (hb : b ≠ ∞) : a = b + c → a - b = c :=
  (cancel_of_ne hb).tsub_eq_of_eq_add_rev

/-- Weaker version of `ENNReal.sub_eq_of_eq_add_rev` assuming that `a = b + c` itself is finite
rather than `b`. -/
protected lemma sub_eq_of_eq_add_rev' (ha : a ≠ ∞) : a = b + c → a - b = c :=
  (cancel_of_ne ha).tsub_eq_of_eq_add_rev'

@[deprecated ENNReal.sub_eq_of_eq_add (since := "2024-09-30")]
theorem sub_eq_of_add_eq (hb : b ≠ ∞) (hc : a + b = c) : c - b = a :=
  ENNReal.sub_eq_of_eq_add hb hc.symm

@[simp]
protected theorem add_sub_cancel_left (ha : a ≠ ∞) : a + b - a = b :=
  (cancel_of_ne ha).add_tsub_cancel_left

@[simp]
protected theorem add_sub_cancel_right (hb : b ≠ ∞) : a + b - b = a :=
  (cancel_of_ne hb).add_tsub_cancel_right

protected theorem sub_add_eq_add_sub (hab : b ≤ a) (b_ne_top : b ≠ ∞) :
    a - b + c = a + c - b := by
  by_cases c_top : c = ∞
  · simpa [c_top] using ENNReal.eq_sub_of_add_eq b_ne_top rfl
  refine ENNReal.eq_sub_of_add_eq b_ne_top ?_
  simp only [add_assoc, add_comm c b]
  simpa only [← add_assoc] using (add_left_inj c_top).mpr <| tsub_add_cancel_of_le hab

protected theorem lt_add_of_sub_lt_left (h : a ≠ ∞ ∨ b ≠ ∞) : a - b < c → a < b + c := by
  obtain rfl | hb := eq_or_ne b ∞
  · rw [top_add, lt_top_iff_ne_top]
    exact fun _ => h.resolve_right (Classical.not_not.2 rfl)
  · exact (cancel_of_ne hb).lt_add_of_tsub_lt_left

protected theorem lt_add_of_sub_lt_right (h : a ≠ ∞ ∨ c ≠ ∞) : a - c < b → a < b + c :=
  add_comm c b ▸ ENNReal.lt_add_of_sub_lt_left h

theorem le_sub_of_add_le_left (ha : a ≠ ∞) : a + b ≤ c → b ≤ c - a :=
  (cancel_of_ne ha).le_tsub_of_add_le_left

theorem le_sub_of_add_le_right (hb : b ≠ ∞) : a + b ≤ c → a ≤ c - b :=
  (cancel_of_ne hb).le_tsub_of_add_le_right

protected theorem sub_lt_of_lt_add (hac : c ≤ a) (h : a < b + c) : a - c < b :=
  ((cancel_of_lt' <| hac.trans_lt h).tsub_lt_iff_right hac).mpr h

protected theorem sub_lt_iff_lt_right (hb : b ≠ ∞) (hab : b ≤ a) : a - b < c ↔ a < c + b :=
  (cancel_of_ne hb).tsub_lt_iff_right hab

protected theorem sub_lt_self (ha : a ≠ ∞) (ha₀ : a ≠ 0) (hb : b ≠ 0) : a - b < a :=
  (cancel_of_ne ha).tsub_lt_self (pos_iff_ne_zero.2 ha₀) (pos_iff_ne_zero.2 hb)

protected theorem sub_lt_self_iff (ha : a ≠ ∞) : a - b < a ↔ 0 < a ∧ 0 < b :=
  (cancel_of_ne ha).tsub_lt_self_iff

theorem sub_lt_of_sub_lt (h₂ : c ≤ a) (h₃ : a ≠ ∞ ∨ b ≠ ∞) (h₁ : a - b < c) : a - c < b :=
  ENNReal.sub_lt_of_lt_add h₂ (add_comm c b ▸ ENNReal.lt_add_of_sub_lt_right h₃ h₁)

theorem sub_sub_cancel (h : a ≠ ∞) (h2 : b ≤ a) : a - (a - b) = b :=
  (cancel_of_ne <| sub_ne_top h).tsub_tsub_cancel_of_le h2

theorem sub_right_inj {a b c : ℝ≥0∞} (ha : a ≠ ∞) (hb : b ≤ a) (hc : c ≤ a) :
    a - b = a - c ↔ b = c :=
  (cancel_of_ne ha).tsub_right_inj (cancel_of_ne <| ne_top_of_le_ne_top ha hb)
    (cancel_of_ne <| ne_top_of_le_ne_top ha hc) hb hc

theorem sub_mul (h : 0 < b → b < a → c ≠ ∞) : (a - b) * c = a * c - b * c := by
  rcases le_or_lt a b with hab | hab; · simp [hab, mul_right_mono hab]
  rcases eq_or_lt_of_le (zero_le b) with (rfl | hb); · simp
  exact (cancel_of_ne <| mul_ne_top hab.ne_top (h hb hab)).tsub_mul

theorem mul_sub (h : 0 < c → c < b → a ≠ ∞) : a * (b - c) = a * b - a * c := by
  simp only [mul_comm a]
  exact sub_mul h

theorem sub_le_sub_iff_left (h : c ≤ a) (h' : a ≠ ∞) :
    (a - b ≤ a - c) ↔ c ≤ b :=
  (cancel_of_ne h').tsub_le_tsub_iff_left (cancel_of_ne (ne_top_of_le_ne_top h' h)) h

end Sub

section Sum

open Finset

variable {α : Type*} {s : Finset α} {f : α → ℝ≥0∞}

/-- A product of finite numbers is still finite. -/
lemma prod_ne_top (h : ∀ a ∈ s, f a ≠ ∞) : ∏ a ∈ s, f a ≠ ∞ := WithTop.prod_ne_top h

/-- A product of finite numbers is still finite. -/
lemma prod_lt_top (h : ∀ a ∈ s, f a < ∞) : ∏ a ∈ s, f a < ∞ := WithTop.prod_lt_top h

/-- A sum is infinite iff one of the summands is infinite. -/
@[simp] lemma sum_eq_top : ∑ x ∈ s, f x = ∞ ↔ ∃ a ∈ s, f a = ∞ := WithTop.sum_eq_top

/-- A sum is finite iff all summands are finite. -/
lemma sum_ne_top : ∑ a ∈ s, f a ≠ ∞ ↔ ∀ a ∈ s, f a ≠ ∞ := WithTop.sum_ne_top

/-- A sum is finite iff all summands are finite. -/
@[simp] lemma sum_lt_top : ∑ a ∈ s, f a < ∞ ↔ ∀ a ∈ s, f a < ∞ := WithTop.sum_lt_top

@[deprecated (since := "2024-08-25")] alias sum_lt_top_iff := sum_lt_top

theorem lt_top_of_sum_ne_top {s : Finset α} {f : α → ℝ≥0∞} (h : ∑ x ∈ s, f x ≠ ∞) {a : α}
    (ha : a ∈ s) : f a < ∞ :=
  sum_lt_top.1 h.lt_top a ha

/-- Seeing `ℝ≥0∞` as `ℝ≥0` does not change their sum, unless one of the `ℝ≥0∞` is
infinity -/
theorem toNNReal_sum {s : Finset α} {f : α → ℝ≥0∞} (hf : ∀ a ∈ s, f a ≠ ∞) :
    ENNReal.toNNReal (∑ a ∈ s, f a) = ∑ a ∈ s, ENNReal.toNNReal (f a) := by
  rw [← coe_inj, coe_toNNReal, coe_finset_sum, sum_congr rfl]
  · intro x hx
    exact (coe_toNNReal (hf x hx)).symm
  · exact sum_ne_top.2 hf

/-- seeing `ℝ≥0∞` as `Real` does not change their sum, unless one of the `ℝ≥0∞` is infinity -/
theorem toReal_sum {s : Finset α} {f : α → ℝ≥0∞} (hf : ∀ a ∈ s, f a ≠ ∞) :
    ENNReal.toReal (∑ a ∈ s, f a) = ∑ a ∈ s, ENNReal.toReal (f a) := by
  rw [ENNReal.toReal, toNNReal_sum hf, NNReal.coe_sum]
  rfl

theorem ofReal_sum_of_nonneg {s : Finset α} {f : α → ℝ} (hf : ∀ i, i ∈ s → 0 ≤ f i) :
    ENNReal.ofReal (∑ i ∈ s, f i) = ∑ i ∈ s, ENNReal.ofReal (f i) := by
  simp_rw [ENNReal.ofReal, ← coe_finset_sum, coe_inj]
  exact Real.toNNReal_sum_of_nonneg hf

theorem sum_lt_sum_of_nonempty {s : Finset α} (hs : s.Nonempty) {f g : α → ℝ≥0∞}
    (Hlt : ∀ i ∈ s, f i < g i) : ∑ i ∈ s, f i < ∑ i ∈ s, g i := by
  induction hs using Finset.Nonempty.cons_induction with
  | singleton => simp [Hlt _ (Finset.mem_singleton_self _)]
  | cons _ _ _ _ ih =>
    simp only [Finset.sum_cons, forall_mem_cons] at Hlt ⊢
    exact ENNReal.add_lt_add Hlt.1 (ih Hlt.2)

theorem exists_le_of_sum_le {s : Finset α} (hs : s.Nonempty) {f g : α → ℝ≥0∞}
    (Hle : ∑ i ∈ s, f i ≤ ∑ i ∈ s, g i) : ∃ i ∈ s, f i ≤ g i := by
  contrapose! Hle
  apply ENNReal.sum_lt_sum_of_nonempty hs Hle

end Sum

section Interval

variable {x y z : ℝ≥0∞} {ε ε₁ ε₂ : ℝ≥0∞} {s : Set ℝ≥0∞}

protected theorem Ico_eq_Iio : Ico 0 y = Iio y :=
  Ico_bot

theorem mem_Iio_self_add : x ≠ ∞ → ε ≠ 0 → x ∈ Iio (x + ε) := fun xt ε0 => lt_add_right xt ε0

theorem mem_Ioo_self_sub_add : x ≠ ∞ → x ≠ 0 → ε₁ ≠ 0 → ε₂ ≠ 0 → x ∈ Ioo (x - ε₁) (x + ε₂) :=
  fun xt x0 ε0 ε0' => ⟨ENNReal.sub_lt_self xt x0 ε0, lt_add_right xt ε0'⟩

end Interval

-- TODO: generalize some of these to `WithTop α`
section Actions

/-- A `MulAction` over `ℝ≥0∞` restricts to a `MulAction` over `ℝ≥0`. -/
noncomputable instance {M : Type*} [MulAction ℝ≥0∞ M] : MulAction ℝ≥0 M :=
  MulAction.compHom M ofNNRealHom.toMonoidHom

theorem smul_def {M : Type*} [MulAction ℝ≥0∞ M] (c : ℝ≥0) (x : M) : c • x = (c : ℝ≥0∞) • x :=
  rfl

instance {M N : Type*} [MulAction ℝ≥0∞ M] [MulAction ℝ≥0∞ N] [SMul M N] [IsScalarTower ℝ≥0∞ M N] :
    IsScalarTower ℝ≥0 M N where smul_assoc r := (smul_assoc (r : ℝ≥0∞) : _)

instance smulCommClass_left {M N : Type*} [MulAction ℝ≥0∞ N] [SMul M N] [SMulCommClass ℝ≥0∞ M N] :
    SMulCommClass ℝ≥0 M N where smul_comm r := (smul_comm (r : ℝ≥0∞) : _)

instance smulCommClass_right {M N : Type*} [MulAction ℝ≥0∞ N] [SMul M N] [SMulCommClass M ℝ≥0∞ N] :
    SMulCommClass M ℝ≥0 N where smul_comm m r := (smul_comm m (r : ℝ≥0∞) : _)

/-- A `DistribMulAction` over `ℝ≥0∞` restricts to a `DistribMulAction` over `ℝ≥0`. -/
noncomputable instance {M : Type*} [AddMonoid M] [DistribMulAction ℝ≥0∞ M] :
    DistribMulAction ℝ≥0 M :=
  DistribMulAction.compHom M ofNNRealHom.toMonoidHom

/-- A `Module` over `ℝ≥0∞` restricts to a `Module` over `ℝ≥0`. -/
noncomputable instance {M : Type*} [AddCommMonoid M] [Module ℝ≥0∞ M] : Module ℝ≥0 M :=
  Module.compHom M ofNNRealHom

/-- An `Algebra` over `ℝ≥0∞` restricts to an `Algebra` over `ℝ≥0`. -/
noncomputable instance {A : Type*} [Semiring A] [Algebra ℝ≥0∞ A] : Algebra ℝ≥0 A where
  smul := (· • ·)
  commutes' r x := by simp [Algebra.commutes]
  smul_def' r x := by simp [← Algebra.smul_def (r : ℝ≥0∞) x, smul_def]
  toRingHom := (algebraMap ℝ≥0∞ A).comp (ofNNRealHom : ℝ≥0 →+* ℝ≥0∞)

-- verify that the above produces instances we might care about
noncomputable example : Algebra ℝ≥0 ℝ≥0∞ := inferInstance

noncomputable example : DistribMulAction ℝ≥0ˣ ℝ≥0∞ := inferInstance

theorem coe_smul {R} (r : R) (s : ℝ≥0) [SMul R ℝ≥0] [SMul R ℝ≥0∞] [IsScalarTower R ℝ≥0 ℝ≥0]
    [IsScalarTower R ℝ≥0 ℝ≥0∞] : (↑(r • s) : ℝ≥0∞) = (r : R) • (s : ℝ≥0∞) := by
  rw [← smul_one_smul ℝ≥0 r (s : ℝ≥0∞), smul_def, smul_eq_mul, ← ENNReal.coe_mul, smul_mul_assoc,
    one_mul]

-- Porting note: added missing `DecidableEq R`
theorem smul_top {R} [Zero R] [SMulWithZero R ℝ≥0∞] [IsScalarTower R ℝ≥0∞ ℝ≥0∞]
    [NoZeroSMulDivisors R ℝ≥0∞] [DecidableEq R] (c : R) :
    c • ∞ = if c = 0 then 0 else ∞ := by
  rw [← smul_one_mul, mul_top']
  -- Porting note: need the primed version of `one_ne_zero` now
  simp_rw [smul_eq_zero, or_iff_left (one_ne_zero' ℝ≥0∞)]

lemma nnreal_smul_lt_top {x : ℝ≥0} {y : ℝ≥0∞} (hy : y < ⊤) : x • y < ⊤ := mul_lt_top (by simp) hy
lemma nnreal_smul_ne_top {x : ℝ≥0} {y : ℝ≥0∞} (hy : y ≠ ⊤) : x • y ≠ ⊤ := mul_ne_top (by simp) hy

lemma nnreal_smul_ne_top_iff {x : ℝ≥0} {y : ℝ≥0∞} (hx : x ≠ 0) : x • y ≠ ⊤ ↔ y ≠ ⊤ :=
  ⟨by rintro h rfl; simp [smul_top, hx] at h, nnreal_smul_ne_top⟩

lemma nnreal_smul_lt_top_iff {x : ℝ≥0} {y : ℝ≥0∞} (hx : x ≠ 0) : x • y < ⊤ ↔ y < ⊤ := by
  rw [lt_top_iff_ne_top, lt_top_iff_ne_top, nnreal_smul_ne_top_iff hx]

end Actions

end ENNReal<|MERGE_RESOLUTION|>--- conflicted
+++ resolved
@@ -155,17 +155,7 @@
 
 variable {α : Type*}
 
-<<<<<<< HEAD
 instance : NoTopAddends ℝ≥0∞ := inferInstanceAs <| NoTopAddends (WithTop ℝ≥0)
-
-#align ennreal.add_eq_top add_eq_top
-
-#align ennreal.add_lt_top add_lt_top
-=======
-@[simp] theorem add_eq_top : a + b = ∞ ↔ a = ∞ ∨ b = ∞ := WithTop.add_eq_top
-
-@[simp] theorem add_lt_top : a + b < ∞ ↔ a < ∞ ∧ b < ∞ := WithTop.add_lt_top
->>>>>>> 9a958e83
 
 theorem toNNReal_add {r₁ r₂ : ℝ≥0∞} (h₁ : r₁ ≠ ∞) (h₂ : r₂ ≠ ∞) :
     (r₁ + r₂).toNNReal = r₁.toNNReal + r₂.toNNReal := by
@@ -175,11 +165,8 @@
 
 theorem not_lt_top {x : ℝ≥0∞} : ¬x < ∞ ↔ x = ∞ := by rw [lt_top_iff_ne_top, Classical.not_not]
 
-<<<<<<< HEAD
-#align ennreal.add_ne_top add_ne_top
-=======
 theorem add_ne_top : a + b ≠ ∞ ↔ a ≠ ∞ ∧ b ≠ ∞ := by simpa only [lt_top_iff_ne_top] using add_lt_top
->>>>>>> 9a958e83
+#align ennreal.add_ne_top ENNReal.add_ne_top
 
 theorem mul_top' : a * ∞ = if a = 0 then 0 else ∞ := by convert WithTop.mul_top' a
 
