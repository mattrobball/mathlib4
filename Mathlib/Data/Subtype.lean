/-
Copyright (c) 2017 Johannes Hölzl. All rights reserved.
Released under Apache 2.0 license as described in the file LICENSE.
Authors: Johannes Hölzl
-/
import Mathlib.Logic.Function.Basic
import Mathlib.Tactic.AdaptationNote
import Mathlib.Tactic.Simps.Basic

/-!
# Subtypes

This file provides basic API for subtypes, which are defined in core.

A subtype is a type made from restricting another type, say `α`, to its elements that satisfy some
predicate, say `p : α → Prop`. Specifically, it is the type of pairs `⟨val, property⟩` where
`val : α` and `property : p val`. It is denoted `Subtype p` and notation `{val : α // p val}` is
available.

A subtype has a natural coercion to the parent type, by coercing `⟨val, property⟩` to `val`. As
such, subtypes can be thought of as bundled sets, the difference being that elements of a set are
still of type `α` while elements of a subtype aren't.
-/


open Function

namespace Subtype

variable {α β γ : Sort*} {p q : α → Prop}

attribute [coe] Subtype.val

initialize_simps_projections Subtype (val → coe)

/-- A version of `x.property` or `x.2` where `p` is syntactically applied to the coercion of `x`
  instead of `x.1`. A similar result is `Subtype.mem` in `Mathlib.Data.Set.Basic`. -/
theorem prop (x : Subtype p) : p x :=
  x.2

/-- An alternative version of `Subtype.forall`. This one is useful if Lean cannot figure out `q`
  when using `Subtype.forall` from right to left. -/
protected theorem forall' {q : ∀ x, p x → Prop} : (∀ x h, q x h) ↔ ∀ x : { a // p a }, q x x.2 :=
  (@Subtype.forall _ _ fun x ↦ q x.1 x.2).symm

/-- An alternative version of `Subtype.exists`. This one is useful if Lean cannot figure out `q`
  when using `Subtype.exists` from right to left. -/
protected theorem exists' {q : ∀ x, p x → Prop} : (∃ x h, q x h) ↔ ∃ x : { a // p a }, q x x.2 :=
  (@Subtype.exists _ _ fun x ↦ q x.1 x.2).symm

theorem heq_iff_coe_eq (h : ∀ x, p x ↔ q x) {a1 : { x // p x }} {a2 : { x // q x }} :
    HEq a1 a2 ↔ (a1 : α) = (a2 : α) :=
  Eq.rec
    (motive := fun (pp : (α → Prop)) _ ↦ ∀ a2' : {x // pp x}, HEq a1 a2' ↔ (a1 : α) = (a2' : α))
    (fun _ ↦ heq_iff_eq.trans Subtype.ext_iff) (funext <| fun x ↦ propext (h x)) a2

lemma heq_iff_coe_heq {α β : Sort _} {p : α → Prop} {q : β → Prop} {a : {x // p x}}
    {b : {y // q y}} (h : α = β) (h' : HEq p q) : HEq a b ↔ HEq (a : α) (b : β) := by
  subst h
  subst h'
  rw [heq_iff_eq, heq_iff_eq, Subtype.ext_iff]

theorem ext_val {a1 a2 : { x // p x }} : a1.1 = a2.1 → a1 = a2 :=
  Subtype.ext

theorem ext_iff_val {a1 a2 : { x // p x }} : a1 = a2 ↔ a1.1 = a2.1 :=
  Subtype.ext_iff

@[simp]
theorem coe_eta (a : { a // p a }) (h : p a) : mk (↑a) h = a :=
  Subtype.ext rfl

theorem coe_mk (a h) : (@mk α p a h : α) = a :=
  rfl

-- Porting note: comment out `@[simp, nolint simp_nf]`
-- Porting note: not clear if "built-in reduction doesn't always work" is still relevant
-- built-in reduction doesn't always work
-- @[simp, nolint simp_nf]
theorem mk_eq_mk {a h a' h'} : @mk α p a h = @mk α p a' h' ↔ a = a' :=
  Subtype.ext_iff

theorem coe_eq_of_eq_mk {a : { a // p a }} {b : α} (h : ↑a = b) : a = ⟨b, h ▸ a.2⟩ :=
  Subtype.ext h

theorem coe_eq_iff {a : { a // p a }} {b : α} : ↑a = b ↔ ∃ h, a = ⟨b, h⟩ :=
  ⟨fun h ↦ h ▸ ⟨a.2, (coe_eta _ _).symm⟩, fun ⟨_, ha⟩ ↦ ha.symm ▸ rfl⟩

theorem coe_injective : Injective (fun (a : Subtype p) ↦ (a : α)) := fun _ _ ↦ Subtype.ext

@[simp] theorem val_injective : Injective (@val _ p) :=
  coe_injective

theorem coe_inj {a b : Subtype p} : (a : α) = b ↔ a = b :=
  coe_injective.eq_iff

theorem val_inj {a b : Subtype p} : a.val = b.val ↔ a = b :=
  coe_inj

lemma coe_ne_coe {a b : Subtype p} : (a : α) ≠ b ↔ a ≠ b := coe_injective.ne_iff

<<<<<<< HEAD
@[deprecated (since := "2024-04-04")] alias ⟨ne_of_val_ne, _⟩ := coe_ne_coe

=======
>>>>>>> 10c0c64b
@[simp]
theorem _root_.exists_eq_subtype_mk_iff {a : Subtype p} {b : α} :
    (∃ h : p b, a = Subtype.mk b h) ↔ ↑a = b :=
  coe_eq_iff.symm

@[simp]
theorem _root_.exists_subtype_mk_eq_iff {a : Subtype p} {b : α} :
    (∃ h : p b, Subtype.mk b h = a) ↔ b = a := by
  simp only [@eq_comm _ b, exists_eq_subtype_mk_iff, @eq_comm _ _ a]

/-- Restrict a (dependent) function to a subtype -/
def restrict {α} {β : α → Type*} (p : α → Prop) (f : ∀ x, β x) (x : Subtype p) : β x.1 :=
  f x

theorem restrict_apply {α} {β : α → Type*} (f : ∀ x, β x) (p : α → Prop) (x : Subtype p) :
    restrict p f x = f x.1 := by
  rfl

theorem restrict_def {α β} (f : α → β) (p : α → Prop) :
    restrict p f = f ∘ (fun (a : Subtype p) ↦ a) := rfl

theorem restrict_injective {α β} {f : α → β} (p : α → Prop) (h : Injective f) :
    Injective (restrict p f) :=
  h.comp coe_injective

theorem surjective_restrict {α} {β : α → Type*} [ne : ∀ a, Nonempty (β a)] (p : α → Prop) :
    Surjective fun f : ∀ x, β x ↦ restrict p f := by
  letI := Classical.decPred p
  refine fun f ↦ ⟨fun x ↦ if h : p x then f ⟨x, h⟩ else Nonempty.some (ne x), funext <| ?_⟩
  rintro ⟨x, hx⟩
  exact dif_pos hx

/-- Defining a map into a subtype, this can be seen as a "coinduction principle" of `Subtype`-/
@[simps]
def coind {α β} (f : α → β) {p : β → Prop} (h : ∀ a, p (f a)) : α → Subtype p := fun a ↦ ⟨f a, h a⟩

theorem coind_injective {α β} {f : α → β} {p : β → Prop} (h : ∀ a, p (f a)) (hf : Injective f) :
    Injective (coind f h) := fun x y hxy ↦ hf <| by apply congr_arg Subtype.val hxy

theorem coind_surjective {α β} {f : α → β} {p : β → Prop} (h : ∀ a, p (f a)) (hf : Surjective f) :
    Surjective (coind f h) := fun x ↦
  let ⟨a, ha⟩ := hf x
  ⟨a, coe_injective ha⟩

theorem coind_bijective {α β} {f : α → β} {p : β → Prop} (h : ∀ a, p (f a)) (hf : Bijective f) :
    Bijective (coind f h) :=
  ⟨coind_injective h hf.1, coind_surjective h hf.2⟩

/-- Restriction of a function to a function on subtypes. -/
@[simps]
def map {p : α → Prop} {q : β → Prop} (f : α → β) (h : ∀ a, p a → q (f a)) :
    Subtype p → Subtype q :=
  fun x ↦ ⟨f x, h x x.prop⟩

theorem map_def {p : α → Prop} {q : β → Prop} (f : α → β) (h : ∀ a, p a → q (f a)) :
    map f h = fun x ↦ ⟨f x, h x x.prop⟩ :=
  rfl

theorem map_comp {p : α → Prop} {q : β → Prop} {r : γ → Prop} {x : Subtype p}
    (f : α → β) (h : ∀ a, p a → q (f a)) (g : β → γ) (l : ∀ a, q a → r (g a)) :
    map g l (map f h x) = map (g ∘ f) (fun a ha ↦ l (f a) <| h a ha) x :=
  rfl

theorem map_id {p : α → Prop} {h : ∀ a, p a → p (id a)} : map (@id α) h = id :=
  funext fun _ ↦ rfl

theorem map_injective {p : α → Prop} {q : β → Prop} {f : α → β} (h : ∀ a, p a → q (f a))
    (hf : Injective f) : Injective (map f h) :=
  coind_injective _ <| hf.comp coe_injective

theorem map_involutive {p : α → Prop} {f : α → α} (h : ∀ a, p a → p (f a))
    (hf : Involutive f) : Involutive (map f h) :=
  fun x ↦ Subtype.ext (hf x)

instance [HasEquiv α] (p : α → Prop) : HasEquiv (Subtype p) :=
  ⟨fun s t ↦ (s : α) ≈ (t : α)⟩

theorem equiv_iff [HasEquiv α] {p : α → Prop} {s t : Subtype p} : s ≈ t ↔ (s : α) ≈ (t : α) :=
  Iff.rfl

variable [Setoid α]

protected theorem refl (s : Subtype p) : s ≈ s :=
  Setoid.refl _

protected theorem symm {s t : Subtype p} (h : s ≈ t) : t ≈ s :=
  Setoid.symm h

protected theorem trans {s t u : Subtype p} (h₁ : s ≈ t) (h₂ : t ≈ u) : s ≈ u :=
  Setoid.trans h₁ h₂

theorem equivalence (p : α → Prop) : Equivalence (@HasEquiv.Equiv (Subtype p) _) :=
  .mk (Subtype.refl) (@Subtype.symm _ p _) (@Subtype.trans _ p _)

instance (p : α → Prop) : Setoid (Subtype p) :=
  Setoid.mk (· ≈ ·) (equivalence p)

end Subtype

namespace Subtype

/-! Some facts about sets, which require that `α` is a type. -/
variable {α : Type*}

@[simp]
theorem coe_prop {S : Set α} (a : { a // a ∈ S }) : ↑a ∈ S :=
  a.prop

theorem val_prop {S : Set α} (a : { a // a ∈ S }) : a.val ∈ S :=
  a.property

end Subtype<|MERGE_RESOLUTION|>--- conflicted
+++ resolved
@@ -99,11 +99,6 @@
 
 lemma coe_ne_coe {a b : Subtype p} : (a : α) ≠ b ↔ a ≠ b := coe_injective.ne_iff
 
-<<<<<<< HEAD
-@[deprecated (since := "2024-04-04")] alias ⟨ne_of_val_ne, _⟩ := coe_ne_coe
-
-=======
->>>>>>> 10c0c64b
 @[simp]
 theorem _root_.exists_eq_subtype_mk_iff {a : Subtype p} {b : α} :
     (∃ h : p b, a = Subtype.mk b h) ↔ ↑a = b :=
