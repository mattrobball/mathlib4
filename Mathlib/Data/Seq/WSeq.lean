--- conflicted
+++ resolved
@@ -1638,13 +1638,8 @@
             exact mb
         | some (a, s'), some (b, t'), ⟨ab, st'⟩, _, rs5, mt => by
           simp at rs5
-<<<<<<< HEAD
           refine' ⟨some (b, t' ++ join T'), _, _⟩
-          · simp [destruct_join]
-=======
-          refine' ⟨some (b, append t' (join T')), _, _⟩
           · simp (config := { unfoldPartialApp := true }) [destruct_join]
->>>>>>> 40b64f79
             apply mem_bind mT
             simp [destruct_append]
             apply mem_bind mt
@@ -1716,12 +1711,8 @@
             (map (fun a => cons a nil) s).join.destruct =
               (map (fun a => cons a nil) s').join.destruct ∧ destruct s = s'.destruct :=
           fun s => ⟨s, rfl, rfl⟩
-<<<<<<< HEAD
-        induction' s using WSeq.recOn with a s s <;> simp [pure, this, Option.exists]
-=======
         induction' s using WSeq.recOn with a s s <;>
-          simp (config := { unfoldPartialApp := true }) [ret, ret_mem, this, Option.exists]
->>>>>>> 40b64f79
+          simp (config := { unfoldPartialApp := true }) [pure, this, Option.exists]
   · exact ⟨s, rfl, rfl⟩
 #align stream.wseq.join_map_ret Stream'.WSeq.join_map_pure
 
