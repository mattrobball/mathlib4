/-
Copyright (c) 2017 Mario Carneiro. All rights reserved.
Released under Apache 2.0 license as described in the file LICENSE.
Authors: Mario Carneiro, Johannes Hölzl, Patrick Massot
-/
import Mathlib.Data.Set.Image
import Mathlib.Data.SProd

/-!
# Sets in product and pi types

This file proves basic properties of product of sets in `α × β` and in `Π i, α i`, and of the
diagonal of a type.

## Main declarations

This file contains basic results on the following notions, which are defined in `Set.Operations`.

* `Set.prod`: Binary product of sets. For `s : Set α`, `t : Set β`, we have
  `s.prod t : Set (α × β)`. Denoted by `s ×ˢ t`.
* `Set.diagonal`: Diagonal of a type. `Set.diagonal α = {(x, x) | x : α}`.
* `Set.offDiag`: Off-diagonal. `s ×ˢ s` without the diagonal.
* `Set.pi`: Arbitrary product of sets.
-/


open Function

namespace Set

/-! ### Cartesian binary product of sets -/


section Prod

variable {α β γ δ : Type*} {s s₁ s₂ : Set α} {t t₁ t₂ : Set β} {a : α} {b : β}

theorem Subsingleton.prod (hs : s.Subsingleton) (ht : t.Subsingleton) :
    (s ×ˢ t).Subsingleton := fun _x hx _y hy ↦
  Prod.ext (hs hx.1 hy.1) (ht hx.2 hy.2)

noncomputable instance decidableMemProd [DecidablePred (· ∈ s)] [DecidablePred (· ∈ t)] :
    DecidablePred (· ∈ s ×ˢ t) := fun x => inferInstanceAs (Decidable (x.1 ∈ s ∧ x.2 ∈ t))

@[gcongr]
theorem prod_mono (hs : s₁ ⊆ s₂) (ht : t₁ ⊆ t₂) : s₁ ×ˢ t₁ ⊆ s₂ ×ˢ t₂ :=
  fun _ ⟨h₁, h₂⟩ => ⟨hs h₁, ht h₂⟩

@[gcongr]
theorem prod_mono_left (hs : s₁ ⊆ s₂) : s₁ ×ˢ t ⊆ s₂ ×ˢ t :=
  prod_mono hs Subset.rfl

@[gcongr]
theorem prod_mono_right (ht : t₁ ⊆ t₂) : s ×ˢ t₁ ⊆ s ×ˢ t₂ :=
  prod_mono Subset.rfl ht

@[simp]
theorem prod_self_subset_prod_self : s₁ ×ˢ s₁ ⊆ s₂ ×ˢ s₂ ↔ s₁ ⊆ s₂ :=
  ⟨fun h _ hx => (h (mk_mem_prod hx hx)).1, fun h _ hx => ⟨h hx.1, h hx.2⟩⟩

@[simp]
theorem prod_self_ssubset_prod_self : s₁ ×ˢ s₁ ⊂ s₂ ×ˢ s₂ ↔ s₁ ⊂ s₂ :=
  and_congr prod_self_subset_prod_self <| not_congr prod_self_subset_prod_self

theorem prod_subset_iff {P : Set (α × β)} : s ×ˢ t ⊆ P ↔ ∀ x ∈ s, ∀ y ∈ t, (x, y) ∈ P :=
  ⟨fun h _ hx _ hy => h (mk_mem_prod hx hy), fun h ⟨_, _⟩ hp => h _ hp.1 _ hp.2⟩

theorem forall_prod_set {p : α × β → Prop} : (∀ x ∈ s ×ˢ t, p x) ↔ ∀ x ∈ s, ∀ y ∈ t, p (x, y) :=
  prod_subset_iff

theorem exists_prod_set {p : α × β → Prop} : (∃ x ∈ s ×ˢ t, p x) ↔ ∃ x ∈ s, ∃ y ∈ t, p (x, y) := by
  simp [and_assoc]

@[simp]
theorem prod_empty : s ×ˢ (∅ : Set β) = ∅ := by
  ext
  exact iff_of_eq (and_false _)

@[simp]
theorem empty_prod : (∅ : Set α) ×ˢ t = ∅ := by
  ext
  exact iff_of_eq (false_and _)

@[simp, mfld_simps]
theorem univ_prod_univ : @univ α ×ˢ @univ β = univ := by
  ext
  exact iff_of_eq (true_and _)

theorem univ_prod {t : Set β} : (univ : Set α) ×ˢ t = Prod.snd ⁻¹' t := by simp [prod_eq]

theorem prod_univ {s : Set α} : s ×ˢ (univ : Set β) = Prod.fst ⁻¹' s := by simp [prod_eq]

@[simp] lemma prod_eq_univ [Nonempty α] [Nonempty β] : s ×ˢ t = univ ↔ s = univ ∧ t = univ := by
  simp [eq_univ_iff_forall, forall_and]

theorem singleton_prod : ({a} : Set α) ×ˢ t = Prod.mk a '' t := by
  ext ⟨x, y⟩
  simp [and_left_comm, eq_comm]

theorem prod_singleton : s ×ˢ ({b} : Set β) = (fun a => (a, b)) '' s := by
  ext ⟨x, y⟩
  simp [and_left_comm, eq_comm]

@[simp]
theorem singleton_prod_singleton : ({a} : Set α) ×ˢ ({b} : Set β) = {(a, b)} := by ext ⟨c, d⟩; simp

@[simp]
theorem union_prod : (s₁ ∪ s₂) ×ˢ t = s₁ ×ˢ t ∪ s₂ ×ˢ t := by
  ext ⟨x, y⟩
  simp [or_and_right]

@[simp]
theorem prod_union : s ×ˢ (t₁ ∪ t₂) = s ×ˢ t₁ ∪ s ×ˢ t₂ := by
  ext ⟨x, y⟩
  simp [and_or_left]

theorem inter_prod : (s₁ ∩ s₂) ×ˢ t = s₁ ×ˢ t ∩ s₂ ×ˢ t := by
  ext ⟨x, y⟩
  simp only [← and_and_right, mem_inter_iff, mem_prod]

theorem prod_inter : s ×ˢ (t₁ ∩ t₂) = s ×ˢ t₁ ∩ s ×ˢ t₂ := by
  ext ⟨x, y⟩
  simp only [← and_and_left, mem_inter_iff, mem_prod]

@[mfld_simps]
theorem prod_inter_prod : s₁ ×ˢ t₁ ∩ s₂ ×ˢ t₂ = (s₁ ∩ s₂) ×ˢ (t₁ ∩ t₂) := by
  ext ⟨x, y⟩
  simp [and_assoc, and_left_comm]

lemma compl_prod_eq_union {α β : Type*} (s : Set α) (t : Set β) :
    (s ×ˢ t)ᶜ = (sᶜ ×ˢ univ) ∪ (univ ×ˢ tᶜ) := by
  ext p
  simp only [mem_compl_iff, mem_prod, not_and, mem_union, mem_univ, and_true, true_and]
  constructor <;> intro h
  · by_cases fst_in_s : p.fst ∈ s
    · exact Or.inr (h fst_in_s)
    · exact Or.inl fst_in_s
  · intro fst_in_s
    simpa only [fst_in_s, not_true, false_or] using h

@[simp]
theorem disjoint_prod : Disjoint (s₁ ×ˢ t₁) (s₂ ×ˢ t₂) ↔ Disjoint s₁ s₂ ∨ Disjoint t₁ t₂ := by
  simp_rw [disjoint_left, mem_prod, not_and_or, Prod.forall, and_imp, ← @forall_or_right α, ←
    @forall_or_left β, ← @forall_or_right (_ ∈ s₁), ← @forall_or_left (_ ∈ t₁)]

theorem Disjoint.set_prod_left (hs : Disjoint s₁ s₂) (t₁ t₂ : Set β) :
    Disjoint (s₁ ×ˢ t₁) (s₂ ×ˢ t₂) :=
  disjoint_left.2 fun ⟨_a, _b⟩ ⟨ha₁, _⟩ ⟨ha₂, _⟩ => disjoint_left.1 hs ha₁ ha₂

theorem Disjoint.set_prod_right (ht : Disjoint t₁ t₂) (s₁ s₂ : Set α) :
    Disjoint (s₁ ×ˢ t₁) (s₂ ×ˢ t₂) :=
  disjoint_left.2 fun ⟨_a, _b⟩ ⟨_, hb₁⟩ ⟨_, hb₂⟩ => disjoint_left.1 ht hb₁ hb₂

theorem prodMap_image_prod (f : α → β) (g : γ → δ) (s : Set α) (t : Set γ) :
    (Prod.map f g) '' (s ×ˢ t) = (f '' s) ×ˢ (g '' t) := by
  ext
  aesop

theorem insert_prod : insert a s ×ˢ t = Prod.mk a '' t ∪ s ×ˢ t := by
  simp only [insert_eq, union_prod, singleton_prod]

theorem prod_insert : s ×ˢ insert b t = (fun a => (a, b)) '' s ∪ s ×ˢ t := by
  simp only [insert_eq, prod_union, prod_singleton]

theorem prod_preimage_eq {f : γ → α} {g : δ → β} :
    (f ⁻¹' s) ×ˢ (g ⁻¹' t) = (fun p : γ × δ => (f p.1, g p.2)) ⁻¹' s ×ˢ t :=
  rfl

theorem prod_preimage_left {f : γ → α} :
    (f ⁻¹' s) ×ˢ t = (fun p : γ × β => (f p.1, p.2)) ⁻¹' s ×ˢ t :=
  rfl

theorem prod_preimage_right {g : δ → β} :
    s ×ˢ (g ⁻¹' t) = (fun p : α × δ => (p.1, g p.2)) ⁻¹' s ×ˢ t :=
  rfl

theorem preimage_prod_map_prod (f : α → β) (g : γ → δ) (s : Set β) (t : Set δ) :
    Prod.map f g ⁻¹' s ×ˢ t = (f ⁻¹' s) ×ˢ (g ⁻¹' t) :=
  rfl

theorem mk_preimage_prod (f : γ → α) (g : γ → β) :
    (fun x => (f x, g x)) ⁻¹' s ×ˢ t = f ⁻¹' s ∩ g ⁻¹' t :=
  rfl

@[simp]
theorem mk_preimage_prod_left (hb : b ∈ t) : (fun a => (a, b)) ⁻¹' s ×ˢ t = s := by
  ext a
  simp [hb]

@[simp]
theorem mk_preimage_prod_right (ha : a ∈ s) : Prod.mk a ⁻¹' s ×ˢ t = t := by
  ext b
  simp [ha]

@[simp]
theorem mk_preimage_prod_left_eq_empty (hb : b ∉ t) : (fun a => (a, b)) ⁻¹' s ×ˢ t = ∅ := by
  ext a
  simp [hb]

@[simp]
theorem mk_preimage_prod_right_eq_empty (ha : a ∉ s) : Prod.mk a ⁻¹' s ×ˢ t = ∅ := by
  ext b
  simp [ha]

theorem mk_preimage_prod_left_eq_if [DecidablePred (· ∈ t)] :
    (fun a => (a, b)) ⁻¹' s ×ˢ t = if b ∈ t then s else ∅ := by split_ifs with h <;> simp [h]

theorem mk_preimage_prod_right_eq_if [DecidablePred (· ∈ s)] :
    Prod.mk a ⁻¹' s ×ˢ t = if a ∈ s then t else ∅ := by split_ifs with h <;> simp [h]

theorem mk_preimage_prod_left_fn_eq_if [DecidablePred (· ∈ t)] (f : γ → α) :
    (fun a => (f a, b)) ⁻¹' s ×ˢ t = if b ∈ t then f ⁻¹' s else ∅ := by
  rw [← mk_preimage_prod_left_eq_if, prod_preimage_left, preimage_preimage]

theorem mk_preimage_prod_right_fn_eq_if [DecidablePred (· ∈ s)] (g : δ → β) :
    (fun b => (a, g b)) ⁻¹' s ×ˢ t = if a ∈ s then g ⁻¹' t else ∅ := by
  rw [← mk_preimage_prod_right_eq_if, prod_preimage_right, preimage_preimage]

@[simp]
theorem preimage_swap_prod (s : Set α) (t : Set β) : Prod.swap ⁻¹' s ×ˢ t = t ×ˢ s := by
  ext ⟨x, y⟩
  simp [and_comm]

@[simp]
theorem image_swap_prod (s : Set α) (t : Set β) : Prod.swap '' s ×ˢ t = t ×ˢ s := by
  rw [image_swap_eq_preimage_swap, preimage_swap_prod]

theorem mapsTo_swap_prod (s : Set α) (t : Set β) : MapsTo Prod.swap (s ×ˢ t) (t ×ˢ s) :=
  fun _ ⟨hx, hy⟩ ↦ ⟨hy, hx⟩

theorem prod_image_image_eq {m₁ : α → γ} {m₂ : β → δ} :
    (m₁ '' s) ×ˢ (m₂ '' t) = (fun p : α × β => (m₁ p.1, m₂ p.2)) '' s ×ˢ t :=
  ext <| by
    simp [-exists_and_right, exists_and_right.symm, and_left_comm, and_assoc, and_comm]

theorem prod_range_range_eq {m₁ : α → γ} {m₂ : β → δ} :
    range m₁ ×ˢ range m₂ = range fun p : α × β => (m₁ p.1, m₂ p.2) :=
  ext <| by simp [range]

@[simp, mfld_simps]
theorem range_prod_map {m₁ : α → γ} {m₂ : β → δ} : range (Prod.map m₁ m₂) = range m₁ ×ˢ range m₂ :=
  prod_range_range_eq.symm

theorem prod_range_univ_eq {m₁ : α → γ} :
    range m₁ ×ˢ (univ : Set β) = range fun p : α × β => (m₁ p.1, p.2) :=
  ext <| by simp [range]

theorem prod_univ_range_eq {m₂ : β → δ} :
    (univ : Set α) ×ˢ range m₂ = range fun p : α × β => (p.1, m₂ p.2) :=
  ext <| by simp [range]

theorem range_pair_subset (f : α → β) (g : α → γ) :
    (range fun x => (f x, g x)) ⊆ range f ×ˢ range g := by
  have : (fun x => (f x, g x)) = Prod.map f g ∘ fun x => (x, x) := funext fun x => rfl
  rw [this, ← range_prod_map]
  apply range_comp_subset_range

theorem Nonempty.prod : s.Nonempty → t.Nonempty → (s ×ˢ t).Nonempty := fun ⟨x, hx⟩ ⟨y, hy⟩ =>
  ⟨(x, y), ⟨hx, hy⟩⟩

theorem Nonempty.fst : (s ×ˢ t).Nonempty → s.Nonempty := fun ⟨x, hx⟩ => ⟨x.1, hx.1⟩

theorem Nonempty.snd : (s ×ˢ t).Nonempty → t.Nonempty := fun ⟨x, hx⟩ => ⟨x.2, hx.2⟩

@[simp]
theorem prod_nonempty_iff : (s ×ˢ t).Nonempty ↔ s.Nonempty ∧ t.Nonempty :=
  ⟨fun h => ⟨h.fst, h.snd⟩, fun h => h.1.prod h.2⟩

@[simp]
theorem prod_eq_empty_iff : s ×ˢ t = ∅ ↔ s = ∅ ∨ t = ∅ := by
  simp only [not_nonempty_iff_eq_empty.symm, prod_nonempty_iff, not_and_or]

theorem prod_sub_preimage_iff {W : Set γ} {f : α × β → γ} :
    s ×ˢ t ⊆ f ⁻¹' W ↔ ∀ a b, a ∈ s → b ∈ t → f (a, b) ∈ W := by simp [subset_def]

theorem image_prodMk_subset_prod {f : α → β} {g : α → γ} {s : Set α} :
    (fun x => (f x, g x)) '' s ⊆ (f '' s) ×ˢ (g '' s) := by
  rintro _ ⟨x, hx, rfl⟩
  exact mk_mem_prod (mem_image_of_mem f hx) (mem_image_of_mem g hx)

@[deprecated (since := "2025-02-22")]
alias image_prod_mk_subset_prod := image_prodMk_subset_prod

theorem image_prodMk_subset_prod_left (hb : b ∈ t) : (fun a => (a, b)) '' s ⊆ s ×ˢ t := by
  rintro _ ⟨a, ha, rfl⟩
  exact ⟨ha, hb⟩

@[deprecated (since := "2025-02-22")]
alias image_prod_mk_subset_prod_left := image_prodMk_subset_prod_left

theorem image_prodMk_subset_prod_right (ha : a ∈ s) : Prod.mk a '' t ⊆ s ×ˢ t := by
  rintro _ ⟨b, hb, rfl⟩
  exact ⟨ha, hb⟩

@[deprecated (since := "2025-02-22")]
alias image_prod_mk_subset_prod_right := image_prodMk_subset_prod_right

theorem prod_subset_preimage_fst (s : Set α) (t : Set β) : s ×ˢ t ⊆ Prod.fst ⁻¹' s :=
  inter_subset_left

theorem fst_image_prod_subset (s : Set α) (t : Set β) : Prod.fst '' s ×ˢ t ⊆ s :=
  image_subset_iff.2 <| prod_subset_preimage_fst s t

theorem fst_image_prod (s : Set β) {t : Set α} (ht : t.Nonempty) : Prod.fst '' s ×ˢ t = s :=
  (fst_image_prod_subset _ _).antisymm fun y hy =>
    let ⟨x, hx⟩ := ht
    ⟨(y, x), ⟨hy, hx⟩, rfl⟩

lemma mapsTo_fst_prod {s : Set α} {t : Set β} : MapsTo Prod.fst (s ×ˢ t) s :=
  fun _ hx ↦ (mem_prod.1 hx).1

theorem prod_subset_preimage_snd (s : Set α) (t : Set β) : s ×ˢ t ⊆ Prod.snd ⁻¹' t :=
  inter_subset_right

theorem snd_image_prod_subset (s : Set α) (t : Set β) : Prod.snd '' s ×ˢ t ⊆ t :=
  image_subset_iff.2 <| prod_subset_preimage_snd s t

theorem snd_image_prod {s : Set α} (hs : s.Nonempty) (t : Set β) : Prod.snd '' s ×ˢ t = t :=
  (snd_image_prod_subset _ _).antisymm fun y y_in =>
    let ⟨x, x_in⟩ := hs
    ⟨(x, y), ⟨x_in, y_in⟩, rfl⟩

<<<<<<< HEAD
theorem subset_fst_image_times_snd_image (s : Set (α × β)) :
=======
theorem subset_fst_image_prod_snd_image {s : Set (α × β)} :
>>>>>>> 4e3f2626
    s ⊆ (Prod.fst '' s) ×ˢ (Prod.snd '' s) := fun ⟨p₁, p₂⟩ _ => by aesop

lemma mapsTo_snd_prod {s : Set α} {t : Set β} : MapsTo Prod.snd (s ×ˢ t) t :=
  fun _ hx ↦ (mem_prod.1 hx).2

theorem prod_diff_prod : s ×ˢ t \ s₁ ×ˢ t₁ = s ×ˢ (t \ t₁) ∪ (s \ s₁) ×ˢ t := by
  ext x
  by_cases h₁ : x.1 ∈ s₁ <;> by_cases h₂ : x.2 ∈ t₁ <;> simp [*]

/-- A product set is included in a product set if and only factors are included, or a factor of the
first set is empty. -/
theorem prod_subset_prod_iff : s ×ˢ t ⊆ s₁ ×ˢ t₁ ↔ s ⊆ s₁ ∧ t ⊆ t₁ ∨ s = ∅ ∨ t = ∅ := by
  rcases (s ×ˢ t).eq_empty_or_nonempty with h | h
  · simp [h, prod_eq_empty_iff.1 h]
  have st : s.Nonempty ∧ t.Nonempty := by rwa [prod_nonempty_iff] at h
  refine ⟨fun H => Or.inl ⟨?_, ?_⟩, ?_⟩
  · have := image_subset (Prod.fst : α × β → α) H
    rwa [fst_image_prod _ st.2, fst_image_prod _ (h.mono H).snd] at this
  · have := image_subset (Prod.snd : α × β → β) H
    rwa [snd_image_prod st.1, snd_image_prod (h.mono H).fst] at this
  · intro H
    simp only [st.1.ne_empty, st.2.ne_empty, or_false] at H
    exact prod_mono H.1 H.2

theorem prod_eq_prod_iff_of_nonempty (h : (s ×ˢ t).Nonempty) :
    s ×ˢ t = s₁ ×ˢ t₁ ↔ s = s₁ ∧ t = t₁ := by
  constructor
  · intro heq
    have h₁ : (s₁ ×ˢ t₁ : Set _).Nonempty := by rwa [← heq]
    rw [prod_nonempty_iff] at h h₁
    rw [← fst_image_prod s h.2, ← fst_image_prod s₁ h₁.2, heq, eq_self_iff_true, true_and, ←
      snd_image_prod h.1 t, ← snd_image_prod h₁.1 t₁, heq]
  · rintro ⟨rfl, rfl⟩
    rfl

theorem prod_eq_prod_iff :
    s ×ˢ t = s₁ ×ˢ t₁ ↔ s = s₁ ∧ t = t₁ ∨ (s = ∅ ∨ t = ∅) ∧ (s₁ = ∅ ∨ t₁ = ∅) := by
  symm
  rcases eq_empty_or_nonempty (s ×ˢ t) with h | h
  · simp_rw [h, @eq_comm _ ∅, prod_eq_empty_iff, prod_eq_empty_iff.mp h, true_and,
      or_iff_right_iff_imp]
    rintro ⟨rfl, rfl⟩
    exact prod_eq_empty_iff.mp h
  rw [prod_eq_prod_iff_of_nonempty h]
  rw [nonempty_iff_ne_empty, Ne, prod_eq_empty_iff] at h
  simp_rw [h, false_and, or_false]

@[simp]
theorem prod_eq_iff_eq (ht : t.Nonempty) : s ×ˢ t = s₁ ×ˢ t ↔ s = s₁ := by
  simp_rw [prod_eq_prod_iff, ht.ne_empty, and_true, or_iff_left_iff_imp, or_false]
  rintro ⟨rfl, rfl⟩
  rfl

theorem subset_prod {s : Set (α × β)} : s ⊆ (Prod.fst '' s) ×ˢ (Prod.snd '' s) :=
  fun _ hp ↦ mem_prod.2 ⟨mem_image_of_mem _ hp, mem_image_of_mem _ hp⟩

section Mono

variable [Preorder α] {f : α → Set β} {g : α → Set γ}

theorem _root_.Monotone.set_prod (hf : Monotone f) (hg : Monotone g) :
    Monotone fun x => f x ×ˢ g x :=
  fun _ _ h => prod_mono (hf h) (hg h)

theorem _root_.Antitone.set_prod (hf : Antitone f) (hg : Antitone g) :
    Antitone fun x => f x ×ˢ g x :=
  fun _ _ h => prod_mono (hf h) (hg h)

theorem _root_.MonotoneOn.set_prod (hf : MonotoneOn f s) (hg : MonotoneOn g s) :
    MonotoneOn (fun x => f x ×ˢ g x) s := fun _ ha _ hb h => prod_mono (hf ha hb h) (hg ha hb h)

theorem _root_.AntitoneOn.set_prod (hf : AntitoneOn f s) (hg : AntitoneOn g s) :
    AntitoneOn (fun x => f x ×ˢ g x) s := fun _ ha _ hb h => prod_mono (hf ha hb h) (hg ha hb h)

end Mono

end Prod

/-! ### Diagonal

In this section we prove some lemmas about the diagonal set `{p | p.1 = p.2}` and the diagonal map
`fun x ↦ (x, x)`.
-/


section Diagonal

variable {α : Type*} {s t : Set α}

lemma diagonal_nonempty [Nonempty α] : (diagonal α).Nonempty :=
  Nonempty.elim ‹_› fun x => ⟨_, mem_diagonal x⟩

instance decidableMemDiagonal [h : DecidableEq α] (x : α × α) : Decidable (x ∈ diagonal α) :=
  h x.1 x.2

theorem preimage_coe_coe_diagonal (s : Set α) :
    Prod.map (fun x : s => (x : α)) (fun x : s => (x : α)) ⁻¹' diagonal α = diagonal s := by
  ext ⟨⟨x, hx⟩, ⟨y, hy⟩⟩
  simp [Set.diagonal]

@[simp]
theorem range_diag : (range fun x => (x, x)) = diagonal α := by
  ext ⟨x, y⟩
  simp [diagonal, eq_comm]

theorem diagonal_subset_iff {s} : diagonal α ⊆ s ↔ ∀ x, (x, x) ∈ s := by
  rw [← range_diag, range_subset_iff]

@[simp]
theorem prod_subset_compl_diagonal_iff_disjoint : s ×ˢ t ⊆ (diagonal α)ᶜ ↔ Disjoint s t :=
  prod_subset_iff.trans disjoint_iff_forall_ne.symm

@[simp]
theorem diag_preimage_prod (s t : Set α) : (fun x => (x, x)) ⁻¹' s ×ˢ t = s ∩ t :=
  rfl

theorem diag_preimage_prod_self (s : Set α) : (fun x => (x, x)) ⁻¹' s ×ˢ s = s :=
  inter_self s

theorem diag_image (s : Set α) : (fun x => (x, x)) '' s = diagonal α ∩ s ×ˢ s := by
  rw [← range_diag, ← image_preimage_eq_range_inter, diag_preimage_prod_self]

theorem diagonal_eq_univ_iff : diagonal α = univ ↔ Subsingleton α := by
  simp only [subsingleton_iff, eq_univ_iff_forall, Prod.forall, mem_diagonal_iff]

theorem diagonal_eq_univ [Subsingleton α] : diagonal α = univ := diagonal_eq_univ_iff.2 ‹_›

end Diagonal

/-- A function is `Function.const α a` for some `a` if and only if `∀ x y, f x = f y`. -/
theorem range_const_eq_diagonal {α β : Type*} [hβ : Nonempty β] :
    range (const α) = {f : α → β | ∀ x y, f x = f y} := by
  refine (range_eq_iff _ _).mpr ⟨fun _ _ _ ↦ rfl, fun f hf ↦ ?_⟩
  rcases isEmpty_or_nonempty α with h|⟨⟨a⟩⟩
  · exact hβ.elim fun b ↦ ⟨b, Subsingleton.elim _ _⟩
  · exact ⟨f a, funext fun x ↦ hf _ _⟩

end Set

section Pullback

open Set

variable {X Y Z}

/-- The fiber product $X \times_Y Z$. -/
abbrev Function.Pullback (f : X → Y) (g : Z → Y) := {p : X × Z // f p.1 = g p.2}

/-- The fiber product $X \times_Y X$. -/
abbrev Function.PullbackSelf (f : X → Y) := f.Pullback f

/-- The projection from the fiber product to the first factor. -/
def Function.Pullback.fst {f : X → Y} {g : Z → Y} (p : f.Pullback g) : X := p.val.1

/-- The projection from the fiber product to the second factor. -/
def Function.Pullback.snd {f : X → Y} {g : Z → Y} (p : f.Pullback g) : Z := p.val.2

open Function.Pullback in
lemma Function.pullback_comm_sq (f : X → Y) (g : Z → Y) :
    f ∘ @fst X Y Z f g = g ∘ @snd X Y Z f g := funext fun p ↦ p.2

/-- The diagonal map $\Delta: X \to X \times_Y X$. -/
@[simps]
def toPullbackDiag (f : X → Y) (x : X) : f.Pullback f := ⟨(x, x), rfl⟩

/-- The diagonal $\Delta(X) \subseteq X \times_Y X$. -/
def Function.pullbackDiagonal (f : X → Y) : Set (f.Pullback f) := {p | p.fst = p.snd}

/-- Three functions between the three pairs of spaces $X_i, Y_i, Z_i$ that are compatible
  induce a function $X_1 \times_{Y_1} Z_1 \to X_2 \times_{Y_2} Z_2$. -/
def Function.mapPullback {X₁ X₂ Y₁ Y₂ Z₁ Z₂}
    {f₁ : X₁ → Y₁} {g₁ : Z₁ → Y₁} {f₂ : X₂ → Y₂} {g₂ : Z₂ → Y₂}
    (mapX : X₁ → X₂) (mapY : Y₁ → Y₂) (mapZ : Z₁ → Z₂)
    (commX : f₂ ∘ mapX = mapY ∘ f₁) (commZ : g₂ ∘ mapZ = mapY ∘ g₁)
    (p : f₁.Pullback g₁) : f₂.Pullback g₂ :=
  ⟨(mapX p.fst, mapZ p.snd),
    (congr_fun commX _).trans <| (congr_arg mapY p.2).trans <| congr_fun commZ.symm _⟩

open Function.Pullback in
/-- The projection $(X \times_Y Z) \times_Z (X \times_Y Z) \to X \times_Y X$. -/
def Function.PullbackSelf.map_fst {f : X → Y} {g : Z → Y} :
    (@snd X Y Z f g).PullbackSelf → f.PullbackSelf :=
  mapPullback fst g fst (pullback_comm_sq f g) (pullback_comm_sq f g)

open Function.Pullback in
/-- The projection $(X \times_Y Z) \times_X (X \times_Y Z) \to Z \times_Y Z$. -/
def Function.PullbackSelf.map_snd {f : X → Y} {g : Z → Y} :
    (@fst X Y Z f g).PullbackSelf → g.PullbackSelf :=
  mapPullback snd f snd (pullback_comm_sq f g).symm (pullback_comm_sq f g).symm

open Function.PullbackSelf Function.Pullback
theorem preimage_map_fst_pullbackDiagonal {f : X → Y} {g : Z → Y} :
    @map_fst X Y Z f g ⁻¹' pullbackDiagonal f = pullbackDiagonal (@snd X Y Z f g) := by
  ext ⟨⟨p₁, p₂⟩, he⟩
  simp_rw [pullbackDiagonal, mem_setOf, Subtype.ext_iff, Prod.ext_iff]
  exact (and_iff_left he).symm

theorem Function.Injective.preimage_pullbackDiagonal {f : X → Y} {g : Z → X} (inj : g.Injective) :
    mapPullback g id g (by rfl) (by rfl) ⁻¹' pullbackDiagonal f = pullbackDiagonal (f ∘ g) :=
  ext fun _ ↦ inj.eq_iff

theorem image_toPullbackDiag (f : X → Y) (s : Set X) :
    toPullbackDiag f '' s = pullbackDiagonal f ∩ Subtype.val ⁻¹' s ×ˢ s := by
  ext x
  constructor
  · rintro ⟨x, hx, rfl⟩
    exact ⟨rfl, hx, hx⟩
  · obtain ⟨⟨x, y⟩, h⟩ := x
    rintro ⟨rfl : x = y, h2x⟩
    exact mem_image_of_mem _ h2x.1

theorem range_toPullbackDiag (f : X → Y) : range (toPullbackDiag f) = pullbackDiagonal f := by
  rw [← image_univ, image_toPullbackDiag, univ_prod_univ, preimage_univ, inter_univ]

theorem injective_toPullbackDiag (f : X → Y) : (toPullbackDiag f).Injective :=
  fun _ _ h ↦ congr_arg Prod.fst (congr_arg Subtype.val h)

end Pullback

namespace Set

section OffDiag

variable {α : Type*} {s t : Set α} {a : α}

theorem offDiag_mono : Monotone (offDiag : Set α → Set (α × α)) := fun _ _ h _ =>
  And.imp (@h _) <| And.imp_left <| @h _

@[simp]
theorem offDiag_nonempty : s.offDiag.Nonempty ↔ s.Nontrivial := by
  simp [offDiag, Set.Nonempty, Set.Nontrivial]

@[simp]
theorem offDiag_eq_empty : s.offDiag = ∅ ↔ s.Subsingleton := by
  rw [← not_nonempty_iff_eq_empty, ← not_nontrivial_iff, offDiag_nonempty.not]

alias ⟨_, Nontrivial.offDiag_nonempty⟩ := offDiag_nonempty

alias ⟨_, Subsingleton.offDiag_eq_empty⟩ := offDiag_nonempty

variable (s t)

theorem offDiag_subset_prod : s.offDiag ⊆ s ×ˢ s := fun _ hx => ⟨hx.1, hx.2.1⟩

theorem offDiag_eq_sep_prod : s.offDiag = { x ∈ s ×ˢ s | x.1 ≠ x.2 } :=
  ext fun _ => and_assoc.symm

@[simp]
theorem offDiag_empty : (∅ : Set α).offDiag = ∅ := by simp

@[simp]
theorem offDiag_singleton (a : α) : ({a} : Set α).offDiag = ∅ := by simp

@[simp]
theorem offDiag_univ : (univ : Set α).offDiag = (diagonal α)ᶜ :=
  ext <| by simp

@[simp]
theorem prod_sdiff_diagonal : s ×ˢ s \ diagonal α = s.offDiag :=
  ext fun _ => and_assoc

@[simp]
theorem disjoint_diagonal_offDiag : Disjoint (diagonal α) s.offDiag :=
  disjoint_left.mpr fun _ hd ho => ho.2.2 hd

theorem offDiag_inter : (s ∩ t).offDiag = s.offDiag ∩ t.offDiag :=
  ext fun x => by
    simp only [mem_offDiag, mem_inter_iff]
    tauto

variable {s t}

theorem offDiag_union (h : Disjoint s t) :
    (s ∪ t).offDiag = s.offDiag ∪ t.offDiag ∪ s ×ˢ t ∪ t ×ˢ s := by
  ext x
  simp only [mem_offDiag, mem_union, ne_eq, mem_prod]
  constructor
  · rintro ⟨h0|h0, h1|h1, h2⟩ <;> simp [h0, h1, h2]
  · rintro (((⟨h0, h1, h2⟩|⟨h0, h1, h2⟩)|⟨h0, h1⟩)|⟨h0, h1⟩) <;> simp [*]
    · rintro h3
      rw [h3] at h0
      exact Set.disjoint_left.mp h h0 h1
    · rintro h3
      rw [h3] at h0
      exact (Set.disjoint_right.mp h h0 h1).elim

theorem offDiag_insert (ha : a ∉ s) : (insert a s).offDiag = s.offDiag ∪ {a} ×ˢ s ∪ s ×ˢ {a} := by
  rw [insert_eq, union_comm, offDiag_union, offDiag_singleton, union_empty, union_right_comm]
  rw [disjoint_left]
  rintro b hb (rfl : b = a)
  exact ha hb

end OffDiag

/-! ### Cartesian set-indexed product of sets -/


section Pi

variable {ι : Type*} {α β : ι → Type*} {s s₁ s₂ : Set ι} {t t₁ t₂ : ∀ i, Set (α i)} {i : ι}

@[simp]
theorem empty_pi (s : ∀ i, Set (α i)) : pi ∅ s = univ := by
  ext
  simp [pi]

theorem subsingleton_univ_pi (ht : ∀ i, (t i).Subsingleton) :
    (univ.pi t).Subsingleton := fun _f hf _g hg ↦ funext fun i ↦
  (ht i) (hf _ <| mem_univ _) (hg _ <| mem_univ _)

@[simp]
theorem pi_univ (s : Set ι) : (pi s fun i => (univ : Set (α i))) = univ :=
  eq_univ_of_forall fun _ _ _ => mem_univ _

@[simp]
theorem pi_univ_ite (s : Set ι) [DecidablePred (· ∈ s)] (t : ∀ i, Set (α i)) :
    (pi univ fun i => if i ∈ s then t i else univ) = s.pi t := by
  ext; simp_rw [Set.mem_pi]; apply forall_congr'; intro i; split_ifs with h <;> simp [h]

theorem pi_mono (h : ∀ i ∈ s, t₁ i ⊆ t₂ i) : pi s t₁ ⊆ pi s t₂ := fun _ hx i hi => h i hi <| hx i hi

theorem pi_inter_distrib : (s.pi fun i => t i ∩ t₁ i) = s.pi t ∩ s.pi t₁ :=
  ext fun x => by simp only [forall_and, mem_pi, mem_inter_iff]

theorem pi_congr (h : s₁ = s₂) (h' : ∀ i ∈ s₁, t₁ i = t₂ i) : s₁.pi t₁ = s₂.pi t₂ :=
  h ▸ ext fun _ => forall₂_congr fun i hi => h' i hi ▸ Iff.rfl

theorem pi_eq_empty (hs : i ∈ s) (ht : t i = ∅) : s.pi t = ∅ := by
  ext f
  simp only [mem_empty_iff_false, not_forall, iff_false, mem_pi, Classical.not_imp]
  exact ⟨i, hs, by simp [ht]⟩

theorem univ_pi_eq_empty (ht : t i = ∅) : pi univ t = ∅ :=
  pi_eq_empty (mem_univ i) ht

theorem pi_nonempty_iff : (s.pi t).Nonempty ↔ ∀ i, ∃ x, i ∈ s → x ∈ t i := by
  simp [Classical.skolem, Set.Nonempty]

theorem univ_pi_nonempty_iff : (pi univ t).Nonempty ↔ ∀ i, (t i).Nonempty := by
  simp [Classical.skolem, Set.Nonempty]

theorem pi_eq_empty_iff : s.pi t = ∅ ↔ ∃ i, IsEmpty (α i) ∨ i ∈ s ∧ t i = ∅ := by
  rw [← not_nonempty_iff_eq_empty, pi_nonempty_iff]
  push_neg
  refine exists_congr fun i => ?_
  cases isEmpty_or_nonempty (α i) <;> simp [*, forall_and, eq_empty_iff_forall_not_mem]

@[simp]
theorem univ_pi_eq_empty_iff : pi univ t = ∅ ↔ ∃ i, t i = ∅ := by
  simp [← not_nonempty_iff_eq_empty, univ_pi_nonempty_iff]

@[simp]
theorem univ_pi_empty [h : Nonempty ι] : pi univ (fun _ => ∅ : ∀ i, Set (α i)) = ∅ :=
  univ_pi_eq_empty_iff.2 <| h.elim fun x => ⟨x, rfl⟩

@[simp]
theorem disjoint_univ_pi : Disjoint (pi univ t₁) (pi univ t₂) ↔ ∃ i, Disjoint (t₁ i) (t₂ i) := by
  simp only [disjoint_iff_inter_eq_empty, ← pi_inter_distrib, univ_pi_eq_empty_iff]

theorem Disjoint.set_pi (hi : i ∈ s) (ht : Disjoint (t₁ i) (t₂ i)) : Disjoint (s.pi t₁) (s.pi t₂) :=
  disjoint_left.2 fun _ h₁ h₂ => disjoint_left.1 ht (h₁ _ hi) (h₂ _ hi)

theorem uniqueElim_preimage [Unique ι] (t : ∀ i, Set (α i)) :
    uniqueElim ⁻¹' pi univ t = t (default : ι) := by ext; simp [Unique.forall_iff]

section Nonempty

variable [∀ i, Nonempty (α i)]

theorem pi_eq_empty_iff' : s.pi t = ∅ ↔ ∃ i ∈ s, t i = ∅ := by simp [pi_eq_empty_iff]

@[simp]
theorem disjoint_pi : Disjoint (s.pi t₁) (s.pi t₂) ↔ ∃ i ∈ s, Disjoint (t₁ i) (t₂ i) := by
  simp only [disjoint_iff_inter_eq_empty, ← pi_inter_distrib, pi_eq_empty_iff']

end Nonempty

@[simp]
theorem insert_pi (i : ι) (s : Set ι) (t : ∀ i, Set (α i)) :
    pi (insert i s) t = eval i ⁻¹' t i ∩ pi s t := by
  ext
  simp [pi, or_imp, forall_and]

@[simp]
theorem singleton_pi (i : ι) (t : ∀ i, Set (α i)) : pi {i} t = eval i ⁻¹' t i := by
  ext
  simp [pi]

theorem singleton_pi' (i : ι) (t : ∀ i, Set (α i)) : pi {i} t = { x | x i ∈ t i } :=
  singleton_pi i t

theorem univ_pi_singleton (f : ∀ i, α i) : (pi univ fun i => {f i}) = ({f} : Set (∀ i, α i)) :=
  ext fun g => by simp [funext_iff]

theorem preimage_pi (s : Set ι) (t : ∀ i, Set (β i)) (f : ∀ i, α i → β i) :
    (fun (g : ∀ i, α i) i => f _ (g i)) ⁻¹' s.pi t = s.pi fun i => f i ⁻¹' t i :=
  rfl

theorem pi_if {p : ι → Prop} [h : DecidablePred p] (s : Set ι) (t₁ t₂ : ∀ i, Set (α i)) :
    (pi s fun i => if p i then t₁ i else t₂ i) =
      pi ({ i ∈ s | p i }) t₁ ∩ pi ({ i ∈ s | ¬p i }) t₂ := by
  ext f
  refine ⟨fun h => ?_, ?_⟩
  · constructor <;>
      · rintro i ⟨his, hpi⟩
        simpa [*] using h i
  · rintro ⟨ht₁, ht₂⟩ i his
    by_cases p i <;> simp_all

theorem union_pi : (s₁ ∪ s₂).pi t = s₁.pi t ∩ s₂.pi t := by
  simp [pi, or_imp, forall_and, setOf_and]

theorem union_pi_inter
    (ht₁ : ∀ i ∉ s₁, t₁ i = univ) (ht₂ : ∀ i ∉ s₂, t₂ i = univ) :
    (s₁ ∪ s₂).pi (fun i ↦ t₁ i ∩ t₂ i) = s₁.pi t₁ ∩ s₂.pi t₂ := by
  ext x
  simp only [mem_pi, mem_union, mem_inter_iff]
  refine ⟨fun h ↦ ⟨fun i his₁ ↦ (h i (Or.inl his₁)).1, fun i his₂ ↦ (h i (Or.inr his₂)).2⟩,
    fun h i hi ↦ ?_⟩
  rcases hi with hi | hi
  · by_cases hi2 : i ∈ s₂
    · exact ⟨h.1 i hi, h.2 i hi2⟩
    · refine ⟨h.1 i hi, ?_⟩
      rw [ht₂ i hi2]
      exact mem_univ _
  · by_cases hi1 : i ∈ s₁
    · exact ⟨h.1 i hi1, h.2 i hi⟩
    · refine ⟨?_, h.2 i hi⟩
      rw [ht₁ i hi1]
      exact mem_univ _

@[simp]
theorem pi_inter_compl (s : Set ι) : pi s t ∩ pi sᶜ t = pi univ t := by
  rw [← union_pi, union_compl_self]

theorem pi_update_of_not_mem [DecidableEq ι] (hi : i ∉ s) (f : ∀ j, α j) (a : α i)
    (t : ∀ j, α j → Set (β j)) : (s.pi fun j => t j (update f i a j)) = s.pi fun j => t j (f j) :=
  (pi_congr rfl) fun j hj => by
    rw [update_of_ne]
    exact fun h => hi (h ▸ hj)

theorem pi_update_of_mem [DecidableEq ι] (hi : i ∈ s) (f : ∀ j, α j) (a : α i)
    (t : ∀ j, α j → Set (β j)) :
    (s.pi fun j => t j (update f i a j)) = { x | x i ∈ t i a } ∩ (s \ {i}).pi fun j => t j (f j) :=
  calc
    (s.pi fun j => t j (update f i a j)) = ({i} ∪ s \ {i}).pi fun j => t j (update f i a j) := by
        rw [union_diff_self, union_eq_self_of_subset_left (singleton_subset_iff.2 hi)]
    _ = { x | x i ∈ t i a } ∩ (s \ {i}).pi fun j => t j (f j) := by
        rw [union_pi, singleton_pi', update_self, pi_update_of_not_mem]; simp

theorem univ_pi_update [DecidableEq ι] {β : ι → Type*} (i : ι) (f : ∀ j, α j) (a : α i)
    (t : ∀ j, α j → Set (β j)) :
    (pi univ fun j => t j (update f i a j)) = { x | x i ∈ t i a } ∩ pi {i}ᶜ fun j => t j (f j) := by
  rw [compl_eq_univ_diff, ← pi_update_of_mem (mem_univ _)]

theorem univ_pi_update_univ [DecidableEq ι] (i : ι) (s : Set (α i)) :
    pi univ (update (fun j : ι => (univ : Set (α j))) i s) = eval i ⁻¹' s := by
  rw [univ_pi_update i (fun j => (univ : Set (α j))) s fun j t => t, pi_univ, inter_univ, preimage]

theorem eval_image_pi_subset (hs : i ∈ s) : eval i '' s.pi t ⊆ t i :=
  image_subset_iff.2 fun _ hf => hf i hs

theorem eval_image_univ_pi_subset : eval i '' pi univ t ⊆ t i :=
  eval_image_pi_subset (mem_univ i)

theorem subset_eval_image_pi (ht : (s.pi t).Nonempty) (i : ι) : t i ⊆ eval i '' s.pi t := by
  classical
  obtain ⟨f, hf⟩ := ht
  refine fun y hy => ⟨update f i y, fun j hj => ?_, update_self ..⟩
  obtain rfl | hji := eq_or_ne j i <;> simp [*, hf _ hj]

theorem eval_image_pi (hs : i ∈ s) (ht : (s.pi t).Nonempty) : eval i '' s.pi t = t i :=
  (eval_image_pi_subset hs).antisymm (subset_eval_image_pi ht i)

lemma eval_image_pi_of_not_mem [Decidable (s.pi t).Nonempty] (hi : i ∉ s) :
    eval i '' s.pi t = if (s.pi t).Nonempty then univ else ∅ := by
  classical
  ext xᵢ
  simp only [eval, mem_image, mem_pi, Set.Nonempty, mem_ite_empty_right, mem_univ, and_true]
  constructor
  · rintro ⟨x, hx, rfl⟩
    exact ⟨x, hx⟩
  · rintro ⟨x, hx⟩
    refine ⟨Function.update x i xᵢ, ?_⟩
    simpa (config := { contextual := true }) [(ne_of_mem_of_not_mem · hi)]

@[simp]
theorem eval_image_univ_pi (ht : (pi univ t).Nonempty) :
    (fun f : ∀ i, α i => f i) '' pi univ t = t i :=
  eval_image_pi (mem_univ i) ht

theorem piMap_image_pi {f : ∀ i, α i → β i} (hf : ∀ i ∉ s, Surjective (f i)) (t : ∀ i, Set (α i)) :
    Pi.map f '' s.pi t = s.pi fun i ↦ f i '' t i := by
  refine Subset.antisymm (image_subset_iff.2 fun a ha i hi ↦ mem_image_of_mem _ (ha _ hi)) ?_
  intro b hb
  have : ∀ i, ∃ a, f i a = b i ∧ (i ∈ s → a ∈ t i) := by
    intro i
    if hi : i ∈ s then
      exact (hb i hi).imp fun a ⟨hat, hab⟩ ↦ ⟨hab, fun _ ↦ hat⟩
    else
      exact (hf i hi (b i)).imp fun a ha ↦ ⟨ha, (absurd · hi)⟩
  choose a hab hat using this
  exact ⟨a, hat, funext hab⟩

@[deprecated (since := "2024-10-06")] alias dcomp_image_pi := piMap_image_pi

theorem piMap_image_univ_pi (f : ∀ i, α i → β i) (t : ∀ i, Set (α i)) :
    Pi.map f '' univ.pi t = univ.pi fun i ↦ f i '' t i :=
  piMap_image_pi (by simp) t

@[deprecated (since := "2024-10-06")] alias dcomp_image_univ_pi := piMap_image_univ_pi

@[simp]
theorem range_piMap (f : ∀ i, α i → β i) : range (Pi.map f) = pi univ fun i ↦ range (f i) := by
  simp only [← image_univ, ← piMap_image_univ_pi, pi_univ]

@[deprecated (since := "2024-10-06")] alias range_dcomp := range_piMap

theorem pi_subset_pi_iff : pi s t₁ ⊆ pi s t₂ ↔ (∀ i ∈ s, t₁ i ⊆ t₂ i) ∨ pi s t₁ = ∅ := by
  refine
    ⟨fun h => or_iff_not_imp_right.2 ?_, fun h => h.elim pi_mono fun h' => h'.symm ▸ empty_subset _⟩
  rw [← Ne, ← nonempty_iff_ne_empty]
  intro hne i hi
  simpa only [eval_image_pi hi hne, eval_image_pi hi (hne.mono h)] using
    image_subset (fun f : ∀ i, α i => f i) h

theorem univ_pi_subset_univ_pi_iff :
    pi univ t₁ ⊆ pi univ t₂ ↔ (∀ i, t₁ i ⊆ t₂ i) ∨ ∃ i, t₁ i = ∅ := by simp [pi_subset_pi_iff]

theorem eval_preimage [DecidableEq ι] {s : Set (α i)} :
    eval i ⁻¹' s = pi univ (update (fun _ => univ) i s) := by
  ext x
  simp [@forall_update_iff _ (fun i => Set (α i)) _ _ _ _ fun i' y => x i' ∈ y]

theorem eval_preimage' [DecidableEq ι] {s : Set (α i)} :
    eval i ⁻¹' s = pi {i} (update (fun _ => univ) i s) := by
  ext
  simp

theorem update_preimage_pi [DecidableEq ι] {f : ∀ i, α i} (hi : i ∈ s)
    (hf : ∀ j ∈ s, j ≠ i → f j ∈ t j) : update f i ⁻¹' s.pi t = t i := by
  ext x
  refine ⟨fun h => ?_, fun hx j hj => ?_⟩
  · convert h i hi
    simp
  · obtain rfl | h := eq_or_ne j i
    · simpa
    · rw [update_of_ne h]
      exact hf j hj h

theorem update_image [DecidableEq ι] (x : (i : ι) → β i) (i : ι) (s : Set (β i)) :
    update x i '' s = Set.univ.pi (update (fun j ↦ {x j}) i s) := by
  ext y
  simp only [mem_image, update_eq_iff, ne_eq, and_left_comm (a := _ ∈ s), exists_eq_left, mem_pi,
    mem_univ, true_implies]
  rw [forall_update_iff (p := fun x s => y x ∈ s)]
  simp [eq_comm]

theorem update_preimage_univ_pi [DecidableEq ι] {f : ∀ i, α i} (hf : ∀ j ≠ i, f j ∈ t j) :
    update f i ⁻¹' pi univ t = t i :=
  update_preimage_pi (mem_univ i) fun j _ => hf j

theorem subset_pi_eval_image (s : Set ι) (u : Set (∀ i, α i)) : u ⊆ pi s fun i => eval i '' u :=
  fun f hf _ _ => ⟨f, hf, rfl⟩

theorem univ_pi_ite (s : Set ι) [DecidablePred (· ∈ s)] (t : ∀ i, Set (α i)) :
    (pi univ fun i => if i ∈ s then t i else univ) = s.pi t := by
  ext
  simp_rw [mem_univ_pi]
  refine forall_congr' fun i => ?_
  split_ifs with h <;> simp [h]

end Pi

end Set

namespace Equiv

open Set
variable {ι ι' : Type*} {α : ι → Type*}

theorem piCongrLeft_symm_preimage_pi (f : ι' ≃ ι) (s : Set ι') (t : ∀ i, Set (α i)) :
    (f.piCongrLeft α).symm ⁻¹' s.pi (fun i' => t <| f i') = (f '' s).pi t := by
  ext; simp

theorem piCongrLeft_symm_preimage_univ_pi (f : ι' ≃ ι) (t : ∀ i, Set (α i)) :
    (f.piCongrLeft α).symm ⁻¹' univ.pi (fun i' => t <| f i') = univ.pi t := by
  simpa [f.surjective.range_eq] using piCongrLeft_symm_preimage_pi f univ t

theorem piCongrLeft_preimage_pi (f : ι' ≃ ι) (s : Set ι') (t : ∀ i, Set (α i)) :
    f.piCongrLeft α ⁻¹' (f '' s).pi t = s.pi fun i => t (f i) := by
  apply Set.ext
  rw [← (f.piCongrLeft α).symm.forall_congr_right]
  simp

theorem piCongrLeft_preimage_univ_pi (f : ι' ≃ ι) (t : ∀ i, Set (α i)) :
    f.piCongrLeft α ⁻¹' univ.pi t = univ.pi fun i => t (f i) := by
  simpa [f.surjective.range_eq] using piCongrLeft_preimage_pi f univ t

theorem sumPiEquivProdPi_symm_preimage_univ_pi (π : ι ⊕ ι' → Type*) (t : ∀ i, Set (π i)) :
    (sumPiEquivProdPi π).symm ⁻¹' univ.pi t =
    univ.pi (fun i => t (.inl i)) ×ˢ univ.pi fun i => t (.inr i) := by
  ext
  simp_rw [mem_preimage, mem_prod, mem_univ_pi, sumPiEquivProdPi_symm_apply]
  constructor
  · intro h; constructor <;> intro i <;> apply h
  · rintro ⟨h₁, h₂⟩ (i|i) <;> simp <;> apply_assumption

end Equiv<|MERGE_RESOLUTION|>--- conflicted
+++ resolved
@@ -320,11 +320,7 @@
     let ⟨x, x_in⟩ := hs
     ⟨(x, y), ⟨x_in, y_in⟩, rfl⟩
 
-<<<<<<< HEAD
-theorem subset_fst_image_times_snd_image (s : Set (α × β)) :
-=======
 theorem subset_fst_image_prod_snd_image {s : Set (α × β)} :
->>>>>>> 4e3f2626
     s ⊆ (Prod.fst '' s) ×ˢ (Prod.snd '' s) := fun ⟨p₁, p₂⟩ _ => by aesop
 
 lemma mapsTo_snd_prod {s : Set α} {t : Set β} : MapsTo Prod.snd (s ×ˢ t) t :=
