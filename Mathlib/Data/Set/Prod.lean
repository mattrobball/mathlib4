--- conflicted
+++ resolved
@@ -152,11 +152,7 @@
     Disjoint (s₁ ×ˢ t₁) (s₂ ×ˢ t₂) :=
   disjoint_left.2 fun ⟨_a, _b⟩ ⟨_, hb₁⟩ ⟨_, hb₂⟩ => disjoint_left.1 ht hb₁ hb₂
 
-<<<<<<< HEAD
-theorem image_prodMap_prod (f : α → β) (g : γ → δ) (s : Set α) (t : Set γ) :
-=======
 theorem prodMap_image_prod (f : α → β) (g : γ → δ) (s : Set α) (t : Set γ) :
->>>>>>> 045e8c13
     (Prod.map f g) '' (s ×ˢ t) = (f '' s) ×ˢ (g '' t) := by
   ext
   aesop
