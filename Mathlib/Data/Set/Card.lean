--- conflicted
+++ resolved
@@ -623,35 +623,17 @@
 theorem ncard_pair {a b : α} (h : a ≠ b) : ({a, b} : Set α).ncard = 2 := by
   simp [h]
 
-<<<<<<< HEAD
-=======
 -- removing `@[simp]` because the LHS is not in simp normal form
->>>>>>> 20408609
 theorem ncard_diff_singleton_add_one {a : α} (h : a ∈ s)
     (hs : s.Finite := by toFinite_tac) : (s \ {a}).ncard + 1 = s.ncard := by
   to_encard_tac
   rw [hs.cast_ncard_eq, hs.diff.cast_ncard_eq, encard_diff_singleton_add_one h]
-<<<<<<< HEAD
 
 @[simp] theorem ncard_diff_singleton_of_mem {a : α} (h : a ∈ s) :
     (s \ {a}).ncard = s.ncard - 1 := by
   rcases s.infinite_or_finite with hs | hs
   · simp_all [ncard, Infinite.diff hs (finite_singleton a)]
   · exact eq_tsub_of_add_eq (ncard_diff_singleton_add_one h hs)
-
--- A variant of `ncard_diff_singleton_add_one` whose left hand side is in simp normal form.
-@[simp] theorem ncard_sub_add_one_of_mem {a : α} (h : a ∈ s)
-    (hs : s.Finite := by toFinite_tac) : s.ncard - 1 + 1 = s.ncard := by
-  rw [← Set.ncard_diff_singleton_of_mem h]
-  exact ncard_diff_singleton_add_one h hs
-=======
-
-@[simp] theorem ncard_diff_singleton_of_mem {a : α} (h : a ∈ s) :
-    (s \ {a}).ncard = s.ncard - 1 := by
-  rcases s.infinite_or_finite with hs | hs
-  · simp_all [ncard, Infinite.diff hs (finite_singleton a)]
-  · exact eq_tsub_of_add_eq (ncard_diff_singleton_add_one h hs)
->>>>>>> 20408609
 
 theorem ncard_diff_singleton_lt_of_mem {a : α} (h : a ∈ s) (hs : s.Finite := by toFinite_tac) :
     (s \ {a}).ncard < s.ncard := by
