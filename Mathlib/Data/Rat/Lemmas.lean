/-
Copyright (c) 2019 Johannes Hölzl. All rights reserved.
Released under Apache 2.0 license as described in the file LICENSE.
Authors: Johannes Hölzl, Mario Carneiro
-/
import Mathlib.Algebra.GroupWithZero.Divisibility
import Mathlib.Data.Int.Cast.Lemmas
import Mathlib.Data.Int.Div
import Mathlib.Data.PNat.Defs
import Mathlib.Data.Rat.Defs

#align_import data.rat.lemmas from "leanprover-community/mathlib"@"550b58538991c8977703fdeb7c9d51a5aa27df11"

/-!
# Further lemmas for the Rational Numbers

-/


namespace Rat

open Rat

theorem num_dvd (a) {b : ℤ} (b0 : b ≠ 0) : (a /. b).num ∣ a := by
  cases' e : a /. b with n d h c
  rw [Rat.mk'_eq_divInt, divInt_eq_iff b0 (mod_cast h)] at e
  refine Int.natAbs_dvd.1 <| Int.dvd_natAbs.1 <| Int.natCast_dvd_natCast.2 <|
    c.dvd_of_dvd_mul_right ?_
  have := congr_arg Int.natAbs e
  simp only [Int.natAbs_mul, Int.natAbs_ofNat] at this; simp [this]
#align rat.num_dvd Rat.num_dvd

theorem den_dvd (a b : ℤ) : ((a /. b).den : ℤ) ∣ b := by
  by_cases b0 : b = 0; · simp [b0]
  cases' e : a /. b with n d h c
  rw [mk'_eq_divInt, divInt_eq_iff b0 (ne_of_gt (Int.natCast_pos.2 (Nat.pos_of_ne_zero h)))] at e
  refine' Int.dvd_natAbs.1 <| Int.natCast_dvd_natCast.2 <| c.symm.dvd_of_dvd_mul_left _
  rw [← Int.natAbs_mul, ← Int.natCast_dvd_natCast, Int.dvd_natAbs, ← e]; simp
#align rat.denom_dvd Rat.den_dvd

theorem num_den_mk {q : ℚ} {n d : ℤ} (hd : d ≠ 0) (qdf : q = n /. d) :
    ∃ c : ℤ, n = c * q.num ∧ d = c * q.den := by
  obtain rfl | hn := eq_or_ne n 0
  · simp [qdf]
  have : q.num * d = n * ↑q.den := by
    refine' (divInt_eq_iff _ hd).mp _
    · exact Int.natCast_ne_zero.mpr (Rat.den_nz _)
    · rwa [num_divInt_den]
  have hqdn : q.num ∣ n := by
    rw [qdf]
    exact Rat.num_dvd _ hd
  refine' ⟨n / q.num, _, _⟩
  · rw [Int.ediv_mul_cancel hqdn]
  · refine' Int.eq_mul_div_of_mul_eq_mul_of_dvd_left _ hqdn this
    rw [qdf]
    exact Rat.num_ne_zero.2 ((divInt_ne_zero hd).mpr hn)
#align rat.num_denom_mk Rat.num_den_mk

#noalign rat.mk_pnat_num
#noalign rat.mk_pnat_denom

theorem num_mk (n d : ℤ) : (n /. d).num = d.sign * n / n.gcd d := by
  rcases d with ((_ | _) | _) <;>
  rw [← Int.div_eq_ediv_of_dvd] <;>
  simp [divInt, mkRat, Rat.normalize, Nat.succPNat, Int.sign, Int.gcd,
    Int.zero_ediv, Int.ofNat_dvd_left, Nat.gcd_dvd_left]
<<<<<<< HEAD
  congr
=======
  conv_rhs => rw [← Nat.cast_one, ← Nat.cast_add, Int.natAbs_cast]
>>>>>>> 0863b82e
#align rat.num_mk Rat.num_mk

theorem den_mk (n d : ℤ) : (n /. d).den = if d = 0 then 1 else d.natAbs / n.gcd d := by
  rcases d with ((_ | _) | _) <;>
<<<<<<< HEAD
    simp [divInt, mkRat, Rat.normalize, Nat.succPNat, Int.sign, Int.gcd]
  congr
=======
    simp [divInt, mkRat, Rat.normalize, Nat.succPNat, Int.sign, Int.gcd,
      if_neg (Nat.cast_add_one_ne_zero _)]
  conv_rhs => rw [← Nat.cast_one, ← Nat.cast_add, Int.natAbs_cast]
>>>>>>> 0863b82e
#align rat.denom_mk Rat.den_mk

#noalign rat.mk_pnat_denom_dvd

theorem add_den_dvd (q₁ q₂ : ℚ) : (q₁ + q₂).den ∣ q₁.den * q₂.den := by
  rw [add_def, normalize_eq]
  apply Nat.div_dvd_of_dvd
  apply Nat.gcd_dvd_right
#align rat.add_denom_dvd Rat.add_den_dvd

theorem mul_den_dvd (q₁ q₂ : ℚ) : (q₁ * q₂).den ∣ q₁.den * q₂.den := by
  rw [mul_def, normalize_eq]
  apply Nat.div_dvd_of_dvd
  apply Nat.gcd_dvd_right
#align rat.mul_denom_dvd Rat.mul_den_dvd

theorem mul_num (q₁ q₂ : ℚ) :
    (q₁ * q₂).num = q₁.num * q₂.num / Nat.gcd (q₁.num * q₂.num).natAbs (q₁.den * q₂.den) := by
  rw [mul_def, normalize_eq]
#align rat.mul_num Rat.mul_num

theorem mul_den (q₁ q₂ : ℚ) :
    (q₁ * q₂).den =
      q₁.den * q₂.den / Nat.gcd (q₁.num * q₂.num).natAbs (q₁.den * q₂.den) := by
  rw [mul_def, normalize_eq]
#align rat.mul_denom Rat.mul_den

theorem mul_self_num (q : ℚ) : (q * q).num = q.num * q.num := by
  rw [mul_num, Int.natAbs_mul, Nat.Coprime.gcd_eq_one, Int.ofNat_one, Int.ediv_one]
  exact (q.reduced.mul_right q.reduced).mul (q.reduced.mul_right q.reduced)
#align rat.mul_self_num Rat.mul_self_num

theorem mul_self_den (q : ℚ) : (q * q).den = q.den * q.den := by
  rw [Rat.mul_den, Int.natAbs_mul, Nat.Coprime.gcd_eq_one, Nat.div_one]
  exact (q.reduced.mul_right q.reduced).mul (q.reduced.mul_right q.reduced)
#align rat.mul_self_denom Rat.mul_self_den

theorem add_num_den (q r : ℚ) :
    q + r = (q.num * r.den + q.den * r.num : ℤ) /. (↑q.den * ↑r.den : ℤ) := by
  have hqd : (q.den : ℤ) ≠ 0 := Int.natCast_ne_zero_iff_pos.2 q.den_pos
  have hrd : (r.den : ℤ) ≠ 0 := Int.natCast_ne_zero_iff_pos.2 r.den_pos
  conv_lhs => rw [← num_divInt_den q, ← num_divInt_den r, divInt_add_divInt _ _ hqd hrd]
  rw [mul_comm r.num q.den]
#align rat.add_num_denom Rat.add_num_den

section Casts

theorem exists_eq_mul_div_num_and_eq_mul_div_den (n : ℤ) {d : ℤ} (d_ne_zero : d ≠ 0) :
    ∃ c : ℤ, n = c * ((n : ℚ) / d).num ∧ (d : ℤ) = c * ((n : ℚ) / d).den :=
  haveI : (n : ℚ) / d = Rat.divInt n d := by rw [← Rat.divInt_eq_div]
  Rat.num_den_mk d_ne_zero this
#align rat.exists_eq_mul_div_num_and_eq_mul_div_denom Rat.exists_eq_mul_div_num_and_eq_mul_div_den

theorem mul_num_den' (q r : ℚ) :
    (q * r).num * q.den * r.den = q.num * r.num * (q * r).den := by
  let s := q.num * r.num /. (q.den * r.den : ℤ)
  have hs : (q.den * r.den : ℤ) ≠ 0 := Int.natCast_ne_zero_iff_pos.mpr (mul_pos q.pos r.pos)
  obtain ⟨c, ⟨c_mul_num, c_mul_den⟩⟩ :=
    exists_eq_mul_div_num_and_eq_mul_div_den (q.num * r.num) hs
  rw [c_mul_num, mul_assoc, mul_comm]
  nth_rw 1 [c_mul_den]
  repeat rw [Int.mul_assoc]
  apply mul_eq_mul_left_iff.2
  rw [or_iff_not_imp_right]
  intro
  have h : _ = s := divInt_mul_divInt q.num r.num (mod_cast q.den_ne_zero) (mod_cast r.den_ne_zero)
  rw [num_divInt_den, num_divInt_den] at h
  rw [h, mul_comm, ← Rat.eq_iff_mul_eq_mul, ← divInt_eq_div]
#align rat.mul_num_denom' Rat.mul_num_den'

theorem add_num_den' (q r : ℚ) :
    (q + r).num * q.den * r.den = (q.num * r.den + r.num * q.den) * (q + r).den := by
  let s := divInt (q.num * r.den + r.num * q.den) (q.den * r.den : ℤ)
  have hs : (q.den * r.den : ℤ) ≠ 0 := Int.natCast_ne_zero_iff_pos.mpr (mul_pos q.pos r.pos)
  obtain ⟨c, ⟨c_mul_num, c_mul_den⟩⟩ :=
    exists_eq_mul_div_num_and_eq_mul_div_den (q.num * r.den + r.num * q.den) hs
  rw [c_mul_num, mul_assoc, mul_comm]
  nth_rw 1 [c_mul_den]
  repeat rw [Int.mul_assoc]
  apply mul_eq_mul_left_iff.2
  rw [or_iff_not_imp_right]
  intro
  have h : _ = s := divInt_add_divInt q.num r.num (mod_cast q.den_ne_zero) (mod_cast r.den_ne_zero)
  rw [num_divInt_den, num_divInt_den] at h
  rw [h]
  rw [mul_comm]
  apply Rat.eq_iff_mul_eq_mul.mp
  rw [← divInt_eq_div]
#align rat.add_num_denom' Rat.add_num_den'

theorem substr_num_den' (q r : ℚ) :
    (q - r).num * q.den * r.den = (q.num * r.den - r.num * q.den) * (q - r).den := by
  rw [sub_eq_add_neg, sub_eq_add_neg, ← neg_mul, ← num_neg_eq_neg_num, ← den_neg_eq_den r,
    add_num_den' q (-r)]
#align rat.substr_num_denom' Rat.substr_num_den'

end Casts

protected theorem inv_neg (q : ℚ) : (-q)⁻¹ = -q⁻¹ := by
  rw [← num_divInt_den q]
  simp only [Rat.neg_divInt, Rat.inv_divInt', eq_self_iff_true, Rat.divInt_neg]
#align rat.inv_neg Rat.inv_neg

@[simp]
theorem mul_den_eq_num {q : ℚ} : q * q.den = q.num := by
  suffices (q.num /. ↑q.den) * (↑q.den /. 1) = q.num /. 1 by
    conv => pattern (occs := 1) q; (rw [← num_divInt_den q])
    simp only [intCast_eq_divInt, natCast_eq_divInt, num_divInt_den] at this ⊢; assumption
  have : (q.den : ℤ) ≠ 0 := ne_of_gt (mod_cast q.pos)
  rw [Rat.divInt_mul_divInt _ _ this one_ne_zero, mul_comm (q.den : ℤ) 1, divInt_mul_right this]
#align rat.mul_denom_eq_num Rat.mul_den_eq_num

theorem den_div_cast_eq_one_iff (m n : ℤ) (hn : n ≠ 0) : ((m : ℚ) / n).den = 1 ↔ n ∣ m := by
  replace hn : (n : ℚ) ≠ 0 := by rwa [Ne, ← Int.cast_zero, coe_int_inj]
  constructor
  · intro h
    -- Porting note: was `lift (m : ℚ) / n to ℤ using h with k hk`
    use ((m : ℚ) / n).num
    have hk := Rat.coe_int_num_of_den_eq_one h
    simp_rw [eq_div_iff_mul_eq hn, ← Int.cast_mul] at hk
    rwa [mul_comm, eq_comm, coe_int_inj] at hk
  · rintro ⟨d, rfl⟩
    rw [Int.cast_mul, mul_comm, mul_div_cancel_right₀ _ hn, Rat.den_intCast]
#align rat.denom_div_cast_eq_one_iff Rat.den_div_cast_eq_one_iff

theorem num_div_eq_of_coprime {a b : ℤ} (hb0 : 0 < b) (h : Nat.Coprime a.natAbs b.natAbs) :
    (a / b : ℚ).num = a := by
  -- Porting note: was `lift b to ℕ using le_of_lt hb0`
  rw [← Int.natAbs_of_nonneg hb0.le, ← Rat.divInt_eq_div,
    ← mk_eq_divInt _ _ (Int.natAbs_ne_zero.mpr hb0.ne') h]
#align rat.num_div_eq_of_coprime Rat.num_div_eq_of_coprime

theorem den_div_eq_of_coprime {a b : ℤ} (hb0 : 0 < b) (h : Nat.Coprime a.natAbs b.natAbs) :
    ((a / b : ℚ).den : ℤ) = b := by
  -- Porting note: was `lift b to ℕ using le_of_lt hb0`
  rw [← Int.natAbs_of_nonneg hb0.le, ← Rat.divInt_eq_div,
    ← mk_eq_divInt _ _ (Int.natAbs_ne_zero.mpr hb0.ne') h]
#align rat.denom_div_eq_of_coprime Rat.den_div_eq_of_coprime

theorem div_int_inj {a b c d : ℤ} (hb0 : 0 < b) (hd0 : 0 < d) (h1 : Nat.Coprime a.natAbs b.natAbs)
    (h2 : Nat.Coprime c.natAbs d.natAbs) (h : (a : ℚ) / b = (c : ℚ) / d) : a = c ∧ b = d := by
  apply And.intro
  · rw [← num_div_eq_of_coprime hb0 h1, h, num_div_eq_of_coprime hd0 h2]
  · rw [← den_div_eq_of_coprime hb0 h1, h, den_div_eq_of_coprime hd0 h2]
#align rat.div_int_inj Rat.div_int_inj

@[norm_cast]
theorem intCast_div_self (n : ℤ) : ((n / n : ℤ) : ℚ) = n / n := by
  by_cases hn : n = 0
  · subst hn
    simp only [Int.cast_zero, Int.zero_div, zero_div, Int.ediv_zero]
  · have : (n : ℚ) ≠ 0 := by rwa [← coe_int_inj] at hn
    simp only [Int.ediv_self hn, Int.cast_one, Ne, not_false_iff, div_self this]
#align rat.coe_int_div_self Rat.intCast_div_self

@[norm_cast]
theorem natCast_div_self (n : ℕ) : ((n / n : ℕ) : ℚ) = n / n :=
  intCast_div_self n
#align rat.coe_nat_div_self Rat.natCast_div_self

theorem intCast_div (a b : ℤ) (h : b ∣ a) : ((a / b : ℤ) : ℚ) = a / b := by
  rcases h with ⟨c, rfl⟩
  rw [mul_comm b, Int.mul_ediv_assoc c (dvd_refl b), Int.cast_mul,
    intCast_div_self, Int.cast_mul, mul_div_assoc]
#align rat.coe_int_div Rat.intCast_div

theorem natCast_div (a b : ℕ) (h : b ∣ a) : ((a / b : ℕ) : ℚ) = a / b := by
  rcases h with ⟨c, rfl⟩
  simp only [mul_comm b, Nat.mul_div_assoc c (dvd_refl b), Nat.cast_mul, mul_div_assoc,
    natCast_div_self]
#align rat.coe_nat_div Rat.natCast_div

theorem inv_intCast_num_of_pos {a : ℤ} (ha0 : 0 < a) : (a : ℚ)⁻¹.num = 1 := by
  rw [← ofInt_eq_cast, ofInt, mk_eq_divInt, Rat.inv_divInt', divInt_eq_div, Nat.cast_one]
  apply num_div_eq_of_coprime ha0
  rw [Int.natAbs_one]
  exact Nat.coprime_one_left _
#align rat.inv_coe_int_num_of_pos Rat.inv_intCast_num_of_pos

theorem inv_natCast_num_of_pos {a : ℕ} (ha0 : 0 < a) : (a : ℚ)⁻¹.num = 1 :=
  inv_intCast_num_of_pos (mod_cast ha0 : 0 < (a : ℤ))
#align rat.inv_coe_nat_num_of_pos Rat.inv_natCast_num_of_pos

theorem inv_intCast_den_of_pos {a : ℤ} (ha0 : 0 < a) : ((a : ℚ)⁻¹.den : ℤ) = a := by
  rw [← ofInt_eq_cast, ofInt, mk_eq_divInt, Rat.inv_divInt', divInt_eq_div, Nat.cast_one]
  apply den_div_eq_of_coprime ha0
  rw [Int.natAbs_one]
  exact Nat.coprime_one_left _
#align rat.inv_coe_int_denom_of_pos Rat.inv_intCast_den_of_pos

theorem inv_natCast_den_of_pos {a : ℕ} (ha0 : 0 < a) : (a : ℚ)⁻¹.den = a := by
  rw [← Int.ofNat_inj, ← Int.cast_natCast a, inv_intCast_den_of_pos]
  rwa [Nat.cast_pos]
#align rat.inv_coe_nat_denom_of_pos Rat.inv_natCast_den_of_pos

@[simp]
theorem inv_intCast_num (a : ℤ) : (a : ℚ)⁻¹.num = Int.sign a := by
  rcases lt_trichotomy a 0 with lt | rfl | gt
  · obtain ⟨a, rfl⟩ : ∃ b, -b = a := ⟨-a, a.neg_neg⟩
    simp at lt
    simp [Rat.inv_neg, inv_intCast_num_of_pos lt, (Int.sign_eq_one_iff_pos _).mpr lt]
  · rfl
  · simp [inv_intCast_num_of_pos gt, (Int.sign_eq_one_iff_pos _).mpr gt]
#align rat.inv_coe_int_num Rat.inv_intCast_num

@[simp]
theorem inv_natCast_num (a : ℕ) : (a : ℚ)⁻¹.num = Int.sign a :=
  inv_intCast_num a
#align rat.inv_coe_nat_num Rat.inv_natCast_num

@[simp]
theorem inv_ofNat_num (a : ℕ) [a.AtLeastTwo] : (no_index (OfNat.ofNat a : ℚ))⁻¹.num = 1 :=
  inv_natCast_num_of_pos (NeZero.pos a)

@[simp]
theorem inv_intCast_den (a : ℤ) : (a : ℚ)⁻¹.den = if a = 0 then 1 else a.natAbs := by
  rw [← Int.ofNat_inj]
  rcases lt_trichotomy a 0 with lt | rfl | gt
  · obtain ⟨a, rfl⟩ : ∃ b, -b = a := ⟨-a, a.neg_neg⟩
    simp at lt
    rw [if_neg (by omega)]
    simp [Rat.inv_neg, inv_intCast_den_of_pos lt, abs_of_pos lt]
  · rfl
  · rw [if_neg (by omega)]
    simp [inv_intCast_den_of_pos gt, abs_of_pos gt]
#align rat.inv_coe_int_denom Rat.inv_intCast_den

@[simp]
theorem inv_natCast_den (a : ℕ) : (a : ℚ)⁻¹.den = if a = 0 then 1 else a := by
  simpa [-inv_intCast_den, ofInt_eq_cast] using inv_intCast_den a
#align rat.inv_coe_nat_denom Rat.inv_natCast_den

-- 2024-04-05
@[deprecated] alias coe_int_div_self := intCast_div_self
@[deprecated] alias coe_nat_div_self := natCast_div_self
@[deprecated] alias coe_int_div := intCast_div
@[deprecated] alias coe_nat_div := natCast_div
@[deprecated] alias inv_coe_int_num_of_pos := inv_intCast_num_of_pos
@[deprecated] alias inv_coe_nat_num_of_pos := inv_natCast_num_of_pos
@[deprecated] alias inv_coe_int_den_of_pos := inv_intCast_den_of_pos
@[deprecated] alias inv_coe_nat_den_of_pos := inv_natCast_den_of_pos
@[deprecated] alias inv_coe_int_num := inv_intCast_num
@[deprecated] alias inv_coe_nat_num := inv_natCast_num
@[deprecated] alias inv_coe_int_den := inv_intCast_den
@[deprecated] alias inv_coe_nat_den := inv_natCast_den

@[simp]
theorem inv_ofNat_den (a : ℕ) [a.AtLeastTwo] :
    (no_index (OfNat.ofNat a : ℚ))⁻¹.den = OfNat.ofNat a :=
  inv_natCast_den_of_pos (NeZero.pos a)

protected theorem «forall» {p : ℚ → Prop} : (∀ r, p r) ↔ ∀ a b : ℤ, p (a / b) :=
  ⟨fun h _ _ => h _,
   fun h q => by
    have := h q.num q.den
    rwa [Int.cast_natCast, num_div_den q] at this⟩
#align rat.forall Rat.forall

protected theorem «exists» {p : ℚ → Prop} : (∃ r, p r) ↔ ∃ a b : ℤ, p (a / b) :=
  ⟨fun ⟨r, hr⟩ => ⟨r.num, r.den, by convert hr; convert num_div_den r⟩, fun ⟨a, b, h⟩ => ⟨_, h⟩⟩
#align rat.exists Rat.exists

/-!
### Denominator as `ℕ+`
-/


section PNatDen

/-- Denominator as `ℕ+`. -/
def pnatDen (x : ℚ) : ℕ+ :=
  ⟨x.den, x.pos⟩
#align rat.pnat_denom Rat.pnatDen

@[simp]
theorem coe_pnatDen (x : ℚ) : (x.pnatDen : ℕ) = x.den :=
  rfl
#align rat.coe_pnat_denom Rat.coe_pnatDen

#noalign rat.mk_pnat_pnat_denom_eq

theorem pnatDen_eq_iff_den_eq {x : ℚ} {n : ℕ+} : x.pnatDen = n ↔ x.den = ↑n :=
  Subtype.ext_iff
#align rat.pnat_denom_eq_iff_denom_eq Rat.pnatDen_eq_iff_den_eq

@[simp]
theorem pnatDen_one : (1 : ℚ).pnatDen = 1 :=
  rfl
#align rat.pnat_denom_one Rat.pnatDen_one

@[simp]
theorem pnatDen_zero : (0 : ℚ).pnatDen = 1 :=
  rfl
#align rat.pnat_denom_zero Rat.pnatDen_zero

end PNatDen

end Rat<|MERGE_RESOLUTION|>--- conflicted
+++ resolved
@@ -64,23 +64,14 @@
   rw [← Int.div_eq_ediv_of_dvd] <;>
   simp [divInt, mkRat, Rat.normalize, Nat.succPNat, Int.sign, Int.gcd,
     Int.zero_ediv, Int.ofNat_dvd_left, Nat.gcd_dvd_left]
-<<<<<<< HEAD
-  congr
-=======
   conv_rhs => rw [← Nat.cast_one, ← Nat.cast_add, Int.natAbs_cast]
->>>>>>> 0863b82e
 #align rat.num_mk Rat.num_mk
 
 theorem den_mk (n d : ℤ) : (n /. d).den = if d = 0 then 1 else d.natAbs / n.gcd d := by
   rcases d with ((_ | _) | _) <;>
-<<<<<<< HEAD
-    simp [divInt, mkRat, Rat.normalize, Nat.succPNat, Int.sign, Int.gcd]
-  congr
-=======
     simp [divInt, mkRat, Rat.normalize, Nat.succPNat, Int.sign, Int.gcd,
       if_neg (Nat.cast_add_one_ne_zero _)]
   conv_rhs => rw [← Nat.cast_one, ← Nat.cast_add, Int.natAbs_cast]
->>>>>>> 0863b82e
 #align rat.denom_mk Rat.den_mk
 
 #noalign rat.mk_pnat_denom_dvd
