--- conflicted
+++ resolved
@@ -3,30 +3,18 @@
 Released under Apache 2.0 license as described in the file LICENSE.
 Authors: Chris Hughes
 -/
-<<<<<<< HEAD
 import Mathlib.Algebra.ContinuedFractions.Computation.RatEquiv
-=======
-import Mathlib.Algebra.CharZero.Infinite
-import Mathlib.Algebra.Ring.Rat
-import Mathlib.Data.Rat.Encodable
-import Mathlib.Logic.Denumerable
->>>>>>> a214886a
 
 /-!
 # Denumerability of ℚ
 
-<<<<<<< HEAD
-This file proves that ℚ is denumerable, and deduces that it has cardinality `omega`.
-=======
 This file proves that ℚ is denumerable.
->>>>>>> a214886a
 -/
 
 assert_not_exists Module
 
 namespace Rat
 
-<<<<<<< HEAD
 open Denumerable List
 
 instance : Denumerable FiniteContFract :=
@@ -56,11 +44,5 @@
 /-- **Denumerability of the Rational Numbers** -/
 instance instDenumerable : Denumerable ℚ :=
   Denumerable.ofEquiv _ equivFiniteContFract
-=======
-open Denumerable
-
-/-- **Denumerability of the Rational Numbers** -/
-instance instDenumerable : Denumerable ℚ := ofEncodableOfInfinite ℚ
->>>>>>> a214886a
 
 end Rat