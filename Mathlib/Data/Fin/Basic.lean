/-
Copyright (c) 2017 Robert Y. Lewis. All rights reserved.
Released under Apache 2.0 license as described in the file LICENSE.
Authors: Robert Y. Lewis, Keeley Hoek
-/
import Mathlib.Algebra.NeZero
import Mathlib.Data.Nat.Defs
import Mathlib.Init.Data.Nat.Lemmas
import Mathlib.Logic.Embedding.Basic
import Mathlib.Logic.Equiv.Set
import Mathlib.Tactic.Common


/-!
# The finite type with `n` elements

`Fin n` is the type whose elements are natural numbers smaller than `n`.
This file expands on the development in the core library.

## Main definitions

### Induction principles

* `finZeroElim` : Elimination principle for the empty set `Fin 0`, generalizes `Fin.elim0`.
* `Fin.succRec` : Define `C n i` by induction on `i : Fin n` interpreted
  as `(0 : Fin (n - i)).succ.succ…`. This function has two arguments: `H0 n` defines
  `0`-th element `C (n+1) 0` of an `(n+1)`-tuple, and `Hs n i` defines `(i+1)`-st element
  of `(n+1)`-tuple based on `n`, `i`, and `i`-th element of `n`-tuple.
* `Fin.succRecOn` : same as `Fin.succRec` but `i : Fin n` is the first argument;
* `Fin.induction` : Define `C i` by induction on `i : Fin (n + 1)`, separating into the
  `Nat`-like base cases of `C 0` and `C (i.succ)`.
* `Fin.inductionOn` : same as `Fin.induction` but with `i : Fin (n + 1)` as the first argument.
* `Fin.cases` : define `f : Π i : Fin n.succ, C i` by separately handling the cases `i = 0` and
  `i = Fin.succ j`, `j : Fin n`, defined using `Fin.induction`.
* `Fin.reverseInduction`: reverse induction on `i : Fin (n + 1)`; given `C (Fin.last n)` and
  `∀ i : Fin n, C (Fin.succ i) → C (Fin.castSucc i)`, constructs all values `C i` by going down;
* `Fin.lastCases`: define `f : Π i, Fin (n + 1), C i` by separately handling the cases
  `i = Fin.last n` and `i = Fin.castSucc j`, a special case of `Fin.reverseInduction`;
* `Fin.addCases`: define a function on `Fin (m + n)` by separately handling the cases
  `Fin.castAdd n i` and `Fin.natAdd m i`;
* `Fin.succAboveCases`: given `i : Fin (n + 1)`, define a function on `Fin (n + 1)` by separately
  handling the cases `j = i` and `j = Fin.succAbove i k`, same as `Fin.insertNth` but marked
  as eliminator and works for `Sort*`. -- Porting note: this is in another file

### Embeddings and isomorphisms

* `Fin.valEmbedding` : coercion to natural numbers as an `Embedding`;
* `Fin.succEmb` : `Fin.succ` as an `Embedding`;
* `Fin.castLEEmb h` : `Fin.castLE` as an `Embedding`, embed `Fin n` into `Fin m`, `h : n ≤ m`;
* `finCongr` : `Fin.cast` as an `Equiv`, equivalence between `Fin n` and `Fin m` when `n = m`;
* `Fin.castAddEmb m` : `Fin.castAdd` as an `Embedding`, embed `Fin n` into `Fin (n+m)`;
* `Fin.castSuccEmb` : `Fin.castSucc` as an `Embedding`, embed `Fin n` into `Fin (n+1)`;
* `Fin.addNatEmb m i` : `Fin.addNat` as an `Embedding`, add `m` on `i` on the right,
  generalizes `Fin.succ`;
* `Fin.natAddEmb n i` : `Fin.natAdd` as an `Embedding`, adds `n` on `i` on the left;

### Other casts

* `Fin.ofNat'`: given a positive number `n` (deduced from `[NeZero n]`), `Fin.ofNat' i` is
  `i % n` interpreted as an element of `Fin n`;
* `Fin.divNat i` : divides `i : Fin (m * n)` by `n`;
* `Fin.modNat i` : takes the mod of `i : Fin (m * n)` by `n`;

### Misc definitions

* `Fin.revPerm : Equiv.Perm (Fin n)` : `Fin.rev` as an `Equiv.Perm`, the antitone involution given
  by `i ↦ n-(i+1)`

-/

assert_not_exists Monoid

universe u v

open Fin Nat Function

/-- Elimination principle for the empty set `Fin 0`, dependent version. -/
def finZeroElim {α : Fin 0 → Sort*} (x : Fin 0) : α x :=
  x.elim0

namespace Fin

instance {n : ℕ} : CanLift ℕ (Fin n) Fin.val (· < n) where
  prf k hk := ⟨⟨k, hk⟩, rfl⟩

/-- A dependent variant of `Fin.elim0`. -/
def rec0 {α : Fin 0 → Sort*} (i : Fin 0) : α i := absurd i.2 (Nat.not_lt_zero _)


variable {n m : ℕ}
--variable {a b : Fin n} -- this *really* breaks stuff


theorem val_injective : Function.Injective (@Fin.val n) :=
  @Fin.eq_of_val_eq n

/-- If you actually have an element of `Fin n`, then the `n` is always positive -/
lemma size_positive : Fin n → 0 < n := Fin.pos

lemma size_positive' [Nonempty (Fin n)] : 0 < n :=
  ‹Nonempty (Fin n)›.elim Fin.pos

protected theorem prop (a : Fin n) : a.val < n :=
  a.2


section Order
variable {a b c : Fin n}

protected lemma lt_of_le_of_lt : a ≤ b → b < c → a < c := Nat.lt_of_le_of_lt
protected lemma lt_of_lt_of_le : a < b → b ≤ c → a < c := Nat.lt_of_lt_of_le
protected lemma le_rfl : a ≤ a := Nat.le_refl _
protected lemma lt_iff_le_and_ne : a < b ↔ a ≤ b ∧ a ≠ b := by
  rw [← val_ne_iff]; exact Nat.lt_iff_le_and_ne
protected lemma lt_or_lt_of_ne (h : a ≠ b) : a < b ∨ b < a := Nat.lt_or_lt_of_ne $ val_ne_iff.2 h
protected lemma lt_or_le (a b : Fin n) : a < b ∨ b ≤ a := Nat.lt_or_ge _ _
protected lemma le_or_lt (a b : Fin n) : a ≤ b ∨ b < a := (b.lt_or_le a).symm
protected lemma le_of_eq (hab : a = b) : a ≤ b := Nat.le_of_eq $ congr_arg val hab
protected lemma ge_of_eq (hab : a = b) : b ≤ a := Fin.le_of_eq hab.symm
protected lemma eq_or_lt_of_le : a ≤ b → a = b ∨ a < b := by
  rw [Fin.ext_iff]; exact Nat.eq_or_lt_of_le
protected lemma lt_or_eq_of_le : a ≤ b → a < b ∨ a = b := by
  rw [Fin.ext_iff]; exact Nat.lt_or_eq_of_le

end Order

lemma lt_last_iff_ne_last {a : Fin (n + 1)} : a < last n ↔ a ≠ last n := by
  simp [Fin.lt_iff_le_and_ne, le_last]

lemma ne_zero_of_lt {a b : Fin (n + 1)} (hab : a < b) : b ≠ 0 :=
  Fin.ne_of_gt $ Fin.lt_of_le_of_lt a.zero_le hab

lemma ne_last_of_lt {a b : Fin (n + 1)} (hab : a < b) : a ≠ last n :=
  Fin.ne_of_lt $ Fin.lt_of_lt_of_le hab b.le_last

/-- Equivalence between `Fin n` and `{ i // i < n }`. -/
@[simps apply symm_apply]
def equivSubtype : Fin n ≃ { i // i < n } where
  toFun a := ⟨a.1, a.2⟩
  invFun a := ⟨a.1, a.2⟩
  left_inv := fun ⟨_, _⟩ => rfl
  right_inv := fun ⟨_, _⟩ => rfl

section coe

/-!
### coercions and constructions
-/


theorem val_eq_val (a b : Fin n) : (a : ℕ) = b ↔ a = b :=
  Fin.ext_iff.symm

@[deprecated Fin.ext_iff (since := "2024-02-20")]
theorem eq_iff_veq (a b : Fin n) : a = b ↔ a.1 = b.1 :=
  Fin.ext_iff

theorem ne_iff_vne (a b : Fin n) : a ≠ b ↔ a.1 ≠ b.1 :=
  Fin.ext_iff.not

-- Porting note: I'm not sure if this comment still applies.
-- built-in reduction doesn't always work
@[simp, nolint simpNF]
theorem mk_eq_mk {a h a' h'} : @mk n a h = @mk n a' h' ↔ a = a' :=
  Fin.ext_iff


-- syntactic tautologies now

/-- Assume `k = l`. If two functions defined on `Fin k` and `Fin l` are equal on each element,
then they coincide (in the heq sense). -/
protected theorem heq_fun_iff {α : Sort*} {k l : ℕ} (h : k = l) {f : Fin k → α} {g : Fin l → α} :
    HEq f g ↔ ∀ i : Fin k, f i = g ⟨(i : ℕ), h ▸ i.2⟩ := by
  subst h
  simp [Function.funext_iff]

/-- Assume `k = l` and `k' = l'`.
If two functions `Fin k → Fin k' → α` and `Fin l → Fin l' → α` are equal on each pair,
then they coincide (in the heq sense). -/
protected theorem heq_fun₂_iff {α : Sort*} {k l k' l' : ℕ} (h : k = l) (h' : k' = l')
    {f : Fin k → Fin k' → α} {g : Fin l → Fin l' → α} :
    HEq f g ↔ ∀ (i : Fin k) (j : Fin k'), f i j = g ⟨(i : ℕ), h ▸ i.2⟩ ⟨(j : ℕ), h' ▸ j.2⟩ := by
  subst h
  subst h'
  simp [Function.funext_iff]

protected theorem heq_ext_iff {k l : ℕ} (h : k = l) {i : Fin k} {j : Fin l} :
    HEq i j ↔ (i : ℕ) = (j : ℕ) := by
  subst h
  simp [val_eq_val]


end coe

section Order

/-!
### order
-/




theorem le_iff_val_le_val {a b : Fin n} : a ≤ b ↔ (a : ℕ) ≤ b :=
  Iff.rfl


/-- `a < b` as natural numbers if and only if `a < b` in `Fin n`. -/
@[norm_cast, simp]
theorem val_fin_lt {n : ℕ} {a b : Fin n} : (a : ℕ) < (b : ℕ) ↔ a < b :=
  Iff.rfl

/-- `a ≤ b` as natural numbers if and only if `a ≤ b` in `Fin n`. -/
@[norm_cast, simp]
theorem val_fin_le {n : ℕ} {a b : Fin n} : (a : ℕ) ≤ (b : ℕ) ↔ a ≤ b :=
  Iff.rfl


-- @[simp] -- Porting note (#10618): simp can prove this
theorem min_val {a : Fin n} : min (a : ℕ) n = a := by simp

-- @[simp] -- Porting note (#10618): simp can prove this
theorem max_val {a : Fin n} : max (a : ℕ) n = n := by simp

/-- The inclusion map `Fin n → ℕ` is an embedding. -/
@[simps apply]
def valEmbedding : Fin n ↪ ℕ :=
  ⟨val, val_injective⟩

@[simp]
theorem equivSubtype_symm_trans_valEmbedding :
    equivSubtype.symm.toEmbedding.trans valEmbedding = Embedding.subtype (· < n) :=
  rfl

/-- Use the ordering on `Fin n` for checking recursive definitions.

For example, the following definition is not accepted by the termination checker,
unless we declare the `WellFoundedRelation` instance:
```lean
def factorial {n : ℕ} : Fin n → ℕ
  | ⟨0, _⟩ := 1
  | ⟨i + 1, hi⟩ := (i + 1) * factorial ⟨i, i.lt_succ_self.trans hi⟩
```
-/
instance {n : ℕ} : WellFoundedRelation (Fin n) :=
  measure (val : Fin n → ℕ)

/-- Given a positive `n`, `Fin.ofNat' i` is `i % n` as an element of `Fin n`. -/
def ofNat'' [NeZero n] (i : ℕ) : Fin n :=
  ⟨i % n, mod_lt _ n.pos_of_neZero⟩
-- Porting note: `Fin.ofNat'` conflicts with something in core (there the hypothesis is `n > 0`),
-- so for now we make this double-prime `''`. This is also the reason for the dubious translation.

instance {n : ℕ} [NeZero n] : Zero (Fin n) := ⟨ofNat'' 0⟩
instance {n : ℕ} [NeZero n] : One (Fin n) := ⟨ofNat'' 1⟩


/--
The `Fin.val_zero` in `Lean` only applies in `Fin (n+1)`.
This one instead uses a `NeZero n` typeclass hypothesis.
-/
@[simp]
theorem val_zero' (n : ℕ) [NeZero n] : ((0 : Fin n) : ℕ) = 0 :=
  rfl


/--
The `Fin.zero_le` in `Lean` only applies in `Fin (n+1)`.
This one instead uses a `NeZero n` typeclass hypothesis.
-/
@[simp]
protected theorem zero_le' [NeZero n] (a : Fin n) : 0 ≤ a :=
  Nat.zero_le a.val


/--
The `Fin.pos_iff_ne_zero` in `Lean` only applies in `Fin (n+1)`.
This one instead uses a `NeZero n` typeclass hypothesis.
-/
theorem pos_iff_ne_zero' [NeZero n] (a : Fin n) : 0 < a ↔ a ≠ 0 := by
  rw [← val_fin_lt, val_zero', Nat.pos_iff_ne_zero, Ne, Ne, Fin.ext_iff, val_zero']


@[simp] lemma cast_eq_self (a : Fin n) : cast rfl a = a := rfl

theorem rev_involutive : Involutive (rev : Fin n → Fin n) := rev_rev

/-- `Fin.rev` as an `Equiv.Perm`, the antitone involution `Fin n → Fin n` given by
`i ↦ n-(i+1)`. -/
@[simps! apply symm_apply]
def revPerm : Equiv.Perm (Fin n) :=
  Involutive.toPerm rev rev_involutive


theorem rev_injective : Injective (@rev n) :=
  rev_involutive.injective

theorem rev_surjective : Surjective (@rev n) :=
  rev_involutive.surjective

theorem rev_bijective : Bijective (@rev n) :=
  rev_involutive.bijective



@[simp]
theorem revPerm_symm : (@revPerm n).symm = revPerm :=
  rfl




theorem cast_rev (i : Fin n) (h : n = m) :
    cast h i.rev = (i.cast h).rev := by
  subst h; simp

theorem rev_eq_iff {i j : Fin n} : rev i = j ↔ i = rev j := by
  rw [← rev_inj, rev_rev]

theorem rev_ne_iff {i j : Fin n} : rev i ≠ j ↔ i ≠ rev j := rev_eq_iff.not

theorem rev_lt_iff {i j : Fin n} : rev i < j ↔ rev j < i := by
  rw [← rev_lt_rev, rev_rev]

theorem rev_le_iff {i j : Fin n} : rev i ≤ j ↔ rev j ≤ i := by
  rw [← rev_le_rev, rev_rev]

theorem lt_rev_iff {i j : Fin n} : i < rev j ↔ j < rev i := by
  rw [← rev_lt_rev, rev_rev]

theorem le_rev_iff {i j : Fin n} : i ≤ rev j ↔ j ≤ rev i := by
  rw [← rev_le_rev, rev_rev]


-- Porting note: this is now syntactically equal to `val_last`

@[simp] theorem val_rev_zero [NeZero n] : ((rev 0 : Fin n) : ℕ) = n.pred := rfl


theorem last_pos' [NeZero n] : 0 < last n := n.pos_of_neZero

theorem one_lt_last [NeZero n] : 1 < last (n + 1) := by
  rw [lt_iff_val_lt_val, val_one, val_last, Nat.lt_add_left_iff_pos, Nat.pos_iff_ne_zero]
  exact NeZero.ne n

end Order

section Add

/-!
### addition, numerals, and coercion from Nat
-/


@[simp]
theorem val_one' (n : ℕ) [NeZero n] : ((1 : Fin n) : ℕ) = 1 % n :=
  rfl

-- Porting note: Delete this lemma after porting
theorem val_one'' {n : ℕ} : ((1 : Fin (n + 1)) : ℕ) = 1 % (n + 1) :=
  rfl


instance nontrivial {n : ℕ} : Nontrivial (Fin (n + 2)) where
  exists_pair_ne := ⟨0, 1, (ne_iff_vne 0 1).mpr (by simp [val_one, val_zero])⟩

theorem nontrivial_iff_two_le : Nontrivial (Fin n) ↔ 2 ≤ n := by
  rcases n with (_ | _ | n) <;>
  simp [← Nat.one_eq_succ_zero, Fin.nontrivial, not_nontrivial, Nat.succ_le_iff]
-- Porting note: here and in the next lemma, had to use `← Nat.one_eq_succ_zero`.


section Monoid

-- Porting note (#10618): removing `simp`, `simp` can prove it with AddCommMonoid instance
protected theorem add_zero [NeZero n] (k : Fin n) : k + 0 = k := by
  simp only [add_def, val_zero', Nat.add_zero, mod_eq_of_lt (is_lt k)]

-- Porting note (#10618): removing `simp`, `simp` can prove it with AddCommMonoid instance
protected theorem zero_add [NeZero n] (k : Fin n) : 0 + k = k := by
  simp [Fin.ext_iff, add_def, mod_eq_of_lt (is_lt k)]

instance {a : ℕ} [NeZero n] : OfNat (Fin n) a where
  ofNat := Fin.ofNat' a n.pos_of_neZero

instance inhabited (n : ℕ) [NeZero n] : Inhabited (Fin n) :=
  ⟨0⟩

instance inhabitedFinOneAdd (n : ℕ) : Inhabited (Fin (1 + n)) :=
  haveI : NeZero (1 + n) := by rw [Nat.add_comm]; infer_instance
  inferInstance

@[simp]
theorem default_eq_zero (n : ℕ) [NeZero n] : (default : Fin n) = 0 :=
  rfl

section from_ad_hoc

@[simp] lemma ofNat'_zero {h : 0 < n} [NeZero n] : (Fin.ofNat' 0 h : Fin n) = 0 := rfl
@[simp] lemma ofNat'_one {h : 0 < n} [NeZero n] : (Fin.ofNat' 1 h : Fin n) = 1 := rfl

end from_ad_hoc

instance instNatCast [NeZero n] : NatCast (Fin n) where
  natCast n := Fin.ofNat'' n

lemma natCast_def [NeZero n] (a : ℕ) : (a : Fin n) = ⟨a % n, mod_lt _ n.pos_of_neZero⟩ := rfl

end Monoid


theorem val_add_eq_ite {n : ℕ} (a b : Fin n) :
    (↑(a + b) : ℕ) = if n ≤ a + b then a + b - n else a + b := by
  rw [Fin.val_add, Nat.add_mod_eq_ite, Nat.mod_eq_of_lt (show ↑a < n from a.2),
    Nat.mod_eq_of_lt (show ↑b < n from b.2)]
--- Porting note: syntactically the same as the above

section OfNatCoe

@[simp]
theorem ofNat''_eq_cast (n : ℕ) [NeZero n] (a : ℕ) : (Fin.ofNat'' a : Fin n) = a :=
  rfl

@[simp] lemma val_natCast (a n : ℕ) [NeZero n] : (a : Fin n).val = a % n := rfl

@[deprecated (since := "2024-04-17")]
alias val_nat_cast := val_natCast

-- Porting note: is this the right name for things involving `Nat.cast`?
/-- Converting an in-range number to `Fin (n + 1)` produces a result
whose value is the original number.  -/
theorem val_cast_of_lt {n : ℕ} [NeZero n] {a : ℕ} (h : a < n) : (a : Fin n).val = a :=
  Nat.mod_eq_of_lt h

/-- If `n` is non-zero, converting the value of a `Fin n` to `Fin n` results
in the same value.  -/
@[simp] theorem cast_val_eq_self {n : ℕ} [NeZero n] (a : Fin n) : (a.val : Fin n) = a :=
  Fin.ext <| val_cast_of_lt a.isLt

-- Porting note: this is syntactically the same as `val_cast_of_lt`

-- Porting note: this is syntactically the same as `cast_val_of_lt`

@[simp] lemma natCast_self (n : ℕ) [NeZero n] : (n : Fin n) = 0 := by ext; simp

@[deprecated (since := "2024-04-17")]
alias nat_cast_self := natCast_self

@[simp] lemma natCast_eq_zero {a n : ℕ} [NeZero n] : (a : Fin n) = 0 ↔ n ∣ a := by
  simp [Fin.ext_iff, Nat.dvd_iff_mod_eq_zero]

@[deprecated (since := "2024-04-17")]
alias nat_cast_eq_zero := natCast_eq_zero

@[simp]
theorem natCast_eq_last (n) : (n : Fin (n + 1)) = Fin.last n := by ext; simp

@[deprecated (since := "2024-05-04")] alias cast_nat_eq_last := natCast_eq_last

theorem le_val_last (i : Fin (n + 1)) : i ≤ n := by
  rw [Fin.natCast_eq_last]
  exact Fin.le_last i

variable {a b : ℕ}

lemma natCast_le_natCast (han : a ≤ n) (hbn : b ≤ n) : (a : Fin (n + 1)) ≤ b ↔ a ≤ b := by
  rw [← Nat.lt_succ_iff] at han hbn
  simp [le_iff_val_le_val, -val_fin_le, Nat.mod_eq_of_lt, han, hbn]

lemma natCast_lt_natCast (han : a ≤ n) (hbn : b ≤ n) : (a : Fin (n + 1)) < b ↔ a < b := by
  rw [← Nat.lt_succ_iff] at han hbn; simp [lt_iff_val_lt_val, Nat.mod_eq_of_lt, han, hbn]

lemma natCast_mono (hbn : b ≤ n) (hab : a ≤ b) : (a : Fin (n + 1)) ≤ b :=
  (natCast_le_natCast (hab.trans hbn) hbn).2 hab

lemma natCast_strictMono (hbn : b ≤ n) (hab : a < b) : (a : Fin (n + 1)) < b :=
  (natCast_lt_natCast (hab.le.trans hbn) hbn).2 hab

end OfNatCoe


@[simp]
theorem one_eq_zero_iff [NeZero n] : (1 : Fin n) = 0 ↔ n = 1 := by
  obtain _ | _ | n := n <;> simp [Fin.ext_iff]

@[simp]
theorem zero_eq_one_iff [NeZero n] : (0 : Fin n) = 1 ↔ n = 1 := by rw [eq_comm, one_eq_zero_iff]

end Add

section Succ

/-!
### succ and casts into larger Fin types
-/


lemma succ_injective (n : ℕ) : Injective (@Fin.succ n) := fun a b ↦ by simp [Fin.ext_iff]

/-- `Fin.succ` as an `Embedding` -/
def succEmb (n : ℕ) : Fin n ↪ Fin (n + 1) where
  toFun := succ
  inj' := succ_injective _

@[simp]
theorem val_succEmb : ⇑(succEmb n) = Fin.succ := rfl


@[simp]
theorem exists_succ_eq {x : Fin (n + 1)} : (∃ y, Fin.succ y = x) ↔ x ≠ 0 :=
  ⟨fun ⟨_, hy⟩ => hy ▸ succ_ne_zero _, x.cases (fun h => h.irrefl.elim) (fun _ _ => ⟨_, rfl⟩)⟩

theorem exists_succ_eq_of_ne_zero {x : Fin (n + 1)} (h : x ≠ 0) :
    ∃ y, Fin.succ y = x := exists_succ_eq.mpr h


@[simp]
theorem succ_zero_eq_one' [NeZero n] : Fin.succ (0 : Fin n) = 1 := by
  cases n
  · exact (NeZero.ne 0 rfl).elim
  · rfl

theorem one_pos' [NeZero n] : (0 : Fin (n + 1)) < 1 := succ_zero_eq_one' (n := n) ▸ succ_pos _
theorem zero_ne_one' [NeZero n] : (0 : Fin (n + 1)) ≠ 1 := Fin.ne_of_lt one_pos'


/--
The `Fin.succ_one_eq_two` in `Lean` only applies in `Fin (n+2)`.
This one instead uses a `NeZero n` typeclass hypothesis.
-/
@[simp]
theorem succ_one_eq_two' [NeZero n] : Fin.succ (1 : Fin (n + 1)) = 2 := by
  cases n
  · exact (NeZero.ne 0 rfl).elim
  · rfl

-- Version of `succ_one_eq_two` to be used by `dsimp`.
-- Note the `'` swapped around due to a move to std4.


/--
The `Fin.le_zero_iff` in `Lean` only applies in `Fin (n+1)`.
This one instead uses a `NeZero n` typeclass hypothesis.
-/
@[simp]
theorem le_zero_iff' {n : ℕ} [NeZero n] {k : Fin n} : k ≤ 0 ↔ k = 0 :=
  ⟨fun h => Fin.ext <| by rw [Nat.eq_zero_of_le_zero h]; rfl, by rintro rfl; exact Nat.le_refl _⟩


-- Move to Batteries?
@[simp] theorem cast_refl {n : Nat} (h : n = n) :
    Fin.cast h = id := rfl

-- TODO: Move to Batteries
@[simp] lemma castLE_inj {hmn : m ≤ n} {a b : Fin m} : castLE hmn a = castLE hmn b ↔ a = b := by
  simp [Fin.ext_iff]

@[simp] lemma castAdd_inj {a b : Fin m} : castAdd n a = castAdd n b ↔ a = b := by simp [Fin.ext_iff]

attribute [simp] castSucc_inj

lemma castLE_injective (hmn : m ≤ n) : Injective (castLE hmn) :=
  fun _ _ hab ↦ Fin.ext (congr_arg val hab :)

lemma castAdd_injective (m n : ℕ) : Injective (@Fin.castAdd m n) := castLE_injective _

lemma castSucc_injective (n : ℕ) : Injective (@Fin.castSucc n) := castAdd_injective _ _

/-- `Fin.castLE` as an `Embedding`, `castLEEmb h i` embeds `i` into a larger `Fin` type.  -/
@[simps! apply]
def castLEEmb (h : n ≤ m) : Fin n ↪ Fin m where
  toFun := castLE h
  inj' := castLE_injective _

@[simp, norm_cast] lemma coe_castLEEmb {m n} (hmn : m ≤ n) : castLEEmb hmn = castLE hmn := rfl


/- The next proof can be golfed a lot using `Fintype.card`.
It is written this way to define `ENat.card` and `Nat.card` without a `Fintype` dependency
(not done yet). -/
assert_not_exists Fintype

lemma nonempty_embedding_iff : Nonempty (Fin n ↪ Fin m) ↔ n ≤ m := by
  refine ⟨fun h ↦ ?_, fun h ↦ ⟨castLEEmb h⟩⟩
  induction n generalizing m with
  | zero => exact m.zero_le
  | succ n ihn =>
    cases' h with e
    rcases exists_eq_succ_of_ne_zero (pos_iff_nonempty.2 (Nonempty.map e inferInstance)).ne'
      with ⟨m, rfl⟩
    refine Nat.succ_le_succ <| ihn ⟨?_⟩
    refine ⟨fun i ↦ (e.setValue 0 0 i.succ).pred (mt e.setValue_eq_iff.1 i.succ_ne_zero),
      fun i j h ↦ ?_⟩
    simpa only [pred_inj, EmbeddingLike.apply_eq_iff_eq, succ_inj] using h

lemma equiv_iff_eq : Nonempty (Fin m ≃ Fin n) ↔ m = n :=
  ⟨fun ⟨e⟩ ↦ le_antisymm (nonempty_embedding_iff.1 ⟨e⟩) (nonempty_embedding_iff.1 ⟨e.symm⟩),
    fun h ↦ h ▸ ⟨.refl _⟩⟩

@[simp] lemma castLE_castSucc {n m} (i : Fin n) (h : n + 1 ≤ m) :
    i.castSucc.castLE h = i.castLE (Nat.le_of_succ_le h) :=
  rfl

@[simp] lemma castLE_comp_castSucc {n m} (h : n + 1 ≤ m) :
    Fin.castLE h ∘ Fin.castSucc = Fin.castLE (Nat.le_of_succ_le h) :=
  rfl

@[simp] lemma castLE_rfl (n : ℕ) : Fin.castLE (le_refl n) = id :=
  rfl

@[simp]
theorem range_castLE {n k : ℕ} (h : n ≤ k) : Set.range (castLE h) = { i : Fin k | (i : ℕ) < n } :=
  Set.ext fun x => ⟨fun ⟨y, hy⟩ => hy ▸ y.2, fun hx => ⟨⟨x, hx⟩, rfl⟩⟩

@[simp]
theorem coe_of_injective_castLE_symm {n k : ℕ} (h : n ≤ k) (i : Fin k) (hi) :
    ((Equiv.ofInjective _ (castLE_injective h)).symm ⟨i, hi⟩ : ℕ) = i := by
  rw [← coe_castLE h]
  exact congr_arg Fin.val (Equiv.apply_ofInjective_symm _ _)


theorem leftInverse_cast (eq : n = m) : LeftInverse (cast eq.symm) (cast eq) :=
  fun _ => rfl

theorem rightInverse_cast (eq : n = m) : RightInverse (cast eq.symm) (cast eq) :=
  fun _ => rfl

theorem cast_le_cast (eq : n = m) {a b : Fin n} : cast eq a ≤ cast eq b ↔ a ≤ b :=
  Iff.rfl

/-- The 'identity' equivalence between `Fin m` and `Fin n` when `m = n`. -/
@[simps]
def _root_.finCongr (eq : n = m) : Fin n ≃ Fin m where
  toFun := cast eq
  invFun := cast eq.symm
  left_inv := leftInverse_cast eq
  right_inv := rightInverse_cast eq

@[simp] lemma _root_.finCongr_apply_mk (h : m = n) (k : ℕ) (hk : k < m) :
    finCongr h ⟨k, hk⟩ = ⟨k, h ▸ hk⟩ := rfl

@[simp]
lemma _root_.finCongr_refl (h : n = n := rfl) : finCongr h = Equiv.refl (Fin n) := by ext; simp

@[simp] lemma _root_.finCongr_symm (h : m = n) : (finCongr h).symm = finCongr h.symm := rfl

@[simp] lemma _root_.finCongr_apply_coe (h : m = n) (k : Fin m) : (finCongr h k : ℕ) = k := rfl

lemma _root_.finCongr_symm_apply_coe (h : m = n) (k : Fin n) : ((finCongr h).symm k : ℕ) = k := rfl

/-- While in many cases `finCongr` is better than `Equiv.cast`/`cast`, sometimes we want to apply
a generic theorem about `cast`. -/
lemma _root_.finCongr_eq_equivCast (h : n = m) : finCongr h = .cast (h ▸ rfl) := by subst h; simp


@[simp]
theorem cast_zero {n' : ℕ} [NeZero n] {h : n = n'} : cast h (0 : Fin n) =
    by { haveI : NeZero n' := by {rw [← h]; infer_instance}; exact 0} := rfl





/-- While in many cases `Fin.cast` is better than `Equiv.cast`/`cast`, sometimes we want to apply
a generic theorem about `cast`. -/
theorem cast_eq_cast (h : n = m) : (cast h : Fin n → Fin m) = _root_.cast (h ▸ rfl) := by
  subst h
  ext
  rfl

/-- `Fin.castAdd` as an `Embedding`, `castAddEmb m i` embeds `i : Fin n` in `Fin (n+m)`.
See also `Fin.natAddEmb` and `Fin.addNatEmb`. -/
@[simps! apply]
def castAddEmb (m) : Fin n ↪ Fin (n + m) := castLEEmb (le_add_right n m)










/-- `Fin.castSucc` as an `Embedding`, `castSuccEmb i` embeds `i : Fin n` in `Fin (n+1)`. -/
@[simps! apply]
def castSuccEmb : Fin n ↪ Fin (n + 1) := castAddEmb _

@[simp, norm_cast] lemma coe_castSuccEmb : (castSuccEmb : Fin n → Fin (n + 1)) = Fin.castSucc := rfl




@[simp]
theorem castSucc_le_castSucc_iff {a b : Fin n} : castSucc a ≤ castSucc b ↔ a ≤ b := Iff.rfl
@[simp]
theorem succ_le_castSucc_iff {a b : Fin n} : succ a ≤ castSucc b ↔ a < b := by
  rw [le_castSucc_iff, succ_lt_succ_iff]
@[simp]
theorem castSucc_lt_succ_iff {a b : Fin n} : castSucc a < succ b ↔ a ≤ b := by
  rw [castSucc_lt_iff_succ_le, succ_le_succ_iff]

theorem le_of_castSucc_lt_of_succ_lt {a b : Fin (n + 1)} {i : Fin n}
    (hl : castSucc i < a) (hu : b < succ i) : b < a := by
  simp [Fin.lt_def, -val_fin_lt] at *; omega

theorem castSucc_lt_or_lt_succ (p : Fin (n + 1)) (i : Fin n) : castSucc i < p ∨ p < i.succ := by
  simp [Fin.lt_def, -val_fin_lt]; omega

@[deprecated (since := "2024-05-30")] alias succAbove_lt_gt := castSucc_lt_or_lt_succ

theorem succ_le_or_le_castSucc (p : Fin (n + 1)) (i : Fin n) : succ i ≤ p ∨ p ≤ i.castSucc := by
  rw [le_castSucc_iff, ← castSucc_lt_iff_succ_le]
  exact p.castSucc_lt_or_lt_succ i

theorem exists_castSucc_eq_of_ne_last {x : Fin (n + 1)} (h : x ≠ (last _)) :
    ∃ y, Fin.castSucc y = x := exists_castSucc_eq.mpr h


theorem forall_fin_succ' {P : Fin (n + 1) → Prop} :
    (∀ i, P i) ↔ (∀ i : Fin n, P i.castSucc) ∧ P (.last _) :=
  ⟨fun H => ⟨fun _ => H _, H _⟩, fun ⟨H0, H1⟩ i => Fin.lastCases H1 H0 i⟩

-- to match `Fin.eq_zero_or_eq_succ`
theorem eq_castSucc_or_eq_last {n : Nat} (i : Fin (n + 1)) :
    (∃ j : Fin n, i = j.castSucc) ∨ i = last n := i.lastCases (Or.inr rfl) (Or.inl ⟨·, rfl⟩)

theorem exists_fin_succ' {P : Fin (n + 1) → Prop} :
    (∃ i, P i) ↔ (∃ i : Fin n, P i.castSucc) ∨ P (.last _) :=
  ⟨fun ⟨i, h⟩ => Fin.lastCases Or.inr (fun i hi => Or.inl ⟨i, hi⟩) i h,
   fun h => h.elim (fun ⟨i, hi⟩ => ⟨i.castSucc, hi⟩) (fun h => ⟨.last _, h⟩)⟩

/--
The `Fin.castSucc_zero` in `Lean` only applies in `Fin (n+1)`.
This one instead uses a `NeZero n` typeclass hypothesis.
-/
@[simp]
theorem castSucc_zero' [NeZero n] : castSucc (0 : Fin n) = 0 := rfl

/-- `castSucc i` is positive when `i` is positive.

The `Fin.castSucc_pos` in `Lean` only applies in `Fin (n+1)`.
This one instead uses a `NeZero n` typeclass hypothesis. -/
theorem castSucc_pos' [NeZero n] {i : Fin n} (h : 0 < i) : 0 < castSucc i := by
  simpa [lt_iff_val_lt_val] using h

/--
The `Fin.castSucc_eq_zero_iff` in `Lean` only applies in `Fin (n+1)`.
This one instead uses a `NeZero n` typeclass hypothesis.
-/
@[simp]
theorem castSucc_eq_zero_iff' [NeZero n] (a : Fin n) : castSucc a = 0 ↔ a = 0 :=
  Fin.ext_iff.trans <| (Fin.ext_iff.trans <| by simp).symm

/--
The `Fin.castSucc_ne_zero_iff` in `Lean` only applies in `Fin (n+1)`.
This one instead uses a `NeZero n` typeclass hypothesis.
-/
theorem castSucc_ne_zero_iff' [NeZero n] (a : Fin n) : castSucc a ≠ 0 ↔ a ≠ 0 :=
  not_iff_not.mpr <| castSucc_eq_zero_iff' a

theorem castSucc_ne_zero_of_lt {p i : Fin n} (h : p < i) : castSucc i ≠ 0 := by
  cases n
  · exact i.elim0
  · rw [castSucc_ne_zero_iff', Ne, Fin.ext_iff]
    exact ((zero_le _).trans_lt h).ne'

theorem succ_ne_last_iff (a : Fin (n + 1)) : succ a ≠ last (n + 1) ↔ a ≠ last n :=
  not_iff_not.mpr <| succ_eq_last_succ a

theorem succ_ne_last_of_lt {p i : Fin n} (h : i < p) : succ i ≠ last n := by
  cases n
  · exact i.elim0
  · rw [succ_ne_last_iff, Ne, Fin.ext_iff]
    exact ((le_last _).trans_lt' h).ne


@[norm_cast, simp]
theorem coe_eq_castSucc {a : Fin n} : (a : Fin (n + 1)) = castSucc a := by
  ext
  exact val_cast_of_lt (Nat.lt.step a.is_lt)

theorem coe_succ_lt_iff_lt {n : ℕ} {j k : Fin n} : (j : Fin <| n + 1) < k ↔ j < k := by
  simp only [coe_eq_castSucc, castSucc_lt_castSucc_iff]



@[simp]
theorem range_castSucc {n : ℕ} : Set.range (castSucc : Fin n → Fin n.succ) =
    ({ i | (i : ℕ) < n } : Set (Fin n.succ)) := range_castLE (by omega)

@[simp]
theorem coe_of_injective_castSucc_symm {n : ℕ} (i : Fin n.succ) (hi) :
    ((Equiv.ofInjective castSucc (castSucc_injective _)).symm ⟨i, hi⟩ : ℕ) = i := by
  rw [← coe_castSucc]
  exact congr_arg val (Equiv.apply_ofInjective_symm _ _)


/-- `Fin.addNat` as an `Embedding`, `addNatEmb m i` adds `m` to `i`, generalizes `Fin.succ`. -/
@[simps! apply]
def addNatEmb (m) : Fin n ↪ Fin (n + m) where
  toFun := (addNat · m)
  inj' a b := by simp [Fin.ext_iff]
<<<<<<< HEAD
=======





>>>>>>> 183d7f97

/-- `Fin.natAdd` as an `Embedding`, `natAddEmb n i` adds `n` to `i` "on the left". -/
@[simps! apply]
def natAddEmb (n) {m} : Fin m ↪ Fin (n + m) where
  toFun := natAdd n
  inj' a b := by simp [Fin.ext_iff]
<<<<<<< HEAD
=======










>>>>>>> 183d7f97

end Succ

section Pred

/-!
### pred
-/




theorem pred_one' [NeZero n] (h := (zero_ne_one' (n := n)).symm) :
    Fin.pred (1 : Fin (n + 1)) h = 0 := by
  simp_rw [Fin.ext_iff, coe_pred, val_one', val_zero', Nat.sub_eq_zero_iff_le, Nat.mod_le]

theorem pred_last (h := Fin.ext_iff.not.2 last_pos'.ne') :
    pred (last (n + 1)) h = last n := by simp_rw [← succ_last, pred_succ]

theorem pred_lt_iff {j : Fin n} {i : Fin (n + 1)} (hi : i ≠ 0) : pred i hi < j ↔ i < succ j := by
  rw [← succ_lt_succ_iff, succ_pred]
theorem lt_pred_iff {j : Fin n} {i : Fin (n + 1)} (hi : i ≠ 0) : j < pred i hi ↔ succ j < i := by
  rw [← succ_lt_succ_iff, succ_pred]
theorem pred_le_iff {j : Fin n} {i : Fin (n + 1)} (hi : i ≠ 0) : pred i hi ≤ j ↔ i ≤ succ j := by
  rw [← succ_le_succ_iff, succ_pred]
theorem le_pred_iff {j : Fin n} {i : Fin (n + 1)} (hi : i ≠ 0) : j ≤ pred i hi ↔ succ j ≤ i := by
  rw [← succ_le_succ_iff, succ_pred]

theorem castSucc_pred_eq_pred_castSucc {a : Fin (n + 1)} (ha : a ≠ 0)
    (ha' := a.castSucc_ne_zero_iff.mpr ha) :
    (a.pred ha).castSucc = (castSucc a).pred ha' := rfl

theorem castSucc_pred_add_one_eq {a : Fin (n + 1)} (ha : a ≠ 0) :
    (a.pred ha).castSucc + 1 = a := by
  cases' a using cases with a
  · exact (ha rfl).elim
  · rw [pred_succ, coeSucc_eq_succ]

theorem le_pred_castSucc_iff {a b : Fin (n + 1)} (ha : castSucc a ≠ 0) :
    b ≤ (castSucc a).pred ha ↔ b < a := by
  rw [le_pred_iff, succ_le_castSucc_iff]

theorem pred_castSucc_lt_iff {a b : Fin (n + 1)} (ha : castSucc a ≠ 0) :
    (castSucc a).pred ha < b ↔ a ≤ b := by
  rw [pred_lt_iff, castSucc_lt_succ_iff]

theorem pred_castSucc_lt {a : Fin (n + 1)} (ha : castSucc a ≠ 0) :
    (castSucc a).pred ha < a := by rw [pred_castSucc_lt_iff, le_def]

theorem le_castSucc_pred_iff {a b : Fin (n + 1)} (ha : a ≠ 0) :
    b ≤ castSucc (a.pred ha) ↔ b < a := by
  rw [castSucc_pred_eq_pred_castSucc, le_pred_castSucc_iff]

theorem castSucc_pred_lt_iff {a b : Fin (n + 1)} (ha : a ≠ 0) :
    castSucc (a.pred ha) < b ↔ a ≤ b := by
  rw [castSucc_pred_eq_pred_castSucc, pred_castSucc_lt_iff]

theorem castSucc_pred_lt {a : Fin (n + 1)} (ha : a ≠ 0) :
    castSucc (a.pred ha) < a := by rw [castSucc_pred_lt_iff, le_def]

end Pred

section CastPred

/-- `castPred i` sends `i : Fin (n + 1)` to `Fin n` as long as i ≠ last n. -/
@[inline] def castPred (i : Fin (n + 1)) (h : i ≠ last n) : Fin n := castLT i (val_lt_last h)

@[simp]
lemma castLT_eq_castPred (i : Fin (n + 1)) (h : i < last _) (h' := Fin.ext_iff.not.2 h.ne) :
    castLT i h = castPred i h' := rfl

@[simp]
lemma coe_castPred (i : Fin (n + 1)) (h : i ≠ last _) : (castPred i h : ℕ) = i := rfl

@[simp]
theorem castPred_castSucc {i : Fin n} (h' := Fin.ext_iff.not.2 (castSucc_lt_last i).ne) :
    castPred (castSucc i) h' = i := rfl

@[simp]
theorem castSucc_castPred (i : Fin (n + 1)) (h : i ≠ last n) :
    castSucc (i.castPred h) = i := by
  rcases exists_castSucc_eq.mpr h with ⟨y, rfl⟩
  rw [castPred_castSucc]

theorem castPred_eq_iff_eq_castSucc (i : Fin (n + 1)) (hi : i ≠ last _) (j : Fin n) :
    castPred i hi = j ↔ i = castSucc j :=
  ⟨fun h => by rw [← h, castSucc_castPred], fun h => by simp_rw [h, castPred_castSucc]⟩

@[simp]
theorem castPred_mk (i : ℕ) (h₁ : i < n) (h₂ := h₁.trans (Nat.lt_succ_self _))
    (h₃ : ⟨i, h₂⟩ ≠ last _ := (ne_iff_vne _ _).mpr (val_last _ ▸ h₁.ne)) :
  castPred ⟨i, h₂⟩ h₃ = ⟨i, h₁⟩ := rfl

theorem castPred_le_castPred_iff {i j : Fin (n + 1)} {hi : i ≠ last n} {hj : j ≠ last n} :
    castPred i hi ≤ castPred j hj ↔ i ≤ j := Iff.rfl

theorem castPred_lt_castPred_iff {i j : Fin (n + 1)} {hi : i ≠ last n} {hj : j ≠ last n} :
    castPred i hi < castPred j hj ↔ i < j := Iff.rfl

theorem castPred_lt_iff {j : Fin n} {i : Fin (n + 1)} (hi : i ≠ last n) :
    castPred i hi < j ↔ i < castSucc j := by
  rw [← castSucc_lt_castSucc_iff, castSucc_castPred]

theorem lt_castPred_iff {j : Fin n} {i : Fin (n + 1)} (hi : i ≠ last n) :
    j < castPred i hi ↔ castSucc j < i := by
  rw [← castSucc_lt_castSucc_iff, castSucc_castPred]

theorem castPred_le_iff {j : Fin n} {i : Fin (n + 1)} (hi : i ≠ last n) :
    castPred i hi ≤ j ↔ i ≤ castSucc j := by
  rw [← castSucc_le_castSucc_iff, castSucc_castPred]

theorem le_castPred_iff {j : Fin n} {i : Fin (n + 1)} (hi : i ≠ last n) :
    j ≤ castPred i hi ↔ castSucc j ≤ i := by
  rw [← castSucc_le_castSucc_iff, castSucc_castPred]

theorem castPred_inj {i j : Fin (n + 1)} {hi : i ≠ last n} {hj : j ≠ last n} :
    castPred i hi = castPred j hj ↔ i = j := by
  simp_rw [Fin.ext_iff, le_antisymm_iff, ← le_def, castPred_le_castPred_iff]

theorem castPred_zero' [NeZero n] (h := Fin.ext_iff.not.2 last_pos'.ne) :
    castPred (0 : Fin (n + 1)) h = 0 := rfl

theorem castPred_zero (h := Fin.ext_iff.not.2 last_pos.ne)  :
    castPred (0 : Fin (n + 2)) h = 0 := rfl

@[simp]
theorem castPred_one [NeZero n] (h := Fin.ext_iff.not.2 one_lt_last.ne) :
    castPred (1 : Fin (n + 2)) h = 1 := by
  cases n
  · exact subsingleton_one.elim _ 1
  · rfl

theorem rev_pred {i : Fin (n + 1)} (h : i ≠ 0) (h' := rev_ne_iff.mpr ((rev_last _).symm ▸ h)) :
    rev (pred i h) = castPred (rev i) h' := by
  rw [← castSucc_inj, castSucc_castPred, ← rev_succ, succ_pred]

theorem rev_castPred {i : Fin (n + 1)}
    (h : i ≠ last n) (h' := rev_ne_iff.mpr ((rev_zero _).symm ▸ h)) :
    rev (castPred i h) = pred (rev i) h' := by
  rw [← succ_inj, succ_pred, ← rev_castSucc, castSucc_castPred]

theorem succ_castPred_eq_castPred_succ {a : Fin (n + 1)} (ha : a ≠ last n)
    (ha' := a.succ_ne_last_iff.mpr ha) :
    (a.castPred ha).succ = (succ a).castPred ha' := rfl

theorem succ_castPred_eq_add_one {a : Fin (n + 1)} (ha : a ≠ last n) :
    (a.castPred ha).succ = a + 1 := by
  cases' a using lastCases with a
  · exact (ha rfl).elim
  · rw [castPred_castSucc, coeSucc_eq_succ]

theorem castpred_succ_le_iff {a b : Fin (n + 1)} (ha : succ a ≠ last (n + 1)) :
    (succ a).castPred ha ≤ b ↔ a < b := by
  rw [castPred_le_iff, succ_le_castSucc_iff]

theorem lt_castPred_succ_iff {a b : Fin (n + 1)} (ha : succ a ≠ last (n + 1)) :
    b < (succ a).castPred ha ↔ b ≤ a := by
  rw [lt_castPred_iff, castSucc_lt_succ_iff]

theorem lt_castPred_succ {a : Fin (n + 1)} (ha : succ a ≠ last (n + 1)) :
    a < (succ a).castPred ha := by rw [lt_castPred_succ_iff, le_def]

theorem succ_castPred_le_iff {a b : Fin (n + 1)} (ha : a ≠ last n) :
    succ (a.castPred ha) ≤ b ↔ a < b := by
  rw [succ_castPred_eq_castPred_succ ha, castpred_succ_le_iff]

theorem lt_succ_castPred_iff {a b : Fin (n + 1)} (ha : a ≠ last n) :
    b < succ (a.castPred ha) ↔ b ≤ a := by
  rw [succ_castPred_eq_castPred_succ ha, lt_castPred_succ_iff]

theorem lt_succ_castPred {a : Fin (n + 1)} (ha : a ≠ last n) :
    a < succ (a.castPred ha) := by rw [lt_succ_castPred_iff, le_def]

theorem castPred_le_pred_iff {a b : Fin (n + 1)} (ha : a ≠ last n) (hb : b ≠ 0) :
    castPred a ha ≤ pred b hb ↔ a < b := by
  rw [le_pred_iff, succ_castPred_le_iff]

theorem pred_lt_castPred_iff {a b : Fin (n + 1)} (ha : a ≠ 0) (hb : b ≠ last n) :
    pred a ha < castPred b hb ↔ a ≤ b := by
  rw [lt_castPred_iff, castSucc_pred_lt_iff ha]

theorem pred_lt_castPred {a : Fin (n + 1)} (h₁ : a ≠ 0) (h₂ : a ≠ last n) :
    pred a h₁ < castPred a h₂ := by
  rw [pred_lt_castPred_iff, le_def]

end CastPred

section SuccAbove
variable {p : Fin (n + 1)} {i j : Fin n}

/-- `succAbove p i` embeds `Fin n` into `Fin (n + 1)` with a hole around `p`. -/
def succAbove (p : Fin (n + 1)) (i : Fin n) : Fin (n + 1) :=
  if castSucc i < p then i.castSucc else i.succ

/-- Embedding `i : Fin n` into `Fin (n + 1)` with a hole around `p : Fin (n + 1)`
embeds `i` by `castSucc` when the resulting `i.castSucc < p`. -/
lemma succAbove_of_castSucc_lt (p : Fin (n + 1)) (i : Fin n) (h : castSucc i < p) :
    p.succAbove i = castSucc i := if_pos h

lemma succAbove_of_succ_le (p : Fin (n + 1)) (i : Fin n) (h : succ i ≤ p) :
    p.succAbove i = castSucc i :=
  succAbove_of_castSucc_lt _ _ (castSucc_lt_iff_succ_le.mpr h)

/-- Embedding `i : Fin n` into `Fin (n + 1)` with a hole around `p : Fin (n + 1)`
embeds `i` by `succ` when the resulting `p < i.succ`. -/
lemma succAbove_of_le_castSucc (p : Fin (n + 1)) (i : Fin n) (h : p ≤ castSucc i) :
    p.succAbove i = i.succ := if_neg (Fin.not_lt.2 h)

lemma succAbove_of_lt_succ (p : Fin (n + 1)) (i : Fin n) (h : p < succ i) :
    p.succAbove i = succ i := succAbove_of_le_castSucc _ _ (le_castSucc_iff.mpr h)

lemma succAbove_succ_of_lt (p i : Fin n) (h : p < i) : succAbove p.succ i = i.succ :=
  succAbove_of_lt_succ _ _ (succ_lt_succ_iff.mpr h)

lemma succAbove_succ_of_le (p i : Fin n) (h : i ≤ p) : succAbove p.succ i = i.castSucc :=
  succAbove_of_succ_le _ _ (succ_le_succ_iff.mpr h)

@[simp] lemma succAbove_succ_self (j : Fin n) : j.succ.succAbove j = j.castSucc :=
  succAbove_succ_of_le _ _ Fin.le_rfl

lemma succAbove_castSucc_of_lt (p i : Fin n) (h : i < p) : succAbove p.castSucc i = i.castSucc :=
  succAbove_of_castSucc_lt _ _ (castSucc_lt_castSucc_iff.2 h)

lemma succAbove_castSucc_of_le (p i : Fin n) (h : p ≤ i) : succAbove p.castSucc i = i.succ :=
  succAbove_of_le_castSucc _ _ (castSucc_le_castSucc_iff.2 h)

@[simp] lemma succAbove_castSucc_self (j : Fin n) : succAbove j.castSucc j = j.succ :=
  succAbove_castSucc_of_le _ _ Fin.le_rfl

lemma succAbove_pred_of_lt (p i : Fin (n + 1)) (h : p < i)
    (hi := Fin.ne_of_gt $ Fin.lt_of_le_of_lt p.zero_le h) : succAbove p (i.pred hi) = i := by
  rw [succAbove_of_lt_succ _ _ (succ_pred _ _ ▸ h), succ_pred]

lemma succAbove_pred_of_le (p i : Fin (n + 1)) (h : i ≤ p) (hi : i ≠ 0) :
    succAbove p (i.pred hi) = (i.pred hi).castSucc := succAbove_of_succ_le _ _ (succ_pred _ _ ▸ h)

@[simp] lemma succAbove_pred_self (p : Fin (n + 1)) (h : p ≠ 0) :
    succAbove p (p.pred h) = (p.pred h).castSucc := succAbove_pred_of_le _ _ Fin.le_rfl h

lemma succAbove_castPred_of_lt (p i : Fin (n + 1)) (h : i < p)
    (hi := Fin.ne_of_lt $ Nat.lt_of_lt_of_le h p.le_last) : succAbove p (i.castPred hi) = i := by
  rw [succAbove_of_castSucc_lt _ _ (castSucc_castPred _ _ ▸ h), castSucc_castPred]

lemma succAbove_castPred_of_le (p i : Fin (n + 1)) (h : p ≤ i) (hi : i ≠ last n) :
    succAbove p (i.castPred hi) = (i.castPred hi).succ :=
  succAbove_of_le_castSucc _ _ (castSucc_castPred _ _ ▸ h)

lemma succAbove_castPred_self (p : Fin (n + 1)) (h : p ≠ last n) :
    succAbove p (p.castPred h) = (p.castPred h).succ := succAbove_castPred_of_le _ _ Fin.le_rfl h

lemma succAbove_rev_left (p : Fin (n + 1)) (i : Fin n) :
    p.rev.succAbove i = (p.succAbove i.rev).rev := by
  obtain h | h := (rev p).succ_le_or_le_castSucc i
  · rw [succAbove_of_succ_le _ _ h,
      succAbove_of_le_castSucc _ _ (rev_succ _ ▸ (le_rev_iff.mpr h)), rev_succ, rev_rev]
  · rw [succAbove_of_le_castSucc _ _ h,
      succAbove_of_succ_le _ _ (rev_castSucc _ ▸ (rev_le_iff.mpr h)), rev_castSucc, rev_rev]

lemma succAbove_rev_right (p : Fin (n + 1)) (i : Fin n) :
    p.succAbove i.rev = (p.rev.succAbove i).rev := by rw [succAbove_rev_left, rev_rev]

/-- Embedding `i : Fin n` into `Fin (n + 1)` with a hole around `p : Fin (n + 1)`
never results in `p` itself -/
lemma succAbove_ne (p : Fin (n + 1)) (i : Fin n) : p.succAbove i ≠ p := by
  rcases p.castSucc_lt_or_lt_succ i with (h | h)
  · rw [succAbove_of_castSucc_lt _ _ h]
    exact Fin.ne_of_lt h
  · rw [succAbove_of_lt_succ _ _ h]
    exact Fin.ne_of_gt h

lemma ne_succAbove (p : Fin (n + 1)) (i : Fin n) : p ≠ p.succAbove i := (succAbove_ne _ _).symm

/-- Given a fixed pivot `p : Fin (n + 1)`, `p.succAbove` is injective. -/
lemma succAbove_right_injective : Injective p.succAbove := by
  rintro i j hij
  unfold succAbove at hij
  split_ifs at hij with hi hj hj
  · exact castSucc_injective _ hij
  · rw [hij] at hi
    cases hj $ Nat.lt_trans j.castSucc_lt_succ hi
  · rw [← hij] at hj
    cases hi $ Nat.lt_trans i.castSucc_lt_succ hj
  · exact succ_injective _ hij

/-- Given a fixed pivot `p : Fin (n + 1)`, `p.succAbove` is injective. -/
lemma succAbove_right_inj : p.succAbove i = p.succAbove j ↔ i = j :=
  succAbove_right_injective.eq_iff

/--  `Fin.succAbove p` as an `Embedding`. -/
@[simps!]
def succAboveEmb (p : Fin (n + 1)) : Fin n ↪ Fin (n + 1) := ⟨p.succAbove, succAbove_right_injective⟩

@[simp, norm_cast] lemma coe_succAboveEmb (p : Fin (n + 1)) : p.succAboveEmb = p.succAbove := rfl

@[simp]
lemma succAbove_ne_zero_zero [NeZero n] {a : Fin (n + 1)} (ha : a ≠ 0) : a.succAbove 0 = 0 := by
  rw [Fin.succAbove_of_castSucc_lt]
  · exact castSucc_zero'
  · exact Fin.pos_iff_ne_zero.2 ha

lemma succAbove_eq_zero_iff [NeZero n] {a : Fin (n + 1)} {b : Fin n} (ha : a ≠ 0) :
    a.succAbove b = 0 ↔ b = 0 := by
  rw [← succAbove_ne_zero_zero ha, succAbove_right_inj]

lemma succAbove_ne_zero [NeZero n] {a : Fin (n + 1)} {b : Fin n} (ha : a ≠ 0) (hb : b ≠ 0) :
    a.succAbove b ≠ 0 := mt (succAbove_eq_zero_iff ha).mp hb

/-- Embedding `Fin n` into `Fin (n + 1)` with a hole around zero embeds by `succ`. -/
@[simp] lemma succAbove_zero : succAbove (0 : Fin (n + 1)) = Fin.succ := rfl

lemma succAbove_zero_apply (i : Fin n) : succAbove 0 i = succ i := by rw [succAbove_zero]

@[simp] lemma succAbove_ne_last_last {a : Fin (n + 2)} (h : a ≠ last (n + 1)) :
    a.succAbove (last n) = last (n + 1) := by
  rw [succAbove_of_lt_succ _ _ (succ_last _ ▸ lt_last_iff_ne_last.2 h), succ_last]

lemma succAbove_eq_last_iff {a : Fin (n + 2)} {b : Fin (n + 1)} (ha : a ≠ last _) :
    a.succAbove b = last _ ↔ b = last _ := by
  simp [← succAbove_ne_last_last ha, succAbove_right_inj]

lemma succAbove_ne_last {a : Fin (n + 2)} {b : Fin (n + 1)} (ha : a ≠ last _) (hb : b ≠ last _) :
    a.succAbove b ≠ last _ := mt (succAbove_eq_last_iff ha).mp hb

/-- Embedding `Fin n` into `Fin (n + 1)` with a hole around `last n` embeds by `castSucc`. -/
@[simp] lemma succAbove_last : succAbove (last n) = castSucc := by
  ext; simp only [succAbove_of_castSucc_lt, castSucc_lt_last]

lemma succAbove_last_apply (i : Fin n) : succAbove (last n) i = castSucc i := by rw [succAbove_last]

@[deprecated (since := "2024-05-30")]
lemma succAbove_lt_ge (p : Fin (n + 1)) (i : Fin n) :
    castSucc i < p ∨ p ≤ castSucc i := Nat.lt_or_ge (castSucc i) p

/-- Embedding `i : Fin n` into `Fin (n + 1)` using a pivot `p` that is greater
results in a value that is less than `p`. -/
lemma succAbove_lt_iff_castSucc_lt (p : Fin (n + 1)) (i : Fin n) :
    p.succAbove i < p ↔ castSucc i < p := by
  cases' castSucc_lt_or_lt_succ p i with H H
  · rwa [iff_true_right H, succAbove_of_castSucc_lt _ _ H]
  · rw [castSucc_lt_iff_succ_le, iff_false_right (Fin.not_le.2 H), succAbove_of_lt_succ _ _ H]
    exact Fin.not_lt.2 $ Fin.le_of_lt H

lemma succAbove_lt_iff_succ_le (p : Fin (n + 1)) (i : Fin n) :
    p.succAbove i < p ↔ succ i ≤ p := by
  rw [succAbove_lt_iff_castSucc_lt, castSucc_lt_iff_succ_le]

/-- Embedding `i : Fin n` into `Fin (n + 1)` using a pivot `p` that is lesser
results in a value that is greater than `p`. -/
lemma lt_succAbove_iff_le_castSucc (p : Fin (n + 1)) (i : Fin n) :
    p < p.succAbove i ↔ p ≤ castSucc i := by
  cases' castSucc_lt_or_lt_succ p i with H H
  · rw [iff_false_right (Fin.not_le.2 H), succAbove_of_castSucc_lt _ _ H]
    exact Fin.not_lt.2 $ Fin.le_of_lt H
  · rwa [succAbove_of_lt_succ _ _ H, iff_true_left H, le_castSucc_iff]

lemma lt_succAbove_iff_lt_castSucc (p : Fin (n + 1)) (i : Fin n) :
    p < p.succAbove i ↔ p < succ i := by rw [lt_succAbove_iff_le_castSucc, le_castSucc_iff]

/-- Embedding a positive `Fin n` results in a positive `Fin (n + 1)` -/
lemma succAbove_pos [NeZero n] (p : Fin (n + 1)) (i : Fin n) (h : 0 < i) : 0 < p.succAbove i := by
  by_cases H : castSucc i < p
  · simpa [succAbove_of_castSucc_lt _ _ H] using castSucc_pos' h
  · simp [succAbove_of_le_castSucc _ _ (Fin.not_lt.1 H)]

lemma castPred_succAbove (x : Fin n) (y : Fin (n + 1)) (h : castSucc x < y)
    (h' := Fin.ne_last_of_lt $ (succAbove_lt_iff_castSucc_lt ..).2 h) :
    (y.succAbove x).castPred h' = x := by
  rw [castPred_eq_iff_eq_castSucc, succAbove_of_castSucc_lt _ _ h]

lemma pred_succAbove (x : Fin n) (y : Fin (n + 1)) (h : y ≤ castSucc x)
    (h' := Fin.ne_zero_of_lt $ (lt_succAbove_iff_le_castSucc ..).2 h) :
    (y.succAbove x).pred h' = x := by simp only [succAbove_of_le_castSucc _ _ h, pred_succ]

lemma exists_succAbove_eq {x y : Fin (n + 1)} (h : x ≠ y) : ∃ z, y.succAbove z = x := by
  obtain hxy | hyx := Fin.lt_or_lt_of_ne h
  exacts [⟨_, succAbove_castPred_of_lt _ _ hxy⟩, ⟨_, succAbove_pred_of_lt _ _ hyx⟩]

@[simp] lemma exists_succAbove_eq_iff {x y : Fin (n + 1)} : (∃ z, x.succAbove z = y) ↔ y ≠ x :=
  ⟨by rintro ⟨y, rfl⟩; exact succAbove_ne _ _, exists_succAbove_eq⟩

/-- The range of `p.succAbove` is everything except `p`. -/
@[simp] lemma range_succAbove (p : Fin (n + 1)) : Set.range p.succAbove = {p}ᶜ :=
  Set.ext fun _ => exists_succAbove_eq_iff

@[simp] lemma range_succ (n : ℕ) : Set.range (Fin.succ : Fin n → Fin (n + 1)) = {0}ᶜ := by
  rw [← succAbove_zero]; exact range_succAbove (0 : Fin (n + 1))

/-- `succAbove` is injective at the pivot -/
lemma succAbove_left_injective : Injective (@succAbove n) := fun _ _ h => by
  simpa [range_succAbove] using congr_arg (fun f : Fin n → Fin (n + 1) => (Set.range f)ᶜ) h

/-- `succAbove` is injective at the pivot -/
@[simp] lemma succAbove_left_inj {x y : Fin (n + 1)} : x.succAbove = y.succAbove ↔ x = y :=
  succAbove_left_injective.eq_iff

@[simp] lemma zero_succAbove {n : ℕ} (i : Fin n) : (0 : Fin (n + 1)).succAbove i = i.succ := rfl

@[simp] lemma succ_succAbove_zero {n : ℕ} [NeZero n] (i : Fin n) : succAbove i.succ 0 = 0 :=
  succAbove_of_castSucc_lt i.succ 0 (by simp only [castSucc_zero', succ_pos])

/-- `succ` commutes with `succAbove`. -/
@[simp] lemma succ_succAbove_succ {n : ℕ} (i : Fin (n + 1)) (j : Fin n) :
    i.succ.succAbove j.succ = (i.succAbove j).succ := by
  obtain h | h := i.lt_or_le (succ j)
  · rw [succAbove_of_lt_succ _ _ h, succAbove_succ_of_lt _ _ h]
  · rwa [succAbove_of_castSucc_lt _ _ h, succAbove_succ_of_le, succ_castSucc]

/-- `castSucc` commutes with `succAbove`. -/
@[simp]
lemma castSucc_succAbove_castSucc {n : ℕ} {i : Fin (n + 1)} {j : Fin n} :
    i.castSucc.succAbove j.castSucc = (i.succAbove j).castSucc := by
  rcases i.le_or_lt (castSucc j) with (h | h)
  · rw [succAbove_of_le_castSucc _ _ h, succAbove_castSucc_of_le _ _ h, succ_castSucc]
  · rw [succAbove_of_castSucc_lt _ _ h, succAbove_castSucc_of_lt _ _ h]

/-- `pred` commutes with `succAbove`. -/
lemma pred_succAbove_pred {a : Fin (n + 2)} {b : Fin (n + 1)} (ha : a ≠ 0) (hb : b ≠ 0)
    (hk := succAbove_ne_zero ha hb) :
    (a.pred ha).succAbove (b.pred hb) = (a.succAbove b).pred hk := by
  simp_rw [← succ_inj (b := pred (succAbove a b) hk), ← succ_succAbove_succ, succ_pred]

/-- `castPred` commutes with `succAbove`. -/
lemma castPred_succAbove_castPred {a : Fin (n + 2)} {b : Fin (n + 1)} (ha : a ≠ last (n + 1))
    (hb : b ≠ last n) (hk := succAbove_ne_last ha hb) :
    (a.castPred ha).succAbove (b.castPred hb) = (a.succAbove b).castPred hk := by
  simp_rw [← castSucc_inj (b := (a.succAbove b).castPred hk), ← castSucc_succAbove_castSucc,
    castSucc_castPred]

/-- `rev` commutes with `succAbove`. -/
lemma rev_succAbove (p : Fin (n + 1)) (i : Fin n) :
    rev (succAbove p i) = succAbove (rev p) (rev i) := by
  rw [succAbove_rev_left, rev_rev]

--@[simp] -- Porting note: can be proved by `simp`
lemma one_succAbove_zero {n : ℕ} : (1 : Fin (n + 2)).succAbove 0 = 0 := by
  rfl

/-- By moving `succ` to the outside of this expression, we create opportunities for further
simplification using `succAbove_zero` or `succ_succAbove_zero`. -/
@[simp] lemma succ_succAbove_one {n : ℕ} [NeZero n] (i : Fin (n + 1)) :
    i.succ.succAbove 1 = (i.succAbove 0).succ := by
  rw [← succ_zero_eq_one']; convert succ_succAbove_succ i 0

@[simp] lemma one_succAbove_succ {n : ℕ} (j : Fin n) :
    (1 : Fin (n + 2)).succAbove j.succ = j.succ.succ := by
  have := succ_succAbove_succ 0 j; rwa [succ_zero_eq_one, zero_succAbove] at this

@[simp] lemma one_succAbove_one {n : ℕ} : (1 : Fin (n + 3)).succAbove 1 = 2 := by
  simpa only [succ_zero_eq_one, val_zero, zero_succAbove, succ_one_eq_two]
    using succ_succAbove_succ (0 : Fin (n + 2)) (0 : Fin (n + 2))

end SuccAbove

section PredAbove

/-- `predAbove p i` surjects `i : Fin (n+1)` into `Fin n` by subtracting one if `p < i`. -/
def predAbove (p : Fin n) (i : Fin (n + 1)) : Fin n :=
  if h : castSucc p < i
  then pred i (Fin.ne_zero_of_lt h)
  else castPred i (Fin.ne_of_lt $ Fin.lt_of_le_of_lt (Fin.not_lt.1 h) (castSucc_lt_last _))

lemma predAbove_of_le_castSucc (p : Fin n) (i : Fin (n + 1)) (h : i ≤ castSucc p)
    (hi := Fin.ne_of_lt $ Fin.lt_of_le_of_lt h $ castSucc_lt_last _) :
    p.predAbove i = i.castPred hi := dif_neg $ Fin.not_lt.2 h

lemma predAbove_of_lt_succ (p : Fin n) (i : Fin (n + 1)) (h : i < succ p)
    (hi := Fin.ne_last_of_lt h) : p.predAbove i = i.castPred hi :=
  predAbove_of_le_castSucc _ _ (le_castSucc_iff.mpr h)

lemma predAbove_of_castSucc_lt (p : Fin n) (i : Fin (n + 1)) (h : castSucc p < i)
    (hi := Fin.ne_zero_of_lt h) : p.predAbove i = i.pred hi := dif_pos h

lemma predAbove_of_succ_le (p : Fin n) (i : Fin (n + 1)) (h : succ p ≤ i)
    (hi := Fin.ne_of_gt $ Fin.lt_of_lt_of_le (succ_pos _) h) :
    p.predAbove i = i.pred hi := predAbove_of_castSucc_lt _ _ (castSucc_lt_iff_succ_le.mpr h)

lemma predAbove_succ_of_lt (p i : Fin n) (h : i < p) (hi := succ_ne_last_of_lt h) :
    p.predAbove (succ i) = (i.succ).castPred hi := by
  rw [predAbove_of_lt_succ _ _ (succ_lt_succ_iff.mpr h)]

lemma predAbove_succ_of_le (p i : Fin n) (h : p ≤ i) : p.predAbove (succ i) = i := by
  rw [predAbove_of_succ_le _ _ (succ_le_succ_iff.mpr h), pred_succ]

@[simp] lemma predAbove_succ_self (p : Fin n) : p.predAbove (succ p) = p :=
  predAbove_succ_of_le _ _ Fin.le_rfl

lemma predAbove_castSucc_of_lt (p i : Fin n) (h : p < i) (hi := castSucc_ne_zero_of_lt h) :
    p.predAbove (castSucc i) = i.castSucc.pred hi := by
  rw [predAbove_of_castSucc_lt _ _ (castSucc_lt_castSucc_iff.2 h)]

lemma predAbove_castSucc_of_le (p i : Fin n) (h : i ≤ p) : p.predAbove (castSucc i) = i := by
  rw [predAbove_of_le_castSucc _ _ (castSucc_le_castSucc_iff.mpr h), castPred_castSucc]

@[simp] lemma predAbove_castSucc_self (p : Fin n) : p.predAbove (castSucc p) = p :=
  predAbove_castSucc_of_le _ _ Fin.le_rfl

lemma predAbove_pred_of_lt (p i : Fin (n + 1)) (h : i < p) (hp := Fin.ne_zero_of_lt h)
    (hi := Fin.ne_last_of_lt h) : (pred p hp).predAbove i = castPred i hi := by
  rw [predAbove_of_lt_succ _ _ (succ_pred _ _ ▸ h)]

lemma predAbove_pred_of_le (p i : Fin (n + 1)) (h : p ≤ i) (hp : p ≠ 0)
    (hi := Fin.ne_of_gt $ Fin.lt_of_lt_of_le (Fin.pos_iff_ne_zero.2 hp) h) :
  (pred p hp).predAbove i = pred i hi := by rw [predAbove_of_succ_le _ _ (succ_pred _ _ ▸ h)]

lemma predAbove_pred_self (p : Fin (n + 1)) (hp : p ≠ 0) : (pred p hp).predAbove p = pred p hp :=
  predAbove_pred_of_le _ _ Fin.le_rfl hp

lemma predAbove_castPred_of_lt (p i : Fin (n + 1)) (h : p < i) (hp := Fin.ne_last_of_lt h)
  (hi := Fin.ne_zero_of_lt h) : (castPred p hp).predAbove i = pred i hi := by
  rw [predAbove_of_castSucc_lt _ _ (castSucc_castPred _ _ ▸ h)]

lemma predAbove_castPred_of_le (p i : Fin (n + 1)) (h : i ≤ p) (hp : p ≠ last n)
    (hi := Fin.ne_of_lt $ Fin.lt_of_le_of_lt h $ Fin.lt_last_iff_ne_last.2 hp) :
    (castPred p hp).predAbove i = castPred i hi := by
  rw [predAbove_of_le_castSucc _ _ (castSucc_castPred _ _ ▸ h)]

lemma predAbove_castPred_self (p : Fin (n + 1)) (hp : p ≠ last n) :
    (castPred p hp).predAbove p = castPred p hp := predAbove_castPred_of_le _ _ Fin.le_rfl hp

lemma predAbove_rev_left (p : Fin n) (i : Fin (n + 1)) :
    p.rev.predAbove i = (p.predAbove i.rev).rev := by
  obtain h | h := (rev i).succ_le_or_le_castSucc p
  · rw [predAbove_of_succ_le _ _ h, rev_pred,
      predAbove_of_le_castSucc _ _ (rev_succ _ ▸ (le_rev_iff.mpr h)), castPred_inj, rev_rev]
  · rw [predAbove_of_le_castSucc _ _ h, rev_castPred,
      predAbove_of_succ_le _ _ (rev_castSucc _ ▸ (rev_le_iff.mpr h)), pred_inj, rev_rev]

lemma predAbove_rev_right (p : Fin n) (i : Fin (n + 1)) :
    p.predAbove i.rev = (p.rev.predAbove i).rev := by rw [predAbove_rev_left, rev_rev]

@[simp] lemma predAbove_right_zero [NeZero n] {i : Fin n} : predAbove (i : Fin n) 0 = 0 := by
  cases n
  · exact i.elim0
  · rw [predAbove_of_le_castSucc _ _ (zero_le _), castPred_zero]

@[simp] lemma predAbove_zero_succ [NeZero n] {i : Fin n} : predAbove 0 i.succ = i := by
  rw [predAbove_succ_of_le _ _ (Fin.zero_le' _)]

@[simp]
lemma succ_predAbove_zero [NeZero n] {j : Fin (n + 1)} (h : j ≠ 0) : succ (predAbove 0 j) = j := by
  rcases exists_succ_eq_of_ne_zero h with ⟨k, rfl⟩
  rw [predAbove_zero_succ]

@[simp] lemma predAbove_zero_of_ne_zero [NeZero n] {i : Fin (n + 1)} (hi : i ≠ 0) :
    predAbove 0 i = i.pred hi := by
  obtain ⟨y, rfl⟩ := exists_succ_eq.2 hi; exact predAbove_zero_succ

lemma predAbove_zero [NeZero n] {i : Fin (n + 1)} :
    predAbove (0 : Fin n) i = if hi : i = 0 then 0 else i.pred hi := by
  split_ifs with hi
  · rw [hi, predAbove_right_zero]
  · rw [predAbove_zero_of_ne_zero hi]

@[simp] lemma predAbove_right_last {i : Fin (n + 1)} : predAbove i (last (n + 1)) = last n := by
  rw [predAbove_of_castSucc_lt _ _ (castSucc_lt_last _), pred_last]

@[simp] lemma predAbove_last_castSucc {i : Fin (n + 1)} : predAbove (last n) (i.castSucc) = i := by
  rw [predAbove_of_le_castSucc _ _ (castSucc_le_castSucc_iff.mpr (le_last _)), castPred_castSucc]

@[simp] lemma predAbove_last_of_ne_last {i : Fin (n + 2)} (hi : i ≠ last (n + 1)) :
    predAbove (last n) i = castPred i hi := by
  rw [← exists_castSucc_eq] at hi
  rcases hi with ⟨y, rfl⟩
  exact predAbove_last_castSucc

lemma predAbove_last_apply {i : Fin (n + 2)} :
    predAbove (last n) i = if hi : i = last _ then last _ else i.castPred hi := by
  split_ifs with hi
  · rw [hi, predAbove_right_last]
  · rw [predAbove_last_of_ne_last hi]

/-- Sending `Fin (n+1)` to `Fin n` by subtracting one from anything above `p`
then back to `Fin (n+1)` with a gap around `p` is the identity away from `p`. -/
@[simp]
lemma succAbove_predAbove {p : Fin n} {i : Fin (n + 1)} (h : i ≠ castSucc p) :
    p.castSucc.succAbove (p.predAbove i) = i := by
  obtain h | h := Fin.lt_or_lt_of_ne h
  · rw [predAbove_of_le_castSucc _ _ (Fin.le_of_lt h), succAbove_castPred_of_lt _ _ h]
  · rw [predAbove_of_castSucc_lt _ _ h, succAbove_pred_of_lt _ _ h]

/-- Sending `Fin n` into `Fin (n + 1)` with a gap at `p`
then back to `Fin n` by subtracting one from anything above `p` is the identity. -/
@[simp]
lemma predAbove_succAbove (p : Fin n) (i : Fin n) : p.predAbove ((castSucc p).succAbove i) = i := by
  obtain h | h := p.le_or_lt i
  · rw [succAbove_castSucc_of_le _ _ h, predAbove_succ_of_le _ _ h]
  · rw [succAbove_castSucc_of_lt _ _ h, predAbove_castSucc_of_le _ _ $ Fin.le_of_lt h]

/-- `succ` commutes with `predAbove`. -/
@[simp] lemma succ_predAbove_succ (a : Fin n) (b : Fin (n + 1)) :
    a.succ.predAbove b.succ = (a.predAbove b).succ := by
  obtain h | h := Fin.le_or_lt (succ a) b
  · rw [predAbove_of_castSucc_lt _ _ h, predAbove_succ_of_le _ _ h, succ_pred]
  · rw [predAbove_of_lt_succ _ _ h, predAbove_succ_of_lt _ _ h, succ_castPred_eq_castPred_succ]

/-- `castSucc` commutes with `predAbove`. -/
@[simp] lemma castSucc_predAbove_castSucc {n : ℕ} (a : Fin n) (b : Fin (n + 1)) :
    a.castSucc.predAbove b.castSucc = (a.predAbove b).castSucc := by
  obtain h | h := a.castSucc.lt_or_le b
  · rw [predAbove_of_castSucc_lt _ _ h, predAbove_castSucc_of_lt _ _ h,
      castSucc_pred_eq_pred_castSucc]
  · rw [predAbove_of_le_castSucc _ _ h, predAbove_castSucc_of_le _ _ h, castSucc_castPred]

/-- `rev` commutes with `predAbove`. -/
lemma rev_predAbove {n : ℕ} (p : Fin n) (i : Fin (n + 1)) :
    (predAbove p i).rev = predAbove p.rev i.rev := by rw [predAbove_rev_left, rev_rev]

end PredAbove

section DivMod

/-- Compute `i / n`, where `n` is a `Nat` and inferred the type of `i`. -/
def divNat (i : Fin (m * n)) : Fin m :=
  ⟨i / n, Nat.div_lt_of_lt_mul <| Nat.mul_comm m n ▸ i.prop⟩

@[simp]
theorem coe_divNat (i : Fin (m * n)) : (i.divNat : ℕ) = i / n :=
  rfl

/-- Compute `i % n`, where `n` is a `Nat` and inferred the type of `i`. -/
def modNat (i : Fin (m * n)) : Fin n := ⟨i % n, Nat.mod_lt _ <| Nat.pos_of_mul_pos_left i.pos⟩

@[simp]
theorem coe_modNat (i : Fin (m * n)) : (i.modNat : ℕ) = i % n :=
  rfl

theorem modNat_rev (i : Fin (m * n)) : i.rev.modNat = i.modNat.rev := by
  ext
  have H₁ : i % n + 1 ≤ n := i.modNat.is_lt
  have H₂ : i / n < m := i.divNat.is_lt
  simp only [coe_modNat, val_rev]
  calc
    (m * n - (i + 1)) % n = (m * n - ((i / n) * n + i % n + 1)) % n := by rw [Nat.div_add_mod']
    _ = ((m - i / n - 1) * n + (n - (i % n + 1))) % n := by
      rw [Nat.mul_sub_right_distrib, Nat.one_mul, Nat.sub_add_sub_cancel _ H₁,
        Nat.mul_sub_right_distrib, Nat.sub_sub, Nat.add_assoc]
      exact Nat.le_mul_of_pos_left _ <| Nat.le_sub_of_add_le' H₂
    _ = n - (i % n + 1) := by
      rw [Nat.mul_comm, Nat.mul_add_mod, Nat.mod_eq_of_lt]; exact i.modNat.rev.is_lt

end DivMod

section Rec

/-!
### recursion and induction principles
-/




end Rec

theorem liftFun_iff_succ {α : Type*} (r : α → α → Prop) [IsTrans α r] {f : Fin (n + 1) → α} :
    ((· < ·) ⇒ r) f f ↔ ∀ i : Fin n, r (f (castSucc i)) (f i.succ) := by
  constructor
  · intro H i
    exact H i.castSucc_lt_succ
  · refine fun H i => Fin.induction (fun h ↦ ?_) ?_
    · simp [le_def] at h
    · intro j ihj hij
      rw [← le_castSucc_iff] at hij
      obtain hij | hij := (le_def.1 hij).eq_or_lt
      · obtain rfl := Fin.ext hij
        exact H _
      · exact _root_.trans (ihj hij) (H j)

section AddGroup

open Nat Int

/-- Negation on `Fin n` -/
instance neg (n : ℕ) : Neg (Fin n) :=
  ⟨fun a => ⟨(n - a) % n, Nat.mod_lt _ a.pos⟩⟩

theorem neg_def (a : Fin n) : -a = ⟨(n - a) % n, Nat.mod_lt _ a.pos⟩ := rfl

protected theorem coe_neg (a : Fin n) : ((-a : Fin n) : ℕ) = (n - a) % n :=
  rfl


theorem eq_zero (n : Fin 1) : n = 0 := Subsingleton.elim _ _

instance uniqueFinOne : Unique (Fin 1) where
  uniq _ := Subsingleton.elim _ _

@[simp]
theorem coe_fin_one (a : Fin 1) : (a : ℕ) = 0 := by simp [Subsingleton.elim a 0]

lemma eq_one_of_neq_zero (i : Fin 2) (hi : i ≠ 0) : i = 1 :=
  fin_two_eq_of_eq_zero_iff (by simpa only [one_eq_zero_iff, succ.injEq, iff_false] using hi)

@[simp]
theorem coe_neg_one : ↑(-1 : Fin (n + 1)) = n := by
  cases n
  · simp
  rw [Fin.coe_neg, Fin.val_one, Nat.add_one_sub_one, Nat.mod_eq_of_lt]
  constructor

theorem last_sub (i : Fin (n + 1)) : last n - i = Fin.rev i :=
  Fin.ext <| by rw [coe_sub_iff_le.2 i.le_last, val_last, val_rev, Nat.succ_sub_succ_eq_sub]

theorem add_one_le_of_lt {n : ℕ} {a b : Fin (n + 1)} (h : a < b) : a + 1 ≤ b := by
  cases' a with a ha
  cases' b with b hb
  cases n
  · simp only [Nat.zero_eq, Nat.zero_add, Nat.lt_one_iff] at ha hb
    simp [ha, hb]
  simp only [le_iff_val_le_val, val_add, lt_iff_val_lt_val, val_mk, val_one] at h ⊢
  rwa [Nat.mod_eq_of_lt, Nat.succ_le_iff]
  rw [Nat.succ_lt_succ_iff]
  exact h.trans_le (Nat.le_of_lt_succ hb)

theorem exists_eq_add_of_le {n : ℕ} {a b : Fin n} (h : a ≤ b) : ∃ k ≤ b, b = a + k := by
  obtain ⟨k, hk⟩ : ∃ k : ℕ, (b : ℕ) = a + k := Nat.exists_eq_add_of_le h
  have hkb : k ≤ b := by omega
  refine ⟨⟨k, hkb.trans_lt b.is_lt⟩, hkb, ?_⟩
  simp [Fin.ext_iff, Fin.val_add, ← hk, Nat.mod_eq_of_lt b.is_lt]

theorem exists_eq_add_of_lt {n : ℕ} {a b : Fin (n + 1)} (h : a < b) :
    ∃ k < b, k + 1 ≤ b ∧ b = a + k + 1 := by
  cases n
  · cases' a with a ha
    cases' b with b hb
    simp only [Nat.zero_eq, Nat.zero_add, Nat.lt_one_iff] at ha hb
    simp [ha, hb] at h
  obtain ⟨k, hk⟩ : ∃ k : ℕ, (b : ℕ) = a + k + 1 := Nat.exists_eq_add_of_lt h
  have hkb : k < b := by omega
  refine ⟨⟨k, hkb.trans b.is_lt⟩, hkb, ?_, ?_⟩
  · rw [Fin.le_iff_val_le_val, Fin.val_add_one]
    split_ifs <;> simp [Nat.succ_le_iff, hkb]
  simp [Fin.ext_iff, Fin.val_add, ← hk, Nat.mod_eq_of_lt b.is_lt]

lemma pos_of_ne_zero {n : ℕ} {a : Fin (n + 1)} (h : a ≠ 0) :
    0 < a :=
  Nat.pos_of_ne_zero (val_ne_of_ne h)

end AddGroup

@[simp]
theorem coe_ofNat_eq_mod (m n : ℕ) [NeZero m] :
    ((n : Fin m) : ℕ) = n % m :=
  rfl

section Mul

/-!
### mul
-/


protected theorem mul_one' [NeZero n] (k : Fin n) : k * 1 = k := by
  cases' n with n
  · simp [eq_iff_true_of_subsingleton]
  cases n
  · simp [fin_one_eq_zero]
  simp [Fin.ext_iff, mul_def, mod_eq_of_lt (is_lt k)]


protected theorem one_mul' [NeZero n] (k : Fin n) : (1 : Fin n) * k = k := by
  rw [Fin.mul_comm, Fin.mul_one']

protected theorem mul_zero' [NeZero n] (k : Fin n) : k * 0 = 0 := by simp [Fin.ext_iff, mul_def]

protected theorem zero_mul' [NeZero n] (k : Fin n) : (0 : Fin n) * k = 0 := by
  simp [Fin.ext_iff, mul_def]

end Mul

open Qq in
instance toExpr (n : ℕ) : Lean.ToExpr (Fin n) where
  toTypeExpr := q(Fin $n)
  toExpr := match n with
    | 0 => finZeroElim
    | k + 1 => fun i => show Q(Fin $n) from
      have i : Q(Nat) := Lean.mkRawNatLit i -- raw literal to avoid ofNat-double-wrapping
      have : Q(NeZero $n) := haveI : $n =Q $k + 1 := ⟨⟩; by exact q(NeZero.succ)
      q(OfNat.ofNat $i)

end Fin<|MERGE_RESOLUTION|>--- conflicted
+++ resolved
@@ -801,33 +801,27 @@
 def addNatEmb (m) : Fin n ↪ Fin (n + m) where
   toFun := (addNat · m)
   inj' a b := by simp [Fin.ext_iff]
-<<<<<<< HEAD
-=======
-
-
-
-
-
->>>>>>> 183d7f97
+
+
+
+
+
 
 /-- `Fin.natAdd` as an `Embedding`, `natAddEmb n i` adds `n` to `i` "on the left". -/
 @[simps! apply]
 def natAddEmb (n) {m} : Fin m ↪ Fin (n + m) where
   toFun := natAdd n
   inj' a b := by simp [Fin.ext_iff]
-<<<<<<< HEAD
-=======
-
-
-
-
-
-
-
-
-
-
->>>>>>> 183d7f97
+
+
+
+
+
+
+
+
+
+
 
 end Succ
 
