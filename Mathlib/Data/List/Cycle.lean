/-
Copyright (c) 2021 Yakov Pechersky. All rights reserved.
Released under Apache 2.0 license as described in the file LICENSE.
Authors: Yakov Pechersky
-/
import Mathlib.Data.Fintype.List

/-!
# Cycles of a list

Lists have an equivalence relation of whether they are rotational permutations of one another.
This relation is defined as `IsRotated`.

Based on this, we define the quotient of lists by the rotation relation, called `Cycle`.

We also define a representation of concrete cycles, available when viewing them in a goal state or
via `#eval`, when over representable types. For example, the cycle `(2 1 4 3)` will be shown
as `c[2, 1, 4, 3]`. Two equal cycles may be printed differently if their internal representation
is different.

-/

assert_not_exists MonoidWithZero

namespace List

variable {α : Type*} [DecidableEq α]

/-- Return the `z` such that `x :: z :: _` appears in `xs`, or `default` if there is no such `z`. -/
def nextOr : ∀ (_ : List α) (_ _ : α), α
  | [], _, default => default
  | [_], _, default => default
  -- Handles the not-found and the wraparound case
  | y :: z :: xs, x, default => if x = y then z else nextOr (z :: xs) x default

@[simp]
theorem nextOr_nil (x d : α) : nextOr [] x d = d :=
  rfl

@[simp]
theorem nextOr_singleton (x y d : α) : nextOr [y] x d = d :=
  rfl

@[simp]
theorem nextOr_self_cons_cons (xs : List α) (x y d : α) : nextOr (x :: y :: xs) x d = y :=
  if_pos rfl

theorem nextOr_cons_of_ne (xs : List α) (y x d : α) (h : x ≠ y) :
    nextOr (y :: xs) x d = nextOr xs x d := by
  rcases xs with - | ⟨z, zs⟩
  · rfl
  · exact if_neg h

/-- `nextOr` does not depend on the default value, if the next value appears. -/
theorem nextOr_eq_nextOr_of_mem_of_ne (xs : List α) (x d d' : α) (x_mem : x ∈ xs)
    (x_ne : x ≠ xs.getLast (ne_nil_of_mem x_mem)) : nextOr xs x d = nextOr xs x d' := by
  induction' xs with y ys IH
  · cases x_mem
  rcases ys with - | ⟨z, zs⟩
  · simp at x_mem x_ne
    contradiction
  by_cases h : x = y
  · rw [h, nextOr_self_cons_cons, nextOr_self_cons_cons]
  · rw [nextOr, nextOr, IH]
    · simpa [h] using x_mem
    · simpa using x_ne

theorem mem_of_nextOr_ne {xs : List α} {x d : α} (h : nextOr xs x d ≠ d) : x ∈ xs := by
  induction' xs with y ys IH
  · simp at h
  rcases ys with - | ⟨z, zs⟩
  · simp at h
  · by_cases hx : x = y
    · simp [hx]
    · rw [nextOr_cons_of_ne _ _ _ _ hx] at h
      simpa [hx] using IH h

theorem nextOr_concat {xs : List α} {x : α} (d : α) (h : x ∉ xs) : nextOr (xs ++ [x]) x d = d := by
  induction' xs with z zs IH
  · simp
  · obtain ⟨hz, hzs⟩ := not_or.mp (mt mem_cons.2 h)
    rw [cons_append, nextOr_cons_of_ne _ _ _ _ hz, IH hzs]

theorem nextOr_mem {xs : List α} {x d : α} (hd : d ∈ xs) : nextOr xs x d ∈ xs := by
  revert hd
  suffices ∀ xs' : List α, (∀ x ∈ xs, x ∈ xs') → d ∈ xs' → nextOr xs x d ∈ xs' by
    exact this xs fun _ => id
  intro xs' hxs' hd
  induction' xs with y ys ih
  · exact hd
  rcases ys with - | ⟨z, zs⟩
  · exact hd
  rw [nextOr]
  split_ifs with h
  · exact hxs' _ (mem_cons_of_mem _ (mem_cons_self _ _))
  · exact ih fun _ h => hxs' _ (mem_cons_of_mem _ h)

/-- Given an element `x : α` of `l : List α` such that `x ∈ l`, get the next
element of `l`. This works from head to tail, (including a check for last element)
so it will match on first hit, ignoring later duplicates.

For example:
 * `next [1, 2, 3] 2 _ = 3`
 * `next [1, 2, 3] 3 _ = 1`
 * `next [1, 2, 3, 2, 4] 2 _ = 3`
 * `next [1, 2, 3, 2] 2 _ = 3`
 * `next [1, 1, 2, 3, 2] 1 _ = 1`
-/
def next (l : List α) (x : α) (h : x ∈ l) : α :=
  nextOr l x (l.get ⟨0, length_pos_of_mem h⟩)

/-- Given an element `x : α` of `l : List α` such that `x ∈ l`, get the previous
element of `l`. This works from head to tail, (including a check for last element)
so it will match on first hit, ignoring later duplicates.

 * `prev [1, 2, 3] 2 _ = 1`
 * `prev [1, 2, 3] 1 _ = 3`
 * `prev [1, 2, 3, 2, 4] 2 _ = 1`
 * `prev [1, 2, 3, 4, 2] 2 _ = 1`
 * `prev [1, 1, 2] 1 _ = 2`
-/
def prev : ∀ l : List α, ∀ x ∈ l, α
  | [], _, h => by simp at h
  | [y], _, _ => y
  | y :: z :: xs, x, h =>
    if hx : x = y then getLast (z :: xs) (cons_ne_nil _ _)
    else if x = z then y else prev (z :: xs) x (by simpa [hx] using h)

variable (l : List α) (x : α)

@[simp]
theorem next_singleton (x y : α) (h : x ∈ [y]) : next [y] x h = y :=
  rfl

@[simp]
theorem prev_singleton (x y : α) (h : x ∈ [y]) : prev [y] x h = y :=
  rfl

theorem next_cons_cons_eq' (y z : α) (h : x ∈ y :: z :: l) (hx : x = y) :
    next (y :: z :: l) x h = z := by rw [next, nextOr, if_pos hx]

@[simp]
theorem next_cons_cons_eq (z : α) (h : x ∈ x :: z :: l) : next (x :: z :: l) x h = z :=
  next_cons_cons_eq' l x x z h rfl

theorem next_ne_head_ne_getLast (h : x ∈ l) (y : α) (h : x ∈ y :: l) (hy : x ≠ y)
    (hx : x ≠ getLast (y :: l) (cons_ne_nil _ _)) :
    next (y :: l) x h = next l x (by simpa [hy] using h) := by
  rw [next, next, nextOr_cons_of_ne _ _ _ _ hy, nextOr_eq_nextOr_of_mem_of_ne]
  · rwa [getLast_cons] at hx
    exact ne_nil_of_mem (by assumption)
  · rwa [getLast_cons] at hx

theorem next_cons_concat (y : α) (hy : x ≠ y) (hx : x ∉ l)
    (h : x ∈ y :: l ++ [x] := mem_append_right _ (mem_singleton_self x)) :
    next (y :: l ++ [x]) x h = y := by
  rw [next, nextOr_concat]
  · rfl
  · simp [hy, hx]

theorem next_getLast_cons (h : x ∈ l) (y : α) (h : x ∈ y :: l) (hy : x ≠ y)
    (hx : x = getLast (y :: l) (cons_ne_nil _ _)) (hl : Nodup l) : next (y :: l) x h = y := by
  rw [next, get, ← dropLast_append_getLast (cons_ne_nil y l), hx, nextOr_concat]
  subst hx
  intro H
  obtain ⟨_ | k, hk, hk'⟩ := getElem_of_mem H
  · rw [← Option.some_inj] at hk'
    rw [← getElem?_eq_getElem, dropLast_eq_take, getElem?_take_of_lt, getElem?_cons_zero,
      Option.some_inj] at hk'
    · exact hy (Eq.symm hk')
    rw [length_cons]
    exact length_pos_of_mem (by assumption)
  suffices k + 1 = l.length by simp [this] at hk
  rcases l with - | ⟨hd, tl⟩
  · simp at hk
  · rw [nodup_iff_injective_get] at hl
    rw [length, Nat.succ_inj']
    refine Fin.val_eq_of_eq <| @hl ⟨k, Nat.lt_of_succ_lt <| by simpa using hk⟩
      ⟨tl.length, by simp⟩ ?_
    rw [← Option.some_inj] at hk'
    rw [← getElem?_eq_getElem, dropLast_eq_take, getElem?_take_of_lt, getElem?_cons_succ,
      getElem?_eq_getElem, Option.some_inj] at hk'
    · rw [get_eq_getElem, hk']
      simp only [getLast_eq_getElem, length_cons, Nat.succ_eq_add_one, Nat.succ_sub_succ_eq_sub,
        Nat.sub_zero, get_eq_getElem, getElem_cons_succ]
    simpa using hk

theorem prev_getLast_cons' (y : α) (hxy : x ∈ y :: l) (hx : x = y) :
    prev (y :: l) x hxy = getLast (y :: l) (cons_ne_nil _ _) := by cases l <;> simp [prev, hx]

@[simp]
theorem prev_getLast_cons (h : x ∈ x :: l) :
    prev (x :: l) x h = getLast (x :: l) (cons_ne_nil _ _) :=
  prev_getLast_cons' l x x h rfl

theorem prev_cons_cons_eq' (y z : α) (h : x ∈ y :: z :: l) (hx : x = y) :
    prev (y :: z :: l) x h = getLast (z :: l) (cons_ne_nil _ _) := by rw [prev, dif_pos hx]

theorem prev_cons_cons_eq (z : α) (h : x ∈ x :: z :: l) :
    prev (x :: z :: l) x h = getLast (z :: l) (cons_ne_nil _ _) :=
  prev_cons_cons_eq' l x x z h rfl

theorem prev_cons_cons_of_ne' (y z : α) (h : x ∈ y :: z :: l) (hy : x ≠ y) (hz : x = z) :
    prev (y :: z :: l) x h = y := by
  cases l
  · simp [prev, hy, hz]
  · rw [prev, dif_neg hy, if_pos hz]

theorem prev_cons_cons_of_ne (y : α) (h : x ∈ y :: x :: l) (hy : x ≠ y) :
    prev (y :: x :: l) x h = y :=
  prev_cons_cons_of_ne' _ _ _ _ _ hy rfl

theorem prev_ne_cons_cons (y z : α) (h : x ∈ y :: z :: l) (hy : x ≠ y) (hz : x ≠ z) :
    prev (y :: z :: l) x h = prev (z :: l) x (by simpa [hy] using h) := by
  cases l
  · simp [hy, hz] at h
  · rw [prev, dif_neg hy, if_neg hz]

theorem next_mem (h : x ∈ l) : l.next x h ∈ l :=
  nextOr_mem (get_mem _ _)

theorem prev_mem (h : x ∈ l) : l.prev x h ∈ l := by
  rcases l with - | ⟨hd, tl⟩
  · simp at h
  induction' tl with hd' tl hl generalizing hd
  · simp
  · by_cases hx : x = hd
    · simp only [hx, prev_cons_cons_eq]
      exact mem_cons_of_mem _ (getLast_mem _)
    · rw [prev, dif_neg hx]
      split_ifs with hm
      · exact mem_cons_self _ _
      · exact mem_cons_of_mem _ (hl _ _)

theorem next_getElem (l : List α) (h : Nodup l) (i : Nat) (hi : i < l.length) :
    next l l[i] (get_mem _ _) =
      (l[(i + 1) % l.length]'(Nat.mod_lt _ (i.zero_le.trans_lt hi))) :=
  match l, h, i, hi with
  | [], _, i, hi => by simp at hi
  | [_], _, _, _ => by simp
  | x::y::l, _h, 0, h0 => by
    have h₁ : (x :: y :: l)[0] = x := by simp
    rw [next_cons_cons_eq' _ _ _ _ _ h₁]
    simp
  | x::y::l, hn, i+1, hi => by
    have hx' : (x :: y :: l)[i+1] ≠ x := by
      intro H
      suffices (i + 1 : ℕ) = 0 by simpa
      rw [nodup_iff_injective_get] at hn
      refine Fin.val_eq_of_eq (@hn ⟨i + 1, hi⟩ ⟨0, by simp⟩ ?_)
      simpa using H
    have hi' : i ≤ l.length := Nat.le_of_lt_succ (Nat.succ_lt_succ_iff.1 hi)
    rcases hi'.eq_or_lt with (hi' | hi')
    · subst hi'
      rw [next_getLast_cons]
      · simp [hi', get]
      · rw [getElem_cons_succ]; exact get_mem _ _
      · exact hx'
      · simp [getLast_eq_getElem]
      · exact hn.of_cons
    · rw [next_ne_head_ne_getLast _ _ _ _ _ hx']
      · simp only [getElem_cons_succ]
        rw [next_getElem (y::l), ← getElem_cons_succ (a := x)]
        · congr
          dsimp
          rw [Nat.mod_eq_of_lt (Nat.succ_lt_succ_iff.2 hi'),
            Nat.mod_eq_of_lt (Nat.succ_lt_succ_iff.2 (Nat.succ_lt_succ_iff.2 hi'))]
        · simp [Nat.mod_eq_of_lt (Nat.succ_lt_succ_iff.2 hi'), hi']
        · exact hn.of_cons
      · rw [getLast_eq_getElem]
        intro h
        have := nodup_iff_injective_get.1 hn h
        simp at this; simp [this] at hi'
      · rw [getElem_cons_succ]; exact get_mem _ _

@[deprecated (since := "2025-02-015")] alias next_get := next_getElem

-- Unused variable linter incorrectly reports that `h` is unused here.
set_option linter.unusedVariables false in
theorem prev_getElem (l : List α) (h : Nodup l) (i : Nat) (hi : i < l.length) :
    prev l l[i] (get_mem _ _) =
      (l[(i + (l.length - 1)) % l.length]'(Nat.mod_lt _ (by omega))) :=
  match l with
  | [] => by simp at hi
  | x::l => by
    induction l generalizing i x with
    | nil => simp
    | cons y l hl =>
      rcases i with (_ | _ | i)
      · simp [getLast_eq_getElem]
      · simp only [mem_cons, nodup_cons] at h
        push_neg at h
        simp only [zero_add, getElem_cons_succ, getElem_cons_zero,
          List.prev_cons_cons_of_ne _ _ _ _ h.left.left.symm, length, add_comm,
          Nat.add_sub_cancel_left, Nat.mod_self]
      · rw [prev_ne_cons_cons]
        · convert hl i.succ y h.of_cons (Nat.le_of_succ_le_succ hi) using 1
          have : ∀ k hk, (y :: l)[k] = (x :: y :: l)[k + 1]'(Nat.succ_lt_succ hk) := by
            simp
          rw [this]
          congr
          simp only [Nat.add_succ_sub_one, add_zero, length]
          simp only [length, Nat.succ_lt_succ_iff] at hi
          set k := l.length
          rw [Nat.succ_add, ← Nat.add_succ, Nat.add_mod_right, Nat.succ_add, ← Nat.add_succ _ k,
            Nat.add_mod_right, Nat.mod_eq_of_lt, Nat.mod_eq_of_lt]
          · exact Nat.lt_succ_of_lt hi
          · exact Nat.succ_lt_succ (Nat.lt_succ_of_lt hi)
        · intro H
          suffices i.succ.succ = 0 by simpa
          suffices Fin.mk _ hi = ⟨0, by omega⟩ by rwa [Fin.mk.inj_iff] at this
          rw [nodup_iff_injective_get] at h
          apply h; rw [← H]; simp
        · intro H
          suffices i.succ.succ = 1 by simpa
          suffices Fin.mk _ hi = ⟨1, by omega⟩ by rwa [Fin.mk.inj_iff] at this
          rw [nodup_iff_injective_get] at h
          apply h; rw [← H]; simp

@[deprecated (since := "2025-02-015")] alias prev_get := prev_getElem

theorem pmap_next_eq_rotate_one (h : Nodup l) : (l.pmap l.next fun _ h => h) = l.rotate 1 := by
  apply List.ext_getElem
  · simp
  · intros
    rw [getElem_pmap, getElem_rotate, next_getElem _ h]

theorem pmap_prev_eq_rotate_length_sub_one (h : Nodup l) :
    (l.pmap l.prev fun _ h => h) = l.rotate (l.length - 1) := by
  apply List.ext_getElem
  · simp
  · intro n hn hn'
    rw [getElem_rotate, getElem_pmap, prev_getElem _ h]

theorem prev_next (l : List α) (h : Nodup l) (x : α) (hx : x ∈ l) :
    prev l (next l x hx) (next_mem _ _ _) = x := by
<<<<<<< HEAD
  obtain ⟨⟨n, hn⟩, rfl⟩ := get_of_mem hx
  simp only [next_get, prev_get, h, Nat.mod_add_mod]
  rcases l with - | ⟨hd, tl⟩
=======
  obtain ⟨n, hn, rfl⟩ := getElem_of_mem hx
  simp only [next_getElem, prev_getElem, h, Nat.mod_add_mod]
  cases' l with hd tl
>>>>>>> 44525549
  · simp at hn
  · have : (n + 1 + length tl) % (length tl + 1) = n := by
      rw [length_cons] at hn
      rw [add_assoc, add_comm 1, Nat.add_mod_right, Nat.mod_eq_of_lt hn]
    simp only [length_cons, Nat.succ_sub_succ_eq_sub, Nat.sub_zero, Nat.succ_eq_add_one, this]

theorem next_prev (l : List α) (h : Nodup l) (x : α) (hx : x ∈ l) :
    next l (prev l x hx) (prev_mem _ _ _) = x := by
<<<<<<< HEAD
  obtain ⟨⟨n, hn⟩, rfl⟩ := get_of_mem hx
  simp only [next_get, prev_get, h, Nat.mod_add_mod]
  rcases l with - | ⟨hd, tl⟩
=======
  obtain ⟨n, hn, rfl⟩ := getElem_of_mem hx
  simp only [next_getElem, prev_getElem, h, Nat.mod_add_mod]
  cases' l with hd tl
>>>>>>> 44525549
  · simp at hn
  · have : (n + length tl + 1) % (length tl + 1) = n := by
      rw [length_cons] at hn
      rw [add_assoc, Nat.add_mod_right, Nat.mod_eq_of_lt hn]
    simp [this]

theorem prev_reverse_eq_next (l : List α) (h : Nodup l) (x : α) (hx : x ∈ l) :
    prev l.reverse x (mem_reverse.mpr hx) = next l x hx := by
  obtain ⟨k, hk, rfl⟩ := getElem_of_mem hx
  have lpos : 0 < l.length := k.zero_le.trans_lt hk
  have key : l.length - 1 - k < l.length := by omega
  rw [← getElem_pmap l.next (fun _ h => h) (by simpa using hk)]
  simp_rw [getElem_eq_getElem_reverse (l := l), pmap_next_eq_rotate_one _ h]
  rw [← getElem_pmap l.reverse.prev fun _ h => h]
  · simp_rw [pmap_prev_eq_rotate_length_sub_one _ (nodup_reverse.mpr h), rotate_reverse,
      length_reverse, Nat.mod_eq_of_lt (Nat.sub_lt lpos Nat.succ_pos'),
      Nat.sub_sub_self (Nat.succ_le_of_lt lpos)]
    rw [getElem_eq_getElem_reverse]
    · simp [Nat.sub_sub_self (Nat.le_sub_one_of_lt hk)]
  · simpa

theorem next_reverse_eq_prev (l : List α) (h : Nodup l) (x : α) (hx : x ∈ l) :
    next l.reverse x (mem_reverse.mpr hx) = prev l x hx := by
  convert (prev_reverse_eq_next l.reverse (nodup_reverse.mpr h) x (mem_reverse.mpr hx)).symm
  exact (reverse_reverse l).symm

theorem isRotated_next_eq {l l' : List α} (h : l ~r l') (hn : Nodup l) {x : α} (hx : x ∈ l) :
    l.next x hx = l'.next x (h.mem_iff.mp hx) := by
  obtain ⟨k, hk, rfl⟩ := getElem_of_mem hx
  obtain ⟨n, rfl⟩ := id h
  rw [next_getElem _ hn]
  simp_rw [getElem_eq_getElem_rotate _ n k]
  rw [next_getElem _ (h.nodup_iff.mp hn), getElem_eq_getElem_rotate _ n]
  simp [add_assoc]

theorem isRotated_prev_eq {l l' : List α} (h : l ~r l') (hn : Nodup l) {x : α} (hx : x ∈ l) :
    l.prev x hx = l'.prev x (h.mem_iff.mp hx) := by
  rw [← next_reverse_eq_prev _ hn, ← next_reverse_eq_prev _ (h.nodup_iff.mp hn)]
  exact isRotated_next_eq h.reverse (nodup_reverse.mpr hn) _

end List

open List

/-- `Cycle α` is the quotient of `List α` by cyclic permutation.
Duplicates are allowed.
-/
def Cycle (α : Type*) : Type _ :=
  Quotient (IsRotated.setoid α)

namespace Cycle

variable {α : Type*}

-- Porting note (https://github.com/leanprover-community/mathlib4/issues/11445): new definition
/-- The coercion from `List α` to `Cycle α` -/
@[coe] def ofList : List α → Cycle α :=
  Quot.mk _

instance : Coe (List α) (Cycle α) :=
  ⟨ofList⟩

@[simp]
theorem coe_eq_coe {l₁ l₂ : List α} : (l₁ : Cycle α) = (l₂ : Cycle α) ↔ l₁ ~r l₂ :=
  @Quotient.eq _ (IsRotated.setoid _) _ _

@[simp]
theorem mk_eq_coe (l : List α) : Quot.mk _ l = (l : Cycle α) :=
  rfl

@[simp]
theorem mk''_eq_coe (l : List α) : Quotient.mk'' l = (l : Cycle α) :=
  rfl

theorem coe_cons_eq_coe_append (l : List α) (a : α) :
    (↑(a :: l) : Cycle α) = (↑(l ++ [a]) : Cycle α) :=
  Quot.sound ⟨1, by rw [rotate_cons_succ, rotate_zero]⟩

/-- The unique empty cycle. -/
def nil : Cycle α :=
  ([] : List α)

@[simp]
theorem coe_nil : ↑([] : List α) = @nil α :=
  rfl

@[simp]
theorem coe_eq_nil (l : List α) : (l : Cycle α) = nil ↔ l = [] :=
  coe_eq_coe.trans isRotated_nil_iff

/-- For consistency with `EmptyCollection (List α)`. -/
instance : EmptyCollection (Cycle α) :=
  ⟨nil⟩

@[simp]
theorem empty_eq : ∅ = @nil α :=
  rfl

instance : Inhabited (Cycle α) :=
  ⟨nil⟩

/-- An induction principle for `Cycle`. Use as `induction s`. -/
@[elab_as_elim, induction_eliminator]
theorem induction_on {C : Cycle α → Prop} (s : Cycle α) (H0 : C nil)
    (HI : ∀ (a) (l : List α), C ↑l → C ↑(a :: l)) : C s :=
  Quotient.inductionOn' s fun l => by
    refine List.recOn l ?_ ?_ <;> simp only [mk''_eq_coe, coe_nil]
    assumption'

/-- For `x : α`, `s : Cycle α`, `x ∈ s` indicates that `x` occurs at least once in `s`. -/
def Mem (s : Cycle α) (a : α) : Prop :=
  Quot.liftOn s (fun l => a ∈ l) fun _ _ e => propext <| e.mem_iff

instance : Membership α (Cycle α) :=
  ⟨Mem⟩

@[simp]
theorem mem_coe_iff {a : α} {l : List α} : a ∈ (↑l : Cycle α) ↔ a ∈ l :=
  Iff.rfl

@[simp]
theorem not_mem_nil : ∀ a, a ∉ @nil α :=
  List.not_mem_nil

instance [DecidableEq α] : DecidableEq (Cycle α) := fun s₁ s₂ =>
  Quotient.recOnSubsingleton₂' s₁ s₂ fun _ _ => decidable_of_iff' _ Quotient.eq''

instance [DecidableEq α] (x : α) (s : Cycle α) : Decidable (x ∈ s) :=
  Quotient.recOnSubsingleton' s fun l => show Decidable (x ∈ l) from inferInstance

/-- Reverse a `s : Cycle α` by reversing the underlying `List`. -/
nonrec def reverse (s : Cycle α) : Cycle α :=
  Quot.map reverse (fun _ _ => IsRotated.reverse) s

@[simp]
theorem reverse_coe (l : List α) : (l : Cycle α).reverse = l.reverse :=
  rfl

@[simp]
theorem mem_reverse_iff {a : α} {s : Cycle α} : a ∈ s.reverse ↔ a ∈ s :=
  Quot.inductionOn s fun _ => mem_reverse

@[simp]
theorem reverse_reverse (s : Cycle α) : s.reverse.reverse = s :=
  Quot.inductionOn s fun _ => by simp

@[simp]
theorem reverse_nil : nil.reverse = @nil α :=
  rfl

/-- The length of the `s : Cycle α`, which is the number of elements, counting duplicates. -/
def length (s : Cycle α) : ℕ :=
  Quot.liftOn s List.length fun _ _ e => e.perm.length_eq

@[simp]
theorem length_coe (l : List α) : length (l : Cycle α) = l.length :=
  rfl

@[simp]
theorem length_nil : length (@nil α) = 0 :=
  rfl

@[simp]
theorem length_reverse (s : Cycle α) : s.reverse.length = s.length :=
  Quot.inductionOn s List.length_reverse

/-- A `s : Cycle α` that is at most one element. -/
def Subsingleton (s : Cycle α) : Prop :=
  s.length ≤ 1

theorem subsingleton_nil : Subsingleton (@nil α) := Nat.zero_le _

theorem length_subsingleton_iff {s : Cycle α} : Subsingleton s ↔ length s ≤ 1 :=
  Iff.rfl

@[simp]
theorem subsingleton_reverse_iff {s : Cycle α} : s.reverse.Subsingleton ↔ s.Subsingleton := by
  simp [length_subsingleton_iff]

theorem Subsingleton.congr {s : Cycle α} (h : Subsingleton s) :
    ∀ ⦃x⦄ (_hx : x ∈ s) ⦃y⦄ (_hy : y ∈ s), x = y := by
  induction' s using Quot.inductionOn with l
  simp only [length_subsingleton_iff, length_coe, mk_eq_coe, le_iff_lt_or_eq, Nat.lt_add_one_iff,
    length_eq_zero, length_eq_one, Nat.not_lt_zero, false_or] at h
  rcases h with (rfl | ⟨z, rfl⟩) <;> simp

/-- A `s : Cycle α` that is made up of at least two unique elements. -/
def Nontrivial (s : Cycle α) : Prop :=
  ∃ x y : α, x ≠ y ∧ x ∈ s ∧ y ∈ s

@[simp]
theorem nontrivial_coe_nodup_iff {l : List α} (hl : l.Nodup) :
    Nontrivial (l : Cycle α) ↔ 2 ≤ l.length := by
  rw [Nontrivial]
  rcases l with (_ | ⟨hd, _ | ⟨hd', tl⟩⟩)
  · simp
  · simp
  · simp only [mem_cons, exists_prop, mem_coe_iff, List.length, Ne, Nat.succ_le_succ_iff,
      Nat.zero_le, iff_true]
    refine ⟨hd, hd', ?_, by simp⟩
    simp only [not_or, mem_cons, nodup_cons] at hl
    exact hl.left.left

@[simp]
theorem nontrivial_reverse_iff {s : Cycle α} : s.reverse.Nontrivial ↔ s.Nontrivial := by
  simp [Nontrivial]

theorem length_nontrivial {s : Cycle α} (h : Nontrivial s) : 2 ≤ length s := by
  obtain ⟨x, y, hxy, hx, hy⟩ := h
  induction' s using Quot.inductionOn with l
  rcases l with (_ | ⟨hd, _ | ⟨hd', tl⟩⟩)
  · simp at hx
  · simp only [mem_coe_iff, mk_eq_coe, mem_singleton] at hx hy
    simp [hx, hy] at hxy
  · simp [Nat.succ_le_succ_iff]

/-- The `s : Cycle α` contains no duplicates. -/
nonrec def Nodup (s : Cycle α) : Prop :=
  Quot.liftOn s Nodup fun _l₁ _l₂ e => propext <| e.nodup_iff

@[simp]
nonrec theorem nodup_nil : Nodup (@nil α) :=
  nodup_nil

@[simp]
theorem nodup_coe_iff {l : List α} : Nodup (l : Cycle α) ↔ l.Nodup :=
  Iff.rfl

@[simp]
theorem nodup_reverse_iff {s : Cycle α} : s.reverse.Nodup ↔ s.Nodup :=
  Quot.inductionOn s fun _ => nodup_reverse

theorem Subsingleton.nodup {s : Cycle α} (h : Subsingleton s) : Nodup s := by
  induction' s using Quot.inductionOn with l
  cases' l with hd tl
  · simp
  · have : tl = [] := by simpa [Subsingleton, length_eq_zero, Nat.succ_le_succ_iff] using h
    simp [this]

theorem Nodup.nontrivial_iff {s : Cycle α} (h : Nodup s) : Nontrivial s ↔ ¬Subsingleton s := by
  rw [length_subsingleton_iff]
  induction s using Quotient.inductionOn'
  simp only [mk''_eq_coe, nodup_coe_iff] at h
  simp [h, Nat.succ_le_iff]

/-- The `s : Cycle α` as a `Multiset α`.
-/
def toMultiset (s : Cycle α) : Multiset α :=
  Quotient.liftOn' s (↑) fun _ _ h => Multiset.coe_eq_coe.mpr h.perm

@[simp]
theorem coe_toMultiset (l : List α) : (l : Cycle α).toMultiset = l :=
  rfl

@[simp]
theorem nil_toMultiset : nil.toMultiset = (0 : Multiset α) :=
  rfl

@[simp]
theorem card_toMultiset (s : Cycle α) : Multiset.card s.toMultiset = s.length :=
  Quotient.inductionOn' s (by simp)

@[simp]
theorem toMultiset_eq_nil {s : Cycle α} : s.toMultiset = 0 ↔ s = Cycle.nil :=
  Quotient.inductionOn' s (by simp)

/-- The lift of `list.map`. -/
def map {β : Type*} (f : α → β) : Cycle α → Cycle β :=
  Quotient.map' (List.map f) fun _ _ h => h.map _

@[simp]
theorem map_nil {β : Type*} (f : α → β) : map f nil = nil :=
  rfl

@[simp]
theorem map_coe {β : Type*} (f : α → β) (l : List α) : map f ↑l = List.map f l :=
  rfl

@[simp]
theorem map_eq_nil {β : Type*} (f : α → β) (s : Cycle α) : map f s = nil ↔ s = nil :=
  Quotient.inductionOn' s (by simp)

@[simp]
theorem mem_map {β : Type*} {f : α → β} {b : β} {s : Cycle α} :
    b ∈ s.map f ↔ ∃ a, a ∈ s ∧ f a = b :=
  Quotient.inductionOn' s (by simp)

/-- The `Multiset` of lists that can make the cycle. -/
def lists (s : Cycle α) : Multiset (List α) :=
  Quotient.liftOn' s (fun l => (l.cyclicPermutations : Multiset (List α))) fun l₁ l₂ h => by
    simpa using h.cyclicPermutations.perm

@[simp]
theorem lists_coe (l : List α) : lists (l : Cycle α) = ↑l.cyclicPermutations :=
  rfl

@[simp]
theorem mem_lists_iff_coe_eq {s : Cycle α} {l : List α} : l ∈ s.lists ↔ (l : Cycle α) = s :=
  Quotient.inductionOn' s fun l => by
    rw [lists, Quotient.liftOn'_mk'']
    simp

@[simp]
theorem lists_nil : lists (@nil α) = [([] : List α)] := by
  rw [nil, lists_coe, cyclicPermutations_nil]

section Decidable

variable [DecidableEq α]

/-- Auxiliary decidability algorithm for lists that contain at least two unique elements.
-/
def decidableNontrivialCoe : ∀ l : List α, Decidable (Nontrivial (l : Cycle α))
  | [] => isFalse (by simp [Nontrivial])
  | [x] => isFalse (by simp [Nontrivial])
  | x :: y :: l =>
    if h : x = y then
      @decidable_of_iff' _ (Nontrivial (x :: l : Cycle α)) (by simp [h, Nontrivial])
        (decidableNontrivialCoe (x :: l))
    else isTrue ⟨x, y, h, by simp, by simp⟩

instance {s : Cycle α} : Decidable (Nontrivial s) :=
  Quot.recOnSubsingleton s decidableNontrivialCoe

instance {s : Cycle α} : Decidable (Nodup s) :=
  Quot.recOnSubsingleton s List.nodupDecidable

instance fintypeNodupCycle [Fintype α] : Fintype { s : Cycle α // s.Nodup } :=
  Fintype.ofSurjective (fun l : { l : List α // l.Nodup } => ⟨l.val, by simpa using l.prop⟩)
    fun ⟨s, hs⟩ => by
    induction' s using Quotient.inductionOn' with s hs
    exact ⟨⟨s, hs⟩, by simp⟩

instance fintypeNodupNontrivialCycle [Fintype α] :
    Fintype { s : Cycle α // s.Nodup ∧ s.Nontrivial } :=
  Fintype.subtype
    (((Finset.univ : Finset { s : Cycle α // s.Nodup }).map (Function.Embedding.subtype _)).filter
      Cycle.Nontrivial)
    (by simp)

/-- The `s : Cycle α` as a `Finset α`. -/
def toFinset (s : Cycle α) : Finset α :=
  s.toMultiset.toFinset

@[simp]
theorem toFinset_toMultiset (s : Cycle α) : s.toMultiset.toFinset = s.toFinset :=
  rfl

@[simp]
theorem coe_toFinset (l : List α) : (l : Cycle α).toFinset = l.toFinset :=
  rfl

@[simp]
theorem nil_toFinset : (@nil α).toFinset = ∅ :=
  rfl

@[simp]
theorem toFinset_eq_nil {s : Cycle α} : s.toFinset = ∅ ↔ s = Cycle.nil :=
  Quotient.inductionOn' s (by simp)

/-- Given a `s : Cycle α` such that `Nodup s`, retrieve the next element after `x ∈ s`. -/
nonrec def next : ∀ (s : Cycle α) (_hs : Nodup s) (x : α) (_hx : x ∈ s), α := fun s =>
  Quot.hrecOn (motive := fun (s : Cycle α) => ∀ (_hs : Cycle.Nodup s) (x : α) (_hx : x ∈ s), α) s
  (fun l _hn x hx => next l x hx) fun l₁ l₂ h =>
    Function.hfunext (propext h.nodup_iff) fun h₁ h₂ _he =>
      Function.hfunext rfl fun x y hxy =>
        Function.hfunext (propext (by rw [eq_of_heq hxy]; simpa [eq_of_heq hxy] using h.mem_iff))
  fun hm hm' he' => heq_of_eq
    (by rw [heq_iff_eq] at hxy; subst x; simpa using isRotated_next_eq h h₁ _)

/-- Given a `s : Cycle α` such that `Nodup s`, retrieve the previous element before `x ∈ s`. -/
nonrec def prev : ∀ (s : Cycle α) (_hs : Nodup s) (x : α) (_hx : x ∈ s), α := fun s =>
  Quot.hrecOn (motive := fun (s : Cycle α) => ∀ (_hs : Cycle.Nodup s) (x : α) (_hx : x ∈ s), α) s
  (fun l _hn x hx => prev l x hx) fun l₁ l₂ h =>
    Function.hfunext (propext h.nodup_iff) fun h₁ h₂ _he =>
      Function.hfunext rfl fun x y hxy =>
        Function.hfunext (propext (by rw [eq_of_heq hxy]; simpa [eq_of_heq hxy] using h.mem_iff))
  fun hm hm' he' => heq_of_eq
    (by rw [heq_iff_eq] at hxy; subst x; simpa using isRotated_prev_eq h h₁ _)

-- Porting note: removed `simp` and added `prev_reverse_eq_next'` with `simp` attribute
nonrec theorem prev_reverse_eq_next (s : Cycle α) : ∀ (hs : Nodup s) (x : α) (hx : x ∈ s),
    s.reverse.prev (nodup_reverse_iff.mpr hs) x (mem_reverse_iff.mpr hx) = s.next hs x hx :=
  Quotient.inductionOn' s prev_reverse_eq_next

@[simp]
nonrec theorem prev_reverse_eq_next' (s : Cycle α) (hs : Nodup s.reverse) (x : α)
    (hx : x ∈ s.reverse) :
    s.reverse.prev hs x hx = s.next (nodup_reverse_iff.mp hs) x (mem_reverse_iff.mp hx) :=
  prev_reverse_eq_next s (nodup_reverse_iff.mp hs) x (mem_reverse_iff.mp hx)

-- Porting note: removed `simp` and added `next_reverse_eq_prev'` with `simp` attribute
theorem next_reverse_eq_prev (s : Cycle α) (hs : Nodup s) (x : α) (hx : x ∈ s) :
    s.reverse.next (nodup_reverse_iff.mpr hs) x (mem_reverse_iff.mpr hx) = s.prev hs x hx := by
  simp [← prev_reverse_eq_next]

@[simp]
theorem next_reverse_eq_prev' (s : Cycle α) (hs : Nodup s.reverse) (x : α) (hx : x ∈ s.reverse) :
    s.reverse.next hs x hx = s.prev (nodup_reverse_iff.mp hs) x (mem_reverse_iff.mp hx) := by
  simp [← prev_reverse_eq_next]

@[simp]
nonrec theorem next_mem (s : Cycle α) (hs : Nodup s) (x : α) (hx : x ∈ s) : s.next hs x hx ∈ s := by
  induction s using Quot.inductionOn
  apply next_mem; assumption

theorem prev_mem (s : Cycle α) (hs : Nodup s) (x : α) (hx : x ∈ s) : s.prev hs x hx ∈ s := by
  rw [← next_reverse_eq_prev, ← mem_reverse_iff]
  apply next_mem

@[simp]
nonrec theorem prev_next (s : Cycle α) : ∀ (hs : Nodup s) (x : α) (hx : x ∈ s),
    s.prev hs (s.next hs x hx) (next_mem s hs x hx) = x :=
  Quotient.inductionOn' s prev_next

@[simp]
nonrec theorem next_prev (s : Cycle α) : ∀ (hs : Nodup s) (x : α) (hx : x ∈ s),
    s.next hs (s.prev hs x hx) (prev_mem s hs x hx) = x :=
  Quotient.inductionOn' s next_prev

end Decidable

/-- We define a representation of concrete cycles, available when viewing them in a goal state or
via `#eval`, when over representable types. For example, the cycle `(2 1 4 3)` will be shown
as `c[2, 1, 4, 3]`. Two equal cycles may be printed differently if their internal representation
is different.
-/
unsafe instance [Repr α] : Repr (Cycle α) :=
  ⟨fun s _ => "c[" ++ Std.Format.joinSep (s.map repr).lists.unquot.head! ", " ++ "]"⟩

/-- `chain R s` means that `R` holds between adjacent elements of `s`.

`chain R ([a, b, c] : Cycle α) ↔ R a b ∧ R b c ∧ R c a` -/
nonrec def Chain (r : α → α → Prop) (c : Cycle α) : Prop :=
  Quotient.liftOn' c
    (fun l =>
      match l with
      | [] => True
      | a :: m => Chain r a (m ++ [a]))
    fun a b hab =>
    propext <| by
      rcases a with - | ⟨a, l⟩ <;> rcases b with - | ⟨b, m⟩
      · rfl
      · have := isRotated_nil_iff'.1 hab
        contradiction
      · have := isRotated_nil_iff.1 hab
        contradiction
      · dsimp only
        cases' hab with n hn
        induction' n with d hd generalizing a b l m
        · simp only [rotate_zero, cons.injEq] at hn
          rw [hn.1, hn.2]
        · rcases l with - | ⟨c, s⟩
          · simp only [rotate_cons_succ, nil_append, rotate_singleton, cons.injEq] at hn
            rw [hn.1, hn.2]
          · rw [Nat.add_comm, ← rotate_rotate, rotate_cons_succ, rotate_zero, cons_append] at hn
            rw [← hd c _ _ _ hn]
            simp [and_comm]

@[simp]
theorem Chain.nil (r : α → α → Prop) : Cycle.Chain r (@nil α) := by trivial

@[simp]
theorem chain_coe_cons (r : α → α → Prop) (a : α) (l : List α) :
    Chain r (a :: l) ↔ List.Chain r a (l ++ [a]) :=
  Iff.rfl

theorem chain_singleton (r : α → α → Prop) (a : α) : Chain r [a] ↔ r a a := by
  rw [chain_coe_cons, nil_append, List.chain_singleton]

theorem chain_ne_nil (r : α → α → Prop) {l : List α} :
    ∀ hl : l ≠ [], Chain r l ↔ List.Chain r (getLast l hl) l :=
  l.reverseRecOn (fun hm => hm.irrefl.elim) (by
    intro m a _H _
    rw [← coe_cons_eq_coe_append, chain_coe_cons, getLast_append_singleton])

theorem chain_map {β : Type*} {r : α → α → Prop} (f : β → α) {s : Cycle β} :
    Chain r (s.map f) ↔ Chain (fun a b => r (f a) (f b)) s :=
  Quotient.inductionOn s fun l => by
    rcases l with - | ⟨a, l⟩
    · rfl
    · simp [← concat_eq_append, ← List.map_concat, List.chain_map f]

nonrec theorem chain_range_succ (r : ℕ → ℕ → Prop) (n : ℕ) :
    Chain r (List.range n.succ) ↔ r n 0 ∧ ∀ m < n, r m m.succ := by
  rw [range_succ, ← coe_cons_eq_coe_append, chain_coe_cons, ← range_succ, chain_range_succ]

variable {r : α → α → Prop} {s : Cycle α}

theorem Chain.imp {r₁ r₂ : α → α → Prop} (H : ∀ a b, r₁ a b → r₂ a b) (p : Chain r₁ s) :
    Chain r₂ s := by
  induction s
  · trivial
  · rw [chain_coe_cons] at p ⊢
    exact p.imp H

/-- As a function from a relation to a predicate, `chain` is monotonic. -/
theorem chain_mono : Monotone (Chain : (α → α → Prop) → Cycle α → Prop) := fun _a _b hab _s =>
  Chain.imp hab

theorem chain_of_pairwise : (∀ a ∈ s, ∀ b ∈ s, r a b) → Chain r s := by
  induction' s with a l _
  · exact fun _ => Cycle.Chain.nil r
  intro hs
  have Ha : a ∈ (a :: l : Cycle α) := by simp
  have Hl : ∀ {b} (_hb : b ∈ l), b ∈ (a :: l : Cycle α) := @fun b hb => by simp [hb]
  rw [Cycle.chain_coe_cons]
  apply Pairwise.chain
  rw [pairwise_cons]
  refine
    ⟨fun b hb => ?_,
      pairwise_append.2
        ⟨pairwise_of_forall_mem_list fun b hb c hc => hs b (Hl hb) c (Hl hc),
          pairwise_singleton r a, fun b hb c hc => ?_⟩⟩
  · rw [mem_append] at hb
    rcases hb with hb | hb
    · exact hs a Ha b (Hl hb)
    · rw [mem_singleton] at hb
      rw [hb]
      exact hs a Ha a Ha
  · rw [mem_singleton] at hc
    rw [hc]
    exact hs b (Hl hb) a Ha

theorem chain_iff_pairwise [IsTrans α r] : Chain r s ↔ ∀ a ∈ s, ∀ b ∈ s, r a b :=
  ⟨by
    induction' s with a l _
    · exact fun _ b hb => (not_mem_nil _ hb).elim
    intro hs b hb c hc
    rw [Cycle.chain_coe_cons, List.chain_iff_pairwise] at hs
    simp only [pairwise_append, pairwise_cons, mem_append, mem_singleton, List.not_mem_nil,
      IsEmpty.forall_iff, imp_true_iff, Pairwise.nil, forall_eq, true_and] at hs
    simp only [mem_coe_iff, mem_cons] at hb hc
    rcases hb with (rfl | hb) <;> rcases hc with (rfl | hc)
    · exact hs.1 c (Or.inr rfl)
    · exact hs.1 c (Or.inl hc)
    · exact hs.2.2 b hb
    · exact _root_.trans (hs.2.2 b hb) (hs.1 c (Or.inl hc)), Cycle.chain_of_pairwise⟩

theorem Chain.eq_nil_of_irrefl [IsTrans α r] [IsIrrefl α r] (h : Chain r s) : s = Cycle.nil := by
  induction' s with a l _ h
  · rfl
  · have ha := mem_cons_self a l
    exact (irrefl_of r a <| chain_iff_pairwise.1 h a ha a ha).elim

theorem Chain.eq_nil_of_well_founded [IsWellFounded α r] (h : Chain r s) : s = Cycle.nil :=
  Chain.eq_nil_of_irrefl <| h.imp fun _ _ => Relation.TransGen.single

theorem forall_eq_of_chain [IsTrans α r] [IsAntisymm α r] (hs : Chain r s) {a b : α} (ha : a ∈ s)
    (hb : b ∈ s) : a = b := by
  rw [chain_iff_pairwise] at hs
  exact antisymm (hs a ha b hb) (hs b hb a ha)

end Cycle<|MERGE_RESOLUTION|>--- conflicted
+++ resolved
@@ -334,15 +334,10 @@
 
 theorem prev_next (l : List α) (h : Nodup l) (x : α) (hx : x ∈ l) :
     prev l (next l x hx) (next_mem _ _ _) = x := by
-<<<<<<< HEAD
-  obtain ⟨⟨n, hn⟩, rfl⟩ := get_of_mem hx
-  simp only [next_get, prev_get, h, Nat.mod_add_mod]
-  rcases l with - | ⟨hd, tl⟩
-=======
+
   obtain ⟨n, hn, rfl⟩ := getElem_of_mem hx
   simp only [next_getElem, prev_getElem, h, Nat.mod_add_mod]
-  cases' l with hd tl
->>>>>>> 44525549
+  rcases l with - | ⟨hd, tl⟩
   · simp at hn
   · have : (n + 1 + length tl) % (length tl + 1) = n := by
       rw [length_cons] at hn
@@ -351,15 +346,9 @@
 
 theorem next_prev (l : List α) (h : Nodup l) (x : α) (hx : x ∈ l) :
     next l (prev l x hx) (prev_mem _ _ _) = x := by
-<<<<<<< HEAD
-  obtain ⟨⟨n, hn⟩, rfl⟩ := get_of_mem hx
-  simp only [next_get, prev_get, h, Nat.mod_add_mod]
-  rcases l with - | ⟨hd, tl⟩
-=======
   obtain ⟨n, hn, rfl⟩ := getElem_of_mem hx
   simp only [next_getElem, prev_getElem, h, Nat.mod_add_mod]
-  cases' l with hd tl
->>>>>>> 44525549
+  rcases l with - | ⟨hd, tl⟩
   · simp at hn
   · have : (n + length tl + 1) % (length tl + 1) = n := by
       rw [length_cons] at hn
