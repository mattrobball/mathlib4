--- conflicted
+++ resolved
@@ -65,11 +65,7 @@
   List.ext_get (by simp) (by simp)
 
 @[simp]
-<<<<<<< HEAD
-theorem finRange_map_getElem (l : List α) : (finRange l.length).map (l[·]) = l :=
-=======
 theorem finRange_map_getElem (l : List α) : (finRange l.length).map (l[·.1]) = l :=
->>>>>>> b2891b77
   finRange_map_get l
 
 @[simp] theorem idxOf_finRange {k : ℕ} (i : Fin k) : (finRange k).idxOf i = i := by
