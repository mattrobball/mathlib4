--- conflicted
+++ resolved
@@ -694,23 +694,12 @@
     rw [← ih]
     exact succ_inj'
 
-<<<<<<< HEAD
-@[deprecated (since := "2025-01-30")] alias indexOf_eq_length_iff := idxOf_eq_length_iff
-
 @[simp]
 theorem idxOf_of_not_mem {l : List α} {a : α} : a ∉ l → idxOf a l = length l :=
   idxOf_eq_length_iff.2
 
 @[deprecated (since := "2025-01-30")] alias indexOf_of_not_mem := idxOf_of_not_mem
 
-=======
-@[simp]
-theorem idxOf_of_not_mem {l : List α} {a : α} : a ∉ l → idxOf a l = length l :=
-  idxOf_eq_length_iff.2
-
-@[deprecated (since := "2025-01-30")] alias indexOf_of_not_mem := idxOf_of_not_mem
-
->>>>>>> 0687bc08
 theorem idxOf_le_length {a : α} {l : List α} : idxOf a l ≤ length l := by
   induction' l with b l ih; · rfl
   simp only [length, idxOf_cons, cond_eq_if, beq_iff_eq]
@@ -734,15 +723,9 @@
   by_cases hh : d₁ = a
   · iterate 2 rw [idxOf_cons_eq _ hh]
   rw [idxOf_cons_ne _ hh, idxOf_cons_ne _ hh, ih (mem_of_ne_of_mem (Ne.symm hh) h)]
-<<<<<<< HEAD
 
 @[deprecated (since := "2025-01-30")] alias indexOf_append_of_mem := idxOf_append_of_mem
 
-=======
-
-@[deprecated (since := "2025-01-30")] alias indexOf_append_of_mem := idxOf_append_of_mem
-
->>>>>>> 0687bc08
 theorem idxOf_append_of_not_mem {a : α} (h : a ∉ l₁) :
     idxOf a (l₁ ++ l₂) = l₁.length + idxOf a l₂ := by
   induction' l₁ with d₁ t₁ ih
@@ -819,15 +802,9 @@
   | b :: l, h => by
     by_cases h' : b = a <;>
     simp [h', if_pos, if_false, getElem_idxOf]
-<<<<<<< HEAD
 
 @[deprecated (since := "2025-01-30")] alias getElem_indexOf := getElem_idxOf
 
-=======
-
-@[deprecated (since := "2025-01-30")] alias getElem_indexOf := getElem_idxOf
-
->>>>>>> 0687bc08
 -- This is incorrectly named and should be `get_idxOf`;
 -- this already exists, so will require a deprecation dance.
 theorem idxOf_get [DecidableEq α] {a : α} {l : List α} (h) : get l ⟨idxOf a l, h⟩ = a := by
