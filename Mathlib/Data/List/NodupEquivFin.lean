/-
Copyright (c) 2020 Yury Kudryashov. All rights reserved.
Released under Apache 2.0 license as described in the file LICENSE.
Authors: Yury Kudryashov
-/
import Mathlib.Data.List.Duplicate
import Mathlib.Data.List.Sort

/-!
# Equivalence between `Fin (length l)` and elements of a list

Given a list `l`,

* if `l` has no duplicates, then `List.Nodup.getEquiv` is the equivalence between
  `Fin (length l)` and `{x // x ∈ l}` sending `i` to `⟨get l i, _⟩` with the inverse
  sending `⟨x, hx⟩` to `⟨indexOf x l, _⟩`;

* if `l` has no duplicates and contains every element of a type `α`, then
  `List.Nodup.getEquivOfForallMemList` defines an equivalence between `Fin (length l)` and `α`;
  if `α` does not have decidable equality, then
  there is a bijection `List.Nodup.getBijectionOfForallMemList`;

* if `l` is sorted w.r.t. `(<)`, then `List.Sorted.getIso` is the same bijection reinterpreted
  as an `OrderIso`.

-/


namespace List

variable {α : Type*}

namespace Nodup

/-- If `l` lists all the elements of `α` without duplicates, then `List.get` defines
a bijection `Fin l.length → α`.  See `List.Nodup.getEquivOfForallMemList`
for a version giving an equivalence when there is decidable equality. -/
@[simps]
def getBijectionOfForallMemList (l : List α) (nd : l.Nodup) (h : ∀ x : α, x ∈ l) :
    { f : Fin l.length → α // Function.Bijective f } :=
  ⟨fun i => l.get i, fun _ _ h => nd.get_inj_iff.1 h,
   fun x =>
    let ⟨i, hl⟩ := List.mem_iff_get.1 (h x)
    ⟨i, hl⟩⟩

variable [DecidableEq α]

/-- If `l` has no duplicates, then `List.get` defines an equivalence between `Fin (length l)` and
the set of elements of `l`. -/
@[simps]
def getEquiv (l : List α) (H : Nodup l) : Fin (length l) ≃ { x // x ∈ l } where
  toFun i := ⟨get l i, get_mem _ _⟩
<<<<<<< HEAD
  invFun x := ⟨indexOf (↑x) l, indexOf_lt_length_iff.2 x.2⟩
  left_inv i := by simp only [List.get_indexOf, eq_self_iff_true, Fin.eta, Subtype.coe_mk, H]
=======
  invFun x := ⟨idxOf (↑x) l, idxOf_lt_length_iff.2 x.2⟩
  left_inv i := by simp only [List.get_idxOf, eq_self_iff_true, Fin.eta, Subtype.coe_mk, H]
>>>>>>> 10c0c64b
  right_inv x := by simp

/-- If `l` lists all the elements of `α` without duplicates, then `List.get` defines
an equivalence between `Fin l.length` and `α`.

See `List.Nodup.getBijectionOfForallMemList` for a version without
decidable equality. -/
@[simps]
def getEquivOfForallMemList (l : List α) (nd : l.Nodup) (h : ∀ x : α, x ∈ l) :
    Fin l.length ≃ α where
  toFun i := l.get i
<<<<<<< HEAD
  invFun a := ⟨_, indexOf_lt_length_iff.2 (h a)⟩
  left_inv i := by simp [List.indexOf_getElem, nd]
=======
  invFun a := ⟨_, idxOf_lt_length_iff.2 (h a)⟩
  left_inv i := by simp [List.idxOf_getElem, nd]
>>>>>>> 10c0c64b
  right_inv a := by simp

end Nodup

namespace Sorted

variable [Preorder α] {l : List α}

theorem get_mono (h : l.Sorted (· ≤ ·)) : Monotone l.get := fun _ _ => h.rel_get_of_le

theorem get_strictMono (h : l.Sorted (· < ·)) : StrictMono l.get := fun _ _ => h.rel_get_of_lt

variable [DecidableEq α]

/-- If `l` is a list sorted w.r.t. `(<)`, then `List.get` defines an order isomorphism between
`Fin (length l)` and the set of elements of `l`. -/
def getIso (l : List α) (H : Sorted (· < ·) l) : Fin (length l) ≃o { x // x ∈ l } where
  toEquiv := H.nodup.getEquiv l
  map_rel_iff' := H.get_strictMono.le_iff_le

variable (H : Sorted (· < ·) l) {x : { x // x ∈ l }} {i : Fin l.length}

@[simp]
theorem coe_getIso_apply : (H.getIso l i : α) = get l i :=
  rfl

@[simp]
theorem coe_getIso_symm_apply : ((H.getIso l).symm x : ℕ) = idxOf (↑x) l :=
  rfl

end Sorted

section Sublist

/-- If there is `f`, an order-preserving embedding of `ℕ` into `ℕ` such that
any element of `l` found at index `ix` can be found at index `f ix` in `l'`,
then `Sublist l l'`.
-/
theorem sublist_of_orderEmbedding_get?_eq {l l' : List α} (f : ℕ ↪o ℕ)
    (hf : ∀ ix : ℕ, l.get? ix = l'.get? (f ix)) : l <+ l' := by
  induction' l with hd tl IH generalizing l' f
  · simp
  have : some hd = _ := hf 0
  rw [eq_comm, List.get?_eq_some_iff] at this
  obtain ⟨w, h⟩ := this
  let f' : ℕ ↪o ℕ :=
    OrderEmbedding.ofMapLEIff (fun i => f (i + 1) - (f 0 + 1)) fun a b => by
      dsimp only
      rw [Nat.sub_le_sub_iff_right, OrderEmbedding.le_iff_le, Nat.succ_le_succ_iff]
      rw [Nat.succ_le_iff, OrderEmbedding.lt_iff_lt]
      exact b.succ_pos
  simp only [get_eq_getElem] at h
  simp only [get?_eq_getElem?] at hf IH
  have : ∀ ix, tl[ix]? = (l'.drop (f 0 + 1))[f' ix]? := by
    intro ix
    rw [List.getElem?_drop, OrderEmbedding.coe_ofMapLEIff, Nat.add_sub_cancel', ← hf]
    simp only [getElem?_cons_succ]
    rw [Nat.succ_le_iff, OrderEmbedding.lt_iff_lt]
    exact ix.succ_pos
  rw [← List.take_append_drop (f 0 + 1) l', ← List.singleton_append]
  apply List.Sublist.append _ (IH _ this)
  rw [List.singleton_sublist, ← h, l'.getElem_take' _ (Nat.lt_succ_self _)]
  exact List.getElem_mem _

/-- A `l : List α` is `Sublist l l'` for `l' : List α` iff
there is `f`, an order-preserving embedding of `ℕ` into `ℕ` such that
any element of `l` found at index `ix` can be found at index `f ix` in `l'`.
-/
theorem sublist_iff_exists_orderEmbedding_get?_eq {l l' : List α} :
    l <+ l' ↔ ∃ f : ℕ ↪o ℕ, ∀ ix : ℕ, l.get? ix = l'.get? (f ix) := by
  constructor
  · intro H
    induction H with
    | slnil => simp
    | cons _ _ IH =>
      obtain ⟨f, hf⟩ := IH
      refine ⟨f.trans (OrderEmbedding.ofStrictMono (· + 1) fun _ => by simp), ?_⟩
      simpa using hf
    | cons₂ _ _ IH =>
      obtain ⟨f, hf⟩ := IH
      refine
        ⟨OrderEmbedding.ofMapLEIff (fun ix : ℕ => if ix = 0 then 0 else (f ix.pred).succ) ?_, ?_⟩
      · rintro ⟨_ | a⟩ ⟨_ | b⟩ <;> simp [Nat.succ_le_succ_iff]
      · rintro ⟨_ | i⟩
        · simp
        · simpa using hf _
  · rintro ⟨f, hf⟩
    exact sublist_of_orderEmbedding_get?_eq f hf

/-- A `l : List α` is `Sublist l l'` for `l' : List α` iff
there is `f`, an order-preserving embedding of `Fin l.length` into `Fin l'.length` such that
any element of `l` found at index `ix` can be found at index `f ix` in `l'`.
-/
theorem sublist_iff_exists_fin_orderEmbedding_get_eq {l l' : List α} :
    l <+ l' ↔
      ∃ f : Fin l.length ↪o Fin l'.length,
        ∀ ix : Fin l.length, l.get ix = l'.get (f ix) := by
  rw [sublist_iff_exists_orderEmbedding_get?_eq]
  constructor
  · rintro ⟨f, hf⟩
    have h : ∀ {i : ℕ}, i < l.length → f i < l'.length := by
      intro i hi
      specialize hf i
      rw [get?_eq_get hi, eq_comm, get?_eq_some_iff] at hf
      obtain ⟨h, -⟩ := hf
      exact h
    refine ⟨OrderEmbedding.ofMapLEIff (fun ix => ⟨f ix, h ix.is_lt⟩) ?_, ?_⟩
    · simp
    · intro i
      apply Option.some_injective
      simpa [getElem?_eq_getElem i.2, getElem?_eq_getElem (h i.2)] using hf i
  · rintro ⟨f, hf⟩
    refine
      ⟨OrderEmbedding.ofStrictMono (fun i => if hi : i < l.length then f ⟨i, hi⟩ else i + l'.length)
          ?_,
        ?_⟩
    · intro i j h
      dsimp only
      split_ifs with hi hj hj
      · rwa [Fin.val_fin_lt, f.lt_iff_lt]
      · omega
      · exact absurd (h.trans hj) hi
      · simpa using h
    · intro i
      simp only [OrderEmbedding.coe_ofStrictMono]
      split_ifs with hi
      · rw [get?_eq_get hi, get?_eq_get, ← hf]
      · rw [get?_eq_none_iff.mpr, get?_eq_none_iff.mpr]
        · simp
        · simpa using hi

/-- An element `x : α` of `l : List α` is a duplicate iff it can be found
at two distinct indices `n m : ℕ` inside the list `l`.
-/
theorem duplicate_iff_exists_distinct_get {l : List α} {x : α} :
    l.Duplicate x ↔
      ∃ (n m : Fin l.length) (_ : n < m),
        x = l.get n ∧ x = l.get m := by
  classical
    rw [duplicate_iff_two_le_count, le_count_iff_replicate_sublist,
      sublist_iff_exists_fin_orderEmbedding_get_eq]
    constructor
    · rintro ⟨f, hf⟩
      refine ⟨f ⟨0, by simp⟩, f ⟨1, by simp⟩, f.lt_iff_lt.2 (Nat.zero_lt_one), ?_⟩
      rw [← hf, ← hf]; simp
    · rintro ⟨n, m, hnm, h, h'⟩
      refine ⟨OrderEmbedding.ofStrictMono (fun i => if (i : ℕ) = 0 then n else m) ?_, ?_⟩
      · rintro ⟨⟨_ | i⟩, hi⟩ ⟨⟨_ | j⟩, hj⟩
        · simp
        · simp [hnm]
        · simp
        · simp only [Nat.lt_succ_iff, Nat.succ_le_succ_iff, replicate, length, Nat.le_zero] at hi hj
          simp [hi, hj]
      · rintro ⟨⟨_ | i⟩, hi⟩
        · simpa using h
        · simpa using h'

end Sublist

end List<|MERGE_RESOLUTION|>--- conflicted
+++ resolved
@@ -50,13 +50,8 @@
 @[simps]
 def getEquiv (l : List α) (H : Nodup l) : Fin (length l) ≃ { x // x ∈ l } where
   toFun i := ⟨get l i, get_mem _ _⟩
-<<<<<<< HEAD
-  invFun x := ⟨indexOf (↑x) l, indexOf_lt_length_iff.2 x.2⟩
-  left_inv i := by simp only [List.get_indexOf, eq_self_iff_true, Fin.eta, Subtype.coe_mk, H]
-=======
   invFun x := ⟨idxOf (↑x) l, idxOf_lt_length_iff.2 x.2⟩
   left_inv i := by simp only [List.get_idxOf, eq_self_iff_true, Fin.eta, Subtype.coe_mk, H]
->>>>>>> 10c0c64b
   right_inv x := by simp
 
 /-- If `l` lists all the elements of `α` without duplicates, then `List.get` defines
@@ -68,13 +63,8 @@
 def getEquivOfForallMemList (l : List α) (nd : l.Nodup) (h : ∀ x : α, x ∈ l) :
     Fin l.length ≃ α where
   toFun i := l.get i
-<<<<<<< HEAD
-  invFun a := ⟨_, indexOf_lt_length_iff.2 (h a)⟩
-  left_inv i := by simp [List.indexOf_getElem, nd]
-=======
   invFun a := ⟨_, idxOf_lt_length_iff.2 (h a)⟩
   left_inv i := by simp [List.idxOf_getElem, nd]
->>>>>>> 10c0c64b
   right_inv a := by simp
 
 end Nodup
