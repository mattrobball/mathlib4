/-
Copyright (c) 2016 Microsoft Corporation. All rights reserved.
Released under Apache 2.0 license as described in the file LICENSE.
Authors: Leonardo de Moura

! This file was ported from Lean 3 source module lean_core.data.vector
! leanprover-community/lean commit 855e5b74e3a52a40552e8f067169d747d48743fd
! Please do not edit these lines, except to modify the commit id
! if you have ported upstream changes.
-/
import Mathlib.Mathport.Rename
import Std.Data.List.Basic
import Std.Data.List.Lemmas
import Mathlib.Init.Data.List.Basic
import Mathlib.Init.Data.List.Lemmas
import Mathlib.Data.Fin.Basic

/-!
The type `Vector` represents lists with fixed length.
-/

universe u v w
/-- `Vector α n` is the type of lists of length `n` with elements of type `α`. -/
def Vector (α : Type u) (n : ℕ) :=
  { l : List α // l.length = n }
#align vector Vector

namespace Vector

variable {α : Type u} {β : Type v} {φ : Type w}

variable {n : ℕ}

instance [DecidableEq α] : DecidableEq (Vector α n) :=
  inferInstanceAs (DecidableEq {l : List α // l.length = n})

/-- The empty vector with elements of type `α` -/
@[match_pattern]
def nil : Vector α 0 :=
  ⟨[], rfl⟩
#align vector.nil Vector.nil

/-- If `a : α` and `l : Vector α n`, then `cons a l`, is the vector of length `n + 1`
whose first element is a and with l as the rest of the list. -/
@[match_pattern]
def cons : α → Vector α n → Vector α (Nat.succ n)
  | a, ⟨v, h⟩ => ⟨a :: v, congrArg Nat.succ h⟩
#align vector.cons Vector.cons


/-- The length of a vector. -/
@[reducible, nolint unusedArguments]
def length (_ : Vector α n) : ℕ :=
  n
#align vector.length Vector.length

open Nat

/-- The first element of a vector with length at least `1`. -/
def head : Vector α (Nat.succ n) → α
  | ⟨[], h⟩ => by contradiction
  | ⟨a :: _, _⟩ => a
#align vector.head Vector.head

/-- The head of a vector obtained by prepending is the element prepended. -/
theorem head_cons (a : α) : ∀ v : Vector α n, head (cons a v) = a
  | ⟨_, _⟩ => rfl
#align vector.head_cons Vector.head_cons

/-- The tail of a vector, with an empty vector having empty tail.  -/
def tail : Vector α n → Vector α (n - 1)
  | ⟨[], h⟩ => ⟨[], congrArg pred h⟩
  | ⟨_ :: v, h⟩ => ⟨v, congrArg pred h⟩
#align vector.tail Vector.tail

/-- The tail of a vector obtained by prepending is the vector prepended. to -/
theorem tail_cons (a : α) : ∀ v : Vector α n, tail (cons a v) = v
  | ⟨_, _⟩ => rfl
#align vector.tail_cons Vector.tail_cons

/-- Prepending the head of a vector to its tail gives the vector. -/
@[simp]
theorem cons_head_tail : ∀ v : Vector α (succ n), cons (head v) (tail v) = v
  | ⟨[], h⟩ => by contradiction
  | ⟨a :: v, h⟩ => rfl
#align vector.cons_head_tail Vector.cons_head_tail

/-- The list obtained from a vector. -/
def toList (v : Vector α n) : List α :=
  v.1
#align vector.to_list Vector.toList

-- porting notes: align to `List` API
/-- nth element of a vector, indexed by a `Fin` type. -/
def get : ∀ _ : Vector α n, Fin n → α
  | ⟨l, h⟩, i => l.nthLe i.1 (by rw [h] ; exact i.2)
#align vector.nth Vector.get

/-- nth element of a vector, indexed by a `Nat`.
Returns `none` if vector is not long enough-/
def get? : ∀ _ : Vector α n, Nat → Option α
  | v, i => if h : i < n then some (v.get ⟨i,h⟩) else none

/-- Appending a vector to another. -/
def append {n m : Nat} : Vector α n → Vector α m → Vector α (n + m)
  | ⟨l₁, h₁⟩, ⟨l₂, h₂⟩ => ⟨l₁ ++ l₂, by simp [*]⟩
#align vector.append Vector.append

instance : HAppend (Vector α n) (Vector α m) (Vector α (n+m)) := ⟨append⟩

/- warning: vector.elim -> Vector.elim is a dubious translation:
lean 3 declaration is
  forall {α : Type.{u_1}} {C : forall {n : ℕ},
  (Vector.{u_1} α n) -> Sort.{u}}, (forall (l : List.{u_1} α),
  C (List.length.{u_1} α l) (Subtype.mk.{succ u_1} (List.{u_1} α)
  (fun (l_1 : List.{u_1} α) => Eq.{1} ℕ (List.length.{u_1} α l_1)
  (List.length.{u_1} α l)) l (Vector.Elim._proof_1.{u_1} α l))) ->
  (forall {n : ℕ} (v : Vector.{u_1} α n), C n v)
but is expected to have type
  forall {α : Type.{_aux_param_0}} {C : forall {n : ℕ}, (Vector.{_aux_param_0} α n) -> Sort.{u}},
  (forall (l : List.{_aux_param_0} α),
  C (List.length.{_aux_param_0} α l) (Subtype.mk.{succ _aux_param_0} (List.{_aux_param_0} α)
  (fun (l_1 : List.{_aux_param_0} α) => Eq.{1} ℕ (List.length.{_aux_param_0} α l_1)
  (List.length.{_aux_param_0} α l)) l (rfl.{1} ℕ (List.length.{_aux_param_0} α l)))) ->
  (forall {n : ℕ} (v : Vector.{_aux_param_0} α n), C n v)
Case conversion may be inaccurate. Consider using '#align vector.elim Vector.elimₓ'. -/
/-- Elimination rule for `Vector`. -/
@[elab_as_elim]
def elim {α} {C : ∀ {n}, Vector α n → Sort u}
    (H : ∀ l : List α, C ⟨l, rfl⟩) {n : ℕ} : ∀ v : Vector α n, C v
  | ⟨l, h⟩ =>
    match n, h with
    | _, rfl => H l
#align vector.elim Vector.elim

/-- Map a vector under a function. -/
def map (f : α → β) : Vector α n → Vector β n
  | ⟨l, h⟩ => ⟨List.map f l, by simp [*]⟩
#align vector.map Vector.map

/-- A `nil` vector maps to a `nil` vector. -/
@[simp]
theorem map_nil (f : α → β) : map f nil = nil :=
  rfl
#align vector.map_nil Vector.map_nil

/-- `map` is natural with respect to `cons`. -/
@[simp]
theorem map_cons (f : α → β) (a : α) : ∀ v : Vector α n, map f (cons a v) = cons (f a) (map f v)
  | ⟨_, _⟩ => rfl
#align vector.map_cons Vector.map_cons

/-- Mapping two vectors under a curried function of two variables. -/
def map₂ (f : α → β → φ) : Vector α n → Vector β n → Vector φ n
  | ⟨x, _⟩, ⟨y, _⟩ => ⟨List.zipWith f x y, by simp [*]⟩
#align vector.map₂ Vector.map₂

/-- Vector obtained by repeating an element. -/
def replicate (n : ℕ) (a : α) : Vector α n :=
  ⟨List.replicate n a, List.length_replicate n a⟩
#align vector.replicate Vector.replicate

/-- Drop `i` elements from a vector of length `n`; we can have `i > n`. -/
def drop (i : ℕ) : Vector α n → Vector α (n - i)
  | ⟨l, p⟩ => ⟨List.drop i l, by simp [*]⟩
#align vector.drop Vector.drop

/-- Take `i` elements from a vector of length `n`; we can have `i > n`. -/
def take (i : ℕ) : Vector α n → Vector α (min i n)
  | ⟨l, p⟩ => ⟨List.take i l, by simp [*]⟩
#align vector.take Vector.take

/-- Remove the element at position `i` from a vector of length `n`. -/
def removeNth (i : Fin n) : Vector α n → Vector α (n - 1)
  | ⟨l, p⟩ => ⟨List.removeNth l i.1, by rw [l.length_removeNth] <;> rw [p] ; exact i.2⟩
#align vector.remove_nth Vector.removeNth

/-- Vector of length `n` from a function on `Fin n`. -/
def ofFn : ∀ {n}, (Fin n → α) → Vector α n
  | 0, _ => nil
  | _ + 1, f => cons (f 0) (ofFn fun i ↦ f i.succ)
#align vector.of_fn Vector.ofFn

section Accum

open Prod

variable {σ : Type}

/-- Runs a function over a vector returning the intermediate results and a
a final result.
-/
def mapAccumr (f : α → σ → σ × β) : Vector α n → σ → σ × Vector β n
  | ⟨x, px⟩, c =>
    let res := List.mapAccumr f x c
    ⟨res.1, res.2, by simp [*]⟩
#align vector.map_accumr Vector.mapAccumr

/-- Runs a function over a pair of vectors returning the intermediate results and a
a final result.
-/
def mapAccumr₂ {α β σ φ : Type} (f : α → β → σ → σ × φ) :
    Vector α n → Vector β n → σ → σ × Vector φ n
  | ⟨x, px⟩, ⟨y, py⟩, c =>
    let res := List.mapAccumr₂ f x y c
    ⟨res.1, res.2, by simp [*]⟩
#align vector.map_accumr₂ Vector.mapAccumr₂

end Accum

/-- Vector is determined by the underlying list. -/
protected theorem eq {n : ℕ} : ∀ a1 a2 : Vector α n, toList a1 = toList a2 → a1 = a2
  | ⟨_, _⟩, ⟨_, _⟩, rfl => rfl
#align vector.eq Vector.eq

/-- A vector of length `0` is a `nil` vector. -/
protected theorem eq_nil (v : Vector α 0) : v = nil :=
  v.eq nil (List.eq_nil_of_length_eq_zero v.2)
#align vector.eq_nil Vector.eq_nil

/-- Vector of length from a list `v`
with witness that `v` has length `n` maps to `v` under `toList`.  -/
@[simp]
theorem toList_mk (v : List α) (P : List.length v = n) : toList (Subtype.mk v P) = v :=
  rfl
#align vector.to_list_mk Vector.toList_mk

/-- A nil vector maps to a nil list. -/
@[simp, nolint simpNF] -- Porting note: simp can prove this in the future
theorem toList_nil : toList nil = @List.nil α :=
  rfl
#align vector.to_list_nil Vector.toList_nil

/-- The length of the list to which a vector of length `n` maps is `n`. -/
@[simp]
theorem toList_length (v : Vector α n) : (toList v).length = n :=
  v.2
#align vector.to_list_length Vector.toList_length

/-- `toList` of `cons` of a vector and an element is
the `cons` of the list obtained by `toList` and the element -/
@[simp]
theorem toList_cons (a : α) (v : Vector α n) : toList (cons a v) = a :: toList v := by
  cases v ; rfl
#align vector.to_list_cons Vector.toList_cons

/-- Appending of vectors corresponds under `toList` to appending of lists. -/
@[simp]
theorem toList_append {n m : ℕ} (v : Vector α n) (w : Vector α m) :
   toList (append v w) = toList v ++ toList w := by
  cases v
  cases w
  rfl
#align vector.to_list_append Vector.toList_append

/-- `drop` of vectors corresponds under `toList` to `drop` of lists. -/
@[simp]
theorem toList_drop {n m : ℕ} (v : Vector α m) : toList (drop n v) = List.drop n (toList v) := by
  cases v
  rfl
#align vector.to_list_drop Vector.toList_drop

/-- `take` of vectors corresponds under `toList` to `take` of lists. -/
@[simp]
theorem toList_take {n m : ℕ} (v : Vector α m) : toList (take n v) = List.take n (toList v) := by
  cases v
  rfl
#align vector.to_list_take Vector.toList_take

<<<<<<< HEAD
instance {α : Type u} {n : Nat} : GetElem (Vector α n) (Fin n) α (fun _ _ => True) where
  getElem := fun x i _ => get x i

instance {α : Type u} {n : Nat} : GetElem (Vector α n) Nat α (fun _ i => i < n) where
  getElem := fun x i h => get x ⟨i,h⟩
=======
instance : GetElem (Vector α n) Nat α fun _ i => i < n where
  getElem := fun x i h => get x ⟨i, h⟩
>>>>>>> 96296467

end Vector<|MERGE_RESOLUTION|>--- conflicted
+++ resolved
@@ -267,15 +267,7 @@
   rfl
 #align vector.to_list_take Vector.toList_take
 
-<<<<<<< HEAD
-instance {α : Type u} {n : Nat} : GetElem (Vector α n) (Fin n) α (fun _ _ => True) where
-  getElem := fun x i _ => get x i
-
-instance {α : Type u} {n : Nat} : GetElem (Vector α n) Nat α (fun _ i => i < n) where
-  getElem := fun x i h => get x ⟨i,h⟩
-=======
 instance : GetElem (Vector α n) Nat α fun _ i => i < n where
   getElem := fun x i h => get x ⟨i, h⟩
->>>>>>> 96296467
 
 end Vector