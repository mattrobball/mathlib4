/-
Copyright (c) 2021 Andrew Yang. All rights reserved.
Released under Apache 2.0 license as described in the file LICENSE.
Authors: Andrew Yang
-/
import Mathlib.AlgebraicGeometry.Cover.Open

/-!
# Restriction of Schemes and Morphisms

## Main definition
- `AlgebraicGeometry.Scheme.restrict`: The restriction of a scheme along an open embedding.
  The map `X.restrict f ⟶ X` is `AlgebraicGeometry.Scheme.ofRestrict`.
  `U : X.Opens` has a coercion to `Scheme` and `U.ι` is a shorthand
  for `X.restrict U.open_embedding : U ⟶ X`.
- `AlgebraicGeometry.morphism_restrict`: The restriction of `X ⟶ Y` to `X ∣_ᵤ f ⁻¹ᵁ U ⟶ Y ∣_ᵤ U`.

-/

-- Explicit universe annotations were used in this file to improve perfomance #12737


noncomputable section

open TopologicalSpace CategoryTheory Opposite

open CategoryTheory.Limits

namespace AlgebraicGeometry

universe v v₁ v₂ u u₁

variable {C : Type u₁} [Category.{v} C]

section

variable {X : Scheme.{u}} (U : X.Opens)

namespace Scheme.Opens

/-- Open subset of a scheme as a scheme. -/
@[coe]
def toScheme {X : Scheme.{u}} (U : X.Opens) : Scheme.{u} :=
  X.restrict U.openEmbedding

instance : CoeOut X.Opens Scheme := ⟨toScheme⟩

/-- The restriction of a scheme to an open subset. -/
@[simps! val_base_apply]
def ι : ↑U ⟶ X := X.ofRestrict _

instance : IsOpenImmersion U.ι := inferInstanceAs (IsOpenImmersion (X.ofRestrict _))

lemma toScheme_carrier : (U : Type u) = (U : Set X) := rfl

lemma toScheme_presheaf_obj (V) : Γ(U, V) = Γ(X, U.ι ''ᵁ V) := rfl

@[simp]
lemma toScheme_presheaf_map {V W} (i : V ⟶ W) :
    U.toScheme.presheaf.map i = X.presheaf.map (U.ι.opensFunctor.map i.unop).op := rfl

@[simp]
lemma ι_app (V) : U.ι.app V = X.presheaf.map
    (homOfLE (x := U.ι ''ᵁ U.ι ⁻¹ᵁ V) (Set.image_preimage_subset _ _)).op :=
  rfl

@[simp]
lemma ι_appLE (V W e) :
    U.ι.appLE V W e =
      X.presheaf.map (homOfLE (x := U.ι ''ᵁ W) (Set.image_subset_iff.mpr ‹_›)).op := by
  simp only [Hom.appLE, ι_app, Functor.op_obj, Opens.carrier_eq_coe, toScheme_presheaf_map,
    Quiver.Hom.unop_op, Hom.opensFunctor_map_homOfLE, Opens.coe_inclusion, ← Functor.map_comp]
  rfl

@[simp]
lemma ι_appIso (V) : U.ι.appIso V = Iso.refl _ :=
  X.ofRestrict_appIso _ _

@[simp]
lemma opensRange_ι : U.ι.opensRange = U :=
  Opens.ext Subtype.range_val

@[simp]
lemma range_ι : Set.range U.ι.val.base = U :=
  Subtype.range_val

lemma ι_image_top : U.ι ''ᵁ ⊤ = U :=
  U.openEmbedding_obj_top

@[simp]
lemma ι_preimage_self : U.ι ⁻¹ᵁ U = ⊤ :=
  Opens.inclusion_map_eq_top _

instance ι_appLE_isIso :
    IsIso (U.ι.appLE U ⊤ U.ι_preimage_self.ge) := by
  simp only [ι, ofRestrict_appLE]
  show IsIso (X.presheaf.map (eqToIso U.ι_image_top).hom.op)
  infer_instance

lemma ι_app_self : U.ι.app U = X.presheaf.map (eqToHom (X := U.ι ''ᵁ _) (by simp)).op := rfl

lemma eq_presheaf_map_eqToHom {V W : Opens U} (e : U.ι ''ᵁ V = U.ι ''ᵁ W) :
    X.presheaf.map (eqToHom e).op =
      U.toScheme.presheaf.map (eqToHom <| U.openEmbedding.functor_obj_injective e).op := rfl

@[simp]
lemma nonempty_iff : Nonempty U.toScheme ↔ (U : Set X).Nonempty := by
  simp only [toScheme_carrier, SetLike.coe_sort_coe, nonempty_subtype]
  rfl

attribute [-simp] eqToHom_op in
/-- The global sections of the restriction is isomorphic to the sections on the open set. -/
@[simps!]
def topIso : Γ(U, ⊤) ≅ Γ(X, U) :=
  X.presheaf.mapIso (eqToIso U.ι_image_top.symm).op

/-- The stalks of an open subscheme are isomorphic to the stalks of the original scheme. -/
def stalkIso {X : Scheme.{u}} (U : X.Opens) (x : U) :
    U.toScheme.presheaf.stalk x ≅ X.presheaf.stalk x.1 :=
  X.restrictStalkIso (Opens.openEmbedding _) _

@[reassoc (attr := simp)]
lemma germ_stalkIso_hom {X : Scheme.{u}} (U : X.Opens)
    {V : U.toScheme.Opens} (x : V) :
      U.toScheme.presheaf.germ x ≫ (U.stalkIso x.1).hom =
        X.presheaf.germ ⟨x.1.1, show x.1.1 ∈ U.ι ''ᵁ V from ⟨x.1, x.2, rfl⟩⟩ :=
    PresheafedSpace.restrictStalkIso_hom_eq_germ _ U.openEmbedding _ _ _

@[reassoc (attr := simp)]
lemma germ_stalkIso_hom' {X : Scheme.{u}} (U : X.Opens)
    {V : TopologicalSpace.Opens U} (x : U) (hx : x ∈ V) :
      U.toScheme.presheaf.germ ⟨x, hx⟩ ≫ (U.stalkIso x).hom =
        X.presheaf.germ ⟨x.1, show x.1 ∈ U.ι ''ᵁ V from ⟨x, hx, rfl⟩⟩ :=
    PresheafedSpace.restrictStalkIso_hom_eq_germ _ U.openEmbedding _ _ _

@[simp, reassoc]
lemma germ_stalkIso_inv {X : Scheme.{u}} (U : X.Opens) (V : U.toScheme.Opens) (x : U)
    (hx : x ∈ V) : X.presheaf.germ ⟨x.val, show x.val ∈ U.ι ''ᵁ V from ⟨x, hx, rfl⟩⟩ ≫
      (U.stalkIso x).inv = U.toScheme.presheaf.germ ⟨x, hx⟩ :=
  PresheafedSpace.restrictStalkIso_inv_eq_germ X.toPresheafedSpace U.openEmbedding V x hx

end Scheme.Opens

/-- If `U` is a family of open sets that covers `X`, then `X.restrict U` forms an `X.open_cover`. -/
@[simps! J obj map]
def Scheme.openCoverOfISupEqTop {s : Type*} (X : Scheme.{u}) (U : s → X.Opens)
    (hU : ⨆ i, U i = ⊤) : X.OpenCover where
  J := s
  obj i := U i
  map i := (U i).ι
  f x :=
    haveI : x ∈ ⨆ i, U i := hU.symm ▸ show x ∈ (⊤ : X.Opens) by trivial
    (Opens.mem_iSup.mp this).choose
  covers x := by
    erw [Subtype.range_coe]
    have : x ∈ ⨆ i, U i := hU.symm ▸ show x ∈ (⊤ : X.Opens) by trivial
    exact (Opens.mem_iSup.mp this).choose_spec

@[deprecated (since := "2024-07-24")]
noncomputable alias Scheme.openCoverOfSuprEqTop := Scheme.openCoverOfISupEqTop

/-- The open sets of an open subscheme corresponds to the open sets containing in the subset. -/
@[simps!]
def opensRestrict :
    Scheme.Opens U ≃ { V : X.Opens // V ≤ U } :=
  (IsOpenImmersion.opensEquiv (U.ι)).trans (Equiv.subtypeEquivProp (by simp))

instance ΓRestrictAlgebra {X : Scheme.{u}} (U : X.Opens) :
    Algebra (Γ(X, ⊤)) Γ(U, ⊤) :=
  (U.ι.app ⊤).toAlgebra

lemma Scheme.map_basicOpen' (r : Γ(U, ⊤)) :
    U.ι ''ᵁ (U.toScheme.basicOpen r) = X.basicOpen
      (X.presheaf.map (eqToHom U.openEmbedding_obj_top.symm).op r) := by
  refine (Scheme.image_basicOpen (X.ofRestrict U.openEmbedding) r).trans ?_
  erw [← Scheme.basicOpen_res_eq _ _ (eqToHom U.openEmbedding_obj_top).op]
  rw [← comp_apply, ← CategoryTheory.Functor.map_comp, ← op_comp, eqToHom_trans, eqToHom_refl,
    op_id, CategoryTheory.Functor.map_id]
  congr
  exact PresheafedSpace.IsOpenImmersion.ofRestrict_invApp _ _ _

lemma Scheme.Opens.ι_image_basicOpen (r : Γ(U, ⊤)) :
    U.ι ''ᵁ (U.toScheme.basicOpen r) = X.basicOpen r := by
  rw [Scheme.map_basicOpen', Scheme.basicOpen_res_eq]

lemma Scheme.map_basicOpen_map (r : Γ(X, U)) :
    U.ι ''ᵁ (U.toScheme.basicOpen <| U.topIso.inv r) = X.basicOpen r := by
  simp only [Scheme.Opens.toScheme_presheaf_obj]
  rw [Scheme.map_basicOpen', Scheme.basicOpen_res_eq, Scheme.Opens.topIso_inv,
    Scheme.basicOpen_res_eq X]

-- Porting note: `simps` can't synthesize `obj_left, obj_hom, mapLeft`
variable (X) in
/-- The functor taking open subsets of `X` to open subschemes of `X`. -/
-- @[simps obj_left obj_hom mapLeft]
def Scheme.restrictFunctor : X.Opens ⥤ Over X where
  obj U := Over.mk U.ι
  map {U V} i :=
    Over.homMk
      (IsOpenImmersion.lift V.ι U.ι <| by simpa using i.le)
      (IsOpenImmersion.lift_fac _ _ _)
  map_id U := by
    ext1
    dsimp only [Over.homMk_left, Over.id_left]
    rw [← cancel_mono U.ι, Category.id_comp,
      IsOpenImmersion.lift_fac]
  map_comp {U V W} i j := by
    ext1
    dsimp only [Over.homMk_left, Over.comp_left]
    rw [← cancel_mono W.ι, Category.assoc]
    iterate 3 rw [IsOpenImmersion.lift_fac]

@[simp] lemma Scheme.restrictFunctor_obj_left (U : X.Opens) :
  (X.restrictFunctor.obj U).left = U := rfl

@[simp] lemma Scheme.restrictFunctor_obj_hom (U : X.Opens) :
  (X.restrictFunctor.obj U).hom = U.ι := rfl

@[simp] lemma Scheme.restrictFunctor_map_left {U V : X.Opens} (i : U ⟶ V) :
  (X.restrictFunctor.map i).left = IsOpenImmersion.lift (V.ι) U.ι (by simpa using i.le) := rfl

-- Porting note: the `by ...` used to be automatically done by unification magic
@[reassoc]
theorem Scheme.restrictFunctor_map_ofRestrict {U V : X.Opens} (i : U ⟶ V) :
    (X.restrictFunctor.map i).1 ≫ V.ι = U.ι :=
  IsOpenImmersion.lift_fac _ _ (by simpa using i.le)

theorem Scheme.restrictFunctor_map_base {U V : X.Opens} (i : U ⟶ V) :
    (X.restrictFunctor.map i).1.val.base = (Opens.toTopCat _).map i := by
  ext a; refine Subtype.ext ?_ -- Porting note: `ext` did not pick up `Subtype.ext`
  exact (congr_arg (fun f : X.restrict U.openEmbedding ⟶ X => f.val.base a)
        (X.restrictFunctor_map_ofRestrict i))

theorem Scheme.restrictFunctor_map_app_aux {U V : X.Opens} (i : U ⟶ V) (W : Opens V) :
    U.ι ''ᵁ ((X.restrictFunctor.map i).1 ⁻¹ᵁ W) ≤ V.ι ''ᵁ W := by
  simp only [← SetLike.coe_subset_coe, IsOpenMap.functor_obj_coe, Set.image_subset_iff,
    Scheme.restrictFunctor_map_base, Opens.map_coe, Opens.inclusion_apply]
  rintro _ h
  exact ⟨_, h, rfl⟩

theorem Scheme.restrictFunctor_map_app {U V : X.Opens} (i : U ⟶ V) (W : Opens V) :
    (X.restrictFunctor.map i).1.app W =
      X.presheaf.map (homOfLE <| X.restrictFunctor_map_app_aux i W).op := by
  have e₁ := Scheme.congr_app (X.restrictFunctor_map_ofRestrict i) (V.ι ''ᵁ W)
  have : V.ι ⁻¹ᵁ V.ι ''ᵁ W = W := W.map_functor_eq (U := V)
  have e₂ := (X.restrictFunctor.map i).1.naturality (eqToIso this).hom.op
  have e₃ := e₂.symm.trans e₁
  dsimp at e₃ ⊢
  rw [← IsIso.eq_comp_inv, ← Functor.map_inv, ← Functor.map_comp] at e₃
  rw [e₃, ← Functor.map_comp]
  congr 1

/-- The functor that restricts to open subschemes and then takes global section is
isomorphic to the structure sheaf. -/
@[simps!]
def Scheme.restrictFunctorΓ : X.restrictFunctor.op ⋙ (Over.forget X).op ⋙ Scheme.Γ ≅ X.presheaf :=
  NatIso.ofComponents
    (fun U => X.presheaf.mapIso ((eqToIso (unop U).openEmbedding_obj_top).symm.op : _))
    (by
      intro U V i
      dsimp [-Scheme.restrictFunctor_map_left]
      rw [X.restrictFunctor_map_app, ← Functor.map_comp, ← Functor.map_comp]
      congr 1)

/-- `X ∣_ U ∣_ V` is isomorphic to `X ∣_ V ∣_ U` -/
noncomputable
def Scheme.restrictRestrictComm (X : Scheme.{u}) (U V : X.Opens) :
    (U.ι ⁻¹ᵁ V).toScheme ≅ V.ι ⁻¹ᵁ U :=
  IsOpenImmersion.isoOfRangeEq (Opens.ι _ ≫ U.ι) (Opens.ι _ ≫ V.ι) <| by
    simp [Set.image_preimage_eq_inter_range, Set.inter_comm (U : Set X), Set.range_comp]

/-- If `V` is an open subset of `U`, then `X ∣_ U ∣_ V` is isomorphic to `X ∣_ V`. -/
noncomputable
def Scheme.restrictRestrict (X : Scheme.{u}) (U : X.Opens) (V : U.toScheme.Opens) :
    V.toScheme ≅ U.ι ''ᵁ V :=
  IsOpenImmersion.isoOfRangeEq (Opens.ι _ ≫ U.ι) (Opens.ι _) (by simp [Set.range_comp])

@[simp, reassoc]
lemma Scheme.restrictRestrict_hom_restrict (X : Scheme.{u}) (U : X.Opens)
    (V : U.toScheme.Opens) :
    (X.restrictRestrict U V).hom ≫ Opens.ι _ = V.ι ≫ U.ι :=
  IsOpenImmersion.isoOfRangeEq_hom_fac _ _ _

@[simp, reassoc]
lemma Scheme.restrictRestrict_inv_restrict_restrict (X : Scheme.{u}) (U : X.Opens)
    (V : U.toScheme.Opens) :
    (X.restrictRestrict U V).inv ≫ V.ι ≫ U.ι = Opens.ι _ :=
  IsOpenImmersion.isoOfRangeEq_inv_fac _ _ _

/-- If `U = V`, then `X ∣_ U` is isomorphic to `X ∣_ V`. -/
noncomputable
def Scheme.restrictIsoOfEq (X : Scheme.{u}) {U V : X.Opens} (e : U = V) :
    (U : Scheme.{u}) ≅ V :=
  IsOpenImmersion.isoOfRangeEq U.ι (V.ι) (by rw [e])

end

/-- The restriction of an isomorphism onto an open set. -/
noncomputable abbrev Scheme.restrictMapIso {X Y : Scheme.{u}} (f : X ⟶ Y) [IsIso f]
    (U : Y.Opens) : (f ⁻¹ᵁ U).toScheme ≅ U := by
  apply IsOpenImmersion.isoOfRangeEq (f := (f ⁻¹ᵁ U).ι ≫ f) U.ι _
  dsimp
  rw [Set.range_comp, Opens.range_ι, Opens.range_ι]
  refine @Set.image_preimage_eq _ _ f.val.base U.1 f.homeomorph.surjective

section MorphismRestrict

/-- Given a morphism `f : X ⟶ Y` and an open set `U ⊆ Y`, we have `X ×[Y] U ≅ X |_{f ⁻¹ U}` -/
<<<<<<< HEAD
def pullbackRestrictIsoRestrict {X Y : Scheme.{u}} (f : X ⟶ Y) (U : Opens Y) :
    pullback f (Scheme.ιOpens U) ≅ X ∣_ᵤ f ⁻¹ᵁ U := by
  refine IsOpenImmersion.isoOfRangeEq (pullback.fst f _) (X.ofRestrict _) ?_
  rw [IsOpenImmersion.range_pullback_fst_of_right]
  dsimp [Opens.coe_inclusion, Scheme.restrict]
  rw [Subtype.range_val, Subtype.range_coe]
  rfl
#align algebraic_geometry.pullback_restrict_iso_restrict AlgebraicGeometry.pullbackRestrictIsoRestrict

@[simp, reassoc]
theorem pullbackRestrictIsoRestrict_inv_fst {X Y : Scheme.{u}} (f : X ⟶ Y) (U : Opens Y) :
    (pullbackRestrictIsoRestrict f U).inv ≫ pullback.fst f _ = X.ofRestrict _ := by
=======
def pullbackRestrictIsoRestrict {X Y : Scheme.{u}} (f : X ⟶ Y) (U : Y.Opens) :
    pullback f (U.ι) ≅ f ⁻¹ᵁ U := by
  refine IsOpenImmersion.isoOfRangeEq (pullback.fst f _) (Scheme.Opens.ι _) ?_
  simp [IsOpenImmersion.range_pullback_fst_of_right]

@[simp, reassoc]
theorem pullbackRestrictIsoRestrict_inv_fst {X Y : Scheme.{u}} (f : X ⟶ Y) (U : Y.Opens) :
    (pullbackRestrictIsoRestrict f U).inv ≫ pullback.fst f _ = (f ⁻¹ᵁ U).ι := by
>>>>>>> 79df7380
  delta pullbackRestrictIsoRestrict; simp

@[simp, reassoc]
<<<<<<< HEAD
theorem pullbackRestrictIsoRestrict_hom_restrict {X Y : Scheme.{u}} (f : X ⟶ Y) (U : Opens Y) :
    (pullbackRestrictIsoRestrict f U).hom ≫ Scheme.ιOpens (f ⁻¹ᵁ U) = pullback.fst f _ := by
=======
theorem pullbackRestrictIsoRestrict_hom_restrict {X Y : Scheme.{u}} (f : X ⟶ Y) (U : Y.Opens) :
    (pullbackRestrictIsoRestrict f U).hom ≫ (f ⁻¹ᵁ U).ι = pullback.fst f _ := by
>>>>>>> 79df7380
  delta pullbackRestrictIsoRestrict; simp

/-- The restriction of a morphism `X ⟶ Y` onto `X |_{f ⁻¹ U} ⟶ Y |_ U`. -/
<<<<<<< HEAD
def morphismRestrict {X Y : Scheme.{u}} (f : X ⟶ Y) (U : Opens Y) : X ∣_ᵤ f ⁻¹ᵁ U ⟶ Y ∣_ᵤ U :=
  (pullbackRestrictIsoRestrict f U).inv ≫ pullback.snd _ _
#align algebraic_geometry.morphism_restrict AlgebraicGeometry.morphismRestrict
=======
def morphismRestrict {X Y : Scheme.{u}} (f : X ⟶ Y) (U : Y.Opens) : (f ⁻¹ᵁ U).toScheme ⟶ U :=
  (pullbackRestrictIsoRestrict f U).inv ≫ pullback.snd _ _
>>>>>>> 79df7380

/-- the notation for restricting a morphism of scheme to an open subset of the target scheme -/
infixl:85 " ∣_ " => morphismRestrict

@[simp, reassoc]
theorem pullbackRestrictIsoRestrict_hom_morphismRestrict {X Y : Scheme.{u}} (f : X ⟶ Y)
<<<<<<< HEAD
    (U : Opens Y) : (pullbackRestrictIsoRestrict f U).hom ≫ f ∣_ U = pullback.snd _ _ :=
=======
    (U : Y.Opens) : (pullbackRestrictIsoRestrict f U).hom ≫ f ∣_ U = pullback.snd _ _ :=
>>>>>>> 79df7380
  Iso.hom_inv_id_assoc _ _

@[simp, reassoc]
theorem morphismRestrict_ι {X Y : Scheme.{u}} (f : X ⟶ Y) (U : Y.Opens) :
    (f ∣_ U) ≫ U.ι = (f ⁻¹ᵁ U).ι ≫ f := by
  delta morphismRestrict
  rw [Category.assoc, pullback.condition.symm, pullbackRestrictIsoRestrict_inv_fst_assoc]

theorem isPullback_morphismRestrict {X Y : Scheme.{u}} (f : X ⟶ Y) (U : Y.Opens) :
    IsPullback (f ∣_ U) (f ⁻¹ᵁ U).ι U.ι f := by
  delta morphismRestrict
  rw [← Category.id_comp f]
  refine
    (IsPullback.of_horiz_isIso ⟨?_⟩).paste_horiz
      (IsPullback.of_hasPullback f (Y.ofRestrict U.openEmbedding)).flip
  -- Porting note: changed `rw` to `erw`
  erw [pullbackRestrictIsoRestrict_inv_fst]; rw [Category.comp_id]

@[simp]
lemma morphismRestrict_id {X : Scheme.{u}} (U : X.Opens) : 𝟙 X ∣_ U = 𝟙 _ := by
  rw [← cancel_mono U.ι, morphismRestrict_ι, Category.comp_id, Category.id_comp]
  rfl

theorem morphismRestrict_comp {X Y Z : Scheme.{u}} (f : X ⟶ Y) (g : Y ⟶ Z) (U : Opens Z) :
    (f ≫ g) ∣_ U = f ∣_ g ⁻¹ᵁ U ≫ g ∣_ U := by
  delta morphismRestrict
  rw [← pullbackRightPullbackFstIso_inv_snd_snd]
  simp_rw [← Category.assoc]
  congr 1
  rw [← cancel_mono (pullback.fst _ _)]
  simp_rw [Category.assoc]
  rw [pullbackRestrictIsoRestrict_inv_fst, pullbackRightPullbackFstIso_inv_snd_fst, ←
    pullback.condition, pullbackRestrictIsoRestrict_inv_fst_assoc,
    pullbackRestrictIsoRestrict_inv_fst_assoc]
  rfl

instance {X Y : Scheme.{u}} (f : X ⟶ Y) [IsIso f] (U : Y.Opens) : IsIso (f ∣_ U) := by
  delta morphismRestrict; infer_instance

theorem morphismRestrict_base_coe {X Y : Scheme.{u}} (f : X ⟶ Y) (U : Y.Opens) (x) :
    @Coe.coe U Y (⟨fun x => x.1⟩) ((f ∣_ U).val.base x) = f.val.base x.1 :=
  congr_arg (fun f => PresheafedSpace.Hom.base (LocallyRingedSpace.Hom.val f) x)
    (morphismRestrict_ι f U)

theorem morphismRestrict_val_base {X Y : Scheme.{u}} (f : X ⟶ Y) (U : Y.Opens) :
    ⇑(f ∣_ U).val.base = U.1.restrictPreimage f.val.base :=
  funext fun x => Subtype.ext (morphismRestrict_base_coe f U x)

theorem image_morphismRestrict_preimage {X Y : Scheme.{u}} (f : X ⟶ Y) (U : Y.Opens) (V : Opens U) :
    (f ⁻¹ᵁ U).ι ''ᵁ ((f ∣_ U) ⁻¹ᵁ V) = f ⁻¹ᵁ (U.ι ''ᵁ V) := by
  ext1
  ext x
  constructor
  · rintro ⟨⟨x, hx⟩, hx' : (f ∣_ U).val.base _ ∈ V, rfl⟩
    refine ⟨⟨_, hx⟩, ?_, rfl⟩
    -- Porting note: this rewrite was not necessary
    rw [SetLike.mem_coe]
    convert hx'
    -- Porting note: `ext1` is not compiling
    refine Subtype.ext ?_
    exact (morphismRestrict_base_coe f U ⟨x, hx⟩).symm
  · rintro ⟨⟨x, hx⟩, hx' : _ ∈ V.1, rfl : x = _⟩
    refine ⟨⟨_, hx⟩, (?_ : (f ∣_ U).val.base ⟨x, hx⟩ ∈ V.1), rfl⟩
    convert hx'
    -- Porting note: `ext1` is compiling
    refine Subtype.ext ?_
    exact morphismRestrict_base_coe f U ⟨x, hx⟩

lemma eqToHom_eq_homOfLE {C} [Preorder C] {X Y : C} (e : X = Y) : eqToHom e = homOfLE e.le := rfl

open Scheme in
theorem morphismRestrict_app {X Y : Scheme.{u}} (f : X ⟶ Y) (U : Y.Opens) (V : U.toScheme.Opens) :
    (f ∣_ U).app V = f.app (U.ι ''ᵁ V) ≫
        X.presheaf.map (eqToHom (image_morphismRestrict_preimage f U V)).op := by
  have := Scheme.congr_app (morphismRestrict_ι f U) (U.ι ''ᵁ V)
  simp only [Scheme.preimage_comp, Opens.toScheme_presheaf_obj, Hom.app_eq_appLE, comp_appLE,
    Opens.ι_appLE, eqToHom_op, Opens.toScheme_presheaf_map, eqToHom_unop] at this
  have e : U.ι ⁻¹ᵁ (U.ι ''ᵁ V) = V :=
    Opens.ext (Set.preimage_image_eq _ Subtype.coe_injective)
  have e' : (f ∣_ U) ⁻¹ᵁ V = (f ∣_ U) ⁻¹ᵁ U.ι ⁻¹ᵁ U.ι ''ᵁ V := by rw [e]
  simp only [Opens.toScheme_presheaf_obj, Hom.app_eq_appLE, eqToHom_op, Hom.appLE_map]
  rw [← (f ∣_ U).appLE_map' _ e', ← (f ∣_ U).map_appLE' _ e]
  simp only [Opens.toScheme_presheaf_obj, eqToHom_eq_homOfLE, Opens.toScheme_presheaf_map,
    Quiver.Hom.unop_op, Hom.opensFunctor_map_homOfLE]
  rw [this, Hom.appLE_map, Hom.appLE_map, Hom.appLE_map]

@[simp]
theorem morphismRestrict_app' {X Y : Scheme.{u}} (f : X ⟶ Y) (U : Y.Opens) (V : Opens U) :
    (f ∣_ U).app V = f.appLE _ _ (image_morphismRestrict_preimage f U V).le :=
  morphismRestrict_app f U V

@[simp]
theorem morphismRestrict_appLE {X Y : Scheme.{u}} (f : X ⟶ Y) (U : Y.Opens) (V W e) :
    (f ∣_ U).appLE V W e = f.appLE (U.ι ''ᵁ V) ((f ⁻¹ᵁ U).ι ''ᵁ W)
      ((Set.image_subset _ e).trans (image_morphismRestrict_preimage f U V).le) := by
  rw [Scheme.Hom.appLE, morphismRestrict_app', Scheme.Opens.toScheme_presheaf_map,
    Scheme.Hom.appLE_map]

theorem Γ_map_morphismRestrict {X Y : Scheme.{u}} (f : X ⟶ Y) (U : Y.Opens) :
    Scheme.Γ.map (f ∣_ U).op =
      Y.presheaf.map (eqToHom U.openEmbedding_obj_top.symm).op ≫
        f.app U ≫ X.presheaf.map (eqToHom (f ⁻¹ᵁ U).openEmbedding_obj_top).op := by
  rw [Scheme.Γ_map_op, morphismRestrict_app f U ⊤, f.naturality_assoc, ← X.presheaf.map_comp]
  rfl

/-- Restricting a morphism onto the image of an open immersion is isomorphic to the base change
along the immersion. -/
def morphismRestrictOpensRange
    {X Y U : Scheme.{u}} (f : X ⟶ Y) (g : U ⟶ Y) [hg : IsOpenImmersion g] :
    Arrow.mk (f ∣_ g.opensRange) ≅ Arrow.mk (pullback.snd f g) := by
<<<<<<< HEAD
  let V : Opens Y := g.opensRange
=======
  let V : Y.Opens := g.opensRange
>>>>>>> 79df7380
  let e :=
    IsOpenImmersion.isoOfRangeEq g V.ι Subtype.range_coe.symm
  let t : pullback f g ⟶ pullback f V.ι :=
    pullback.map _ _ _ _ (𝟙 _) e.hom (𝟙 _) (by rw [Category.comp_id, Category.id_comp])
      (by rw [Category.comp_id, IsOpenImmersion.isoOfRangeEq_hom_fac])
  symm
  refine Arrow.isoMk (asIso t ≪≫ pullbackRestrictIsoRestrict f V) e ?_
  rw [Iso.trans_hom, asIso_hom, ← Iso.comp_inv_eq, ← cancel_mono g, Arrow.mk_hom, Arrow.mk_hom,
    Category.assoc, Category.assoc, Category.assoc, IsOpenImmersion.isoOfRangeEq_inv_fac,
    ← pullback.condition, morphismRestrict_ι,
    pullbackRestrictIsoRestrict_hom_restrict_assoc, pullback.lift_fst_assoc, Category.comp_id]

/-- The restrictions onto two equal open sets are isomorphic. This currently has bad defeqs when
unfolded, but it should not matter for now. Replace this definition if better defeqs are needed. -/
def morphismRestrictEq {X Y : Scheme.{u}} (f : X ⟶ Y) {U V : Y.Opens} (e : U = V) :
    Arrow.mk (f ∣_ U) ≅ Arrow.mk (f ∣_ V) :=
  eqToIso (by subst e; rfl)

/-- Restricting a morphism twice is isomorphic to one restriction. -/
def morphismRestrictRestrict {X Y : Scheme.{u}} (f : X ⟶ Y) (U : Y.Opens) (V : U.toScheme.Opens) :
    Arrow.mk (f ∣_ U ∣_ V) ≅ Arrow.mk (f ∣_ U.ι ''ᵁ V) := by
  refine Arrow.isoMk' _ _ (Scheme.restrictRestrict _ _ _ ≪≫ Scheme.restrictIsoOfEq _ ?_)
    (Scheme.restrictRestrict _ _ _) ?_
  · ext x
    simp only [IsOpenMap.functor_obj_coe, Opens.coe_inclusion,
      Opens.map_coe, Set.mem_image, Set.mem_preimage, SetLike.mem_coe, morphismRestrict_val_base]
    constructor
    · rintro ⟨⟨a, h₁⟩, h₂, rfl⟩
      exact ⟨_, h₂, rfl⟩
    · rintro ⟨⟨a, h₁⟩, h₂, rfl : a = _⟩
      exact ⟨⟨x, h₁⟩, h₂, rfl⟩
  · rw [← cancel_mono (Scheme.Opens.ι _), Iso.trans_hom, Category.assoc, Category.assoc,
      Category.assoc, morphismRestrict_ι, Scheme.restrictIsoOfEq,
      IsOpenImmersion.isoOfRangeEq_hom_fac_assoc,
      Scheme.restrictRestrict_hom_restrict_assoc,
      Scheme.restrictRestrict_hom_restrict,
      morphismRestrict_ι_assoc, morphismRestrict_ι]

/-- Restricting a morphism twice onto a basic open set is isomorphic to one restriction.  -/
def morphismRestrictRestrictBasicOpen {X Y : Scheme.{u}} (f : X ⟶ Y) (U : Y.Opens) (r : Γ(Y, U)) :
    Arrow.mk (f ∣_ U ∣_
          U.toScheme.basicOpen (Y.presheaf.map (eqToHom U.openEmbedding_obj_top).op r)) ≅
      Arrow.mk (f ∣_ Y.basicOpen r) := by
  refine morphismRestrictRestrict _ _ _ ≪≫ morphismRestrictEq _ ?_
  have e := Scheme.preimage_basicOpen U.ι r
  rw [Scheme.Opens.ι_app] at e
  rw [← U.toScheme.basicOpen_res_eq _ (eqToHom U.inclusion_map_eq_top).op]
  erw [← comp_apply]
  erw [← Y.presheaf.map_comp]
  rw [eqToHom_op, eqToHom_op, eqToHom_map, eqToHom_trans]
  erw [← e]
  ext1
  dsimp [Opens.map_coe]
  rw [Set.image_preimage_eq_inter_range, Set.inter_eq_left, Scheme.Opens.range_ι]
  exact Y.basicOpen_le r

/-- The stalk map of a restriction of a morphism is isomorphic to the stalk map of the original map.
-/
def morphismRestrictStalkMap {X Y : Scheme.{u}} (f : X ⟶ Y) (U : Y.Opens) (x) :
    Arrow.mk ((f ∣_ U).stalkMap x) ≅ Arrow.mk (f.stalkMap x.1) := Arrow.isoMk' _ _
  (U.stalkIso ((f ∣_ U).1.base x) ≪≫
    (TopCat.Presheaf.stalkCongr _ <| Inseparable.of_eq <| morphismRestrict_base_coe f U x))
  ((f ⁻¹ᵁ U).stalkIso x) <| by
    apply TopCat.Presheaf.stalk_hom_ext
    intro V hxV
    change ↑(f ⁻¹ᵁ U) at x
    simp [Scheme.stalkMap_germ'_assoc, Scheme.Hom.appLE]

instance {X Y : Scheme.{u}} (f : X ⟶ Y) (U : Y.Opens) [IsOpenImmersion f] :
    IsOpenImmersion (f ∣_ U) := by
  delta morphismRestrict
  exact PresheafedSpace.IsOpenImmersion.comp _ _

end MorphismRestrict

/-- The restriction of an open cover to an open subset. -/
@[simps! J obj map]
noncomputable
def Scheme.OpenCover.restrict {X : Scheme.{u}} (𝒰 : X.OpenCover) (U : Opens X) :
    U.toScheme.OpenCover := by
  refine copy (𝒰.pullbackCover U.ι) 𝒰.J _ (𝒰.map · ∣_ U) (Equiv.refl _)
    (fun i ↦ IsOpenImmersion.isoOfRangeEq (Opens.ι _) (pullback.snd _ _) ?_) ?_
  · erw [IsOpenImmersion.range_pullback_snd_of_left U.ι (𝒰.map i)]
    rw [Opens.opensRange_ι]
    exact Subtype.range_val
  · intro i
    rw [← cancel_mono U.ι]
    simp only [morphismRestrict_ι, pullbackCover_J, Equiv.refl_apply, pullbackCover_obj,
      pullbackCover_map, Category.assoc, pullback.condition]
    erw [IsOpenImmersion.isoOfRangeEq_hom_fac_assoc]

end AlgebraicGeometry<|MERGE_RESOLUTION|>--- conflicted
+++ resolved
@@ -306,20 +306,6 @@
 section MorphismRestrict
 
 /-- Given a morphism `f : X ⟶ Y` and an open set `U ⊆ Y`, we have `X ×[Y] U ≅ X |_{f ⁻¹ U}` -/
-<<<<<<< HEAD
-def pullbackRestrictIsoRestrict {X Y : Scheme.{u}} (f : X ⟶ Y) (U : Opens Y) :
-    pullback f (Scheme.ιOpens U) ≅ X ∣_ᵤ f ⁻¹ᵁ U := by
-  refine IsOpenImmersion.isoOfRangeEq (pullback.fst f _) (X.ofRestrict _) ?_
-  rw [IsOpenImmersion.range_pullback_fst_of_right]
-  dsimp [Opens.coe_inclusion, Scheme.restrict]
-  rw [Subtype.range_val, Subtype.range_coe]
-  rfl
-#align algebraic_geometry.pullback_restrict_iso_restrict AlgebraicGeometry.pullbackRestrictIsoRestrict
-
-@[simp, reassoc]
-theorem pullbackRestrictIsoRestrict_inv_fst {X Y : Scheme.{u}} (f : X ⟶ Y) (U : Opens Y) :
-    (pullbackRestrictIsoRestrict f U).inv ≫ pullback.fst f _ = X.ofRestrict _ := by
-=======
 def pullbackRestrictIsoRestrict {X Y : Scheme.{u}} (f : X ⟶ Y) (U : Y.Opens) :
     pullback f (U.ι) ≅ f ⁻¹ᵁ U := by
   refine IsOpenImmersion.isoOfRangeEq (pullback.fst f _) (Scheme.Opens.ι _) ?_
@@ -328,39 +314,23 @@
 @[simp, reassoc]
 theorem pullbackRestrictIsoRestrict_inv_fst {X Y : Scheme.{u}} (f : X ⟶ Y) (U : Y.Opens) :
     (pullbackRestrictIsoRestrict f U).inv ≫ pullback.fst f _ = (f ⁻¹ᵁ U).ι := by
->>>>>>> 79df7380
   delta pullbackRestrictIsoRestrict; simp
 
 @[simp, reassoc]
-<<<<<<< HEAD
-theorem pullbackRestrictIsoRestrict_hom_restrict {X Y : Scheme.{u}} (f : X ⟶ Y) (U : Opens Y) :
-    (pullbackRestrictIsoRestrict f U).hom ≫ Scheme.ιOpens (f ⁻¹ᵁ U) = pullback.fst f _ := by
-=======
 theorem pullbackRestrictIsoRestrict_hom_restrict {X Y : Scheme.{u}} (f : X ⟶ Y) (U : Y.Opens) :
     (pullbackRestrictIsoRestrict f U).hom ≫ (f ⁻¹ᵁ U).ι = pullback.fst f _ := by
->>>>>>> 79df7380
   delta pullbackRestrictIsoRestrict; simp
 
 /-- The restriction of a morphism `X ⟶ Y` onto `X |_{f ⁻¹ U} ⟶ Y |_ U`. -/
-<<<<<<< HEAD
-def morphismRestrict {X Y : Scheme.{u}} (f : X ⟶ Y) (U : Opens Y) : X ∣_ᵤ f ⁻¹ᵁ U ⟶ Y ∣_ᵤ U :=
-  (pullbackRestrictIsoRestrict f U).inv ≫ pullback.snd _ _
-#align algebraic_geometry.morphism_restrict AlgebraicGeometry.morphismRestrict
-=======
 def morphismRestrict {X Y : Scheme.{u}} (f : X ⟶ Y) (U : Y.Opens) : (f ⁻¹ᵁ U).toScheme ⟶ U :=
   (pullbackRestrictIsoRestrict f U).inv ≫ pullback.snd _ _
->>>>>>> 79df7380
 
 /-- the notation for restricting a morphism of scheme to an open subset of the target scheme -/
 infixl:85 " ∣_ " => morphismRestrict
 
 @[simp, reassoc]
 theorem pullbackRestrictIsoRestrict_hom_morphismRestrict {X Y : Scheme.{u}} (f : X ⟶ Y)
-<<<<<<< HEAD
-    (U : Opens Y) : (pullbackRestrictIsoRestrict f U).hom ≫ f ∣_ U = pullback.snd _ _ :=
-=======
     (U : Y.Opens) : (pullbackRestrictIsoRestrict f U).hom ≫ f ∣_ U = pullback.snd _ _ :=
->>>>>>> 79df7380
   Iso.hom_inv_id_assoc _ _
 
 @[simp, reassoc]
@@ -471,11 +441,7 @@
 def morphismRestrictOpensRange
     {X Y U : Scheme.{u}} (f : X ⟶ Y) (g : U ⟶ Y) [hg : IsOpenImmersion g] :
     Arrow.mk (f ∣_ g.opensRange) ≅ Arrow.mk (pullback.snd f g) := by
-<<<<<<< HEAD
-  let V : Opens Y := g.opensRange
-=======
   let V : Y.Opens := g.opensRange
->>>>>>> 79df7380
   let e :=
     IsOpenImmersion.isoOfRangeEq g V.ι Subtype.range_coe.symm
   let t : pullback f g ⟶ pullback f V.ι :=
