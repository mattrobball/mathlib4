--- conflicted
+++ resolved
@@ -103,34 +103,24 @@
 
 lemma map_eq (f : R → S) (P : R × R × R) : f ∘ P = (f (P x), f (P y), f (P z)) := by
   rfl
-<<<<<<< HEAD
 
 lemma map_fin3 (f : R → S) (P : R × R × R) :
     f ∘ ![P x, P y, P z] = ![f (P x), f (P y), f (P z)] := by
   ext n; fin_cases n <;> simp
-=======
-
-lemma map_fin3 (f : R → S) (P : R × R × R) :
-    f ∘ ![P x, P y, P z] = ![f (P x), f (P y), f (P z)] := by
-  ext n; fin_cases n <;> simp
 
 @[deprecated (since := "2025-05-04")] alias comp_fin3 := map_fin3
 @[deprecated (since := "2025-05-04")] alias comp_smul := map_fin3
->>>>>>> 536e7365
 
 variable [CommRing R] [CommRing S] [CommRing A] [CommRing B] [Field F] [Field K] {W' : Projective R}
   {W : Projective F}
 
 lemma smul_eq (P : R × R × R) (u : R) : u • P = (u * P x, u * P y, u * P z) :=
   rfl
-<<<<<<< HEAD
-=======
 
 @[deprecated (since := "2025-05-04")] alias fin3_def := smul_eq
 @[deprecated (since := "2025-05-04")] alias fin3_def_ext := smul_eq
 @[deprecated (since := "2025-05-04")] alias smul_fin3 := smul_eq
 @[deprecated (since := "2025-05-04")] alias smul_fin3_ext := smul_eq
->>>>>>> 536e7365
 
 protected lemma map_smul (f : R →* S) (P : R × R × R) (u : R) : f ∘ u • P = f u • f ∘ P := by
   simp_rw [map_eq, smul_eq, map_mul]
@@ -155,7 +145,6 @@
     u • P ≈ v • Q ↔ P ≈ Q := by
   rw [← Quotient.eq_iff_equiv, ← Quotient.eq_iff_equiv, mk_smul P hu, mk_smul Q hv]
 
-<<<<<<< HEAD
 lemma equiv_iff_eq_of_Z_eq {P Q : R × R × R} (hz : P z = Q z) (hQz : IsUnit <| Q z) :
     P ≈ Q ↔ P = Q := by
   refine ⟨?_, Quotient.exact.comp <| congrArg _⟩
@@ -163,18 +152,6 @@
   simp_rw [Units.smul_def, hQz.mul_eq_right.mp hz, one_smul]
 
 @[deprecated (since := "2025-05-26")] alias equiv_iff_eq_of_Z_eq' := equiv_iff_eq_of_Z_eq
-=======
-lemma equiv_iff_eq_of_Z_eq' {P Q : R × R × R} (hz : P z = Q z) (hQz : Q z ∈ nonZeroDivisors R) :
-    P ≈ Q ↔ P = Q := by
-  refine ⟨?_, Quotient.exact.comp <| congrArg _⟩
-  rintro ⟨u, rfl⟩
-  simp_rw [Units.smul_def, (mul_cancel_right_mem_nonZeroDivisors hQz).mp <| one_mul (Q z) ▸ hz,
-    one_smul]
-
-lemma equiv_iff_eq_of_Z_eq [NoZeroDivisors R] {P Q : R × R × R} (hz : P z = Q z) (hQz : Q z ≠ 0) :
-    P ≈ Q ↔ P = Q :=
-  equiv_iff_eq_of_Z_eq' hz <| mem_nonZeroDivisors_of_ne_zero hQz
->>>>>>> 536e7365
 
 lemma Z_eq_zero_of_equiv {P Q : R × R × R} (h : P ≈ Q) : P z = 0 ↔ Q z = 0 := by
   rcases h with ⟨u, rfl⟩
@@ -202,7 +179,6 @@
 lemma not_equiv_of_Y_ne {P Q : R × R × R} (hy : P y * Q z ≠ Q y * P z) : ¬P ≈ Q :=
   hy.comp Y_eq_of_equiv
 
-<<<<<<< HEAD
 lemma equiv_of_X_eq_of_Y_eq {P Q : R × R × R} (hPz : IsUnit <| P z) (hQz : IsUnit <| Q z)
     (hx : P x * Q z = Q x * P z) (hy : P y * Q z = Q y * P z) : P ≈ Q := by
   use hPz.unit * hQz.unit⁻¹
@@ -236,23 +212,6 @@
 @[deprecated (since := "2025-05-26")] alias Y_eq_iff := Y_eq_of_isUnit_Z
 
 lemma Y_eq_of_Z_ne_zero {P Q : F × F × F} (hPz : P z ≠ 0) (hQz : Q z ≠ 0) :
-=======
-lemma equiv_of_X_eq_of_Y_eq {P Q : F × F × F} (hPz : P z ≠ 0) (hQz : Q z ≠ 0)
-    (hx : P x * Q z = Q x * P z) (hy : P y * Q z = Q y * P z) : P ≈ Q := by
-  use Units.mk0 _ hPz / Units.mk0 _ hQz
-  simp_rw [Units.smul_def, Units.val_div_eq_div_val, Units.val_mk0, smul_eq, mul_comm, mul_div,
-    ← hx, ← hy, mul_div_cancel_right₀ _ hQz, mul_div_cancel_left₀ _ hQz]
-
-lemma equiv_some_of_Z_ne_zero {P : F × F × F} (hPz : P z ≠ 0) : P ≈ (P x / P z, P y / P z, 1) :=
-  equiv_of_X_eq_of_Y_eq hPz one_ne_zero (by linear_combination (norm := ring1) -P x * div_self hPz)
-    (by linear_combination (norm := ring1) -P y * div_self hPz)
-
-lemma X_eq_iff {P Q : F × F × F} (hPz : P z ≠ 0) (hQz : Q z ≠ 0) :
-    P x * Q z = Q x * P z ↔ P x / P z = Q x / Q z :=
-  (div_eq_div_iff hPz hQz).symm
-
-lemma Y_eq_iff {P Q : F × F × F} (hPz : P z ≠ 0) (hQz : Q z ≠ 0) :
->>>>>>> 536e7365
     P y * Q z = Q y * P z ↔ P y / P z = Q y / Q z :=
   (div_eq_div_iff hPz hQz).symm
 
@@ -275,7 +234,6 @@
   eval_simp
   rfl
 
-<<<<<<< HEAD
 lemma eval_polynomial_of_isUnit_Z {P : R × R × R} (hPz : IsUnit <| P z) :
     eval ![P x, P y, P z] W'.polynomial =
       W'.toAffine.polynomial.evalEval (P x * hPz.unit⁻¹) (P y * hPz.unit⁻¹) * P z ^ 3 := by
@@ -291,15 +249,6 @@
   simp_rw [div_eq_mul_inv]
   convert eval_polynomial_of_isUnit_Z hPz.isUnit using 4 <;>
     exact hPz.isUnit.unit.val_inv_eq_inv_val.symm
-=======
-lemma eval_polynomial_of_Z_ne_zero {P : F × F × F} (hPz : P z ≠ 0) :
-    eval ![P x, P y, P z] W.polynomial / P z ^ 3 =
-      W.toAffine.polynomial.evalEval (P x / P z) (P y / P z) := by
-  linear_combination (norm := (rw [eval_polynomial, Affine.evalEval_polynomial]; ring1))
-    P y ^ 2 / P z ^ 2 * div_self hPz + W.a₁ * P x * P y / P z ^ 2 * div_self hPz
-      + W.a₃ * P y / P z * div_self (pow_ne_zero 2 hPz) - W.a₂ * P x ^ 2 / P z ^ 2 * div_self hPz
-      - W.a₄ * P x / P z * div_self (pow_ne_zero 2 hPz) - W.a₆ * div_self (pow_ne_zero 3 hPz)
->>>>>>> 536e7365
 
 variable (W') in
 /-- The proposition that a projective point representative `(x, y, z)` lies in a Weierstrass curve
@@ -334,7 +283,6 @@
 lemma equation_some (X Y : R) : W'.Equation (X, Y, 1) ↔ W'.toAffine.Equation X Y := by
   simp_rw [equation_iff, Affine.equation_iff', one_pow, mul_one]
 
-<<<<<<< HEAD
 lemma equation_of_isUnit_Z {P : R × R × R} (hPz : IsUnit <| P z) :
     W'.Equation P ↔ W'.toAffine.Equation (P x * hPz.unit⁻¹) (P y * hPz.unit⁻¹) :=
   (equation_of_equiv <| equiv_some_of_isUnit_Z hPz).trans <| equation_some ..
@@ -344,12 +292,6 @@
   simp_rw [div_eq_mul_inv]
   convert equation_of_isUnit_Z hPz.isUnit using 3 <;> exact hPz.isUnit.unit.val_inv_eq_inv_val.symm
 
-=======
-lemma equation_of_Z_ne_zero {P : F × F × F} (hPz : P z ≠ 0) :
-    W.Equation P ↔ W.toAffine.Equation (P x / P z) (P y / P z) :=
-  (equation_of_equiv <| equiv_some_of_Z_ne_zero hPz).trans <| equation_some ..
-
->>>>>>> 536e7365
 lemma X_eq_zero_of_Z_eq_zero [NoZeroDivisors R] {P : R × R × R} (hP : W'.Equation P)
     (hPz : P z = 0) : P x = 0 :=
   pow_eq_zero <| (equation_of_Z_eq_zero hPz).mp hP
@@ -375,7 +317,6 @@
   eval_simp
   rfl
 
-<<<<<<< HEAD
 lemma eval_polynomialX_of_isUnit_Z {P : R × R × R} (hPz : IsUnit <| P z) :
     eval ![P x, P y, P z] W'.polynomialX =
       W'.toAffine.polynomialX.evalEval (P x * hPz.unit⁻¹) (P y * hPz.unit⁻¹) * P z ^ 2 := by
@@ -390,14 +331,6 @@
   simp_rw [div_eq_mul_inv]
   convert eval_polynomialX_of_isUnit_Z hPz.isUnit using 4 <;>
     exact hPz.isUnit.unit.val_inv_eq_inv_val.symm
-=======
-lemma eval_polynomialX_of_Z_ne_zero {P : F × F × F} (hPz : P z ≠ 0) :
-    eval ![P x, P y, P z] W.polynomialX / P z ^ 2 =
-      W.toAffine.polynomialX.evalEval (P x / P z) (P y / P z) := by
-  linear_combination (norm := (rw [eval_polynomialX, Affine.evalEval_polynomialX]; ring1))
-    W.a₁ * P y / P z * div_self hPz - 2 * W.a₂ * P x / P z * div_self hPz
-      - W.a₄ * div_self (pow_ne_zero 2 hPz)
->>>>>>> 536e7365
 
 variable (W') in
 /-- The partial derivative `W_Y(X, Y, Z)` with respect to `Y` of the polynomial `W(X, Y, Z)`
@@ -405,14 +338,8 @@
 noncomputable def polynomialY : MvPolynomial (Fin 3) R :=
   pderiv 1 W'.polynomial
 
-<<<<<<< HEAD
 lemma polynomialY_eq :
     W'.polynomialY = C 2 * X 1 * X 2 + C W'.a₁ * X 0 * X 2 + C W'.a₃ * X 2 ^ 2 := by
-=======
-open Fin.CommRing in
-lemma polynomialY_eq : W'.polynomialY =
-    C 2 * X 1 * X 2 + C W'.a₁ * X 0 * X 2 + C W'.a₃ * X 2 ^ 2 := by
->>>>>>> 536e7365
   rw [polynomialY, polynomial]
   pderiv_simp
   ring1
@@ -423,7 +350,6 @@
   eval_simp
   rfl
 
-<<<<<<< HEAD
 lemma eval_polynomialY_of_isUnit_Z {P : R × R × R} (hPz : IsUnit <| P z) :
     eval ![P x, P y, P z] W'.polynomialY =
       W'.toAffine.polynomialY.evalEval (P x * hPz.unit⁻¹) (P y * hPz.unit⁻¹) * P z ^ 2 := by
@@ -437,14 +363,6 @@
   simp_rw [div_eq_mul_inv]
   convert eval_polynomialY_of_isUnit_Z hPz.isUnit using 4 <;>
     exact hPz.isUnit.unit.val_inv_eq_inv_val.symm
-=======
-lemma eval_polynomialY_of_Z_ne_zero {P : F × F × F} (hPz : P z ≠ 0) :
-    eval ![P x, P y, P z] W.polynomialY / P z ^ 2 =
-      W.toAffine.polynomialY.evalEval (P x / P z) (P y / P z) := by
-  linear_combination (norm := (rw [eval_polynomialY, Affine.evalEval_polynomialY]; ring1))
-    2 * P y / P z * div_self hPz + W.a₁ * P x / P z * div_self hPz
-      + W.a₃ * div_self (pow_ne_zero 2 hPz)
->>>>>>> 536e7365
 
 variable (W') in
 /-- The partial derivative `W_Z(X, Y, Z)` with respect to `Z` of the polynomial `W(X, Y, Z)`
@@ -478,7 +396,6 @@
 
 In other words, the ideal spanned by `W_X(x, y, z)`, `W_Y(x, y, z)`, and `W_z(x, y, z)` is `R`.
 
-<<<<<<< HEAD
 Note that this definition is only mathematically accurate for certain rings `R` whose Picard group
 has trivial 12-torsion, such as a field or a PID. -/
 def Nonsingular (P : R × R × R) : Prop :=
@@ -490,19 +407,6 @@
       2 * P y * P z + W'.a₁ * P x * P z + W'.a₃ * P z ^ 2,
       P y ^ 2 + W'.a₁ * P x * P y + 2 * W'.a₃ * P y * P z -
         (W'.a₂ * P x ^ 2 + 2 * W'.a₄ * P x * P z + 3 * W'.a₆ * P z ^ 2)} = ⊤ := by
-=======
-Note that this definition is only mathematically accurate for fields. -/
--- TODO: generalise this definition to be mathematically accurate for a larger class of rings.
-def Nonsingular (P : R × R × R) : Prop :=
-  W'.Equation P ∧ (eval ![P x, P y, P z] W'.polynomialX ≠ 0 ∨
-    eval ![P x, P y, P z] W'.polynomialY ≠ 0 ∨ eval ![P x, P y, P z] W'.polynomialZ ≠ 0)
-
-lemma nonsingular_iff (P : R × R × R) : W'.Nonsingular P ↔ W'.Equation P ∧
-    (W'.a₁ * P y * P z - (3 * P x ^ 2 + 2 * W'.a₂ * P x * P z + W'.a₄ * P z ^ 2) ≠ 0 ∨
-      2 * P y * P z + W'.a₁ * P x * P z + W'.a₃ * P z ^ 2 ≠ 0 ∨
-      P y ^ 2 + W'.a₁ * P x * P y + 2 * W'.a₃ * P y * P z
-        - (W'.a₂ * P x ^ 2 + 2 * W'.a₄ * P x * P z + 3 * W'.a₆ * P z ^ 2) ≠ 0) := by
->>>>>>> 536e7365
   rw [Nonsingular, eval_polynomialX, eval_polynomialY, eval_polynomialZ]
 
 lemma nonsingular_smul (P : R × R × R) {u : R} (hu : IsUnit u) :
@@ -511,24 +415,15 @@
       W'.Nonsingular P := by
     rcases (nonsingular_iff _).mp hP with ⟨hP, hP'⟩
     refine (nonsingular_iff P).mpr ⟨(equation_smul P hu).mp hP, ?_⟩
-<<<<<<< HEAD
     simp_rw [Ideal.span_insert, ← Ideal.span_singleton_mul_left_unit (hu.pow 2) <| _ - _,
       ← Ideal.span_singleton_mul_left_unit (hu.pow 2) <| _ + _, ← hP', smul_eq, Ideal.span_insert]
     ring_nf
-=======
-    contrapose! hP'
-    rw [smul_eq]
-    exact ⟨by linear_combination (norm := ring1) u ^ 2 * hP'.left,
-      by linear_combination (norm := ring1) u ^ 2 * hP'.right.left,
-      by linear_combination (norm := ring1) u ^ 2 * hP'.right.right⟩
->>>>>>> 536e7365
   ⟨hP hu, fun h => hP hu.unit⁻¹.isUnit <| by rwa [smul_smul, hu.val_inv_mul, one_smul]⟩
 
 lemma nonsingular_of_equiv {P Q : R × R × R} (h : P ≈ Q) : W'.Nonsingular P ↔ W'.Nonsingular Q := by
   rcases h with ⟨u, rfl⟩
   exact nonsingular_smul Q u.isUnit
 
-<<<<<<< HEAD
 lemma nonsingular_of_Z_eq_zero {P : R × R × R} (hPz : P z = 0) : W'.Nonsingular P ↔ W'.Equation P ∧
     Ideal.span {3 * P x ^ 2, P y ^ 2 + W'.a₁ * P x * P y - W'.a₂ * P x ^ 2} = ⊤ := by
   simp_rw [nonsingular_iff, hPz, zero_pow two_ne_zero, mul_zero, zero_sub, add_zero,
@@ -580,63 +475,12 @@
   use (isUnit_Y_of_Z_eq_zero hP hPz).unit * (isUnit_Y_of_Z_eq_zero hQ hQz).unit⁻¹
   simp_rw [Units.smul_def, smul_eq, X_eq_zero_of_Z_eq_zero hQ.left hQz, hQz, mul_zero,
     Units.val_mul, IsUnit.unit_spec, mul_assoc, IsUnit.val_inv_mul, mul_one]
-=======
-lemma nonsingular_of_Z_eq_zero {P : R × R × R} (hPz : P z = 0) :
-    W'.Nonsingular P ↔
-      W'.Equation P ∧ (3 * P x ^ 2 ≠ 0 ∨ P y ^ 2 + W'.a₁ * P x * P y - W'.a₂ * P x ^ 2 ≠ 0) := by
-  simp_rw [nonsingular_iff, hPz, zero_pow <| OfNat.ofNat_ne_zero _, mul_zero, zero_sub, neg_ne_zero,
-    add_zero, ne_self_iff_false, false_or]
-
-lemma nonsingular_zero [Nontrivial R] : W'.Nonsingular (0, 1, 0) := by
-  simp_rw [nonsingular_of_Z_eq_zero, equation_zero, true_and, ← not_and_or]
-  exact fun h => one_ne_zero <| by linear_combination (norm := ring1) h.right
-
-lemma nonsingular_some (X Y : R) : W'.Nonsingular (X, Y, 1) ↔ W'.toAffine.Nonsingular X Y := by
-  simp_rw [nonsingular_iff, equation_some, Affine.nonsingular_iff', Affine.equation_iff',
-    and_congr_right_iff, ← not_and_or, not_iff_not, one_pow, mul_one, and_congr_right_iff, Iff.comm,
-    iff_self_and]
-  intro h hX hY
-  linear_combination (norm := ring1) 3 * h - X * hX - Y * hY
-
-lemma nonsingular_of_Z_ne_zero {P : F × F × F} (hPz : P z ≠ 0) :
-    W.Nonsingular P ↔ W.toAffine.Nonsingular (P x / P z) (P y / P z) :=
-  (nonsingular_of_equiv <| equiv_some_of_Z_ne_zero hPz).trans <| nonsingular_some ..
-
-lemma nonsingular_iff_of_Z_ne_zero {P : F × F × F} (hPz : P z ≠ 0) :
-    W.Nonsingular P ↔ W.Equation P ∧
-      (eval ![P x, P y, P z] W.polynomialX ≠ 0 ∨ eval ![P x, P y, P z] W.polynomialY ≠ 0) := by
-  rw [nonsingular_of_Z_ne_zero hPz, Affine.Nonsingular, ← equation_of_Z_ne_zero hPz,
-    ← eval_polynomialX_of_Z_ne_zero hPz, div_ne_zero_iff, and_iff_left <| pow_ne_zero 2 hPz,
-    ← eval_polynomialY_of_Z_ne_zero hPz, div_ne_zero_iff, and_iff_left <| pow_ne_zero 2 hPz]
-
-lemma Y_ne_zero_of_Z_eq_zero [NoZeroDivisors R] {P : R × R × R} (hP : W'.Nonsingular P)
-    (hPz : P z = 0) : P y ≠ 0 := by
-  intro hPy
-  simp_rw [nonsingular_of_Z_eq_zero hPz, X_eq_zero_of_Z_eq_zero hP.left hPz, hPy,
-    zero_pow two_ne_zero, mul_zero, add_zero, sub_zero, or_self, ne_self_iff_false, and_false] at hP
-
-lemma isUnit_Y_of_Z_eq_zero {P : F × F × F} (hP : W.Nonsingular P) (hPz : P z = 0) : IsUnit (P y) :=
-  (Y_ne_zero_of_Z_eq_zero hP hPz).isUnit
-
-lemma equiv_of_Z_eq_zero {P Q : F × F × F} (hP : W.Nonsingular P) (hQ : W.Nonsingular Q)
-    (hPz : P z = 0) (hQz : Q z = 0) : P ≈ Q := by
-  have hPy : IsUnit <| P y := isUnit_Y_of_Z_eq_zero hP hPz
-  have hQy : IsUnit <| Q y := isUnit_Y_of_Z_eq_zero hQ hQz
-  use hPy.unit / hQy.unit
-  simp_rw [Units.smul_def, smul_eq, X_eq_zero_of_Z_eq_zero hQ.left hQz, hQz, mul_zero,
-    Units.val_div_eq_div_val, IsUnit.unit_spec, hQy.div_mul_cancel]
->>>>>>> 536e7365
   congr! 2
   · exact (X_eq_zero_of_Z_eq_zero hP.left hPz).symm
   · exact hPz.symm
 
-<<<<<<< HEAD
 lemma equiv_zero_of_Z_eq_zero [NoZeroDivisors R] {P : R × R × R} (hP : W'.Nonsingular P)
     (hPz : P z = 0) : P ≈ (0, 1, 0) :=
-=======
-lemma equiv_zero_of_Z_eq_zero {P : F × F × F} (hP : W.Nonsingular P) (hPz : P z = 0) :
-    P ≈ (0, 1, 0) :=
->>>>>>> 536e7365
   equiv_of_Z_eq_zero hP nonsingular_zero hPz rfl
 
 lemma map_equiv_map (f : F →+* K) {P Q : F × F × F} (hP : W.Nonsingular P) (hQ : W.Nonsingular Q) :
@@ -651,11 +495,8 @@
       exacts [X_eq_of_equiv h, Y_eq_of_equiv h]
   · rcases h with ⟨u, rfl⟩
     exact ⟨Units.map f u, (WeierstrassCurve.Projective.map_smul ..).symm⟩
-<<<<<<< HEAD
-=======
 
 @[deprecated (since := "2025-05-04")] alias comp_equiv_comp := map_equiv_map
->>>>>>> 536e7365
 
 variable (W') in
 /-- The proposition that a projective point class on a Weierstrass curve `W` is nonsingular.
@@ -671,11 +512,7 @@
 lemma nonsingularLift_iff (P : R × R × R) : W'.NonsingularLift ⟦P⟧ ↔ W'.Nonsingular P :=
   Iff.rfl
 
-<<<<<<< HEAD
 lemma nonsingularLift_zero : W'.NonsingularLift ⟦(0, 1, 0)⟧ :=
-=======
-lemma nonsingularLift_zero [Nontrivial R] : W'.NonsingularLift ⟦(0, 1, 0)⟧ :=
->>>>>>> 536e7365
   nonsingular_zero
 
 lemma nonsingularLift_some (X Y : R) :
@@ -713,29 +550,21 @@
 @[simp]
 lemma map_polynomialZ : (W'.map f).toProjective.polynomialZ = W'.polynomialZ.map f := by
   simp_rw [polynomialZ, map_polynomial, pderiv_map]
-<<<<<<< HEAD
 
 variable {P} in
 lemma Nonsingular.map (h : W'.Nonsingular P) : (W'.map f).toProjective.Nonsingular <| f ∘ P := by
   simp_rw [Nonsingular, h.left.map f, true_and, map_polynomialX, map_polynomialY, map_polynomialZ,
     eval_map, map_eq, ← map_fin3, ← eval₂_comp, ← Set.image_pair f, ← Set.image_insert_eq,
     ← Ideal.map_span, h.right, Ideal.map_top]
-=======
->>>>>>> 536e7365
 
 variable {f} in
 @[simp]
 lemma map_nonsingular (hf : Function.Bijective f) :
     (W'.map f).toProjective.Nonsingular (f ∘ P) ↔ W'.Nonsingular P := by
-<<<<<<< HEAD
   refine ⟨?_, fun h => h.map f⟩
   simp_rw [Nonsingular, map_equation _ hf.left, map_polynomialX, map_polynomialY, map_polynomialZ,
     eval_map, map_eq, ← map_fin3, ← eval₂_comp, ← Set.image_pair f, ← Set.image_insert_eq,
     ← Ideal.map_span, Ideal.map_span_triple_eq_top hf, imp_self]
-=======
-  simp_rw [Nonsingular, map_equation P hf, map_polynomialX, map_polynomialY, map_polynomialZ,
-    eval_map, map_eq, ← map_fin3, ← eval₂_comp, map_ne_zero_iff f hf]
->>>>>>> 536e7365
 
 variable [Algebra R S] [Algebra R A] [Algebra S A] [IsScalarTower R S A] [Algebra R B] [Algebra S B]
   [IsScalarTower R S B] (f : A →ₐ[S] B) (P : A × A × A)
