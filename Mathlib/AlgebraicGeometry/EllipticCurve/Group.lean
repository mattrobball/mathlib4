/-
Copyright (c) 2023 David Kurniadi Angdinata. All rights reserved.
Released under Apache 2.0 license as described in the file LICENSE.
Authors: David Kurniadi Angdinata
-/
import Mathlib.AlgebraicGeometry.EllipticCurve.Jacobian
import Mathlib.LinearAlgebra.FreeModule.Norm
import Mathlib.RingTheory.ClassGroup
import Mathlib.RingTheory.MvPolynomial.Basic

/-!
# Group law on Weierstrass curves

This file proves that the nonsingular rational points on a Weierstrass curve forms an abelian group
under the geometric group law defined in `Mathlib.AlgebraicGeometry.EllipticCurve.Affine` and in
`Mathlib.AlgebraicGeometry.EllipticCurve.Jacobian`.

## Mathematical background

Let `W` be a Weierstrass curve over a field `F` given by a Weierstrass equation $W(X, Y) = 0$ in
affine coordinates. As in `Mathlib.AlgebraicGeometry.EllipticCurve.Affine`, the set of nonsingular
rational points `W⟮F⟯` of `W` consist of the unique point at infinity $0$ and nonsingular affine
points $(x, y)$. With this description, there is an addition-preserving injection between `W⟮F⟯`
and the ideal class group of the coordinate ring $F[W] := F[X, Y] / \langle W(X, Y)\rangle$ of `W`.
This is defined by mapping the point at infinity $0$ to the trivial ideal class and an affine point
$(x, y)$ to the ideal class of the invertible fractional ideal $\langle X - x, Y - y\rangle$.
Proving that this is well-defined and preserves addition reduce to checking several equalities of
integral ideals, which is done in `WeierstrassCurve.Affine.CoordinateRing.XYIdeal_neg_mul` and in
`WeierstrassCurve.Affine.CoordinateRing.XYIdeal_mul_XYIdeal` via explicit ideal computations.
Now $F[W]$ is a free rank two $F[X]$-algebra with basis $\{1, Y\}$, so every element of $F[W]$ is
of the form $p + qY$ for some $p, q \in F[X]$, and there is an algebra norm $N : F[W] \to F[X]$.
Injectivity can then be shown by computing the degree of such a norm $N(p + qY)$ in two different
ways, which is done in `WeierstrassCurve.Affine.CoordinateRing.degree_norm_smul_basis` and in the
auxiliary lemmas in the proof of `WeierstrassCurve.Affine.Point.instAddCommGroup`.

When `W` is given in Jacobian coordinates, `WeierstrassCurve.Jacobian.Point.toAffineAddEquiv` pulls
back the group law on `WeierstrassCurve.Affine.Point` to `WeierstrassCurve.Jacobian.Point`.

## Main definitions

 * `WeierstrassCurve.Affine.CoordinateRing`: the coordinate ring `F[W]` of a Weierstrass curve `W`.
 * `WeierstrassCurve.Affine.CoordinateRing.basis`: the power basis of `F[W]` over `F[X]`.

## Main statements

 * `WeierstrassCurve.Affine.CoordinateRing.instIsDomainCoordinateRing`: the coordinate ring of an
    affine Weierstrass curve is an integral domain.
 * `WeierstrassCurve.Affine.CoordinateRing.degree_norm_smul_basis`: the degree of the norm of an
    element in the coordinate ring of an affine Weierstrass curve in terms of the power basis.
 * `WeierstrassCurve.Affine.Point.instAddCommGroup`: the type of nonsingular rational points on
    an affine Weierstrass curve forms an abelian group under addition.
 * `WeierstrassCurve.Jacobian.Point.instAddCommGroup`: the type of nonsingular rational
    points on a Jacobian Weierstrass curve forms an abelian group under addition.

## References

https://drops.dagstuhl.de/storage/00lipics/lipics-vol268-itp2023/LIPIcs.ITP.2023.6/LIPIcs.ITP.2023.6.pdf

## Tags

elliptic curve, group law, class group
-/

open Ideal nonZeroDivisors Polynomial

local macro "C_simp" : tactic =>
  `(tactic| simp only [map_ofNat, C_0, C_1, C_neg, C_add, C_sub, C_mul, C_pow])

local macro "eval_simp" : tactic =>
  `(tactic| simp only [eval_C, eval_X, eval_neg, eval_add, eval_sub, eval_mul, eval_pow])

universe u v

namespace WeierstrassCurve.Affine

/-! ## Weierstrass curves in affine coordinates -/

variable {R : Type u} {S : Type v} [CommRing R] [CommRing S] (W : Affine R) (f : R →+* S)

-- Porting note: in Lean 3, this is a `def` under a `derive comm_ring` tag.
-- This generates a reducible instance of `comm_ring` for `coordinate_ring`. In certain
-- circumstances this might be extremely slow, because all instances in its definition are unified
-- exponentially many times. In this case, one solution is to manually add the local attribute
-- `local attribute [irreducible] coordinate_ring.comm_ring` to block this type-level unification.
-- In Lean 4, this is no longer an issue and is now an `abbrev`. See Zulip thread:
-- https://leanprover.zulipchat.com/#narrow/stream/116395-maths/topic/.E2.9C.94.20class_group.2Emk
/-- The coordinate ring $R[W] := R[X, Y] / \langle W(X, Y) \rangle$ of `W`. -/
abbrev CoordinateRing : Type u :=
  AdjoinRoot W.polynomial
#align weierstrass_curve.coordinate_ring WeierstrassCurve.Affine.CoordinateRing

/-- The function field $R(W) := \mathrm{Frac}(R[W])$ of `W`. -/
abbrev FunctionField : Type u :=
  FractionRing W.CoordinateRing
#align weierstrass_curve.function_field WeierstrassCurve.Affine.FunctionField

namespace CoordinateRing

section Algebra

/-! ### The coordinate ring as an `R[X]`-algebra -/

<<<<<<< HEAD
#noalign weierstrass_curve.coordinate_ring.algebra'
#noalign weierstrass_curve.coordinate_ring.algebra
#noalign weierstrass_curve.coordinate_ring.is_scalar_tower

=======
noncomputable instance : Algebra R W.CoordinateRing :=
  Quotient.algebra R
#align weierstrass_curve.coordinate_ring.algebra' WeierstrassCurve.Affine.CoordinateRing.instAlgebra

noncomputable instance : Algebra R[X] W.CoordinateRing :=
  Quotient.algebra R[X]
#align weierstrass_curve.coordinate_ring.algebra WeierstrassCurve.Affine.CoordinateRing.instAlgebraPolynomial

instance : IsScalarTower R R[X] W.CoordinateRing :=
  Quotient.isScalarTower R R[X] _
#align weierstrass_curve.coordinate_ring.is_scalar_tower WeierstrassCurve.Affine.CoordinateRing.instIsScalarTowerPolynomial

>>>>>>> 7733e607
instance [Subsingleton R] : Subsingleton W.CoordinateRing :=
  Module.subsingleton R[X] _
#align weierstrass_curve.coordinate_ring.subsingleton WeierstrassCurve.Affine.CoordinateRing.instSubsingleton

-- Porting note: added the abbreviation `mk` for `AdjoinRoot.mk W.polynomial`
/-- The natural ring homomorphism mapping an element of `R[X][Y]` to an element of `R[W]`. -/
noncomputable abbrev mk : R[X][Y] →+* W.CoordinateRing :=
  AdjoinRoot.mk W.polynomial

<<<<<<< HEAD
variable {W} in
lemma smul (x : R[X]) (y : W.CoordinateRing) : x • y = mk W (C x) * y :=
  (algebraMap_smul W.CoordinateRing x y).symm
#align weierstrass_curve.coordinate_ring.smul WeierstrassCurve.Affine.CoordinateRing.smul

lemma mk_comp_algebraMap : (mk W).comp (algebraMap R R[X][Y]) = algebraMap R W.CoordinateRing := rfl

@[simp] lemma mk_polynomial : mk W W.polynomial = 0 := AdjoinRoot.mk_self

lemma equation_mk_X_mk_Y :
    (W.baseChange W.CoordinateRing).toAffine.Equation (mk W (C X)) (mk W Y) := by
  rw [Affine.Equation, baseChange, ← mk_comp_algebraMap, ← map_map, ← baseChange,
    map_polynomial, map_mapRingHom_evalEval, baseChange_polynomial_evalEval_X_Y, mk_polynomial]

/-- The ring homomorphism `R[W] →+* S[W.map f]` induced by a ring homomorphism `f : R →+* S`. -/
noncomputable def map : W.CoordinateRing →+* (W.map f).toAffine.CoordinateRing :=
  AdjoinRoot.lift ((AdjoinRoot.of _).comp <| mapRingHom f) _ <| by
    rw [← eval₂_map, ← map_polynomial, AdjoinRoot.eval₂_root]

lemma map_mk (x : R[X][Y]) : map W f (mk W x) = mk (W.map f) (x.map <| mapRingHom f) := by
  rw [map, AdjoinRoot.lift_mk, ← eval₂_map]
  exact AdjoinRoot.aeval_eq <| x.map <| mapRingHom f

lemma map_comp_mk : (map W f).comp (mk W) = (mk <| W.map f).comp (mapRingHom <| mapRingHom f) :=
  RingHom.ext (map_mk _ _)

lemma _root_.Polynomial.algebraMap_comp_algebraMap :
    (algebraMap R[X] R[X][Y]).comp (algebraMap R R[X]) = algebraMap R R[X][Y] := rfl

lemma _root_.Polynomial.mapRingHom_comp_algebraMap :
    (mapRingHom f).comp (algebraMap R R[X]) = (algebraMap S S[X]).comp f := by
  ext1; apply map_C

lemma _root_.Polynomial.mapRingHom_mapRingHom_comp_algebraMap :
    (mapRingHom <| mapRingHom f).comp (algebraMap R R[X][Y]) = (algebraMap S S[X][Y]).comp f := by
  simp_rw [← algebraMap_comp_algebraMap, ← RingHom.comp_assoc, mapRingHom_comp_algebraMap,
    RingHom.comp_assoc, mapRingHom_comp_algebraMap]

lemma map_comp_algebraMap : (map W f).comp (algebraMap R _) = (algebraMap S _).comp f := by
  simp_rw [← mk_comp_algebraMap, ← RingHom.comp_assoc, map_comp_mk, RingHom.comp_assoc,
    mapRingHom_mapRingHom_comp_algebraMap]

variable {W} in
protected lemma map_smul (x : R[X]) (y : W.CoordinateRing) :
    map W f (x • y) = x.map f • map W f y := by
  rw [smul, _root_.map_mul, map_mk, map_C, smul]
  rfl

variable {W} {x y : R} (eqn : W.Equation x y)

noncomputable def eval : W.CoordinateRing →+* R :=
  AdjoinRoot.lift (evalRingHom x) y <| by rwa [eval₂_evalRingHom]

lemma eval_mk (p : R[X][Y]) : eval eqn (mk _ p) = p.evalEval x y := by
  rw [← eval₂_evalRingHom]; exact AdjoinRoot.lift_mk _ p

lemma eval_comp_mk : (eval eqn).comp (mk _) = evalEvalRingHom x y := RingHom.ext (eval_mk eqn)

lemma eval_map (p : W.CoordinateRing) : eval (eqn.map f) (map W f p) = f (eval eqn p) := by
  obtain ⟨p, rfl⟩ := AdjoinRoot.mk_surjective p
  rw [map_mk, eval_mk, eval_mk, map_mapRingHom_evalEval]

lemma eval_comp_map : (eval <| eqn.map f).comp (map W f) = f.comp (eval eqn) :=
  RingHom.ext (eval_map f eqn)

lemma eval_comp_algebraMap : (eval eqn).comp (algebraMap R _) = .id _ := by
  rw [← mk_comp_algebraMap, ← RingHom.comp_assoc, eval_comp_mk, evalEvalRingHom_comp_algebraMap]

variable (W)

=======
>>>>>>> 7733e607
-- Porting note: added `classical` explicitly
/-- The basis $\{1, Y\}$ for the coordinate ring $R[W]$ over the polynomial ring $R[X]$. -/
protected noncomputable def basis : Basis (Fin 2) R[X] W.CoordinateRing := by
  classical exact (subsingleton_or_nontrivial R).by_cases (fun _ => default) fun _ =>
    (AdjoinRoot.powerBasis' W.monic_polynomial).basis.reindex <| finCongr W.natDegree_polynomial
#align weierstrass_curve.coordinate_ring.basis WeierstrassCurve.Affine.CoordinateRing.basis

<<<<<<< HEAD
instance : Module.Free R[X] W.CoordinateRing := .of_basis (CoordinateRing.basis W)
instance : Module.Free R W.CoordinateRing := .trans R[X]

lemma algebraMap_injective : Function.Injective (algebraMap R[X] W.CoordinateRing) :=
  (CoordinateRing.basis W).algebraMap_injective

lemma algebraMap_injective' : Function.Injective (algebraMap R W.CoordinateRing) :=
  (algebraMap_injective W).comp C_injective

instance [Nontrivial R] : Nontrivial W.CoordinateRing := (algebraMap_injective W).nontrivial

=======
>>>>>>> 7733e607
lemma basis_apply (n : Fin 2) :
    CoordinateRing.basis W n = (AdjoinRoot.powerBasis' W.monic_polynomial).gen ^ (n : ℕ) := by
  classical
  nontriviality R
  rw [CoordinateRing.basis, Or.by_cases, dif_neg <| not_subsingleton R, Basis.reindex_apply,
    PowerBasis.basis_eq_pow]
  rfl
#align weierstrass_curve.coordinate_ring.basis_apply WeierstrassCurve.Affine.CoordinateRing.basis_apply

-- Porting note: added `@[simp]` in lieu of `coe_basis`
@[simp]
lemma basis_zero : CoordinateRing.basis W 0 = 1 := by
  simpa only [basis_apply] using pow_zero _
#align weierstrass_curve.coordinate_ring.basis_zero WeierstrassCurve.Affine.CoordinateRing.basis_zero

-- Porting note: added `@[simp]` in lieu of `coe_basis`
@[simp]
lemma basis_one : CoordinateRing.basis W 1 = mk W Y := by
  simpa only [basis_apply] using pow_one _
#align weierstrass_curve.coordinate_ring.basis_one WeierstrassCurve.Affine.CoordinateRing.basis_one

-- Porting note: removed `@[simp]` in lieu of `basis_zero` and `basis_one`
lemma coe_basis : (CoordinateRing.basis W : Fin 2 → W.CoordinateRing) = ![1, mk W Y] := by
  ext n
  fin_cases n
  exacts [basis_zero W, basis_one W]
#align weierstrass_curve.coordinate_ring.coe_basis WeierstrassCurve.Affine.CoordinateRing.coe_basis

variable {W} in
<<<<<<< HEAD
=======
lemma smul (x : R[X]) (y : W.CoordinateRing) : x • y = mk W (C x) * y :=
  (algebraMap_smul W.CoordinateRing x y).symm
#align weierstrass_curve.coordinate_ring.smul WeierstrassCurve.Affine.CoordinateRing.smul

variable {W} in
>>>>>>> 7733e607
lemma smul_basis_eq_zero {p q : R[X]} (hpq : p • (1 : W.CoordinateRing) + q • mk W Y = 0) :
    p = 0 ∧ q = 0 := by
  have h := Fintype.linearIndependent_iff.mp (CoordinateRing.basis W).linearIndependent ![p, q]
  erw [Fin.sum_univ_succ, basis_zero, Fin.sum_univ_one, basis_one] at h
  exact ⟨h hpq 0, h hpq 1⟩
#align weierstrass_curve.coordinate_ring.smul_basis_eq_zero WeierstrassCurve.Affine.CoordinateRing.smul_basis_eq_zero

variable {W} in
lemma exists_smul_basis_eq (x : W.CoordinateRing) :
    ∃ p q : R[X], p • (1 : W.CoordinateRing) + q • mk W Y = x := by
  have h := (CoordinateRing.basis W).sum_equivFun x
  erw [Fin.sum_univ_succ, Fin.sum_univ_one, basis_zero, basis_one] at h
  exact ⟨_, _, h⟩
#align weierstrass_curve.coordinate_ring.exists_smul_basis_eq WeierstrassCurve.Affine.CoordinateRing.exists_smul_basis_eq

lemma smul_basis_mul_C (y : R[X]) (p q : R[X]) :
    (p • (1 : W.CoordinateRing) + q • mk W Y) * mk W (C y) =
      (p * y) • (1 : W.CoordinateRing) + (q * y) • mk W Y := by
  simp only [smul, _root_.map_mul]
  ring1
set_option linter.uppercaseLean3 false in
#align weierstrass_curve.coordinate_ring.smul_basis_mul_C WeierstrassCurve.Affine.CoordinateRing.smul_basis_mul_C

lemma smul_basis_mul_Y (p q : R[X]) : (p • (1 : W.CoordinateRing) + q • mk W Y) * mk W Y =
    (q * (X ^ 3 + C W.a₂ * X ^ 2 + C W.a₄ * X + C W.a₆)) • (1 : W.CoordinateRing) +
      (p - q * (C W.a₁ * X + C W.a₃)) • mk W Y := by
  have Y_sq : mk W Y ^ 2 =
      mk W (C (X ^ 3 + C W.a₂ * X ^ 2 + C W.a₄ * X + C W.a₆) - C (C W.a₁ * X + C W.a₃) * Y) := by
    exact AdjoinRoot.mk_eq_mk.mpr ⟨1, by rw [polynomial]; ring1⟩
  simp only [smul, add_mul, mul_assoc, ← sq, Y_sq, C_sub, map_sub, C_mul, _root_.map_mul]
  ring1
set_option linter.uppercaseLean3 false in
#align weierstrass_curve.coordinate_ring.smul_basis_mul_Y WeierstrassCurve.Affine.CoordinateRing.smul_basis_mul_Y

<<<<<<< HEAD
variable {f} in
lemma map_injective (hf : Function.Injective f) : Function.Injective (map W f) :=
=======
/-- The ring homomorphism `R[W] →+* S[W.map f]` induced by a ring homomorphism `f : R →+* S`. -/
noncomputable def map : W.CoordinateRing →+* (W.map f).toAffine.CoordinateRing :=
  AdjoinRoot.lift ((AdjoinRoot.of _).comp <| mapRingHom f) _ <| by
    rw [← eval₂_map, ← map_polynomial, AdjoinRoot.eval₂_root]

lemma map_mk (x : R[X][Y]) : map W f (mk W x) = mk (W.map f) (x.map <| mapRingHom f) := by
  rw [map, AdjoinRoot.lift_mk, ← eval₂_map]
  exact AdjoinRoot.aeval_eq <| x.map <| mapRingHom f

variable {W} in
protected lemma map_smul (x : R[X]) (y : W.CoordinateRing) :
    map W f (x • y) = x.map f • map W f y := by
  rw [smul, _root_.map_mul, map_mk, map_C, smul]
  rfl

variable {f} in
lemma map_injective (hf : Function.Injective f) : Function.Injective <| map W f :=
>>>>>>> 7733e607
  (injective_iff_map_eq_zero _).mpr fun y hy => by
    obtain ⟨p, q, rfl⟩ := exists_smul_basis_eq y
    simp_rw [map_add, CoordinateRing.map_smul, map_one, map_mk, map_X] at hy
    obtain ⟨hp, hq⟩ := smul_basis_eq_zero hy
    rw [Polynomial.map_eq_zero_iff hf] at hp hq
    simp_rw [hp, hq, zero_smul, add_zero]

instance [IsDomain R] : IsDomain W.CoordinateRing :=
  have : IsDomain (W.map <| algebraMap R <| FractionRing R).toAffine.CoordinateRing :=
    AdjoinRoot.isDomain_of_prime (irreducible_polynomial _).prime
  (map_injective W <| IsFractionRing.injective R <| FractionRing R).isDomain
#align weierstrass_curve.coordinate_ring.is_domain WeierstrassCurve.Affine.CoordinateRing.instIsDomain
#noalign weierstrass_curve.coordinate_ring.is_domain_of_field

<<<<<<< HEAD
lemma algebraMap_mem_nonzeroDivisors_iff {r : R} : algebraMap R _ r ∈ W.CoordinateRing⁰ ↔ r ∈ R⁰ :=
  Module.Free.algebraMap_mem_nonZeroDivisors_iff (algebraMap_injective' W)

end Algebra

end CoordinateRing

namespace FunctionField

lemma algebraMap_injective : Function.Injective (algebraMap R[X] W.FunctionField) :=
  (IsFractionRing.injective W.CoordinateRing W.FunctionField).comp
    (CoordinateRing.algebraMap_injective _)

lemma algebraMap_injective' : Function.Injective (algebraMap R W.FunctionField) :=
  (FunctionField.algebraMap_injective W).comp C_injective

@[simps!] noncomputable def mk : R[X][Y] →+* W.FunctionField :=
  (algebraMap W.CoordinateRing _).comp (CoordinateRing.mk W)

lemma mk_comp_algebraMap : (mk W).comp (algebraMap R R[X][Y]) = algebraMap R W.FunctionField := rfl

@[simp] lemma mk_polynomial : mk W W.polynomial = 0 := by
  rw [mk, RingHom.comp_apply, CoordinateRing.mk_polynomial, map_zero]

lemma equation_mk_X_mk_Y :
    (W.baseChange W.FunctionField).toAffine.Equation (mk W (C X)) (mk W Y) := by
  rw [Affine.Equation, baseChange, ← mk_comp_algebraMap, ← map_map, ← baseChange,
    map_polynomial, map_mapRingHom_evalEval, baseChange_polynomial_evalEval_X_Y, mk_polynomial]

noncomputable section

variable (h : W.Δ ∈ R⁰)

/-- The base change of a Weierstrass curve to its function field is an ellitpic curve
(i.e. has discriminant a unit), if the discriminant of the original Weierstrass curve is
not a zero divisor. -/
def curve : EllipticCurve W.FunctionField where
  __ := W.baseChange W.FunctionField
  Δ' := IsUnit.unit (IsLocalization.map_units _
    ⟨_, (CoordinateRing.algebraMap_mem_nonzeroDivisors_iff W).mpr h⟩)
  coe_Δ' := by rw [IsUnit.unit_spec, map_Δ]; rfl

/-- The distinguished point over the function field of a Weierstrass curve. -/
def affinePoint [Nontrivial R] : W⟮W.FunctionField⟯ :=
  .some (EllipticCurve.Affine.nonsingular (curve W h) <| equation_mk_X_mk_Y W)

/-- The distinguished point over the function field in Jacobian coordinates. -/
def jacobianPoint [Nontrivial R] : Jacobian.Point (W.baseChange W.FunctionField) :=
  Jacobian.Point.fromAffine (affinePoint W h)

@[simp] lemma curve_a₁ : (curve W h).a₁ = mk W (CC W.a₁) := rfl
@[simp] lemma curve_a₂ : (curve W h).a₂ = mk W (CC W.a₂) := rfl
@[simp] lemma curve_a₃ : (curve W h).a₃ = mk W (CC W.a₃) := rfl
@[simp] lemma curve_a₄ : (curve W h).a₄ = mk W (CC W.a₄) := rfl
@[simp] lemma curve_a₆ : (curve W h).a₆ = mk W (CC W.a₆) := rfl

end

end FunctionField

namespace CoordinateRing

=======
end Algebra

>>>>>>> 7733e607
section Ring

/-! ### Ideals in the coordinate ring over a ring -/

-- Porting note (#10619): removed `@[simp]` to avoid a `simpNF` linter error
/-- The class of the element $X - x$ in $R[W]$ for some $x \in R$. -/
noncomputable def XClass (x : R) : W.CoordinateRing :=
  mk W <| C <| X - C x
set_option linter.uppercaseLean3 false in
#align weierstrass_curve.coordinate_ring.X_class WeierstrassCurve.Affine.CoordinateRing.XClass

lemma XClass_ne_zero [Nontrivial R] (x : R) : XClass W x ≠ 0 :=
  AdjoinRoot.mk_ne_zero_of_natDegree_lt W.monic_polynomial (C_ne_zero.mpr <| X_sub_C_ne_zero x) <|
    by rw [natDegree_polynomial, natDegree_C]; norm_num1
set_option linter.uppercaseLean3 false in
#align weierstrass_curve.coordinate_ring.X_class_ne_zero WeierstrassCurve.Affine.CoordinateRing.XClass_ne_zero

-- Porting note (#10619): removed `@[simp]` to avoid a `simpNF` linter error
/-- The class of the element $Y - y(X)$ in $R[W]$ for some $y(X) \in R[X]$. -/
noncomputable def YClass (y : R[X]) : W.CoordinateRing :=
  mk W <| Y - C y
set_option linter.uppercaseLean3 false in
#align weierstrass_curve.coordinate_ring.Y_class WeierstrassCurve.Affine.CoordinateRing.YClass

lemma YClass_ne_zero [Nontrivial R] (y : R[X]) : YClass W y ≠ 0 :=
  AdjoinRoot.mk_ne_zero_of_natDegree_lt W.monic_polynomial (X_sub_C_ne_zero y) <|
    by rw [natDegree_polynomial, natDegree_X_sub_C]; norm_num1
set_option linter.uppercaseLean3 false in
#align weierstrass_curve.coordinate_ring.Y_class_ne_zero WeierstrassCurve.Affine.CoordinateRing.YClass_ne_zero

lemma C_addPolynomial (x y L : R) : mk W (C <| W.addPolynomial x y L) =
    mk W ((Y - C (linePolynomial x y L)) * (W.negPolynomial - C (linePolynomial x y L))) :=
  AdjoinRoot.mk_eq_mk.mpr ⟨1, by rw [W.C_addPolynomial, add_sub_cancel_left, mul_one]⟩
set_option linter.uppercaseLean3 false in
#align weierstrass_curve.coordinate_ring.C_add_polynomial WeierstrassCurve.Affine.CoordinateRing.C_addPolynomial

-- Porting note (#10619): removed `@[simp]` to avoid a `simpNF` linter error
/-- The ideal $\langle X - x \rangle$ of $R[W]$ for some $x \in R$. -/
noncomputable def XIdeal (x : R) : Ideal W.CoordinateRing :=
  span {XClass W x}
set_option linter.uppercaseLean3 false in
#align weierstrass_curve.coordinate_ring.X_ideal WeierstrassCurve.Affine.CoordinateRing.XIdeal

-- Porting note (#10619): removed `@[simp]` to avoid a `simpNF` linter error
/-- The ideal $\langle Y - y(X) \rangle$ of $R[W]$ for some $y(X) \in R[X]$. -/
noncomputable def YIdeal (y : R[X]) : Ideal W.CoordinateRing :=
  span {YClass W y}
set_option linter.uppercaseLean3 false in
#align weierstrass_curve.coordinate_ring.Y_ideal WeierstrassCurve.Affine.CoordinateRing.YIdeal

-- Porting note (#10619): removed `@[simp]` to avoid a `simpNF` linter error
/-- The ideal $\langle X - x, Y - y(X) \rangle$ of $R[W]$ for some $x \in R$ and $y(X) \in R[X]$. -/
noncomputable def XYIdeal (x : R) (y : R[X]) : Ideal W.CoordinateRing :=
  span {XClass W x, YClass W y}
set_option linter.uppercaseLean3 false in
#align weierstrass_curve.coordinate_ring.XY_ideal WeierstrassCurve.Affine.CoordinateRing.XYIdeal

lemma XYIdeal_eq₁ (x y L : R) : XYIdeal W x (C y) = XYIdeal W x (linePolynomial x y L) := by
  simp only [XYIdeal, XClass, YClass, linePolynomial]
  rw [← span_pair_add_mul_right <| mk W <| C <| C <| -L, ← _root_.map_mul, ← map_add]
  apply congr_arg (_ ∘ _ ∘ _ ∘ _)
  C_simp
  ring1
set_option linter.uppercaseLean3 false in
#align weierstrass_curve.XY_ideal_eq₁ WeierstrassCurve.Affine.CoordinateRing.XYIdeal_eq₁

lemma XYIdeal_add_eq (x₁ x₂ y₁ L : R) : XYIdeal W (W.addX x₁ x₂ L) (C <| W.addY x₁ x₂ y₁ L) =
    span {mk W <| W.negPolynomial - C (linePolynomial x₁ y₁ L)} ⊔ XIdeal W (W.addX x₁ x₂ L) := by
  simp only [XYIdeal, XIdeal, XClass, YClass, addY, negAddY, negY, negPolynomial, linePolynomial]
  rw [sub_sub <| -(Y : R[X][Y]), neg_sub_left (Y : R[X][Y]), map_neg, span_singleton_neg, sup_comm,
    ← span_insert, ← span_pair_add_mul_right <| mk W <| C <| C <| W.a₁ + L, ← _root_.map_mul,
    ← map_add]
  apply congr_arg (_ ∘ _ ∘ _ ∘ _)
  C_simp
  ring1
set_option linter.uppercaseLean3 false in
#align weierstrass_curve.XY_ideal_add_eq WeierstrassCurve.Affine.CoordinateRing.XYIdeal_add_eq

/-- The $R$-algebra isomorphism from $R[W] / \langle X - x, Y - y(X) \rangle$ to $R$ obtained by
evaluation at $y(X)$ and at $x$ provided that $W(x, y(x)) = 0$. -/
noncomputable def quotientXYIdealEquiv {x : R} {y : R[X]} (h : (W.polynomial.eval y).eval x = 0) :
    (W.CoordinateRing ⧸ XYIdeal W x y) ≃ₐ[R] R :=
  ((quotientEquivAlgOfEq R <| by
      simp only [XYIdeal, XClass, YClass, ← Set.image_pair, ← map_span]; rfl).trans <|
        DoubleQuot.quotQuotEquivQuotOfLEₐ R <| (span_singleton_le_iff_mem _).mpr <|
          mem_span_C_X_sub_C_X_sub_C_iff_eval_eval_eq_zero.mpr h).trans
    quotientSpanCXSubCXSubCAlgEquiv
set_option linter.uppercaseLean3 false in
#align weierstrass_curve.coordinate_ring.quotient_XY_ideal_equiv WeierstrassCurve.Affine.CoordinateRing.quotientXYIdealEquiv

end Ring

section Field

/-! ### Ideals in the coordinate ring over a field -/

variable {F : Type u} [Field F] {W : Affine F}

lemma C_addPolynomial_slope {x₁ x₂ y₁ y₂ : F} (h₁ : W.Equation x₁ y₁) (h₂ : W.Equation x₂ y₂)
    (hxy : x₁ = x₂ → y₁ ≠ W.negY x₂ y₂) : mk W (C <| W.addPolynomial x₁ y₁ <| W.slope x₁ x₂ y₁ y₂) =
      -(XClass W x₁ * XClass W x₂ * XClass W (W.addX x₁ x₂ <| W.slope x₁ x₂ y₁ y₂)) := by
  simp only [addPolynomial_slope h₁ h₂ hxy, C_neg, mk, map_neg, neg_inj, _root_.map_mul]
  rfl
set_option linter.uppercaseLean3 false in
#align weierstrass_curve.coordinate_ring.C_add_polynomial_slope WeierstrassCurve.Affine.CoordinateRing.C_addPolynomial_slope

lemma XYIdeal_eq₂ {x₁ x₂ y₁ y₂ : F} (h₁ : W.Equation x₁ y₁)
    (h₂ : W.Equation x₂ y₂) (hxy : x₁ = x₂ → y₁ ≠ W.negY x₂ y₂) :
    XYIdeal W x₂ (C y₂) = XYIdeal W x₂ (linePolynomial x₁ y₁ <| W.slope x₁ x₂ y₁ y₂) := by
  have hy₂ : y₂ = (linePolynomial x₁ y₁ <| W.slope x₁ x₂ y₁ y₂).eval x₂ := by
    by_cases hx : x₁ = x₂
    · rcases hx, Y_eq_of_Y_ne h₁ h₂ hx <| hxy hx with ⟨rfl, rfl⟩
      field_simp [linePolynomial, sub_ne_zero_of_ne <| hxy rfl]
    · field_simp [linePolynomial, slope_of_X_ne hx, sub_ne_zero_of_ne hx]
      ring1
  nth_rw 1 [hy₂]
  simp only [XYIdeal, XClass, YClass, linePolynomial]
  rw [← span_pair_add_mul_right <| mk W <| C <| C <| -W.slope x₁ x₂ y₁ y₂, ← _root_.map_mul,
    ← map_add]
  apply congr_arg (_ ∘ _ ∘ _ ∘ _)
  eval_simp
  C_simp
  ring1
set_option linter.uppercaseLean3 false in
#align weierstrass_curve.XY_ideal_eq₂ WeierstrassCurve.Affine.CoordinateRing.XYIdeal_eq₂

lemma XYIdeal_neg_mul {x y : F} (h : W.Nonsingular x y) :
    XYIdeal W x (C <| W.negY x y) * XYIdeal W x (C y) = XIdeal W x := by
  have Y_rw : (Y - C (C y)) * (Y - C (C <| W.negY x y)) -
      C (X - C x) * (C (X ^ 2 + C (x + W.a₂) * X + C (x ^ 2 + W.a₂ * x + W.a₄)) - C (C W.a₁) * Y) =
        W.polynomial * 1 := by
    linear_combination (norm := (rw [negY, polynomial]; C_simp; ring1))
      congr_arg C (congr_arg C ((equation_iff ..).mp h.left).symm)
  simp_rw [XYIdeal, XClass, YClass, span_pair_mul_span_pair, mul_comm, ← _root_.map_mul,
    AdjoinRoot.mk_eq_mk.mpr ⟨1, Y_rw⟩, _root_.map_mul, span_insert,
    ← span_singleton_mul_span_singleton, ← Ideal.mul_sup, ← span_insert]
  convert mul_top (_ : Ideal W.CoordinateRing) using 2
  simp_rw [← Set.image_singleton (f := mk W), ← Set.image_insert_eq, ← map_span]
  convert map_top (R := F[X][Y]) (mk W) using 1
  apply congr_arg
  simp_rw [eq_top_iff_one, mem_span_insert', mem_span_singleton']
  rcases ((nonsingular_iff' ..).mp h).right with hx | hy
  · let W_X := W.a₁ * y - (3 * x ^ 2 + 2 * W.a₂ * x + W.a₄)
    refine
      ⟨C <| C W_X⁻¹ * -(X + C (2 * x + W.a₂)), C <| C <| W_X⁻¹ * W.a₁, 0, C <| C <| W_X⁻¹ * -1, ?_⟩
    rw [← mul_right_inj' <| C_ne_zero.mpr <| C_ne_zero.mpr hx]
    simp only [mul_add, ← mul_assoc, ← C_mul, mul_inv_cancel hx]
    C_simp
    ring1
  · let W_Y := 2 * y + W.a₁ * x + W.a₃
    refine ⟨0, C <| C W_Y⁻¹, C <| C <| W_Y⁻¹ * -1, 0, ?_⟩
    rw [negY, ← mul_right_inj' <| C_ne_zero.mpr <| C_ne_zero.mpr hy]
    simp only [mul_add, ← mul_assoc, ← C_mul, mul_inv_cancel hy]
    C_simp
    ring1
set_option linter.uppercaseLean3 false in
#align weierstrass_curve.XY_ideal_neg_mul WeierstrassCurve.Affine.CoordinateRing.XYIdeal_neg_mul

private lemma XYIdeal'_mul_inv {x y : F} (h : W.Nonsingular x y) :
    XYIdeal W x (C y) * (XYIdeal W x (C <| W.negY x y) *
        (XIdeal W x : FractionalIdeal W.CoordinateRing⁰ W.FunctionField)⁻¹) = 1 := by
  rw [← mul_assoc, ← FractionalIdeal.coeIdeal_mul, mul_comm <| XYIdeal W .., XYIdeal_neg_mul h,
    XIdeal, FractionalIdeal.coe_ideal_span_singleton_mul_inv W.FunctionField <| XClass_ne_zero W x]

lemma XYIdeal_mul_XYIdeal {x₁ x₂ y₁ y₂ : F} (h₁ : W.Equation x₁ y₁) (h₂ : W.Equation x₂ y₂)
    (hxy : x₁ = x₂ → y₁ ≠ W.negY x₂ y₂) :
    XIdeal W (W.addX x₁ x₂ <| W.slope x₁ x₂ y₁ y₂) * (XYIdeal W x₁ (C y₁) * XYIdeal W x₂ (C y₂)) =
      YIdeal W (linePolynomial x₁ y₁ <| W.slope x₁ x₂ y₁ y₂) *
        XYIdeal W (W.addX x₁ x₂ <| W.slope x₁ x₂ y₁ y₂)
          (C <| W.addY x₁ x₂ y₁ <| W.slope x₁ x₂ y₁ y₂) := by
  have sup_rw : ∀ a b c d : Ideal W.CoordinateRing, a ⊔ (b ⊔ (c ⊔ d)) = a ⊔ d ⊔ b ⊔ c :=
    fun _ _ c _ => by rw [← sup_assoc, sup_comm c, sup_sup_sup_comm, ← sup_assoc]
  rw [XYIdeal_add_eq, XIdeal, mul_comm, XYIdeal_eq₁ W x₁ y₁ <| W.slope x₁ x₂ y₁ y₂, XYIdeal,
    XYIdeal_eq₂ h₁ h₂ hxy, XYIdeal, span_pair_mul_span_pair]
  simp_rw [span_insert, sup_rw, Ideal.sup_mul, span_singleton_mul_span_singleton]
  rw [← neg_eq_iff_eq_neg.mpr <| C_addPolynomial_slope h₁ h₂ hxy, span_singleton_neg,
    C_addPolynomial, _root_.map_mul, YClass]
  simp_rw [mul_comm <| XClass W x₁, mul_assoc, ← span_singleton_mul_span_singleton, ← Ideal.mul_sup]
  rw [span_singleton_mul_span_singleton, ← span_insert,
    ← span_pair_add_mul_right <| -(XClass W <| W.addX x₁ x₂ <| W.slope x₁ x₂ y₁ y₂), mul_neg,
    ← sub_eq_add_neg, ← sub_mul, ← map_sub <| mk W, sub_sub_sub_cancel_right, span_insert,
    ← span_singleton_mul_span_singleton, ← sup_rw, ← Ideal.sup_mul, ← Ideal.sup_mul]
  apply congr_arg (_ ∘ _)
  convert top_mul (_ : Ideal W.CoordinateRing)
  simp_rw [XClass, ← Set.image_singleton (f := mk W), ← map_span, ← Ideal.map_sup, eq_top_iff_one,
    mem_map_iff_of_surjective _ AdjoinRoot.mk_surjective, ← span_insert, mem_span_insert',
    mem_span_singleton']
  by_cases hx : x₁ = x₂
  · rcases hx, Y_eq_of_Y_ne h₁ h₂ hx (hxy hx) with ⟨rfl, rfl⟩
    let y := (y₁ - W.negY x₁ y₁) ^ 2
    replace hxy := pow_ne_zero 2 <| sub_ne_zero_of_ne <| hxy rfl
    refine ⟨1 + C (C <| y⁻¹ * 4) * W.polynomial,
      ⟨C <| C y⁻¹ * (C 4 * X ^ 2 + C (4 * x₁ + W.b₂) * X + C (4 * x₁ ^ 2 + W.b₂ * x₁ + 2 * W.b₄)),
        0, C (C y⁻¹) * (Y - W.negPolynomial), ?_⟩, by
      rw [map_add, map_one, _root_.map_mul <| mk W, AdjoinRoot.mk_self, mul_zero, add_zero]⟩
    rw [polynomial, negPolynomial, ← mul_right_inj' <| C_ne_zero.mpr <| C_ne_zero.mpr hxy]
    simp only [mul_add, ← mul_assoc, ← C_mul, mul_inv_cancel hxy]
    linear_combination (norm := (rw [b₂, b₄, negY]; C_simp; ring1))
      -4 * congr_arg C (congr_arg C <| (equation_iff ..).mp h₁)
  · replace hx := sub_ne_zero_of_ne hx
    refine ⟨_, ⟨⟨C <| C (x₁ - x₂)⁻¹, C <| C <| (x₁ - x₂)⁻¹ * -1, 0, ?_⟩, map_one _⟩⟩
    rw [← mul_right_inj' <| C_ne_zero.mpr <| C_ne_zero.mpr hx]
    simp only [← mul_assoc, mul_add, ← C_mul, mul_inv_cancel hx]
    C_simp
    ring1
set_option linter.uppercaseLean3 false in
#align weierstrass_curve.XY_ideal_mul_XY_ideal WeierstrassCurve.Affine.CoordinateRing.XYIdeal_mul_XYIdeal

-- Porting note (#10619): removed `@[simp]` to avoid a `simpNF` linter error
/-- The non-zero fractional ideal $\langle X - x, Y - y \rangle$ of $F(W)$ for some $x, y \in F$. -/
noncomputable def XYIdeal' {x y : F} (h : W.Nonsingular x y) :
    (FractionalIdeal W.CoordinateRing⁰ W.FunctionField)ˣ :=
  Units.mkOfMulEqOne _ _ <| XYIdeal'_mul_inv h
set_option linter.uppercaseLean3 false in
#align weierstrass_curve.XY_ideal' WeierstrassCurve.Affine.CoordinateRing.XYIdeal'

lemma XYIdeal'_eq {x y : F} (h : W.Nonsingular x y) :
    (XYIdeal' h : FractionalIdeal W.CoordinateRing⁰ W.FunctionField) = XYIdeal W x (C y) :=
  rfl
set_option linter.uppercaseLean3 false in
#align weierstrass_curve.XY_ideal'_eq WeierstrassCurve.Affine.CoordinateRing.XYIdeal'_eq

lemma mk_XYIdeal'_mul_mk_XYIdeal'_of_Yeq {x y : F} (h : W.Nonsingular x y) :
    ClassGroup.mk (XYIdeal' <| nonsingular_neg h) * ClassGroup.mk (XYIdeal' h) = 1 := by
  rw [← _root_.map_mul]
  exact
    (ClassGroup.mk_eq_one_of_coe_ideal <| by exact (FractionalIdeal.coeIdeal_mul ..).symm.trans <|
      FractionalIdeal.coeIdeal_inj.mpr <| XYIdeal_neg_mul h).mpr ⟨_, XClass_ne_zero W _, rfl⟩
set_option linter.uppercaseLean3 false in
#align weierstrass_curve.mk_XY_ideal'_mul_mk_XY_ideal'_of_Yeq WeierstrassCurve.Affine.CoordinateRing.mk_XYIdeal'_mul_mk_XYIdeal'_of_Yeq

lemma mk_XYIdeal'_mul_mk_XYIdeal' {x₁ x₂ y₁ y₂ : F} (h₁ : W.Nonsingular x₁ y₁)
    (h₂ : W.Nonsingular x₂ y₂) (hxy : x₁ = x₂ → y₁ ≠ W.negY x₂ y₂) :
    ClassGroup.mk (XYIdeal' h₁) * ClassGroup.mk (XYIdeal' h₂) =
      ClassGroup.mk (XYIdeal' <| nonsingular_add h₁ h₂ hxy) := by
  rw [← _root_.map_mul]
  exact (ClassGroup.mk_eq_mk_of_coe_ideal (by exact (FractionalIdeal.coeIdeal_mul ..).symm) <|
      XYIdeal'_eq _).mpr
    ⟨_, _, XClass_ne_zero W _, YClass_ne_zero W _, XYIdeal_mul_XYIdeal h₁.left h₂.left hxy⟩
set_option linter.uppercaseLean3 false in
#align weierstrass_curve.mk_XY_ideal'_mul_mk_XY_ideal' WeierstrassCurve.Affine.CoordinateRing.mk_XYIdeal'_mul_mk_XYIdeal'

end Field

section Norm

/-! ### Norms on the coordinate ring -/

lemma norm_smul_basis (p q : R[X]) :
    Algebra.norm R[X] (p • (1 : W.CoordinateRing) + q • mk W Y) =
      p ^ 2 - p * q * (C W.a₁ * X + C W.a₃) -
        q ^ 2 * (X ^ 3 + C W.a₂ * X ^ 2 + C W.a₄ * X + C W.a₆) := by
  simp_rw [Algebra.norm_eq_matrix_det <| CoordinateRing.basis W, Matrix.det_fin_two,
    Algebra.leftMulMatrix_eq_repr_mul, basis_zero, mul_one, basis_one, smul_basis_mul_Y, map_add,
    Finsupp.add_apply, map_smul, Finsupp.smul_apply, ← basis_zero, ← basis_one,
    Basis.repr_self_apply, if_pos, one_ne_zero, if_false, smul_eq_mul]
  ring1
#align weierstrass_curve.coordinate_ring.norm_smul_basis WeierstrassCurve.Affine.CoordinateRing.norm_smul_basis

lemma coe_norm_smul_basis (p q : R[X]) :
    Algebra.norm R[X] (p • (1 : W.CoordinateRing) + q • mk W Y) =
      mk W ((C p + C q * X) * (C p + C q * (-(Y : R[X][Y]) - C (C W.a₁ * X + C W.a₃)))) :=
  AdjoinRoot.mk_eq_mk.mpr
    ⟨C q ^ 2, by simp only [norm_smul_basis, polynomial]; C_simp; ring1⟩
#align weierstrass_curve.coordinate_ring.coe_norm_smul_basis WeierstrassCurve.Affine.CoordinateRing.coe_norm_smul_basis

lemma degree_norm_smul_basis [IsDomain R] (p q : R[X]) :
    (Algebra.norm R[X] <| p • (1 : W.CoordinateRing) + q • mk W Y).degree =
      max (2 • p.degree) (2 • q.degree + 3) := by
  have hdp : (p ^ 2).degree = 2 • p.degree := degree_pow p 2
  have hdpq : (p * q * (C W.a₁ * X + C W.a₃)).degree ≤ p.degree + q.degree + 1 := by
    simpa only [degree_mul] using add_le_add_left degree_linear_le (p.degree + q.degree)
  have hdq :
      (q ^ 2 * (X ^ 3 + C W.a₂ * X ^ 2 + C W.a₄ * X + C W.a₆)).degree = 2 • q.degree + 3 := by
    rw [degree_mul, degree_pow, ← one_mul <| X ^ 3, ← C_1, degree_cubic <| one_ne_zero' R]
  rw [norm_smul_basis]
  by_cases hp : p = 0
  · simpa only [hp, hdq, neg_zero, zero_sub, zero_mul, zero_pow two_ne_zero, degree_neg] using
      (max_bot_left _).symm
  · by_cases hq : q = 0
    · simpa only [hq, hdp, sub_zero, zero_mul, mul_zero, zero_pow two_ne_zero] using
        (max_bot_right _).symm
    · rw [← not_congr degree_eq_bot] at hp hq
      -- Porting note: BUG `cases` tactic does not modify assumptions in `hp'` and `hq'`
      rcases hp' : p.degree with _ | dp -- `hp' : ` should be redundant
      · exact (hp hp').elim -- `hp'` should be `rfl`
      · rw [hp'] at hdp hdpq -- line should be redundant
        rcases hq' : q.degree with _ | dq -- `hq' : ` should be redundant
        · exact (hq hq').elim -- `hq'` should be `rfl`
        · rw [hq'] at hdpq hdq -- line should be redundant
          rcases le_or_lt dp (dq + 1) with hpq | hpq
          · convert (degree_sub_eq_right_of_degree_lt <| (degree_sub_le _ _).trans_lt <|
                      max_lt_iff.mpr ⟨hdp.trans_lt _, hdpq.trans_lt _⟩).trans
              (max_eq_right_of_lt _).symm <;> rw [hdq] <;>
                exact WithBot.coe_lt_coe.mpr <| by dsimp; linarith only [hpq]
          · rw [sub_sub]
            convert (degree_sub_eq_left_of_degree_lt <| (degree_add_le _ _).trans_lt <|
                      max_lt_iff.mpr ⟨hdpq.trans_lt _, hdq.trans_lt _⟩).trans
              (max_eq_left_of_lt _).symm <;> rw [hdp] <;>
                exact WithBot.coe_lt_coe.mpr <| by dsimp; linarith only [hpq]
#align weierstrass_curve.coordinate_ring.degree_norm_smul_basis WeierstrassCurve.Affine.CoordinateRing.degree_norm_smul_basis

variable {W} in
lemma degree_norm_ne_one [IsDomain R] (x : W.CoordinateRing) :
    (Algebra.norm R[X] x).degree ≠ 1 := by
  rcases exists_smul_basis_eq x with ⟨p, q, rfl⟩
  rw [degree_norm_smul_basis]
  rcases p.degree with (_ | _ | _ | _) <;> cases q.degree
  any_goals rintro (_ | _)
  -- Porting note: replaced `dec_trivial` with `by exact (cmp_eq_lt_iff ..).mp rfl`
  exact (lt_max_of_lt_right <| by exact (cmp_eq_lt_iff ..).mp rfl).ne'
#align weierstrass_curve.coordinate_ring.degree_norm_ne_one WeierstrassCurve.Affine.CoordinateRing.degree_norm_ne_one

variable {W} in
lemma natDegree_norm_ne_one [IsDomain R] (x : W.CoordinateRing) :
    (Algebra.norm R[X] x).natDegree ≠ 1 :=
  degree_norm_ne_one x ∘ (degree_eq_iff_natDegree_eq_of_pos zero_lt_one).mpr
#align weierstrass_curve.coordinate_ring.nat_degree_norm_ne_one WeierstrassCurve.Affine.CoordinateRing.natDegree_norm_ne_one

end Norm

end CoordinateRing

namespace Point

/-! ### The axioms for nonsingular rational points on a Weierstrass curve -/

variable {F : Type u} [Field F] {W : Affine F}

/-- The set function mapping an affine point $(x, y)$ of `W` to the class of the non-zero fractional
ideal $\langle X - x, Y - y \rangle$ of $F(W)$ in the class group of $F[W]$. -/
@[simp]
noncomputable def toClassFun : W.Point → Additive (ClassGroup W.CoordinateRing)
  | 0 => 0
  | some h => Additive.ofMul <| ClassGroup.mk <| CoordinateRing.XYIdeal' h
#align weierstrass_curve.point.to_class_fun WeierstrassCurve.Affine.Point.toClassFun

/-- The group homomorphism mapping an affine point $(x, y)$ of `W` to the class of the non-zero
fractional ideal $\langle X - x, Y - y \rangle$ of $F(W)$ in the class group of $F[W]$. -/
@[simps]
noncomputable def toClass : W.Point →+ Additive (ClassGroup W.CoordinateRing) where
  toFun := toClassFun
  map_zero' := rfl
  map_add' := by
    rintro (_ | @⟨x₁, y₁, h₁⟩) (_ | @⟨x₂, y₂, h₂⟩)
    any_goals simp only [zero_def, toClassFun, zero_add, add_zero]
    obtain ⟨rfl, rfl⟩ | h := em (x₁ = x₂ ∧ y₁ = W.negY x₂ y₂)
    · rw [add_of_Y_eq rfl rfl]
      exact (CoordinateRing.mk_XYIdeal'_mul_mk_XYIdeal'_of_Yeq h₂).symm
    · have h hx hy := h ⟨hx, hy⟩
      rw [add_of_imp h]
      exact (CoordinateRing.mk_XYIdeal'_mul_mk_XYIdeal' h₁ h₂ h).symm
#align weierstrass_curve.point.to_class WeierstrassCurve.Affine.Point.toClass

-- Porting note (#10619): removed `@[simp]` to avoid a `simpNF` linter error
lemma toClass_zero : toClass (0 : W.Point) = 0 :=
  rfl
#align weierstrass_curve.point.to_class_zero WeierstrassCurve.Affine.Point.toClass_zero

lemma toClass_some {x y : F} (h : W.Nonsingular x y) :
    toClass (some h) = ClassGroup.mk (CoordinateRing.XYIdeal' h) :=
  rfl
#align weierstrass_curve.point.to_class_some WeierstrassCurve.Affine.Point.toClass_some

private lemma add_eq_zero (P Q : W.Point) : P + Q = 0 ↔ P = -Q := by
  rcases P, Q with ⟨_ | @⟨x₁, y₁, _⟩, _ | @⟨x₂, y₂, _⟩⟩
  any_goals rfl
  · rw [zero_def, zero_add, ← neg_eq_iff_eq_neg, neg_zero, eq_comm]
  · rw [neg_some, some.injEq]
    constructor
    · contrapose!; intro h; rw [add_of_imp h]; exact some_ne_zero _
    · exact fun ⟨hx, hy⟩ ↦ add_of_Y_eq hx hy

lemma toClass_eq_zero (P : W.Point) : toClass P = 0 ↔ P = 0 := by
  constructor
  · intro hP
    rcases P with (_ | ⟨h, _⟩)
    · rfl
    · rcases (ClassGroup.mk_eq_one_of_coe_ideal <| by rfl).mp hP with ⟨p, h0, hp⟩
      apply (p.natDegree_norm_ne_one _).elim
      rw [← finrank_quotient_span_eq_natDegree_norm (CoordinateRing.basis W) h0,
        ← (quotientEquivAlgOfEq F hp).toLinearEquiv.finrank_eq,
        (CoordinateRing.quotientXYIdealEquiv W h).toLinearEquiv.finrank_eq,
        FiniteDimensional.finrank_self]
  · exact congr_arg toClass
#align weierstrass_curve.point.to_class_eq_zero WeierstrassCurve.Affine.Point.toClass_eq_zero

lemma toClass_injective : Function.Injective <| @toClass _ _ W := by
  rintro (_ | h) _ hP
  all_goals rw [← neg_inj, ← add_eq_zero, ← toClass_eq_zero, map_add, ← hP]
  · exact zero_add 0
  · exact CoordinateRing.mk_XYIdeal'_mul_mk_XYIdeal'_of_Yeq h
#align weierstrass_curve.point.to_class_injective WeierstrassCurve.Affine.Point.toClass_injective

noncomputable instance : AddCommGroup W.Point where
  nsmul := nsmulRec
  zsmul := zsmulRec
  zero_add := zero_add
  add_zero := add_zero
  add_left_neg _ := by rw [add_eq_zero]
  add_comm _ _ := toClass_injective <| by simp only [map_add, add_comm]
  add_assoc _ _ _ := toClass_injective <| by simp only [map_add, add_assoc]

#noalign weierstrass_curve.point.add_eq_zero
#noalign weierstrass_curve.point.neg_add_eq_zero
#noalign weierstrass_curve.point.add_left_neg
#noalign weierstrass_curve.point.add_comm
#noalign weierstrass_curve.point.add_assoc

end Point

end WeierstrassCurve.Affine

namespace WeierstrassCurve.Jacobian.Point

/-! ## Weierstrass curves in Jacobian coordinates -/

variable {F : Type u} [Field F] {W : Jacobian F}

noncomputable instance : AddCommGroup W.Point where
  nsmul := nsmulRec
  zsmul := zsmulRec
  zero_add _ := (toAffineAddEquiv W).injective <| by
    simp only [map_add, toAffineAddEquiv_apply, toAffineLift_zero, zero_add]
  add_zero _ := (toAffineAddEquiv W).injective <| by
    simp only [map_add, toAffineAddEquiv_apply, toAffineLift_zero, add_zero]
  add_left_neg P := (toAffineAddEquiv W).injective <| by
    simp only [map_add, toAffineAddEquiv_apply, toAffineLift_neg, add_left_neg, toAffineLift_zero]
  add_comm _ _ := (toAffineAddEquiv W).injective <| by simp only [map_add, add_comm]
  add_assoc _ _ _ := (toAffineAddEquiv W).injective <| by simp only [map_add, add_assoc]

end WeierstrassCurve.Jacobian.Point

namespace EllipticCurve.Affine.Point

/-! ## Elliptic curves in affine coordinates -/

variable {R : Type} [Nontrivial R] [CommRing R] (E : EllipticCurve R)

/-- An affine point on an elliptic curve `E` over `R`. -/
def mk {x y : R} (h : E.toAffine.Equation x y) : E.toAffine.Point :=
  WeierstrassCurve.Affine.Point.some <| nonsingular E h
#align elliptic_curve.point.mk EllipticCurve.Affine.Point.mk

end EllipticCurve.Affine.Point<|MERGE_RESOLUTION|>--- conflicted
+++ resolved
@@ -100,12 +100,6 @@
 
 /-! ### The coordinate ring as an `R[X]`-algebra -/
 
-<<<<<<< HEAD
-#noalign weierstrass_curve.coordinate_ring.algebra'
-#noalign weierstrass_curve.coordinate_ring.algebra
-#noalign weierstrass_curve.coordinate_ring.is_scalar_tower
-
-=======
 noncomputable instance : Algebra R W.CoordinateRing :=
   Quotient.algebra R
 #align weierstrass_curve.coordinate_ring.algebra' WeierstrassCurve.Affine.CoordinateRing.instAlgebra
@@ -118,7 +112,6 @@
   Quotient.isScalarTower R R[X] _
 #align weierstrass_curve.coordinate_ring.is_scalar_tower WeierstrassCurve.Affine.CoordinateRing.instIsScalarTowerPolynomial
 
->>>>>>> 7733e607
 instance [Subsingleton R] : Subsingleton W.CoordinateRing :=
   Module.subsingleton R[X] _
 #align weierstrass_curve.coordinate_ring.subsingleton WeierstrassCurve.Affine.CoordinateRing.instSubsingleton
@@ -128,7 +121,6 @@
 noncomputable abbrev mk : R[X][Y] →+* W.CoordinateRing :=
   AdjoinRoot.mk W.polynomial
 
-<<<<<<< HEAD
 variable {W} in
 lemma smul (x : R[X]) (y : W.CoordinateRing) : x • y = mk W (C x) * y :=
   (algebraMap_smul W.CoordinateRing x y).symm
@@ -199,8 +191,6 @@
 
 variable (W)
 
-=======
->>>>>>> 7733e607
 -- Porting note: added `classical` explicitly
 /-- The basis $\{1, Y\}$ for the coordinate ring $R[W]$ over the polynomial ring $R[X]$. -/
 protected noncomputable def basis : Basis (Fin 2) R[X] W.CoordinateRing := by
@@ -208,7 +198,6 @@
     (AdjoinRoot.powerBasis' W.monic_polynomial).basis.reindex <| finCongr W.natDegree_polynomial
 #align weierstrass_curve.coordinate_ring.basis WeierstrassCurve.Affine.CoordinateRing.basis
 
-<<<<<<< HEAD
 instance : Module.Free R[X] W.CoordinateRing := .of_basis (CoordinateRing.basis W)
 instance : Module.Free R W.CoordinateRing := .trans R[X]
 
@@ -220,8 +209,6 @@
 
 instance [Nontrivial R] : Nontrivial W.CoordinateRing := (algebraMap_injective W).nontrivial
 
-=======
->>>>>>> 7733e607
 lemma basis_apply (n : Fin 2) :
     CoordinateRing.basis W n = (AdjoinRoot.powerBasis' W.monic_polynomial).gen ^ (n : ℕ) := by
   classical
@@ -251,14 +238,6 @@
 #align weierstrass_curve.coordinate_ring.coe_basis WeierstrassCurve.Affine.CoordinateRing.coe_basis
 
 variable {W} in
-<<<<<<< HEAD
-=======
-lemma smul (x : R[X]) (y : W.CoordinateRing) : x • y = mk W (C x) * y :=
-  (algebraMap_smul W.CoordinateRing x y).symm
-#align weierstrass_curve.coordinate_ring.smul WeierstrassCurve.Affine.CoordinateRing.smul
-
-variable {W} in
->>>>>>> 7733e607
 lemma smul_basis_eq_zero {p q : R[X]} (hpq : p • (1 : W.CoordinateRing) + q • mk W Y = 0) :
     p = 0 ∧ q = 0 := by
   have h := Fintype.linearIndependent_iff.mp (CoordinateRing.basis W).linearIndependent ![p, q]
@@ -293,28 +272,8 @@
 set_option linter.uppercaseLean3 false in
 #align weierstrass_curve.coordinate_ring.smul_basis_mul_Y WeierstrassCurve.Affine.CoordinateRing.smul_basis_mul_Y
 
-<<<<<<< HEAD
-variable {f} in
-lemma map_injective (hf : Function.Injective f) : Function.Injective (map W f) :=
-=======
-/-- The ring homomorphism `R[W] →+* S[W.map f]` induced by a ring homomorphism `f : R →+* S`. -/
-noncomputable def map : W.CoordinateRing →+* (W.map f).toAffine.CoordinateRing :=
-  AdjoinRoot.lift ((AdjoinRoot.of _).comp <| mapRingHom f) _ <| by
-    rw [← eval₂_map, ← map_polynomial, AdjoinRoot.eval₂_root]
-
-lemma map_mk (x : R[X][Y]) : map W f (mk W x) = mk (W.map f) (x.map <| mapRingHom f) := by
-  rw [map, AdjoinRoot.lift_mk, ← eval₂_map]
-  exact AdjoinRoot.aeval_eq <| x.map <| mapRingHom f
-
-variable {W} in
-protected lemma map_smul (x : R[X]) (y : W.CoordinateRing) :
-    map W f (x • y) = x.map f • map W f y := by
-  rw [smul, _root_.map_mul, map_mk, map_C, smul]
-  rfl
-
 variable {f} in
 lemma map_injective (hf : Function.Injective f) : Function.Injective <| map W f :=
->>>>>>> 7733e607
   (injective_iff_map_eq_zero _).mpr fun y hy => by
     obtain ⟨p, q, rfl⟩ := exists_smul_basis_eq y
     simp_rw [map_add, CoordinateRing.map_smul, map_one, map_mk, map_X] at hy
@@ -329,7 +288,6 @@
 #align weierstrass_curve.coordinate_ring.is_domain WeierstrassCurve.Affine.CoordinateRing.instIsDomain
 #noalign weierstrass_curve.coordinate_ring.is_domain_of_field
 
-<<<<<<< HEAD
 lemma algebraMap_mem_nonzeroDivisors_iff {r : R} : algebraMap R _ r ∈ W.CoordinateRing⁰ ↔ r ∈ R⁰ :=
   Module.Free.algebraMap_mem_nonZeroDivisors_iff (algebraMap_injective' W)
 
@@ -392,10 +350,6 @@
 
 namespace CoordinateRing
 
-=======
-end Algebra
-
->>>>>>> 7733e607
 section Ring
 
 /-! ### Ideals in the coordinate ring over a ring -/
