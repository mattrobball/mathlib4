/-
Copyright (c) 2020 Kim Morrison. All rights reserved.
Released under Apache 2.0 license as described in the file LICENSE.
Authors: Kim Morrison, Justus Springer
-/
import Mathlib.Geometry.RingedSpace.LocallyRingedSpace
import Mathlib.AlgebraicGeometry.StructureSheaf
import Mathlib.RingTheory.Localization.LocalizationLocalization
import Mathlib.Topology.Sheaves.SheafCondition.Sites
import Mathlib.Topology.Sheaves.Functors
import Mathlib.Algebra.Module.LocalizedModule

/-!
# $Spec$ as a functor to locally ringed spaces.

We define the functor $Spec$ from commutative rings to locally ringed spaces.

## Implementation notes

We define $Spec$ in three consecutive steps, each with more structure than the last:

1. `Spec.toTop`, valued in the category of topological spaces,
2. `Spec.toSheafedSpace`, valued in the category of sheafed spaces and
3. `Spec.toLocallyRingedSpace`, valued in the category of locally ringed spaces.

Additionally, we provide `Spec.toPresheafedSpace` as a composition of `Spec.toSheafedSpace` with
a forgetful functor.

## Related results

The adjunction `Γ ⊣ Spec` is constructed in `Mathlib/AlgebraicGeometry/GammaSpecAdjunction.lean`.

-/


-- Explicit universe annotations were used in this file to improve performance #12737

noncomputable section

universe u v

namespace AlgebraicGeometry

open Opposite

open CategoryTheory

open StructureSheaf

open Spec (structureSheaf)

/-- The spectrum of a commutative ring, as a topological space.
-/
def Spec.topObj (R : CommRingCat.{u}) : TopCat :=
  TopCat.of (PrimeSpectrum R)

@[simp] theorem Spec.topObj_forget {R} : (forget TopCat).obj (Spec.topObj R) = PrimeSpectrum R :=
  rfl

/-- The induced map of a ring homomorphism on the ring spectra, as a morphism of topological spaces.
-/
def Spec.topMap {R S : CommRingCat.{u}} (f : R ⟶ S) : Spec.topObj S ⟶ Spec.topObj R :=
  PrimeSpectrum.comap f

@[simp]
theorem Spec.topMap_id (R : CommRingCat.{u}) : Spec.topMap (𝟙 R) = 𝟙 (Spec.topObj R) :=
  rfl

@[simp]
theorem Spec.topMap_comp {R S T : CommRingCat.{u}} (f : R ⟶ S) (g : S ⟶ T) :
    Spec.topMap (f ≫ g) = Spec.topMap g ≫ Spec.topMap f :=
  rfl

-- Porting note: `simps!` generate some garbage lemmas, so choose manually,
-- if more is needed, add them here
/-- The spectrum, as a contravariant functor from commutative rings to topological spaces.
-/
@[simps! obj map]
def Spec.toTop : CommRingCat.{u}ᵒᵖ ⥤ TopCat where
  obj R := Spec.topObj (unop R)
  map {R S} f := Spec.topMap f.unop

/-- The spectrum of a commutative ring, as a `SheafedSpace`.
-/
@[simps]
def Spec.sheafedSpaceObj (R : CommRingCat.{u}) : SheafedSpace CommRingCat where
  carrier := Spec.topObj R
  presheaf := (structureSheaf R).1
  IsSheaf := (structureSheaf R).2

/-- The induced map of a ring homomorphism on the ring spectra, as a morphism of sheafed spaces.
-/
@[simps]
def Spec.sheafedSpaceMap {R S : CommRingCat.{u}} (f : R ⟶ S) :
    Spec.sheafedSpaceObj S ⟶ Spec.sheafedSpaceObj R where
  base := Spec.topMap f
  c :=
    { app := fun U =>
        comap f (unop U) ((TopologicalSpace.Opens.map (Spec.topMap f)).obj (unop U)) fun _ => id
      naturality := fun {_ _} _ => RingHom.ext fun _ => Subtype.eq <| funext fun _ => rfl }

@[simp]
theorem Spec.sheafedSpaceMap_id {R : CommRingCat.{u}} :
    Spec.sheafedSpaceMap (𝟙 R) = 𝟙 (Spec.sheafedSpaceObj R) :=
  AlgebraicGeometry.PresheafedSpace.Hom.ext _ _ (Spec.topMap_id R) <| by
    ext
    dsimp
    erw [comap_id (by simp)]
    simp

theorem Spec.sheafedSpaceMap_comp {R S T : CommRingCat.{u}} (f : R ⟶ S) (g : S ⟶ T) :
    Spec.sheafedSpaceMap (f ≫ g) = Spec.sheafedSpaceMap g ≫ Spec.sheafedSpaceMap f :=
  AlgebraicGeometry.PresheafedSpace.Hom.ext _ _ (Spec.topMap_comp f g) <| by
    ext
    -- Porting note: was one liner
    -- `dsimp, rw category_theory.functor.map_id, rw category.comp_id, erw comap_comp f g, refl`
    rw [NatTrans.comp_app, sheafedSpaceMap_c_app, whiskerRight_app, eqToHom_refl]
    erw [(sheafedSpaceObj T).presheaf.map_id, Category.comp_id, comap_comp]
    rfl

/-- Spec, as a contravariant functor from commutative rings to sheafed spaces.
-/
@[simps]
def Spec.toSheafedSpace : CommRingCat.{u}ᵒᵖ ⥤ SheafedSpace CommRingCat where
  obj R := Spec.sheafedSpaceObj (unop R)
  map f := Spec.sheafedSpaceMap f.unop
  map_comp f g := by simp [Spec.sheafedSpaceMap_comp]

/-- Spec, as a contravariant functor from commutative rings to presheafed spaces.
-/
def Spec.toPresheafedSpace : CommRingCat.{u}ᵒᵖ ⥤ PresheafedSpace CommRingCat :=
  Spec.toSheafedSpace ⋙ SheafedSpace.forgetToPresheafedSpace

@[simp]
theorem Spec.toPresheafedSpace_obj (R : CommRingCat.{u}ᵒᵖ) :
    Spec.toPresheafedSpace.obj R = (Spec.sheafedSpaceObj (unop R)).toPresheafedSpace :=
  rfl

theorem Spec.toPresheafedSpace_obj_op (R : CommRingCat.{u}) :
    Spec.toPresheafedSpace.obj (op R) = (Spec.sheafedSpaceObj R).toPresheafedSpace :=
  rfl

@[simp]
theorem Spec.toPresheafedSpace_map (R S : CommRingCat.{u}ᵒᵖ) (f : R ⟶ S) :
    Spec.toPresheafedSpace.map f = Spec.sheafedSpaceMap f.unop :=
  rfl

theorem Spec.toPresheafedSpace_map_op (R S : CommRingCat.{u}) (f : R ⟶ S) :
    Spec.toPresheafedSpace.map f.op = Spec.sheafedSpaceMap f :=
  rfl

theorem Spec.basicOpen_hom_ext {X : RingedSpace.{u}} {R : CommRingCat.{u}}
    {α β : X ⟶ Spec.sheafedSpaceObj R} (w : α.base = β.base)
    (h : ∀ r : R,
      let U := PrimeSpectrum.basicOpen r
      (toOpen R U ≫ α.c.app (op U)) ≫ X.presheaf.map (eqToHom (by rw [w])) =
        toOpen R U ≫ β.c.app (op U)) :
    α = β := by
  ext : 1
  · exact w
  · apply
      ((TopCat.Sheaf.pushforward _ β.base).obj X.sheaf).hom_ext _ PrimeSpectrum.isBasis_basic_opens
    intro r
    apply (StructureSheaf.to_basicOpen_epi R r).1
    simpa using h r

-- Porting note: `simps!` generate some garbage lemmas, so choose manually,
-- if more is needed, add them here
/-- The spectrum of a commutative ring, as a `LocallyRingedSpace`.
-/
@[simps! toSheafedSpace presheaf]
def Spec.locallyRingedSpaceObj (R : CommRingCat.{u}) : LocallyRingedSpace :=
  { Spec.sheafedSpaceObj R with
    localRing := fun x =>
      RingEquiv.localRing (A := Localization.AtPrime x.asIdeal)
        (Iso.commRingCatIsoToRingEquiv <| stalkIso R x).symm }

lemma Spec.locallyRingedSpaceObj_sheaf (R : CommRingCat.{u}) :
    (Spec.locallyRingedSpaceObj R).sheaf = structureSheaf R := rfl

lemma Spec.locallyRingedSpaceObj_sheaf' (R : Type u) [CommRing R] :
    (Spec.locallyRingedSpaceObj <| CommRingCat.of R).sheaf = structureSheaf R := rfl

lemma Spec.locallyRingedSpaceObj_presheaf_map (R : CommRingCat.{u}) {U V} (i : U ⟶ V) :
    (Spec.locallyRingedSpaceObj R).presheaf.map i =
    (structureSheaf R).1.map i := rfl

lemma Spec.locallyRingedSpaceObj_presheaf' (R : Type u) [CommRing R] :
    (Spec.locallyRingedSpaceObj <| CommRingCat.of R).presheaf = (structureSheaf R).1 := rfl

lemma Spec.locallyRingedSpaceObj_presheaf_map' (R : Type u) [CommRing R] {U V} (i : U ⟶ V) :
    (Spec.locallyRingedSpaceObj <| CommRingCat.of R).presheaf.map i =
    (structureSheaf R).1.map i := rfl

@[elementwise]
theorem stalkMap_toStalk {R S : CommRingCat.{u}} (f : R ⟶ S) (p : PrimeSpectrum S) :
    toStalk R (PrimeSpectrum.comap f p) ≫ (Spec.sheafedSpaceMap f).stalkMap p =
      f ≫ toStalk S p := by
  erw [← toOpen_germ S ⊤ ⟨p, trivial⟩, ← toOpen_germ R ⊤ ⟨PrimeSpectrum.comap f p, trivial⟩,
    Category.assoc, PresheafedSpace.stalkMap_germ (Spec.sheafedSpaceMap f) ⊤ ⟨p, trivial⟩,
    Spec.sheafedSpaceMap_c_app, toOpen_comp_comap_assoc]
  rfl

/-- Under the isomorphisms `stalkIso`, the map `stalkMap (Spec.sheafedSpaceMap f) p` corresponds
to the induced local ring homomorphism `Localization.localRingHom`.
-/
@[elementwise]
theorem localRingHom_comp_stalkIso {R S : CommRingCat.{u}} (f : R ⟶ S) (p : PrimeSpectrum S) :
    (stalkIso R (PrimeSpectrum.comap f p)).hom ≫
        @CategoryStruct.comp _ _
          (CommRingCat.of (Localization.AtPrime (PrimeSpectrum.comap f p).asIdeal))
          (CommRingCat.of (Localization.AtPrime p.asIdeal)) _
          (Localization.localRingHom (PrimeSpectrum.comap f p).asIdeal p.asIdeal f rfl)
          (stalkIso S p).inv =
      (Spec.sheafedSpaceMap f).stalkMap p :=
  (stalkIso R (PrimeSpectrum.comap f p)).eq_inv_comp.mp <|
    (stalkIso S p).comp_inv_eq.mpr <|
      Localization.localRingHom_unique _ _ _ _ fun x => by
        -- This used to be `rw`, but we need `erw` after leanprover/lean4#2644 and #8386
        rw [stalkIso_hom, stalkIso_inv]
        erw [comp_apply, comp_apply, localizationToStalk_of, stalkMap_toStalk_apply f p x,
            stalkToFiberRingHom_toStalk]

/--
The induced map of a ring homomorphism on the prime spectra, as a morphism of locally ringed spaces.
-/
@[simps]
def Spec.locallyRingedSpaceMap {R S : CommRingCat.{u}} (f : R ⟶ S) :
    Spec.locallyRingedSpaceObj S ⟶ Spec.locallyRingedSpaceObj R :=
  LocallyRingedSpace.Hom.mk (Spec.sheafedSpaceMap f) fun p =>
    IsLocalRingHom.mk fun a ha => by
      -- Here, we are showing that the map on prime spectra induced by `f` is really a morphism of
      -- *locally* ringed spaces, i.e. that the induced map on the stalks is a local ring
      -- homomorphism.

      #adaptation_note /-- nightly-2024-04-01
      It's this `erw` that is blowing up. The implicit arguments differ significantly. -/
      erw [← localRingHom_comp_stalkIso_apply] at ha
<<<<<<< HEAD
      replace ha := (stalkIso S p).hom.isUnit_map ha
      rw [← comp_apply, show localizationToStalk S p = (stalkIso S p).inv from rfl,
        Iso.inv_hom_id, id_apply] at ha
      convert (ha.of_map).map (stalkIso R (PrimeSpectrum.comap f p)).inv
      erw [← comp_apply, show stalkToFiberRingHom R _ = (stalkIso _ _).hom from rfl,
           Iso.hom_inv_id, id_apply]
      -- note to reviewers: before refactor, this instance was found by instance search.
      -- maybe it's worth writing a version that has `hIJ` automatically? I guess instance
      -- search tried `rfl` before there.
      exact Localization.isLocalRingHom_localRingHom (PrimeSpectrum.comap f p).asIdeal _ f rfl
set_option linter.uppercaseLean3 false in
#align algebraic_geometry.Spec.LocallyRingedSpace_map AlgebraicGeometry.Spec.locallyRingedSpaceMap
=======
      replace ha := (isUnit_map_iff (stalkIso S p).inv _).mp ha
      -- Porting note: `f` had to be made explicit
      replace ha := IsLocalRingHom.map_nonunit
        (f := (Localization.localRingHom (PrimeSpectrum.comap f p).asIdeal p.asIdeal f _)) _ ha
      convert RingHom.isUnit_map (stalkIso R (PrimeSpectrum.comap f p)).inv ha
      erw [← comp_apply, show stalkToFiberRingHom R _ = (stalkIso _ _).hom from rfl,
        Iso.hom_inv_id, id_apply]
>>>>>>> 81d41598

@[simp]
theorem Spec.locallyRingedSpaceMap_id (R : CommRingCat.{u}) :
    Spec.locallyRingedSpaceMap (𝟙 R) = 𝟙 (Spec.locallyRingedSpaceObj R) :=
  LocallyRingedSpace.Hom.ext <| by
    rw [Spec.locallyRingedSpaceMap_val, Spec.sheafedSpaceMap_id]; rfl

theorem Spec.locallyRingedSpaceMap_comp {R S T : CommRingCat.{u}} (f : R ⟶ S) (g : S ⟶ T) :
    Spec.locallyRingedSpaceMap (f ≫ g) =
      Spec.locallyRingedSpaceMap g ≫ Spec.locallyRingedSpaceMap f :=
  LocallyRingedSpace.Hom.ext <| by
    rw [Spec.locallyRingedSpaceMap_val, Spec.sheafedSpaceMap_comp]; rfl

/-- Spec, as a contravariant functor from commutative rings to locally ringed spaces.
-/
@[simps]
def Spec.toLocallyRingedSpace : CommRingCat.{u}ᵒᵖ ⥤ LocallyRingedSpace where
  obj R := Spec.locallyRingedSpaceObj (unop R)
  map f := Spec.locallyRingedSpaceMap f.unop
  map_id R := by dsimp; rw [Spec.locallyRingedSpaceMap_id]
  map_comp f g := by dsimp; rw [Spec.locallyRingedSpaceMap_comp]

section SpecΓ

open AlgebraicGeometry.LocallyRingedSpace

/-- The counit morphism `R ⟶ Γ(Spec R)` given by `AlgebraicGeometry.StructureSheaf.toOpen`. -/
@[simps!]
def toSpecΓ (R : CommRingCat.{u}) : R ⟶ Γ.obj (op (Spec.toLocallyRingedSpace.obj (op R))) :=
  StructureSheaf.toOpen R ⊤

-- These lemmas have always been bad (#7657), but leanprover/lean4#2644 made `simp` start noticing
attribute [nolint simpNF] AlgebraicGeometry.toSpecΓ_apply_coe

instance isIso_toSpecΓ (R : CommRingCat.{u}) : IsIso (toSpecΓ R) := by
  cases R; apply StructureSheaf.isIso_to_global

@[reassoc]
theorem Spec_Γ_naturality {R S : CommRingCat.{u}} (f : R ⟶ S) :
    f ≫ toSpecΓ S = toSpecΓ R ≫ Γ.map (Spec.toLocallyRingedSpace.map f.op).op := by
  -- Porting note: `ext` failed to pick up one of the three lemmas
  refine RingHom.ext fun x => Subtype.ext <| funext fun x' => ?_; symm
  apply Localization.localRingHom_to_map

/-- The counit (`SpecΓIdentity.inv.op`) of the adjunction `Γ ⊣ Spec` is an isomorphism. -/
@[simps! hom_app inv_app]
def LocallyRingedSpace.SpecΓIdentity : Spec.toLocallyRingedSpace.rightOp ⋙ Γ ≅ 𝟭 _ :=
  Iso.symm <| NatIso.ofComponents.{u,u,u+1,u+1} (fun R =>
    -- Porting note: In Lean3, this `IsIso` is synthesized automatically
    letI : IsIso (toSpecΓ R) := StructureSheaf.isIso_to_global _
    asIso (toSpecΓ R)) fun {X Y} f => by convert Spec_Γ_naturality (R := X) (S := Y) f

end SpecΓ

/-- The stalk map of `Spec M⁻¹R ⟶ Spec R` is an iso for each `p : Spec M⁻¹R`. -/
theorem Spec_map_localization_isIso (R : CommRingCat.{u}) (M : Submonoid R)
    (x : PrimeSpectrum (Localization M)) :
    IsIso
      ((Spec.toPresheafedSpace.map
        (CommRingCat.ofHom (algebraMap R (Localization M))).op).stalkMap x) := by
  erw [← localRingHom_comp_stalkIso]
  -- Porting note: replaced `apply (config := { instances := false })`.
  -- See https://github.com/leanprover/lean4/issues/2273
  refine IsIso.comp_isIso' inferInstance (IsIso.comp_isIso' ?_ inferInstance)
  /- I do not know why this is defeq to the goal, but I'm happy to accept that it is. -/
  show
    IsIso (IsLocalization.localizationLocalizationAtPrimeIsoLocalization M
      x.asIdeal).toRingEquiv.toCommRingCatIso.hom
  infer_instance

namespace StructureSheaf

variable {R S : CommRingCat.{u}} (f : R ⟶ S) (p : PrimeSpectrum R)

/-- For an algebra `f : R →+* S`, this is the ring homomorphism `S →+* (f∗ 𝒪ₛ)ₚ` for a `p : Spec R`.
This is shown to be the localization at `p` in `isLocalizedModule_toPushforwardStalkAlgHom`.
-/
def toPushforwardStalk : S ⟶ (Spec.topMap f _* (structureSheaf S).1).stalk p :=
  StructureSheaf.toOpen S ⊤ ≫
    @TopCat.Presheaf.germ _ _ _ _ (Spec.topMap f _* (structureSheaf S).1) ⊤ ⟨p, trivial⟩

@[reassoc]
theorem toPushforwardStalk_comp :
    f ≫ StructureSheaf.toPushforwardStalk f p =
      StructureSheaf.toStalk R p ≫
        (TopCat.Presheaf.stalkFunctor _ _).map (Spec.sheafedSpaceMap f).c := by
  rw [StructureSheaf.toStalk]
  erw [Category.assoc]
  rw [TopCat.Presheaf.stalkFunctor_map_germ]
  exact Spec_Γ_naturality_assoc f _

instance : Algebra R ((Spec.topMap f _* (structureSheaf S).1).stalk p) :=
  (f ≫ StructureSheaf.toPushforwardStalk f p).toAlgebra

theorem algebraMap_pushforward_stalk :
    algebraMap R ((Spec.topMap f _* (structureSheaf S).1).stalk p) =
      f ≫ StructureSheaf.toPushforwardStalk f p :=
  rfl

variable (R S)
variable [Algebra R S]

/--
This is the `AlgHom` version of `toPushforwardStalk`, which is the map `S ⟶ (f∗ 𝒪ₛ)ₚ` for some
algebra `R ⟶ S` and some `p : Spec R`.
-/
@[simps!]
def toPushforwardStalkAlgHom :
    S →ₐ[R] (Spec.topMap (algebraMap R S) _* (structureSheaf S).1).stalk p :=
  { StructureSheaf.toPushforwardStalk (algebraMap R S) p with commutes' := fun _ => rfl }

theorem isLocalizedModule_toPushforwardStalkAlgHom_aux (y) :
    ∃ x : S × p.asIdeal.primeCompl, x.2 • y = toPushforwardStalkAlgHom R S p x.1 := by
  obtain ⟨U, hp, s, e⟩ := TopCat.Presheaf.germ_exist
    -- Porting note: originally the first variable does not need to be explicit
    (Spec.topMap (algebraMap ↑R ↑S) _* (structureSheaf S).val) _ y
  obtain ⟨_, ⟨r, rfl⟩, hpr : p ∈ PrimeSpectrum.basicOpen r, hrU : PrimeSpectrum.basicOpen r ≤ U⟩ :=
    PrimeSpectrum.isTopologicalBasis_basic_opens.exists_subset_of_mem_open (show p ∈ U from hp) U.2
  change PrimeSpectrum.basicOpen r ≤ U at hrU
  replace e :=
    ((Spec.topMap (algebraMap R S) _* (structureSheaf S).1).germ_res_apply (homOfLE hrU)
          ⟨p, hpr⟩ _).trans e
  set s' := (Spec.topMap (algebraMap R S) _* (structureSheaf S).1).map (homOfLE hrU).op s with h
  replace e : ((Spec.topMap (algebraMap R S) _* (structureSheaf S).val).germ ⟨p, hpr⟩) s' = y := by
    rw [h]; exact e
  clear_value s'; clear! U
  obtain ⟨⟨s, ⟨_, n, rfl⟩⟩, hsn⟩ :=
    @IsLocalization.surj _ _ _ _ _ _
      (StructureSheaf.IsLocalization.to_basicOpen S <| algebraMap R S r) s'
  refine ⟨⟨s, ⟨r, hpr⟩ ^ n⟩, ?_⟩
  rw [Submonoid.smul_def, Algebra.smul_def, algebraMap_pushforward_stalk, toPushforwardStalk,
    comp_apply, comp_apply]
  iterate 2
    erw [← (Spec.topMap (algebraMap R S) _* (structureSheaf S).1).germ_res_apply (homOfLE le_top)
      ⟨p, hpr⟩]
  rw [← e]
  -- Porting note: without this `change`, Lean doesn't know how to rewrite `map_mul`
  let f := TopCat.Presheaf.germ (Spec.topMap (algebraMap R S) _* (structureSheaf S).val) ⟨p, hpr⟩
  change f _ * f _ = f _
  rw [← map_mul, mul_comm]
  dsimp only [Subtype.coe_mk] at hsn
  rw [← map_pow (algebraMap R S)] at hsn
  congr 1

instance isLocalizedModule_toPushforwardStalkAlgHom :
    IsLocalizedModule p.asIdeal.primeCompl (toPushforwardStalkAlgHom R S p).toLinearMap := by
  apply IsLocalizedModule.mkOfAlgebra
  · intro x hx; rw [algebraMap_pushforward_stalk, toPushforwardStalk_comp]
    change IsUnit ((TopCat.Presheaf.stalkFunctor CommRingCat p).map
      (Spec.sheafedSpaceMap (algebraMap ↑R ↑S)).c _)
    exact (IsLocalization.map_units ((structureSheaf R).presheaf.stalk p) ⟨x, hx⟩).map _
  · apply isLocalizedModule_toPushforwardStalkAlgHom_aux
  · intro x hx
    rw [toPushforwardStalkAlgHom_apply, ← (toPushforwardStalk (algebraMap R S) p).map_zero,
      toPushforwardStalk] at hx
    -- Porting note: this `change` is manually rewriting `comp_apply`
    change _ = (TopCat.Presheaf.germ (Spec.topMap (algebraMap ↑R ↑S) _* (structureSheaf ↑S).val)
      (⟨p, trivial⟩ : (⊤ : TopologicalSpace.Opens (PrimeSpectrum R))) (toOpen S ⊤ 0)) at hx
    rw [map_zero] at hx
    change (forget CommRingCat).map _ _ = (forget _).map _ _ at hx
    obtain ⟨U, hpU, i₁, i₂, e⟩ := TopCat.Presheaf.germ_eq _ _ _ _ _ _ hx
    obtain ⟨_, ⟨r, rfl⟩, hpr, hrU⟩ :=
      PrimeSpectrum.isTopologicalBasis_basic_opens.exists_subset_of_mem_open (show p ∈ U.1 from hpU)
        U.2
    change PrimeSpectrum.basicOpen r ≤ U at hrU
    apply_fun (Spec.topMap (algebraMap R S) _* (structureSheaf S).1).map (homOfLE hrU).op at e
    simp only [Functor.op_map, map_zero, ← comp_apply, toOpen_res] at e
    have : toOpen S (PrimeSpectrum.basicOpen <| algebraMap R S r) x = 0 := by
      refine Eq.trans ?_ e; rfl
    have :=
      (@IsLocalization.mk'_one _ _ _ _ _ _
            (StructureSheaf.IsLocalization.to_basicOpen S <| algebraMap R S r) x).trans
        this
    obtain ⟨⟨_, n, rfl⟩, e⟩ := (IsLocalization.mk'_eq_zero_iff _ _).mp this
    refine ⟨⟨r, hpr⟩ ^ n, ?_⟩
    rw [Submonoid.smul_def, Algebra.smul_def]
    -- Porting note: manually rewrite `Submonoid.coe_pow`
    change (algebraMap R S) (r ^ n) * x = 0
    rw [map_pow]
    exact e

end StructureSheaf

end AlgebraicGeometry<|MERGE_RESOLUTION|>--- conflicted
+++ resolved
@@ -236,20 +236,6 @@
       #adaptation_note /-- nightly-2024-04-01
       It's this `erw` that is blowing up. The implicit arguments differ significantly. -/
       erw [← localRingHom_comp_stalkIso_apply] at ha
-<<<<<<< HEAD
-      replace ha := (stalkIso S p).hom.isUnit_map ha
-      rw [← comp_apply, show localizationToStalk S p = (stalkIso S p).inv from rfl,
-        Iso.inv_hom_id, id_apply] at ha
-      convert (ha.of_map).map (stalkIso R (PrimeSpectrum.comap f p)).inv
-      erw [← comp_apply, show stalkToFiberRingHom R _ = (stalkIso _ _).hom from rfl,
-           Iso.hom_inv_id, id_apply]
-      -- note to reviewers: before refactor, this instance was found by instance search.
-      -- maybe it's worth writing a version that has `hIJ` automatically? I guess instance
-      -- search tried `rfl` before there.
-      exact Localization.isLocalRingHom_localRingHom (PrimeSpectrum.comap f p).asIdeal _ f rfl
-set_option linter.uppercaseLean3 false in
-#align algebraic_geometry.Spec.LocallyRingedSpace_map AlgebraicGeometry.Spec.locallyRingedSpaceMap
-=======
       replace ha := (isUnit_map_iff (stalkIso S p).inv _).mp ha
       -- Porting note: `f` had to be made explicit
       replace ha := IsLocalRingHom.map_nonunit
@@ -257,7 +243,6 @@
       convert RingHom.isUnit_map (stalkIso R (PrimeSpectrum.comap f p)).inv ha
       erw [← comp_apply, show stalkToFiberRingHom R _ = (stalkIso _ _).hom from rfl,
         Iso.hom_inv_id, id_apply]
->>>>>>> 81d41598
 
 @[simp]
 theorem Spec.locallyRingedSpaceMap_id (R : CommRingCat.{u}) :
