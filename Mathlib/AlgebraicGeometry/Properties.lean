--- conflicted
+++ resolved
@@ -94,12 +94,7 @@
   intro x; dsimp
   have : _root_.IsReduced (CommRingCat.of <| Localization.AtPrime (PrimeSpectrum.asIdeal x)) := by
     dsimp; infer_instance
-<<<<<<< HEAD
-  have : (Scheme.Spec.obj <| op R).presheaf = (Spec.structureSheaf R).presheaf := rfl
-  rw [this]
-=======
   rw [show (Scheme.Spec.obj <| op R).presheaf = (Spec.structureSheaf R).presheaf from rfl]
->>>>>>> 0b290c7b
   exact isReduced_of_injective (StructureSheaf.stalkIso R x).hom
     (StructureSheaf.stalkIso R x).commRingCatIsoToRingEquiv.injective
 
