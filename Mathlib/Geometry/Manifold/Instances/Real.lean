--- conflicted
+++ resolved
@@ -92,27 +92,6 @@
 
 open ENNReal in
 @[simp]
-<<<<<<< HEAD
-theorem interior_halfspace {n : ℕ} (p : ℝ≥0∞) (a : ℝ) (i : Fin n) :
-    interior { y : PiLp p (fun _ : Fin n ↦ ℝ) | a ≤ y i } = { y | a < y i } := by
-  let f : PiLp p (fun _ : Fin n ↦ ℝ) →L[ℝ] ℝ := ContinuousLinearMap.proj i
-  simpa [interior_Ici] using f.interior_preimage (Function.surjective_eval _) (Ici a)
-
-open ENNReal in
-@[simp]
-theorem closure_halfspace {n : ℕ} (p : ℝ≥0∞) (a : ℝ) (i : Fin n) :
-    closure { y : PiLp p (fun _ : Fin n ↦ ℝ) | a ≤ y i } = { y | a ≤ y i } := by
-  let f : PiLp p (fun _ : Fin n ↦ ℝ) →L[ℝ] ℝ := ContinuousLinearMap.proj i
-  simpa [closure_Ici] using f.closure_preimage (Function.surjective_eval _) (Ici a)
-
-open ENNReal in
-@[simp]
-theorem frontier_halfspace {n : ℕ} (p : ℝ≥0∞) (a : ℝ) (i : Fin n) :
-    frontier { y : PiLp p (fun _ : Fin n ↦ ℝ) | a ≤ y i } = { y | a = y i } := by
-  rw [frontier, closure_halfspace, interior_halfspace]
-  ext y
-  simpa only [mem_diff, mem_setOf_eq, not_lt] using antisymm_iff
-=======
 theorem interior_halfSpace {n : ℕ} (p : ℝ≥0∞) (a : ℝ) (i : Fin n) :
     interior { y : PiLp p (fun _ : Fin n ↦ ℝ) | a ≤ y i } = { y | a < y i } := by
   let f : (Π _ : Fin n, ℝ) →L[ℝ] ℝ := ContinuousLinearMap.proj i
@@ -149,7 +128,6 @@
   ext y
   simpa only [mem_diff, mem_setOf_eq, not_lt] using antisymm_iff
 @[deprecated (since := "2024-11-12")] alias frontier_halfspace := frontier_halfSpace
->>>>>>> d0df76bd
 
 theorem range_euclideanQuadrant (n : ℕ) :
     (range fun x : EuclideanQuadrant n => x.val) = { y | ∀ i : Fin n, 0 ≤ y i } :=
@@ -234,11 +212,7 @@
     _ = interior ({ y | 0 ≤ y 0}) := by
       congr!
       apply range_euclideanHalfSpace
-<<<<<<< HEAD
-    _ = { y | 0 < y 0 } := interior_halfspace _ _ _
-=======
     _ = { y | 0 < y 0 } := interior_halfSpace _ _ _
->>>>>>> d0df76bd
 
 lemma frontier_range_modelWithCornersEuclideanHalfSpace (n : ℕ) [NeZero n] :
     frontier (range (𝓡∂ n)) = { y | 0 = y 0 } := by
@@ -246,11 +220,7 @@
     _ = frontier ({ y | 0 ≤ y 0 }) := by
       congr!
       apply range_euclideanHalfSpace
-<<<<<<< HEAD
-    _ = { y | 0 = y 0 } := frontier_halfspace 2 _ _
-=======
     _ = { y | 0 = y 0 } := frontier_halfSpace 2 _ _
->>>>>>> d0df76bd
 
 /-- The left chart for the topological space `[x, y]`, defined on `[x,y)` and sending `x` to `0` in
 `EuclideanHalfSpace 1`.
