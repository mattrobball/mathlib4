/-
Copyright (c) 2022 Floris van Doorn. All rights reserved.
Released under Apache 2.0 license as described in the file LICENSE.
Authors: Floris van Doorn, Heather Macbeth
-/
import Mathlib.Geometry.Manifold.VectorBundle.Basic

/-! # Tangent bundles

This file defines the tangent bundle as a smooth vector bundle.

Let `M` be a manifold with model `I` on `(E, H)`. The tangent space `TangentSpace I (x : M)` has
already been defined as a type synonym for `E`, and the tangent bundle `TangentBundle I M` as an
abbrev of `Bundle.TotalSpace E (TangentSpace I : M → Type _)`.

In this file, when `M` is smooth, we construct a smooth vector bundle structure
on `TangentBundle I M` using the `VectorBundleCore` construction indexed by the charts of `M`
with fibers `E`. Given two charts `i, j : PartialHomeomorph M H`, the coordinate change
between `i` and `j` at a point `x : M` is the derivative of the composite
```
  I.symm   i.symm    j     I
E -----> H -----> M --> H --> E
```
within the set `range I ⊆ E` at `I (i x) : E`.
This defines a smooth vector bundle `TangentBundle` with fibers `TangentSpace`.

## Main definitions and results

* `tangentBundleCore I M` is the vector bundle core for the tangent bundle over `M`.

* When `M` is a smooth manifold with corners, `TangentBundle I M` has a smooth vector bundle
structure over `M`. In particular, it is a topological space, a vector bundle, a fiber bundle,
and a smooth manifold.
-/


open Bundle Set SmoothManifoldWithCorners PartialHomeomorph ContinuousLinearMap

open scoped Manifold Topology Bundle

noncomputable section

section General

variable {𝕜 : Type*} [NontriviallyNormedField 𝕜] {E : Type*} [NormedAddCommGroup E]
  [NormedSpace 𝕜 E] {E' : Type*} [NormedAddCommGroup E'] [NormedSpace 𝕜 E'] {H : Type*}
  [TopologicalSpace H] {I : ModelWithCorners 𝕜 E H} {H' : Type*} [TopologicalSpace H']
  {I' : ModelWithCorners 𝕜 E' H'} {M : Type*} [TopologicalSpace M] [ChartedSpace H M]
  [SmoothManifoldWithCorners I M] {M' : Type*} [TopologicalSpace M'] [ChartedSpace H' M']
  [SmoothManifoldWithCorners I' M'] {F : Type*} [NormedAddCommGroup F] [NormedSpace 𝕜 F]


/-- Auxiliary lemma for tangent spaces: the derivative of a coordinate change between two charts is
  smooth on its source. -/
theorem contDiffOn_fderiv_coord_change (i j : atlas H M) :
    ContDiffOn 𝕜 ∞ (fderivWithin 𝕜 (j.1.extend I ∘ (i.1.extend I).symm) (range I))
      ((i.1.extend I).symm ≫ j.1.extend I).source := by
  have h : ((i.1.extend I).symm ≫ j.1.extend I).source ⊆ range I := by
    rw [i.1.extend_coord_change_source]; apply image_subset_range
  intro x hx
  refine (ContDiffWithinAt.fderivWithin_right ?_ I.uniqueDiffOn le_top <| h hx).mono h
  refine (PartialHomeomorph.contDiffOn_extend_coord_change (subset_maximalAtlas j.2)
    (subset_maximalAtlas i.2) x hx).mono_of_mem_nhdsWithin ?_
  exact i.1.extend_coord_change_source_mem_nhdsWithin j.1 hx


open SmoothManifoldWithCorners

variable (I M) in
/-- Let `M` be a smooth manifold with corners with model `I` on `(E, H)`.
Then `tangentBundleCore I M` is the vector bundle core for the tangent bundle over `M`.
It is indexed by the atlas of `M`, with fiber `E` and its change of coordinates from the chart `i`
to the chart `j` at point `x : M` is the derivative of the composite
```
  I.symm   i.symm    j     I
E -----> H -----> M --> H --> E
```
within the set `range I ⊆ E` at `I (i x) : E`. -/
@[simps indexAt coordChange]
def tangentBundleCore : VectorBundleCore 𝕜 M E (atlas H M) where
  baseSet i := i.1.source
  isOpen_baseSet i := i.1.open_source
  indexAt := achart H
  mem_baseSet_at := mem_chart_source H
  coordChange i j x :=
    fderivWithin 𝕜 (j.1.extend I ∘ (i.1.extend I).symm) (range I) (i.1.extend I x)
  coordChange_self i x hx v := by
    simp only
    rw [Filter.EventuallyEq.fderivWithin_eq, fderivWithin_id', ContinuousLinearMap.id_apply]
    · exact I.uniqueDiffWithinAt_image
    · filter_upwards [i.1.extend_target_mem_nhdsWithin hx] with y hy
      exact (i.1.extend I).right_inv hy
    · simp_rw [Function.comp_apply, i.1.extend_left_inv hx]
  continuousOn_coordChange i j := by
    refine (contDiffOn_fderiv_coord_change i j).continuousOn.comp
      (i.1.continuousOn_extend.mono ?_) ?_
    · rw [i.1.extend_source]; exact inter_subset_left
    simp_rw [← i.1.extend_image_source_inter, mapsTo_image]
  coordChange_comp := by
    rintro i j k x ⟨⟨hxi, hxj⟩, hxk⟩ v
    rw [fderivWithin_fderivWithin, Filter.EventuallyEq.fderivWithin_eq]
    · have := i.1.extend_preimage_mem_nhds (I := I) hxi (j.1.extend_source_mem_nhds (I := I) hxj)
      filter_upwards [nhdsWithin_le_nhds this] with y hy
      simp_rw [Function.comp_apply, (j.1.extend I).left_inv hy]
    · simp_rw [Function.comp_apply, i.1.extend_left_inv hxi, j.1.extend_left_inv hxj]
    · exact (contDiffWithinAt_extend_coord_change' (subset_maximalAtlas k.2)
        (subset_maximalAtlas j.2) hxk hxj).differentiableWithinAt le_top
    · exact (contDiffWithinAt_extend_coord_change' (subset_maximalAtlas j.2)
        (subset_maximalAtlas i.2) hxj hxi).differentiableWithinAt le_top
    · intro x _; exact mem_range_self _
    · exact I.uniqueDiffWithinAt_image
    · rw [Function.comp_apply, i.1.extend_left_inv hxi]

-- Porting note: moved to a separate `simp high` lemma b/c `simp` can simplify the LHS
@[simp high]
theorem tangentBundleCore_baseSet (i) : (tangentBundleCore I M).baseSet i = i.1.source := rfl

theorem tangentBundleCore_coordChange_achart (x x' z : M) :
    (tangentBundleCore I M).coordChange (achart H x) (achart H x') z =
      fderivWithin 𝕜 (extChartAt I x' ∘ (extChartAt I x).symm) (range I) (extChartAt I x z) :=
  rfl

section tangentCoordChange

variable (I) in
/-- In a manifold `M`, given two preferred charts indexed by `x y : M`, `tangentCoordChange I x y`
is the family of derivatives of the corresponding change-of-coordinates map. It takes junk values
outside the intersection of the sources of the two charts.

Note that this definition takes advantage of the fact that `tangentBundleCore` has the same base
sets as the preferred charts of the base manifold. -/
abbrev tangentCoordChange (x y : M) : M → E →L[𝕜] E :=
  (tangentBundleCore I M).coordChange (achart H x) (achart H y)

lemma tangentCoordChange_def {x y z : M} : tangentCoordChange I x y z =
    fderivWithin 𝕜 (extChartAt I y ∘ (extChartAt I x).symm) (range I) (extChartAt I x z) := rfl

lemma tangentCoordChange_self {x z : M} {v : E} (h : z ∈ (extChartAt I x).source) :
    tangentCoordChange I x x z v = v := by
  apply (tangentBundleCore I M).coordChange_self
  rw [tangentBundleCore_baseSet, coe_achart, ← extChartAt_source I]
  exact h

lemma tangentCoordChange_comp {w x y z : M} {v : E}
    (h : z ∈ (extChartAt I w).source ∩ (extChartAt I x).source ∩ (extChartAt I y).source) :
    tangentCoordChange I x y z (tangentCoordChange I w x z v) = tangentCoordChange I w y z v := by
  apply (tangentBundleCore I M).coordChange_comp
  simp only [tangentBundleCore_baseSet, coe_achart, ← extChartAt_source I]
  exact h

lemma hasFDerivWithinAt_tangentCoordChange {x y z : M}
    (h : z ∈ (extChartAt I x).source ∩ (extChartAt I y).source) :
    HasFDerivWithinAt ((extChartAt I y) ∘ (extChartAt I x).symm) (tangentCoordChange I x y z)
      (range I) (extChartAt I x z) :=
  have h' : extChartAt I x z ∈ ((extChartAt I x).symm ≫ (extChartAt I y)).source := by
    rw [PartialEquiv.trans_source'', PartialEquiv.symm_symm, PartialEquiv.symm_target]
    exact mem_image_of_mem _ h
  ((contDiffWithinAt_ext_coord_change y x h').differentiableWithinAt (by simp)).hasFDerivWithinAt

lemma continuousOn_tangentCoordChange (x y : M) : ContinuousOn (tangentCoordChange I x y)
    ((extChartAt I x).source ∩ (extChartAt I y).source) := by
  convert (tangentBundleCore I M).continuousOn_coordChange (achart H x) (achart H y) <;>
  simp only [tangentBundleCore_baseSet, coe_achart, ← extChartAt_source I]

end tangentCoordChange

local notation "TM" => TangentBundle I M

section TangentBundleInstances

<<<<<<< HEAD
/- In general, the definition of `TangentSpace` is not reducible, so that type class inference
does not pick wrong instances. In this section, we record the right instances for
them, noting in particular that the tangent bundle is a smooth manifold. -/
section

variable {M}
variable (x : M)

instance : Module 𝕜 (TangentSpace I x) := inferInstanceAs (Module 𝕜 E)

instance : Inhabited (TangentSpace I x) := ⟨0⟩

-- Porting note: removed unneeded ContinuousAdd (TangentSpace I x)

end

=======
>>>>>>> d0df76bd
instance : TopologicalSpace TM :=
  (tangentBundleCore I M).toTopologicalSpace

instance TangentSpace.fiberBundle : FiberBundle E (TangentSpace I : M → Type _) :=
  (tangentBundleCore I M).fiberBundle

instance TangentSpace.vectorBundle : VectorBundle 𝕜 E (TangentSpace I : M → Type _) :=
  (tangentBundleCore I M).vectorBundle

namespace TangentBundle

protected theorem chartAt (p : TM) :
    chartAt (ModelProd H E) p =
      ((tangentBundleCore I M).toFiberBundleCore.localTriv (achart H p.1)).toPartialHomeomorph ≫ₕ
        (chartAt H p.1).prod (PartialHomeomorph.refl E) :=
  rfl

theorem chartAt_toPartialEquiv (p : TM) :
    (chartAt (ModelProd H E) p).toPartialEquiv =
      (tangentBundleCore I M).toFiberBundleCore.localTrivAsPartialEquiv (achart H p.1) ≫
        (chartAt H p.1).toPartialEquiv.prod (PartialEquiv.refl E) :=
  rfl

theorem trivializationAt_eq_localTriv (x : M) :
    trivializationAt E (TangentSpace I) x =
      (tangentBundleCore I M).toFiberBundleCore.localTriv (achart H x) :=
  rfl

@[simp, mfld_simps]
theorem trivializationAt_source (x : M) :
    (trivializationAt E (TangentSpace I) x).source =
      π E (TangentSpace I) ⁻¹' (chartAt H x).source :=
  rfl

@[simp, mfld_simps]
theorem trivializationAt_target (x : M) :
    (trivializationAt E (TangentSpace I) x).target = (chartAt H x).source ×ˢ univ :=
  rfl

@[simp, mfld_simps]
theorem trivializationAt_baseSet (x : M) :
    (trivializationAt E (TangentSpace I) x).baseSet = (chartAt H x).source :=
  rfl

theorem trivializationAt_apply (x : M) (z : TM) :
    trivializationAt E (TangentSpace I) x z =
      (z.1, fderivWithin 𝕜 ((chartAt H x).extend I ∘ ((chartAt H z.1).extend I).symm) (range I)
        ((chartAt H z.1).extend I z.1) z.2) :=
  rfl

@[simp, mfld_simps]
theorem trivializationAt_fst (x : M) (z : TM) : (trivializationAt E (TangentSpace I) x z).1 = z.1 :=
  rfl

@[simp, mfld_simps]
theorem mem_chart_source_iff (p q : TM) :
    p ∈ (chartAt (ModelProd H E) q).source ↔ p.1 ∈ (chartAt H q.1).source := by
  simp only [FiberBundle.chartedSpace_chartAt, mfld_simps]

@[simp, mfld_simps]
theorem mem_chart_target_iff (p : H × E) (q : TM) :
    p ∈ (chartAt (ModelProd H E) q).target ↔ p.1 ∈ (chartAt H q.1).target := by
  /- porting note: was
  simp +contextual only [FiberBundle.chartedSpace_chartAt,
    and_iff_left_iff_imp, mfld_simps]
  -/
  simp only [FiberBundle.chartedSpace_chartAt, mfld_simps]
  rw [PartialEquiv.prod_symm]
  simp +contextual only [and_iff_left_iff_imp, mfld_simps]

@[simp, mfld_simps]
theorem coe_chartAt_fst (p q : TM) : ((chartAt (ModelProd H E) q) p).1 = chartAt H q.1 p.1 :=
  rfl

@[simp, mfld_simps]
theorem coe_chartAt_symm_fst (p : H × E) (q : TM) :
    ((chartAt (ModelProd H E) q).symm p).1 = ((chartAt H q.1).symm : H → M) p.1 :=
  rfl

@[simp, mfld_simps]
theorem trivializationAt_continuousLinearMapAt {b₀ b : M}
    (hb : b ∈ (trivializationAt E (TangentSpace I) b₀).baseSet) :
    (trivializationAt E (TangentSpace I) b₀).continuousLinearMapAt 𝕜 b =
      (tangentBundleCore I M).coordChange (achart H b) (achart H b₀) b :=
  (tangentBundleCore I M).localTriv_continuousLinearMapAt hb

@[simp, mfld_simps]
theorem trivializationAt_symmL {b₀ b : M}
    (hb : b ∈ (trivializationAt E (TangentSpace I) b₀).baseSet) :
    (trivializationAt E (TangentSpace I) b₀).symmL 𝕜 b =
      (tangentBundleCore I M).coordChange (achart H b₀) (achart H b) b :=
  (tangentBundleCore I M).localTriv_symmL hb

-- Porting note: `simp` simplifies LHS to `.id _ _`
@[simp high, mfld_simps]
theorem coordChange_model_space (b b' x : F) :
    (tangentBundleCore 𝓘(𝕜, F) F).coordChange (achart F b) (achart F b') x = 1 := by
  simpa only [tangentBundleCore_coordChange, mfld_simps] using
    fderivWithin_id uniqueDiffWithinAt_univ

-- Porting note: `simp` simplifies LHS to `.id _ _`
@[simp high, mfld_simps]
theorem symmL_model_space (b b' : F) :
    (trivializationAt F (TangentSpace 𝓘(𝕜, F)) b).symmL 𝕜 b' = (1 : F →L[𝕜] F) := by
  rw [TangentBundle.trivializationAt_symmL, coordChange_model_space]
  apply mem_univ

-- Porting note: `simp` simplifies LHS to `.id _ _`
@[simp high, mfld_simps]
theorem continuousLinearMapAt_model_space (b b' : F) :
    (trivializationAt F (TangentSpace 𝓘(𝕜, F)) b).continuousLinearMapAt 𝕜 b' = (1 : F →L[𝕜] F) := by
  rw [TangentBundle.trivializationAt_continuousLinearMapAt, coordChange_model_space]
  apply mem_univ

end TangentBundle

instance tangentBundleCore.isSmooth : (tangentBundleCore I M).IsSmooth I := by
  refine ⟨fun i j => ?_⟩
  rw [SmoothOn, contMDiffOn_iff_source_of_mem_maximalAtlas (subset_maximalAtlas i.2),
    contMDiffOn_iff_contDiffOn]
  · refine ((contDiffOn_fderiv_coord_change (I := I) i j).congr fun x hx => ?_).mono ?_
    · rw [PartialEquiv.trans_source'] at hx
      simp_rw [Function.comp_apply, tangentBundleCore_coordChange, (i.1.extend I).right_inv hx.1]
    · exact (i.1.extend_image_source_inter j.1).subset
  · apply inter_subset_left

instance TangentBundle.smoothVectorBundle : SmoothVectorBundle E (TangentSpace I : M → Type _) I :=
  (tangentBundleCore I M).smoothVectorBundle

end TangentBundleInstances

/-! ## The tangent bundle to the model space -/


/-- In the tangent bundle to the model space, the charts are just the canonical identification
between a product type and a sigma type, a.k.a. `TotalSpace.toProd`. -/
@[simp, mfld_simps]
theorem tangentBundle_model_space_chartAt (p : TangentBundle I H) :
    (chartAt (ModelProd H E) p).toPartialEquiv = (TotalSpace.toProd H E).toPartialEquiv := by
  ext x : 1
  · ext; · rfl
    exact (tangentBundleCore I H).coordChange_self (achart _ x.1) x.1 (mem_achart_source H x.1) x.2
  · ext; · rfl
    apply heq_of_eq
    exact (tangentBundleCore I H).coordChange_self (achart _ x.1) x.1 (mem_achart_source H x.1) x.2
  simp_rw [TangentBundle.chartAt, FiberBundleCore.localTriv,
    FiberBundleCore.localTrivAsPartialEquiv, VectorBundleCore.toFiberBundleCore_baseSet,
    tangentBundleCore_baseSet]
  simp only [mfld_simps]

@[simp, mfld_simps]
theorem tangentBundle_model_space_coe_chartAt (p : TangentBundle I H) :
    ⇑(chartAt (ModelProd H E) p) = TotalSpace.toProd H E := by
  rw [← PartialHomeomorph.coe_coe, tangentBundle_model_space_chartAt]; rfl

@[simp, mfld_simps]
theorem tangentBundle_model_space_coe_chartAt_symm (p : TangentBundle I H) :
    ((chartAt (ModelProd H E) p).symm : ModelProd H E → TangentBundle I H) =
      (TotalSpace.toProd H E).symm := by
  rw [← PartialHomeomorph.coe_coe, PartialHomeomorph.symm_toPartialEquiv,
    tangentBundle_model_space_chartAt]; rfl

theorem tangentBundleCore_coordChange_model_space (x x' z : H) :
    (tangentBundleCore I H).coordChange (achart H x) (achart H x') z =
    ContinuousLinearMap.id 𝕜 E := by
  ext v; exact (tangentBundleCore I H).coordChange_self (achart _ z) z (mem_univ _) v

variable (I) in
/-- The canonical identification between the tangent bundle to the model space and the product,
as a homeomorphism -/
def tangentBundleModelSpaceHomeomorph : TangentBundle I H ≃ₜ ModelProd H E :=
  { TotalSpace.toProd H E with
    continuous_toFun := by
      let p : TangentBundle I H := ⟨I.symm (0 : E), (0 : E)⟩
      have : Continuous (chartAt (ModelProd H E) p) := by
        rw [continuous_iff_continuousOn_univ]
        convert (chartAt (ModelProd H E) p).continuousOn
        simp only [TangentSpace.fiberBundle, mfld_simps]
      simpa only [mfld_simps] using this
    continuous_invFun := by
      let p : TangentBundle I H := ⟨I.symm (0 : E), (0 : E)⟩
      have : Continuous (chartAt (ModelProd H E) p).symm := by
        rw [continuous_iff_continuousOn_univ]
        convert (chartAt (ModelProd H E) p).symm.continuousOn
        simp only [mfld_simps]
      simpa only [mfld_simps] using this }

@[simp, mfld_simps]
theorem tangentBundleModelSpaceHomeomorph_coe :
    (tangentBundleModelSpaceHomeomorph I : TangentBundle I H → ModelProd H E) =
      TotalSpace.toProd H E :=
  rfl

@[simp, mfld_simps]
theorem tangentBundleModelSpaceHomeomorph_coe_symm :
    ((tangentBundleModelSpaceHomeomorph I).symm : ModelProd H E → TangentBundle I H) =
      (TotalSpace.toProd H E).symm :=
  rfl

section inTangentCoordinates

<<<<<<< HEAD
variable (I') {M H}
=======
>>>>>>> d0df76bd
variable {N : Type*}

/-- The map `in_coordinates` for the tangent bundle is trivial on the model spaces -/
theorem inCoordinates_tangent_bundle_core_model_space (x₀ x : H) (y₀ y : H') (ϕ : E →L[𝕜] E') :
    inCoordinates E (TangentSpace I) E' (TangentSpace I') x₀ x y₀ y ϕ = ϕ := by
  erw [VectorBundleCore.inCoordinates_eq] <;> try trivial
  simp_rw [tangentBundleCore_indexAt, tangentBundleCore_coordChange_model_space,
    ContinuousLinearMap.id_comp, ContinuousLinearMap.comp_id]

variable (I I') in
/-- When `ϕ x` is a continuous linear map that changes vectors in charts around `f x` to vectors
in charts around `g x`, `inTangentCoordinates I I' f g ϕ x₀ x` is a coordinate change of
this continuous linear map that makes sense from charts around `f x₀` to charts around `g x₀`
by composing it with appropriate coordinate changes.
Note that the type of `ϕ` is more accurately
`Π x : N, TangentSpace I (f x) →L[𝕜] TangentSpace I' (g x)`.
We are unfolding `TangentSpace` in this type so that Lean recognizes that the type of `ϕ` doesn't
actually depend on `f` or `g`.

This is the underlying function of the trivializations of the hom of (pullbacks of) tangent spaces.
-/
def inTangentCoordinates (f : N → M) (g : N → M') (ϕ : N → E →L[𝕜] E') : N → N → E →L[𝕜] E' :=
  fun x₀ x => inCoordinates E (TangentSpace I) E' (TangentSpace I') (f x₀) (f x) (g x₀) (g x) (ϕ x)

theorem inTangentCoordinates_model_space (f : N → H) (g : N → H') (ϕ : N → E →L[𝕜] E') (x₀ : N) :
    inTangentCoordinates I I' f g ϕ x₀ = ϕ := by
  simp (config := { unfoldPartialApp := true }) only [inTangentCoordinates,
    inCoordinates_tangent_bundle_core_model_space]

theorem inTangentCoordinates_eq (f : N → M) (g : N → M') (ϕ : N → E →L[𝕜] E') {x₀ x : N}
    (hx : f x ∈ (chartAt H (f x₀)).source) (hy : g x ∈ (chartAt H' (g x₀)).source) :
    inTangentCoordinates I I' f g ϕ x₀ x =
      (tangentBundleCore I' M').coordChange (achart H' (g x)) (achart H' (g x₀)) (g x) ∘L
        ϕ x ∘L (tangentBundleCore I M).coordChange (achart H (f x₀)) (achart H (f x)) (f x) :=
  (tangentBundleCore I M).inCoordinates_eq (tangentBundleCore I' M') (ϕ x) hx hy

end inTangentCoordinates

end General<|MERGE_RESOLUTION|>--- conflicted
+++ resolved
@@ -168,25 +168,6 @@
 
 section TangentBundleInstances
 
-<<<<<<< HEAD
-/- In general, the definition of `TangentSpace` is not reducible, so that type class inference
-does not pick wrong instances. In this section, we record the right instances for
-them, noting in particular that the tangent bundle is a smooth manifold. -/
-section
-
-variable {M}
-variable (x : M)
-
-instance : Module 𝕜 (TangentSpace I x) := inferInstanceAs (Module 𝕜 E)
-
-instance : Inhabited (TangentSpace I x) := ⟨0⟩
-
--- Porting note: removed unneeded ContinuousAdd (TangentSpace I x)
-
-end
-
-=======
->>>>>>> d0df76bd
 instance : TopologicalSpace TM :=
   (tangentBundleCore I M).toTopologicalSpace
 
@@ -388,10 +369,6 @@
 
 section inTangentCoordinates
 
-<<<<<<< HEAD
-variable (I') {M H}
-=======
->>>>>>> d0df76bd
 variable {N : Type*}
 
 /-- The map `in_coordinates` for the tangent bundle is trivial on the model spaces -/
