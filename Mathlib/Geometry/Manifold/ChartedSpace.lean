--- conflicted
+++ resolved
@@ -761,7 +761,6 @@
 theorem chartAt_self_eq {H : Type*} [TopologicalSpace H] {x : H} :
     chartAt H x = PartialHomeomorph.refl H := rfl
 
-<<<<<<< HEAD
 /-- Any discrete space is a charted space over a singleton set.
 We keep this as a definition (not an instance) to avoid instance search trying to search for
 `DiscreteTopology` or `Unique` instances.
@@ -783,8 +782,6 @@
     haveI := ChartedSpace.of_discreteTopology (M := M) (H := H);
     chartAt H x = PartialHomeomorph.const (isOpen_discrete {x}) (isOpen_discrete {h.default}) := rfl
 
-=======
->>>>>>> cb9cedc7
 section Products
 
 library_note "Manifold type tags" /-- For technical reasons we introduce two type tags:
