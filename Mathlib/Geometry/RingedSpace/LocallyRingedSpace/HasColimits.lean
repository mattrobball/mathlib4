/-
Copyright (c) 2021 Andrew Yang. All rights reserved.
Released under Apache 2.0 license as described in the file LICENSE.
Authors: Andrew Yang
-/
import Mathlib.Geometry.RingedSpace.LocallyRingedSpace
import Mathlib.Algebra.Category.Ring.Constructions
import Mathlib.Geometry.RingedSpace.OpenImmersion
import Mathlib.CategoryTheory.Limits.Constructions.LimitsOfProductsAndEqualizers

/-!
# Colimits of LocallyRingedSpace

We construct the explicit coproducts and coequalizers of `LocallyRingedSpace`.
It then follows that `LocallyRingedSpace` has all colimits, and
`forgetToSheafedSpace` preserves them.

-/


namespace AlgebraicGeometry

universe v u

open CategoryTheory CategoryTheory.Limits Opposite TopologicalSpace

namespace SheafedSpace

variable {C : Type u} [Category.{v} C] [HasLimits C]
variable {J : Type v} [Category.{v} J] (F : J ⥤ SheafedSpace.{_, _, v} C)

theorem isColimit_exists_rep {c : Cocone F} (hc : IsColimit c) (x : c.pt) :
    ∃ (i : J) (y : F.obj i), (c.ι.app i).base y = x :=
  Concrete.isColimit_exists_rep (F ⋙ forget C) (isColimitOfPreserves (forget C) hc) x

-- Porting note: argument `C` of colimit need to be made explicit, odd
theorem colimit_exists_rep (x : colimit (C := SheafedSpace C) F) :
    ∃ (i : J) (y : F.obj i), (colimit.ι F i).base y = x :=
  Concrete.isColimit_exists_rep (F ⋙ SheafedSpace.forget C)
    (isColimitOfPreserves (SheafedSpace.forget _) (colimit.isColimit F)) x

instance {X Y : SheafedSpace C} (f g : X ⟶ Y) : Epi (coequalizer.π f g).base := by
  erw [←
    show _ = (coequalizer.π f g).base from
      ι_comp_coequalizerComparison f g (SheafedSpace.forget C)]
  rw [← PreservesCoequalizer.iso_hom]
  apply epi_comp

end SheafedSpace

namespace LocallyRingedSpace

section HasCoproducts

variable {ι : Type u} (F : Discrete ι ⥤ LocallyRingedSpace.{u})
-- Porting note: in this section, I marked `CommRingCat` as `CommRingCatMax.{u,u}`
-- This is a hack to avoid the following:
/-
```
stuck at solving universe constraint
  u =?= max u ?u.11876
while trying to unify
  HasLimits CommRingCat
with
  (HasLimitsOfSize CommRingCatMax) (HasLimitsOfSize CommRingCatMax) (HasLimitsOfSize CommRingCatMax)
```
-/
/-- The explicit coproduct for `F : discrete ι ⥤ LocallyRingedSpace`. -/
noncomputable def coproduct : LocallyRingedSpace where
  toSheafedSpace := colimit (C := SheafedSpace.{u+1, u, u} CommRingCatMax.{u, u})
    (F ⋙ forgetToSheafedSpace)
  localRing x := by
    obtain ⟨i, y, ⟨⟩⟩ := SheafedSpace.colimit_exists_rep (F ⋙ forgetToSheafedSpace) x
    haveI : LocalRing (((F ⋙ forgetToSheafedSpace).obj i).presheaf.stalk y) :=
      (F.obj i).localRing _
    exact
      (asIso ((colimit.ι (C := SheafedSpace.{u+1, u, u} CommRingCatMax.{u, u})
          (F ⋙ forgetToSheafedSpace) i : _).stalkMap y)).symm.commRingCatIsoToRingEquiv.localRing

/-- The explicit coproduct cofan for `F : discrete ι ⥤ LocallyRingedSpace`. -/
noncomputable def coproductCofan : Cocone F where
  pt := coproduct F
  ι :=
    { app := fun j => ⟨colimit.ι (C := SheafedSpace.{u+1, u, u} CommRingCatMax.{u, u})
        (F ⋙ forgetToSheafedSpace) j, inferInstance⟩
      naturality := fun ⟨j⟩ ⟨j'⟩ ⟨⟨(f : j = j')⟩⟩ => by subst f; aesop }

/-- The explicit coproduct cofan constructed in `coproduct_cofan` is indeed a colimit. -/
noncomputable def coproductCofanIsColimit : IsColimit (coproductCofan F) where
  desc s :=
    ⟨colimit.desc (C := SheafedSpace.{u+1, u, u} CommRingCatMax.{u, u})
      (F ⋙ forgetToSheafedSpace) (forgetToSheafedSpace.mapCocone s), by
      intro x
      obtain ⟨i, y, ⟨⟩⟩ := SheafedSpace.colimit_exists_rep (F ⋙ forgetToSheafedSpace) x
      have := PresheafedSpace.stalkMap.comp
        (colimit.ι (C := SheafedSpace.{u+1, u, u} CommRingCatMax.{u, u})
          (F ⋙ forgetToSheafedSpace) i)
        (colimit.desc (C := SheafedSpace.{u+1, u, u} CommRingCatMax.{u, u})
          (F ⋙ forgetToSheafedSpace) (forgetToSheafedSpace.mapCocone s)) y
      rw [← IsIso.comp_inv_eq] at this
      erw [← this,
        PresheafedSpace.stalkMap.congr_hom _ _
          (colimit.ι_desc (C := SheafedSpace.{u+1, u, u} CommRingCatMax.{u, u})
            (forgetToSheafedSpace.mapCocone s) i : _)]
      haveI :
        IsLocalRingHom
          (((forgetToSheafedSpace.mapCocone s).ι.app i).stalkMap y) :=
        (s.ι.app i).2 y
      infer_instance⟩
  fac s j := LocallyRingedSpace.Hom.ext
    (colimit.ι_desc (C := SheafedSpace.{u+1, u, u} CommRingCatMax.{u, u}) _ _)
  uniq s f h :=
    LocallyRingedSpace.Hom.ext
      (IsColimit.uniq _ (forgetToSheafedSpace.mapCocone s) f.1 fun j =>
        congr_arg LocallyRingedSpace.Hom.val (h j))

instance : HasCoproducts.{u} LocallyRingedSpace.{u} := fun _ =>
  ⟨fun F => ⟨⟨⟨_, coproductCofanIsColimit F⟩⟩⟩⟩

noncomputable instance (J : Type _) :
    PreservesColimitsOfShape (Discrete.{u} J) forgetToSheafedSpace.{u} :=
  ⟨fun {G} =>
    preservesColimitOfPreservesColimitCocone (coproductCofanIsColimit G)
      ((colimit.isColimit (C := SheafedSpace.{u+1, u, u} CommRingCatMax.{u, u}) _).ofIsoColimit
        (Cocones.ext (Iso.refl _) fun _ => Category.comp_id _))⟩

end HasCoproducts

section HasCoequalizer

variable {X Y : LocallyRingedSpace.{v}} (f g : X ⟶ Y)

namespace HasCoequalizer

instance coequalizer_π_app_isLocalRingHom
    (U : TopologicalSpace.Opens (coequalizer f.val g.val).carrier) :
    IsLocalRingHom ((coequalizer.π f.val g.val : _).c.app (op U)) := by
  have := ι_comp_coequalizerComparison f.1 g.1 SheafedSpace.forgetToPresheafedSpace
  rw [← PreservesCoequalizer.iso_hom] at this
  erw [SheafedSpace.congr_app this.symm (op U)]
  rw [PresheafedSpace.comp_c_app, ← PresheafedSpace.colimitPresheafObjIsoComponentwiseLimit_hom_π]
  -- Porting note (#10754): this instance has to be manually added
  haveI : IsIso (PreservesCoequalizer.iso SheafedSpace.forgetToPresheafedSpace f.val g.val).hom.c :=
    PresheafedSpace.c_isIso_of_iso _
  infer_instance

/-!
We roughly follow the construction given in [MR0302656]. Given a pair `f, g : X ⟶ Y` of morphisms
of locally ringed spaces, we want to show that the stalk map of
`π = coequalizer.π f g` (as sheafed space homs) is a local ring hom. It then follows that
`coequalizer f g` is indeed a locally ringed space, and `coequalizer.π f g` is a morphism of
locally ringed space.

Given a germ `⟨U, s⟩` of `x : coequalizer f g` such that `π꙳ x : Y` is invertible, we ought to show
that `⟨U, s⟩` is invertible. That is, there exists an open set `U' ⊆ U` containing `x` such that the
restriction of `s` onto `U'` is invertible. This `U'` is given by `π '' V`, where `V` is the
basic open set of `π⋆x`.

Since `f ⁻¹' V = Y.basic_open (f ≫ π)꙳ x = Y.basic_open (g ≫ π)꙳ x = g ⁻¹' V`, we have
`π ⁻¹' (π '' V) = V` (as the underlying set map is merely the set-theoretic coequalizer).
This shows that `π '' V` is indeed open, and `s` is invertible on `π '' V` as the components of `π꙳`
are local ring homs.
-/


variable (U : Opens (coequalizer f.1 g.1).carrier)
variable (s : (coequalizer f.1 g.1).presheaf.obj (op U))

/-- (Implementation). The basic open set of the section `π꙳ s`. -/
noncomputable def imageBasicOpen : Opens Y :=
  Y.toRingedSpace.basicOpen
    (show Y.presheaf.obj (op (unop _)) from ((coequalizer.π f.1 g.1).c.app (op U)) s)

theorem imageBasicOpen_image_preimage :
    (coequalizer.π f.1 g.1).base ⁻¹' ((coequalizer.π f.1 g.1).base '' (imageBasicOpen f g U s).1) =
      (imageBasicOpen f g U s).1 := by
  fapply Types.coequalizer_preimage_image_eq_of_preimage_eq
    -- Porting note: Type of `f.1.base` and `g.1.base` needs to be explicit
    (f.1.base : X.carrier.1 ⟶ Y.carrier.1) (g.1.base : X.carrier.1 ⟶ Y.carrier.1)
  · ext
    simp_rw [types_comp_apply, ← TopCat.comp_app, ← PresheafedSpace.comp_base]
    congr 2
    exact coequalizer.condition f.1 g.1
  · apply isColimitCoforkMapOfIsColimit (forget TopCat)
    apply isColimitCoforkMapOfIsColimit (SheafedSpace.forget _)
    exact coequalizerIsCoequalizer f.1 g.1
  · suffices
      (TopologicalSpace.Opens.map f.1.base).obj (imageBasicOpen f g U s) =
        (TopologicalSpace.Opens.map g.1.base).obj (imageBasicOpen f g U s)
      by injection this
    delta imageBasicOpen
    rw [preimage_basicOpen f, preimage_basicOpen g]
    dsimp only [Functor.op, unop_op]
    -- Porting note (#11224): change `rw` to `erw`
    erw [← comp_apply, ← SheafedSpace.comp_c_app', ← comp_apply, ← SheafedSpace.comp_c_app',
      SheafedSpace.congr_app (coequalizer.condition f.1 g.1), comp_apply,
      X.toRingedSpace.basicOpen_res]
    apply inf_eq_right.mpr
    refine (RingedSpace.basicOpen_le _ _).trans ?_
    rw [coequalizer.condition f.1 g.1]

theorem imageBasicOpen_image_open :
    IsOpen ((coequalizer.π f.1 g.1).base '' (imageBasicOpen f g U s).1) := by
  rw [← (TopCat.homeoOfIso (PreservesCoequalizer.iso (SheafedSpace.forget _) f.1
    g.1)).isOpen_preimage, TopCat.coequalizer_isOpen_iff, ← Set.preimage_comp]
  erw [← TopCat.coe_comp]
  rw [PreservesCoequalizer.iso_hom, ι_comp_coequalizerComparison]
  dsimp only [SheafedSpace.forget]
  -- Porting note (#11224): change `rw` to `erw`
  erw [imageBasicOpen_image_preimage]
  exact (imageBasicOpen f g U s).2

instance coequalizer_π_stalk_isLocalRingHom (x : Y) :
    IsLocalRingHom ((coequalizer.π f.val g.val : _).stalkMap x) := by
  constructor
  rintro a ha
  rcases TopCat.Presheaf.germ_exist _ _ a with ⟨U, hU, s, rfl⟩
  erw [PresheafedSpace.stalkMap_germ_apply (coequalizer.π f.1 g.1 : _) U ⟨_, hU⟩] at ha
  let V := imageBasicOpen f g U s
  have hV : (coequalizer.π f.1 g.1).base ⁻¹' ((coequalizer.π f.1 g.1).base '' V.1) = V.1 :=
    imageBasicOpen_image_preimage f g U s
  have hV' :
    V = ⟨(coequalizer.π f.1 g.1).base ⁻¹' ((coequalizer.π f.1 g.1).base '' V.1), hV.symm ▸ V.2⟩ :=
    SetLike.ext' hV.symm
  have V_open : IsOpen ((coequalizer.π f.val g.val).base '' V.1) :=
    imageBasicOpen_image_open f g U s
  have VleU : (⟨(coequalizer.π f.val g.val).base '' V.1, V_open⟩ : TopologicalSpace.Opens _) ≤ U :=
    Set.image_subset_iff.mpr (Y.toRingedSpace.basicOpen_le _)
  have hxV : x ∈ V := ⟨⟨_, hU⟩, ha, rfl⟩
  erw [←
    (coequalizer f.val g.val).presheaf.germ_res_apply (homOfLE VleU)
      ⟨_, @Set.mem_image_of_mem _ _ (coequalizer.π f.val g.val).base x V.1 hxV⟩ s]
  apply RingHom.isUnit_map
  rw [← isUnit_map_iff ((coequalizer.π f.val g.val : _).c.app _), ← comp_apply,
    NatTrans.naturality, comp_apply, ← isUnit_map_iff (Y.presheaf.map (eqToHom hV').op)]
  -- Porting note (#11224): change `rw` to `erw`
  erw [← comp_apply, ← comp_apply, ← Y.presheaf.map_comp]
  convert @RingedSpace.isUnit_res_basicOpen Y.toRingedSpace (unop _)
      (((coequalizer.π f.val g.val).c.app (op U)) s)

end HasCoequalizer

/-- The coequalizer of two locally ringed space in the category of sheafed spaces is a locally
ringed space. -/
noncomputable def coequalizer : LocallyRingedSpace where
  toSheafedSpace := Limits.coequalizer f.1 g.1
  localRing x := by
    obtain ⟨y, rfl⟩ :=
      (TopCat.epi_iff_surjective (coequalizer.π f.val g.val).base).mp inferInstance x
<<<<<<< HEAD
    exact map_localRing (PresheafedSpace.stalkMap (coequalizer.π f.val g.val : _) y)
#align algebraic_geometry.LocallyRingedSpace.coequalizer AlgebraicGeometry.LocallyRingedSpace.coequalizer
=======
    exact ((coequalizer.π f.val g.val : _).stalkMap y).domain_localRing
>>>>>>> 81d41598

/-- The explicit coequalizer cofork of locally ringed spaces. -/
noncomputable def coequalizerCofork : Cofork f g :=
  @Cofork.ofπ _ _ _ _ f g (coequalizer f g) ⟨coequalizer.π f.1 g.1,
    -- Porting note: this used to be automatic
    HasCoequalizer.coequalizer_π_stalk_isLocalRingHom _ _⟩
    (LocallyRingedSpace.Hom.ext (coequalizer.condition f.1 g.1))

theorem isLocalRingHom_stalkMap_congr {X Y : RingedSpace} (f g : X ⟶ Y) (H : f = g) (x)
    (h : IsLocalRingHom (f.stalkMap x)) :
    IsLocalRingHom (g.stalkMap x) := by
  rw [PresheafedSpace.stalkMap.congr_hom _ _ H.symm x]; infer_instance

/-- The cofork constructed in `coequalizer_cofork` is indeed a colimit cocone. -/
noncomputable def coequalizerCoforkIsColimit : IsColimit (coequalizerCofork f g) := by
  apply Cofork.IsColimit.mk'
  intro s
  have e : f.val ≫ s.π.val = g.val ≫ s.π.val := by injection s.condition
  refine ⟨⟨coequalizer.desc s.π.1 e, ?_⟩, ?_⟩
  · intro x
    rcases (TopCat.epi_iff_surjective (coequalizer.π f.val g.val).base).mp inferInstance x with
      ⟨y, rfl⟩
    -- Porting note: was `apply isLocalRingHom_of_comp _ (PresheafedSpace.stalkMap ...)`, this
    -- used to allow you to provide the proof that `... ≫ ...` is a local ring homomorphism later,
    -- but this is no longer possible
    set h := _
    change IsLocalRingHom h
<<<<<<< HEAD
    suffices : IsLocalRingHom ((PresheafedSpace.stalkMap (coequalizerCofork f g).π.1 _).comp h)
    · apply isLocalRingHom_of_comp _ (PresheafedSpace.stalkMap (coequalizerCofork f g).π.1 _)
    -- note to reviewers: this `change` is now more brittle because it now has to fully resolve
    -- the type to be able to search for `MonoidHomClass`, even though of course all homs in
    -- `CommRingCat` are clearly such
    change IsLocalRingHom (h ≫ PresheafedSpace.stalkMap (coequalizerCofork f g).π.val y)
=======
    suffices IsLocalRingHom (((coequalizerCofork f g).π.val.stalkMap _).comp h) from
      isLocalRingHom_of_comp _ ((coequalizerCofork f g).π.val.stalkMap _)
    change IsLocalRingHom (_ ≫ (coequalizerCofork f g).π.val.stalkMap y)
>>>>>>> 81d41598
    erw [← PresheafedSpace.stalkMap.comp]
    apply isLocalRingHom_stalkMap_congr _ _ (coequalizer.π_desc s.π.1 e).symm y
    infer_instance
  constructor
  · exact LocallyRingedSpace.Hom.ext (coequalizer.π_desc _ _)
  intro m h
  replace h : (coequalizerCofork f g).π.1 ≫ m.1 = s.π.1 := by rw [← h]; rfl
  apply LocallyRingedSpace.Hom.ext
  apply (colimit.isColimit (parallelPair f.1 g.1)).uniq (Cofork.ofπ s.π.1 e) m.1
  rintro ⟨⟩
  · rw [← (colimit.cocone (parallelPair f.val g.val)).w WalkingParallelPairHom.left,
      Category.assoc]
    change _ ≫ _ ≫ _ = _ ≫ _
    congr
  · exact h

instance : HasCoequalizer f g :=
  ⟨⟨⟨_, coequalizerCoforkIsColimit f g⟩⟩⟩

instance : HasCoequalizers LocallyRingedSpace :=
  hasCoequalizers_of_hasColimit_parallelPair _

noncomputable instance preservesCoequalizer :
    PreservesColimitsOfShape WalkingParallelPair forgetToSheafedSpace.{v} :=
  ⟨fun {F} => by
    -- Porting note: was `apply preservesColimitOfIsoDiagram ...` and the proof that preservation
    -- of colimit is provided later
    suffices PreservesColimit (parallelPair (F.map WalkingParallelPairHom.left)
        (F.map WalkingParallelPairHom.right)) forgetToSheafedSpace from
      preservesColimitOfIsoDiagram _ (diagramIsoParallelPair F).symm
    apply preservesColimitOfPreservesColimitCocone (coequalizerCoforkIsColimit _ _)
    apply (isColimitMapCoconeCoforkEquiv _ _).symm _
    dsimp only [forgetToSheafedSpace]
    exact coequalizerIsCoequalizer _ _⟩

end HasCoequalizer

instance : HasColimits LocallyRingedSpace :=
  has_colimits_of_hasCoequalizers_and_coproducts

noncomputable instance preservesColimits_forgetToSheafedSpace :
    PreservesColimits LocallyRingedSpace.forgetToSheafedSpace.{u} :=
  preservesColimitsOfPreservesCoequalizersAndCoproducts _

end LocallyRingedSpace

end AlgebraicGeometry<|MERGE_RESOLUTION|>--- conflicted
+++ resolved
@@ -247,12 +247,7 @@
   localRing x := by
     obtain ⟨y, rfl⟩ :=
       (TopCat.epi_iff_surjective (coequalizer.π f.val g.val).base).mp inferInstance x
-<<<<<<< HEAD
     exact map_localRing (PresheafedSpace.stalkMap (coequalizer.π f.val g.val : _) y)
-#align algebraic_geometry.LocallyRingedSpace.coequalizer AlgebraicGeometry.LocallyRingedSpace.coequalizer
-=======
-    exact ((coequalizer.π f.val g.val : _).stalkMap y).domain_localRing
->>>>>>> 81d41598
 
 /-- The explicit coequalizer cofork of locally ringed spaces. -/
 noncomputable def coequalizerCofork : Cofork f g :=
@@ -280,18 +275,12 @@
     -- but this is no longer possible
     set h := _
     change IsLocalRingHom h
-<<<<<<< HEAD
     suffices : IsLocalRingHom ((PresheafedSpace.stalkMap (coequalizerCofork f g).π.1 _).comp h)
     · apply isLocalRingHom_of_comp _ (PresheafedSpace.stalkMap (coequalizerCofork f g).π.1 _)
     -- note to reviewers: this `change` is now more brittle because it now has to fully resolve
     -- the type to be able to search for `MonoidHomClass`, even though of course all homs in
     -- `CommRingCat` are clearly such
     change IsLocalRingHom (h ≫ PresheafedSpace.stalkMap (coequalizerCofork f g).π.val y)
-=======
-    suffices IsLocalRingHom (((coequalizerCofork f g).π.val.stalkMap _).comp h) from
-      isLocalRingHom_of_comp _ ((coequalizerCofork f g).π.val.stalkMap _)
-    change IsLocalRingHom (_ ≫ (coequalizerCofork f g).π.val.stalkMap y)
->>>>>>> 81d41598
     erw [← PresheafedSpace.stalkMap.comp]
     apply isLocalRingHom_stalkMap_congr _ _ (coequalizer.π_desc s.π.1 e).symm y
     infer_instance
