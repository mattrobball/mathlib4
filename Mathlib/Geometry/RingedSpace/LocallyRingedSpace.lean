--- conflicted
+++ resolved
@@ -13,17 +13,10 @@
 
 We define (bundled) locally ringed spaces (as `SheafedSpace CommRing` along with the fact that the
 stalks are local rings), and morphisms between these (morphisms in `SheafedSpace` with
-<<<<<<< HEAD
-`IsLocalRingHom` on the stalk maps).
--/
-
--- Explicit universe annotations were used in this file to improve performance #12737
-=======
 `IsLocalHom` on the stalk maps).
 -/
 
 -- Explicit universe annotations were used in this file to improve performance https://github.com/leanprover-community/mathlib4/issues/12737
->>>>>>> d0df76bd
 
 universe u
 
@@ -67,13 +60,8 @@
 instance : CoeSort LocallyRingedSpace (Type u) :=
   ⟨fun X : LocallyRingedSpace => (X.toTopCat : Type _)⟩
 
-<<<<<<< HEAD
-instance (x : X) : LocalRing (X.presheaf.stalk x) :=
-  X.localRing x
-=======
 instance (x : X) : IsLocalRing (X.presheaf.stalk x) :=
   X.isLocalRing x
->>>>>>> d0df76bd
 
 -- PROJECT: how about a typeclass "HasStructureSheaf" to mediate the 𝒪 notation, rather
 -- than defining it over and over for `PresheafedSpace`, `LocallyRingedSpace`, `Scheme`, etc.
@@ -87,9 +75,6 @@
 structure Hom (X Y : LocallyRingedSpace.{u})
     extends X.toPresheafedSpace.Hom Y.toPresheafedSpace : Type _ where
   /-- the underlying morphism induces a local ring homomorphism on stalks -/
-<<<<<<< HEAD
-  prop : ∀ x, IsLocalRingHom (val.stalkMap x)
-=======
   prop : ∀ x, IsLocalHom (toHom.stalkMap x)
 
 /-- A morphism of locally ringed spaces as a morphism of sheafed spaces. -/
@@ -100,15 +85,10 @@
 lemma Hom.toShHom_mk {X Y : LocallyRingedSpace.{u}}
     (f : X.toPresheafedSpace.Hom Y.toPresheafedSpace) (hf) :
   Hom.toShHom ⟨f, hf⟩ = f := rfl
->>>>>>> d0df76bd
 
 instance : Quiver LocallyRingedSpace :=
   ⟨Hom⟩
 
-<<<<<<< HEAD
-@[ext] lemma Hom.ext' (X Y : LocallyRingedSpace.{u}) {f g : X ⟶ Y} (h : f.val = g.val) : f = g :=
-  Hom.ext h
-=======
 @[ext] lemma Hom.ext' {X Y : LocallyRingedSpace.{u}} {f g : X ⟶ Y} (h : f.toShHom = g.toShHom) :
     f = g := by cases f; cases g; congr
 
@@ -118,22 +98,12 @@
   f.toShHom
 
 initialize_simps_projections Hom (toHom → toShHom)
->>>>>>> d0df76bd
 
 /-- A morphism of locally ringed spaces `f : X ⟶ Y` induces
 a local ring homomorphism from `Y.stalk (f x)` to `X.stalk x` for any `x : X`.
 -/
 noncomputable def Hom.stalkMap {X Y : LocallyRingedSpace.{u}} (f : Hom X Y) (x : X) :
     Y.presheaf.stalk (f.1.1 x) ⟶ X.presheaf.stalk x :=
-<<<<<<< HEAD
-  f.val.stalkMap x
-
-instance {X Y : LocallyRingedSpace.{u}} (f : X ⟶ Y) (x : X) : IsLocalRingHom (f.stalkMap x) :=
-  f.2 x
-
-instance {X Y : LocallyRingedSpace.{u}} (f : X ⟶ Y) (x : X) :
-    IsLocalRingHom (f.val.stalkMap x) :=
-=======
   f.toShHom.stalkMap x
 
 @[instance]
@@ -144,7 +114,6 @@
 @[instance]
 theorem isLocalHomValStalkMap {X Y : LocallyRingedSpace.{u}} (f : X ⟶ Y) (x : X) :
     IsLocalHom (f.toShHom.stalkMap x) :=
->>>>>>> d0df76bd
   f.2 x
 
 @[deprecated (since := "2024-10-10")]
@@ -168,17 +137,10 @@
 instance : Category LocallyRingedSpace.{u} where
   Hom := Hom
   id := id
-<<<<<<< HEAD
-  comp {X Y Z} f g := comp f g
-  comp_id {X Y} f := Hom.ext <| by simp [comp]
-  id_comp {X Y} f := Hom.ext <| by simp [comp]
-  assoc {_ _ _ _} f g h := Hom.ext <| by simp [comp]
-=======
   comp {_ _ _} f g := comp f g
   comp_id {X Y} f := Hom.ext' <| by simp [comp]
   id_comp {X Y} f := Hom.ext' <| by simp [comp]
   assoc {_ _ _ _} f g h := Hom.ext' <| by simp [comp]
->>>>>>> d0df76bd
 
 /-- The forgetful functor from `LocallyRingedSpace` to `SheafedSpace CommRing`. -/
 @[simps]
@@ -188,11 +150,7 @@
 
 /-- The canonical map `X ⟶ Spec Γ(X, ⊤)`. This is the unit of the `Γ-Spec` adjunction. -/
 instance : forgetToSheafedSpace.Faithful where
-<<<<<<< HEAD
-  map_injective {_ _} _ _ h := Hom.ext h
-=======
   map_injective {_ _} _ _ h := Hom.ext' h
->>>>>>> d0df76bd
 
 /-- The forgetful functor from `LocallyRingedSpace` to `Top`. -/
 @[simps!]
@@ -233,12 +191,7 @@
     -- Here we need to see that the stalk maps are really local ring homomorphisms.
     -- This can be solved by type class inference, because stalk maps of isomorphisms
     -- are isomorphisms and isomorphisms are local ring homomorphisms.
-<<<<<<< HEAD
-    show IsLocalRingHom ((SheafedSpace.forgetToPresheafedSpace.map f).stalkMap x) by
-      infer_instance
-=======
     inferInstance
->>>>>>> d0df76bd
 
 /-- Given two locally ringed spaces `X` and `Y`, an isomorphism between `X` and `Y` as _sheafed_
 spaces can be lifted to an isomorphism `X ⟶ Y` as locally ringed spaces.
@@ -251,22 +204,13 @@
     X ≅ Y where
   hom := homOfSheafedSpaceHomOfIsIso f.hom
   inv := homOfSheafedSpaceHomOfIsIso f.inv
-<<<<<<< HEAD
-  hom_inv_id := Hom.ext f.hom_inv_id
-  inv_hom_id := Hom.ext f.inv_hom_id
-=======
   hom_inv_id := Hom.ext' f.hom_inv_id
   inv_hom_id := Hom.ext' f.inv_hom_id
->>>>>>> d0df76bd
 
 instance : forgetToSheafedSpace.ReflectsIsomorphisms where reflects {_ _} f i :=
   { out :=
       ⟨homOfSheafedSpaceHomOfIsIso (CategoryTheory.inv (forgetToSheafedSpace.map f)),
-<<<<<<< HEAD
-        Hom.ext (IsIso.hom_inv_id (I := i)), Hom.ext (IsIso.inv_hom_id (I := i))⟩ }
-=======
         Hom.ext' (IsIso.hom_inv_id (I := i)), Hom.ext' (IsIso.inv_hom_id (I := i))⟩ }
->>>>>>> d0df76bd
 
 instance is_sheafedSpace_iso {X Y : LocallyRingedSpace.{u}} (f : X ⟶ Y) [IsIso f] :
     IsIso f.toShHom :=
@@ -341,24 +285,6 @@
 noncomputable
 def emptyIsInitial : Limits.IsInitial (∅ : LocallyRingedSpace.{u}) := Limits.IsInitial.ofUnique _
 
-<<<<<<< HEAD
-theorem preimage_basicOpen {X Y : LocallyRingedSpace.{u}} (f : X ⟶ Y) {U : Opens Y}
-    (s : Y.presheaf.obj (op U)) :
-    (Opens.map f.1.base).obj (Y.toRingedSpace.basicOpen s) =
-      @RingedSpace.basicOpen X.toRingedSpace ((Opens.map f.1.base).obj U) (f.1.c.app _ s) := by
-  ext x
-  constructor
-  · rintro ⟨⟨y, hyU⟩, hy : IsUnit _, rfl : y = _⟩
-    erw [RingedSpace.mem_basicOpen _ _ ⟨x, show x ∈ (Opens.map f.1.base).obj U from hyU⟩,
-      ← PresheafedSpace.stalkMap_germ_apply]
-    exact (f.val.stalkMap _).isUnit_map hy
-  · rintro ⟨y, hy : IsUnit _, rfl⟩
-    erw [RingedSpace.mem_basicOpen _ _ ⟨f.1.base y.1, y.2⟩]
-    erw [← PresheafedSpace.stalkMap_germ_apply] at hy
-    exact (isUnit_map_iff (f.val.stalkMap _) _).mp hy
-
-=======
->>>>>>> d0df76bd
 -- This actually holds for all ringed spaces with nontrivial stalks.
 theorem basicOpen_zero (X : LocallyRingedSpace.{u}) (U : Opens X.carrier) :
     X.toRingedSpace.basicOpen (0 : X.presheaf.obj <| op U) = ⊥ := by
@@ -553,168 +479,6 @@
 
 end Stalks
 
-@[simp]
-lemma iso_hom_val_base_inv_val_base {X Y : LocallyRingedSpace.{u}} (e : X ≅ Y) :
-    e.hom.val.base ≫ e.inv.val.base = 𝟙 _ := by
-  rw [← SheafedSpace.comp_base, ← LocallyRingedSpace.comp_val]
-  simp
-
-@[simp]
-lemma iso_hom_val_base_inv_val_base_apply {X Y : LocallyRingedSpace.{u}} (e : X ≅ Y) (x : X) :
-    (e.inv.val.base (e.hom.val.base x)) = x := by
-  show (e.hom.val.base ≫ e.inv.val.base) x = 𝟙 X.toPresheafedSpace x
-  simp
-
-@[simp]
-lemma iso_inv_val_base_hom_val_base {X Y : LocallyRingedSpace.{u}} (e : X ≅ Y) :
-    e.inv.val.base ≫ e.hom.val.base = 𝟙 _ := by
-  rw [← SheafedSpace.comp_base, ← LocallyRingedSpace.comp_val]
-  simp
-
-@[simp]
-lemma iso_inv_val_base_hom_val_base_apply {X Y : LocallyRingedSpace.{u}} (e : X ≅ Y) (y : Y) :
-    (e.hom.val.base (e.inv.val.base y)) = y := by
-  show (e.inv.val.base ≫ e.hom.val.base) y = 𝟙 Y.toPresheafedSpace y
-  simp
-
-section Stalks
-
-variable {X Y Z : LocallyRingedSpace.{u}} (f : X ⟶ Y) (g : Y ⟶ Z)
-
-@[simp]
-lemma stalkMap_id (X : LocallyRingedSpace.{u}) (x : X) :
-    (𝟙 X : X ⟶ X).stalkMap x = 𝟙 (X.presheaf.stalk x) :=
-  PresheafedSpace.stalkMap.id _ x
-
-lemma stalkMap_comp (x : X) :
-    (f ≫ g : X ⟶ Z).stalkMap x = g.stalkMap (f.val.base x) ≫ f.stalkMap x :=
-  PresheafedSpace.stalkMap.comp f.val g.val x
-
-@[reassoc]
-lemma stalkSpecializes_stalkMap (x x' : X) (h : x ⤳ x') :
-    Y.presheaf.stalkSpecializes (f.val.base.map_specializes h) ≫ f.stalkMap x =
-      f.stalkMap x' ≫ X.presheaf.stalkSpecializes h :=
-  PresheafedSpace.stalkMap.stalkSpecializes_stalkMap f.val h
-
-lemma stalkSpecializes_stalkMap_apply (x x' : X) (h : x ⤳ x') (y) :
-    f.stalkMap x (Y.presheaf.stalkSpecializes (f.val.base.map_specializes h) y) =
-      (X.presheaf.stalkSpecializes h (f.stalkMap x' y)) :=
-  DFunLike.congr_fun (stalkSpecializes_stalkMap f x x' h) y
-
-@[reassoc]
-lemma stalkMap_congr (f g : X ⟶ Y) (hfg : f = g) (x x' : X) (hxx' : x = x') :
-    f.stalkMap x ≫ X.presheaf.stalkSpecializes (specializes_of_eq hxx'.symm) =
-      Y.presheaf.stalkSpecializes (specializes_of_eq <| hfg ▸ hxx' ▸ rfl) ≫ g.stalkMap x' := by
-  subst hfg
-  subst hxx'
-  simp
-
-@[reassoc]
-lemma stalkMap_congr_hom (f g : X ⟶ Y) (hfg : f = g) (x : X) :
-    f.stalkMap x = Y.presheaf.stalkSpecializes (specializes_of_eq <| hfg ▸ rfl) ≫
-      g.stalkMap x := by
-  subst hfg
-  simp
-
-@[reassoc]
-lemma stalkMap_congr_point {X Y : LocallyRingedSpace.{u}} (f : X ⟶ Y) (x x' : X) (hxx' : x = x') :
-    f.stalkMap x ≫ X.presheaf.stalkSpecializes (specializes_of_eq hxx'.symm) =
-      Y.presheaf.stalkSpecializes (specializes_of_eq <| hxx' ▸ rfl) ≫ f.stalkMap x' := by
-  subst hxx'
-  simp
-
-@[reassoc (attr := simp)]
-lemma stalkMap_hom_inv (e : X ≅ Y) (y : Y) :
-    e.hom.stalkMap (e.inv.val.base y) ≫ e.inv.stalkMap y =
-      Y.presheaf.stalkSpecializes (specializes_of_eq <| by simp) := by
-  rw [← stalkMap_comp, LocallyRingedSpace.stalkMap_congr_hom (e.inv ≫ e.hom) (𝟙 _) (by simp)]
-  simp
-
-@[simp]
-lemma stalkMap_hom_inv_apply (e : X ≅ Y) (y : Y) (z) :
-    e.inv.stalkMap y (e.hom.stalkMap (e.inv.val.base y) z) =
-      Y.presheaf.stalkSpecializes (specializes_of_eq <| by simp) z :=
-  DFunLike.congr_fun (stalkMap_hom_inv e y) z
-
-@[reassoc (attr := simp)]
-lemma stalkMap_inv_hom (e : X ≅ Y) (x : X) :
-    e.inv.stalkMap (e.hom.val.base x) ≫ e.hom.stalkMap x =
-      X.presheaf.stalkSpecializes (specializes_of_eq <| by simp) := by
-  rw [← stalkMap_comp, LocallyRingedSpace.stalkMap_congr_hom (e.hom ≫ e.inv) (𝟙 _) (by simp)]
-  simp
-
-@[simp]
-lemma stalkMap_inv_hom_apply (e : X ≅ Y) (x : X) (y) :
-    e.hom.stalkMap x (e.inv.stalkMap (e.hom.val.base x) y) =
-      X.presheaf.stalkSpecializes (specializes_of_eq <| by simp) y :=
-  DFunLike.congr_fun (stalkMap_inv_hom e x) y
-
-@[reassoc]
-lemma stalkMap_germ (U : Opens Y)
-    (x : (Opens.map f.val.base).obj U) :
-    Y.presheaf.germ ⟨f.val.base x.val, x.property⟩ ≫ f.stalkMap x.val =
-      f.val.c.app (op U) ≫ X.presheaf.germ x :=
-  PresheafedSpace.stalkMap_germ f.val U x
-
-lemma stalkMap_germ_apply (U : Opens Y) (x : (Opens.map f.val.base).obj U) (y) :
-    f.stalkMap x.val (Y.presheaf.germ ⟨f.val.base x.val, x.property⟩ y) =
-      X.presheaf.germ x (f.val.c.app (op U) y) :=
-  PresheafedSpace.stalkMap_germ_apply f.val U x y
-
-@[reassoc (attr := simp)]
-lemma stalkMap_germ' (U : Opens Y) (x : X) (hx : f.val.base x ∈ U) :
-    Y.presheaf.germ ⟨f.val.base x, hx⟩ ≫ f.stalkMap x =
-      f.val.c.app (op U) ≫ X.presheaf.germ (U := (Opens.map f.val.base).obj U) ⟨x, hx⟩ :=
-  PresheafedSpace.stalkMap_germ' f.val U x hx
-
-@[simp]
-lemma stalkMap_germ'_apply
-    (U : Opens Y) (x : X) (hx : f.val.base x ∈ U) (y : Y.presheaf.obj (op U)) :
-    f.stalkMap x (Y.presheaf.germ (U := U) ⟨f.val.base x, hx⟩ y) =
-      X.presheaf.germ (U := (Opens.map f.val.base).obj U) ⟨x, hx⟩ (f.val.c.app (op U) y) :=
-  PresheafedSpace.stalkMap_germ_apply f.val U ⟨x, hx⟩ y
-
-variable {U : TopCat} (X : LocallyRingedSpace.{u}) {f : U ⟶ X.toTopCat} (h : OpenEmbedding f)
-  (V : Opens U) (x : U) (hx : x ∈ V)
-
-/-- For an open embedding `f : U ⟶ X` and a point `x : U`, we get an isomorphism between the stalk
-of `X` at `f x` and the stalk of the restriction of `X` along `f` at t `x`. -/
-noncomputable
-def restrictStalkIso : (X.restrict h).presheaf.stalk x ≅ X.presheaf.stalk (f x) :=
-  X.toPresheafedSpace.restrictStalkIso h x
-
-@[reassoc (attr := simp)]
-lemma restrictStalkIso_hom_eq_germ :
-    (X.restrict h).presheaf.germ ⟨x, hx⟩ ≫ (X.restrictStalkIso h x).hom =
-      X.presheaf.germ ⟨f x, show f x ∈ h.isOpenMap.functor.obj V from ⟨x, hx, rfl⟩⟩ :=
-  PresheafedSpace.restrictStalkIso_hom_eq_germ X.toPresheafedSpace h V x hx
-
-lemma restrictStalkIso_hom_eq_germ_apply (y) :
-    (X.restrictStalkIso h x).hom ((X.restrict h).presheaf.germ ⟨x, hx⟩ y) =
-      X.presheaf.germ ⟨f x, show f x ∈ h.isOpenMap.functor.obj V from ⟨x, hx, rfl⟩⟩ y :=
-  PresheafedSpace.restrictStalkIso_hom_eq_germ_apply X.toPresheafedSpace h V x hx y
-
-@[reassoc (attr := simp)]
-lemma restrictStalkIso_inv_eq_germ :
-    X.presheaf.germ ⟨f x, show f x ∈ h.isOpenMap.functor.obj V from ⟨x, hx, rfl⟩⟩ ≫
-      (X.restrictStalkIso h x).inv = (X.restrict h).presheaf.germ ⟨x, hx⟩ :=
-  PresheafedSpace.restrictStalkIso_inv_eq_germ X.toPresheafedSpace h V x hx
-
-lemma restrictStalkIso_inv_eq_germ_apply (y) :
-    (X.restrictStalkIso h x).inv
-      (X.presheaf.germ ⟨f x, show f x ∈ h.isOpenMap.functor.obj V from ⟨x, hx, rfl⟩⟩ y) =
-        (X.restrict h).presheaf.germ ⟨x, hx⟩ y :=
-  PresheafedSpace.restrictStalkIso_inv_eq_germ_apply X.toPresheafedSpace h V x hx y
-
-lemma restrictStalkIso_inv_eq_ofRestrict :
-    (X.restrictStalkIso h x).inv = (X.ofRestrict h).stalkMap x :=
-  PresheafedSpace.restrictStalkIso_inv_eq_ofRestrict X.toPresheafedSpace h x
-
-instance ofRestrict_stalkMap_isIso : IsIso ((X.ofRestrict h).stalkMap x) :=
-  PresheafedSpace.ofRestrict_stalkMap_isIso X.toPresheafedSpace h x
-
-end Stalks
-
 end LocallyRingedSpace
 
 end AlgebraicGeometry