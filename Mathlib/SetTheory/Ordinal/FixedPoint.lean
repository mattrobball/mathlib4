--- conflicted
+++ resolved
@@ -62,10 +62,6 @@
 
 theorem le_nfpFamily (f : ι → Ordinal → Ordinal) (a) : a ≤ nfpFamily f a :=
   Ordinal.le_iSup (fun _ ↦ List.foldr _ a _) []
-<<<<<<< HEAD
-
-=======
->>>>>>> fbf18925
 
 theorem lt_nfpFamily {a b} : a < nfpFamily.{u, v} f b ↔ ∃ l, a < List.foldr f b l :=
   Ordinal.lt_iSup
