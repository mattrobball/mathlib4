--- conflicted
+++ resolved
@@ -217,21 +217,11 @@
 @[deprecated isSuccPrelimit_zero (since := "2024-09-05")]
 alias isSuccLimit_zero := isSuccPrelimit_zero
 
-<<<<<<< HEAD
-@[simp]
-theorem not_zero_isLimit : ¬IsLimit 0
-  | ⟨h, _⟩ => h rfl
-
-@[simp]
-theorem not_succ_isLimit (o) : ¬IsLimit (succ o)
-  | ⟨_, h⟩ => lt_irrefl _ (h _ (lt_succ o))
-=======
 theorem not_zero_isLimit : ¬IsLimit 0 :=
   not_isSuccLimit_bot
 
 theorem not_succ_isLimit (o) : ¬IsLimit (succ o) :=
   not_isSuccLimit_succ o
->>>>>>> 337fbe4c
 
 theorem not_succ_of_isLimit {o} (h : IsLimit o) : ¬∃ a, o = succ a
   | ⟨a, e⟩ => not_succ_isLimit a (e ▸ h)
