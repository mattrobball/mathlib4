--- conflicted
+++ resolved
@@ -1304,34 +1304,11 @@
   convert le_sup.{u, u} (fun x => ((@equivShrink s hs).symm x).val) ((@equivShrink s hs) ⟨a, ha⟩)
   rw [symm_apply_apply]
 
-<<<<<<< HEAD
-theorem bddAbove_iff_small {s : Set Ordinal.{u}} : BddAbove s ↔ Small.{u} s :=
-  ⟨fun ⟨a, h⟩ => small_subset <| show s ⊆ Iic a from fun _x hx => h hx, fun h =>
-    ⟨sup.{u, u} fun x => ((@equivShrink s h).symm x).val, le_sup_shrink_equiv h⟩⟩
-=======
--- TODO: move this together with `bddAbove_range`.
-
-instance small_Iio (o : Ordinal.{u}) : Small.{u} (Set.Iio o) :=
-  let f : o.toType → Set.Iio o :=
-    fun x => ⟨typein (α := o.toType) (· < ·) x, typein_lt_self x⟩
-  let hf : Surjective f := fun b =>
-    ⟨enum (α := o.toType) (· < ·) ⟨b.val,
-        by
-          rw [type_lt]
-          exact b.prop⟩,
-      Subtype.ext (typein_enum _ _)⟩
-  small_of_surjective hf
-
-instance small_Iic (o : Ordinal.{u}) : Small.{u} (Set.Iic o) := by
-  rw [← Iio_succ]
-  infer_instance
-
 theorem bddAbove_of_small (s : Set Ordinal.{u}) [h : Small.{u} s] : BddAbove s := by
   obtain ⟨a, ha⟩ := bddAbove_range (fun x => ((@equivShrink s h).symm x).val)
   use a
   intro b hb
   simpa using ha (mem_range_self (equivShrink s ⟨b, hb⟩))
->>>>>>> 3b220c58
 
 theorem bddAbove_iff_small {s : Set Ordinal.{u}} : BddAbove s ↔ Small.{u} s :=
   ⟨fun ⟨a, h⟩ => small_subset <| show s ⊆ Iic a from fun _ hx => h hx, fun _ =>
