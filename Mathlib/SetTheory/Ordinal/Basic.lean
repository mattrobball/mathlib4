/-
Copyright (c) 2017 Johannes Hölzl. All rights reserved.
Released under Apache 2.0 license as described in the file LICENSE.
Authors: Mario Carneiro, Floris van Doorn
-/
import Mathlib.Algebra.Order.SuccPred
import Mathlib.Data.Sum.Order
import Mathlib.SetTheory.Cardinal.Basic
import Mathlib.Tactic.PPWithUniv

/-!
# Ordinals

Ordinals are defined as equivalences of well-ordered sets under order isomorphism. They are endowed
with a total order, where an ordinal is smaller than another one if it embeds into it as an
initial segment (or, equivalently, in any way). This total order is well founded.

## Main definitions

* `Ordinal`: the type of ordinals (in a given universe)
* `Ordinal.type r`: given a well-founded order `r`, this is the corresponding ordinal
* `Ordinal.typein r a`: given a well-founded order `r` on a type `α`, and `a : α`, the ordinal
  corresponding to all elements smaller than `a`.
* `enum r ⟨o, h⟩`: given a well-order `r` on a type `α`, and an ordinal `o` strictly smaller than
  the ordinal corresponding to `r` (this is the assumption `h`), returns the `o`-th element of `α`.
  In other words, the elements of `α` can be enumerated using ordinals up to `type r`.
* `Ordinal.card o`: the cardinality of an ordinal `o`.
* `Ordinal.lift` lifts an ordinal in universe `u` to an ordinal in universe `max u v`.
  For a version registering additionally that this is an initial segment embedding, see
  `Ordinal.liftInitialSeg`.
  For a version registering that it is a principal segment embedding if `u < v`, see
  `Ordinal.liftPrincipalSeg`.
* `Ordinal.omega0` or `ω` is the order type of `ℕ`. It is called this to match `Cardinal.aleph0`
  and so that the omega function can be named `Ordinal.omega`. This definition is universe
  polymorphic: `Ordinal.omega0.{u} : Ordinal.{u}` (contrast with `ℕ : Type`, which lives in
  a specific universe). In some cases the universe level has to be given explicitly.

* `o₁ + o₂` is the order on the disjoint union of `o₁` and `o₂` obtained by declaring that
  every element of `o₁` is smaller than every element of `o₂`.
  The main properties of addition (and the other operations on ordinals) are stated and proved in
  `Mathlib/SetTheory/Ordinal/Arithmetic.lean`.
  Here, we only introduce it and prove its basic properties to deduce the fact that the order on
  ordinals is total (and well founded).
* `succ o` is the successor of the ordinal `o`.
* `Cardinal.ord c`: when `c` is a cardinal, `ord c` is the smallest ordinal with this cardinality.
  It is the canonical way to represent a cardinal with an ordinal.

A conditionally complete linear order with bot structure is registered on ordinals, where `⊥` is
`0`, the ordinal corresponding to the empty type, and `Inf` is the minimum for nonempty sets and `0`
for the empty set by convention.

## Notations

* `ω` is a notation for the first infinite ordinal in the locale `Ordinal`.
-/

assert_not_exists Module
assert_not_exists Field

noncomputable section

open Function Cardinal Set Equiv Order
open scoped Cardinal InitialSeg

universe u v w

variable {α : Type u} {β : Type v} {γ : Type w}
  {r : α → α → Prop} {s : β → β → Prop} {t : γ → γ → Prop}

/-! ### Definition of ordinals -/


/-- Bundled structure registering a well order on a type. Ordinals will be defined as a quotient
of this type. -/
structure WellOrder : Type (u + 1) where
  /-- The underlying type of the order. -/
  α : Type u
  /-- The underlying relation of the order. -/
  r : α → α → Prop
  /-- The proposition that `r` is a well-ordering for `α`. -/
  wo : IsWellOrder α r

attribute [instance] WellOrder.wo

namespace WellOrder

instance inhabited : Inhabited WellOrder :=
  ⟨⟨PEmpty, _, inferInstanceAs (IsWellOrder PEmpty EmptyRelation)⟩⟩

@[simp]
theorem eta (o : WellOrder) : mk o.α o.r o.wo = o := by
  cases o
  rfl

end WellOrder

/-- Equivalence relation on well orders on arbitrary types in universe `u`, given by order
isomorphism. -/
instance Ordinal.isEquivalent : Setoid WellOrder where
  r := fun ⟨_, r, _⟩ ⟨_, s, _⟩ => Nonempty (r ≃r s)
  iseqv :=
    ⟨fun _ => ⟨RelIso.refl _⟩, fun ⟨e⟩ => ⟨e.symm⟩, fun ⟨e₁⟩ ⟨e₂⟩ => ⟨e₁.trans e₂⟩⟩

/-- `Ordinal.{u}` is the type of well orders in `Type u`, up to order isomorphism. -/
@[pp_with_univ]
def Ordinal : Type (u + 1) :=
  Quotient Ordinal.isEquivalent

/-- A "canonical" type order-isomorphic to the ordinal `o`, living in the same universe. This is
defined through the axiom of choice.

Use this over `Iio o` only when it is paramount to have a `Type u` rather than a `Type (u + 1)`. -/
def Ordinal.toType (o : Ordinal.{u}) : Type u :=
  o.out.α

instance hasWellFounded_toType (o : Ordinal) : WellFoundedRelation o.toType :=
  ⟨o.out.r, o.out.wo.wf⟩

instance linearOrder_toType (o : Ordinal) : LinearOrder o.toType :=
  @IsWellOrder.linearOrder _ o.out.r o.out.wo

<<<<<<< HEAD
instance isWellOrder_toType_lt (o : Ordinal) : IsWellOrder o.toType (· < ·) :=
  o.out.wo
=======
instance wellFoundedLT_toType_lt (o : Ordinal) : WellFoundedLT o.toType :=
  o.out.wo.toIsWellFounded
>>>>>>> d0df76bd

namespace Ordinal

/-! ### Basic properties of the order type -/

/-- The order type of a well order is an ordinal. -/
def type (r : α → α → Prop) [wo : IsWellOrder α r] : Ordinal :=
  ⟦⟨α, r, wo⟩⟧

instance zero : Zero Ordinal :=
  ⟨type <| @EmptyRelation PEmpty⟩

instance inhabited : Inhabited Ordinal :=
  ⟨0⟩

instance one : One Ordinal :=
  ⟨type <| @EmptyRelation PUnit⟩

@[simp]
theorem type_def' (w : WellOrder) : ⟦w⟧ = type w.r := by
  cases w
  rfl

@[simp]
theorem type_def (r) [wo : IsWellOrder α r] : (⟦⟨α, r, wo⟩⟧ : Ordinal) = type r := by
  rfl

@[simp]
<<<<<<< HEAD
theorem type_lt (o : Ordinal) : type (α := o.toType) (· < ·) = o :=
  (type_def' _).symm.trans <| Quotient.out_eq o

@[deprecated type_lt (since := "2024-08-26")]
theorem type_out (o : Ordinal) : Ordinal.type o.out.r = o :=
  type_lt o
=======
theorem type_toType (o : Ordinal) : type (α := o.toType) (· < ·) = o :=
  (type_def' _).symm.trans <| Quotient.out_eq o

@[deprecated type_toType (since := "2024-10-22")]
theorem type_lt (o : Ordinal) : type (α := o.toType) (· < ·) = o :=
  (type_def' _).symm.trans <| Quotient.out_eq o

@[deprecated type_toType (since := "2024-08-26")]
theorem type_out (o : Ordinal) : Ordinal.type o.out.r = o :=
  type_toType o
>>>>>>> d0df76bd

theorem type_eq {α β} {r : α → α → Prop} {s : β → β → Prop} [IsWellOrder α r] [IsWellOrder β s] :
    type r = type s ↔ Nonempty (r ≃r s) :=
  Quotient.eq'

theorem _root_.RelIso.ordinal_type_eq {α β} {r : α → α → Prop} {s : β → β → Prop} [IsWellOrder α r]
    [IsWellOrder β s] (h : r ≃r s) : type r = type s :=
  type_eq.2 ⟨h⟩

theorem type_eq_zero_of_empty (r) [IsWellOrder α r] [IsEmpty α] : type r = 0 :=
  (RelIso.relIsoOfIsEmpty r _).ordinal_type_eq

@[simp]
theorem type_eq_zero_iff_isEmpty [IsWellOrder α r] : type r = 0 ↔ IsEmpty α :=
  ⟨fun h =>
    let ⟨s⟩ := type_eq.1 h
    s.toEquiv.isEmpty,
    @type_eq_zero_of_empty α r _⟩

theorem type_ne_zero_iff_nonempty [IsWellOrder α r] : type r ≠ 0 ↔ Nonempty α := by simp

theorem type_ne_zero_of_nonempty (r) [IsWellOrder α r] [h : Nonempty α] : type r ≠ 0 :=
  type_ne_zero_iff_nonempty.2 h

theorem type_pEmpty : type (@EmptyRelation PEmpty) = 0 :=
  rfl

theorem type_empty : type (@EmptyRelation Empty) = 0 :=
  type_eq_zero_of_empty _

theorem type_eq_one_of_unique (r) [IsWellOrder α r] [Nonempty α] [Subsingleton α] : type r = 1 := by
  cases nonempty_unique α
  exact (RelIso.relIsoOfUniqueOfIrrefl r _).ordinal_type_eq

@[simp]
theorem type_eq_one_iff_unique [IsWellOrder α r] : type r = 1 ↔ Nonempty (Unique α) :=
  ⟨fun h ↦ let ⟨s⟩ := type_eq.1 h; ⟨s.toEquiv.unique⟩,
    fun ⟨_⟩ ↦ type_eq_one_of_unique r⟩

theorem type_pUnit : type (@EmptyRelation PUnit) = 1 :=
  rfl

theorem type_unit : type (@EmptyRelation Unit) = 1 :=
  rfl

@[simp]
theorem toType_empty_iff_eq_zero {o : Ordinal} : IsEmpty o.toType ↔ o = 0 := by
<<<<<<< HEAD
  rw [← @type_eq_zero_iff_isEmpty o.toType (· < ·), type_lt]

@[deprecated toType_empty_iff_eq_zero (since := "2024-08-26")]
alias out_empty_iff_eq_zero := toType_empty_iff_eq_zero

@[deprecated toType_empty_iff_eq_zero (since := "2024-08-26")]
theorem eq_zero_of_out_empty (o : Ordinal) [h : IsEmpty o.toType] : o = 0 :=
  toType_empty_iff_eq_zero.1 h

=======
  rw [← @type_eq_zero_iff_isEmpty o.toType (· < ·), type_toType]

@[deprecated toType_empty_iff_eq_zero (since := "2024-08-26")]
alias out_empty_iff_eq_zero := toType_empty_iff_eq_zero

@[deprecated toType_empty_iff_eq_zero (since := "2024-08-26")]
theorem eq_zero_of_out_empty (o : Ordinal) [h : IsEmpty o.toType] : o = 0 :=
  toType_empty_iff_eq_zero.1 h

>>>>>>> d0df76bd
instance isEmpty_toType_zero : IsEmpty (toType 0) :=
  toType_empty_iff_eq_zero.2 rfl

@[simp]
theorem toType_nonempty_iff_ne_zero {o : Ordinal} : Nonempty o.toType ↔ o ≠ 0 := by
<<<<<<< HEAD
  rw [← @type_ne_zero_iff_nonempty o.toType (· < ·), type_lt]

@[deprecated toType_nonempty_iff_ne_zero (since := "2024-08-26")]
alias out_nonempty_iff_ne_zero := toType_nonempty_iff_ne_zero

@[deprecated toType_nonempty_iff_ne_zero (since := "2024-08-26")]
=======
  rw [← @type_ne_zero_iff_nonempty o.toType (· < ·), type_toType]

@[deprecated toType_nonempty_iff_ne_zero (since := "2024-08-26")]
alias out_nonempty_iff_ne_zero := toType_nonempty_iff_ne_zero

@[deprecated toType_nonempty_iff_ne_zero (since := "2024-08-26")]
>>>>>>> d0df76bd
theorem ne_zero_of_out_nonempty (o : Ordinal) [h : Nonempty o.toType] : o ≠ 0 :=
  toType_nonempty_iff_ne_zero.1 h

protected theorem one_ne_zero : (1 : Ordinal) ≠ 0 :=
  type_ne_zero_of_nonempty _

instance nontrivial : Nontrivial Ordinal.{u} :=
  ⟨⟨1, 0, Ordinal.one_ne_zero⟩⟩

<<<<<<< HEAD
@[simp]
theorem type_preimage {α β : Type u} (r : α → α → Prop) [IsWellOrder α r] (f : β ≃ α) :
    type (f ⁻¹'o r) = type r :=
  (RelIso.preimage f r).ordinal_type_eq

=======
>>>>>>> d0df76bd
@[elab_as_elim]
theorem inductionOn {C : Ordinal → Prop} (o : Ordinal)
    (H : ∀ (α r) [IsWellOrder α r], C (type r)) : C o :=
  Quot.inductionOn o fun ⟨α, r, wo⟩ => @H α r wo

@[elab_as_elim]
theorem inductionOn₂ {C : Ordinal → Ordinal → Prop} (o₁ o₂ : Ordinal)
    (H : ∀ (α r) [IsWellOrder α r] (β s) [IsWellOrder β s], C (type r) (type s)) : C o₁ o₂ :=
  Quotient.inductionOn₂ o₁ o₂ fun ⟨α, r, wo₁⟩ ⟨β, s, wo₂⟩ => @H α r wo₁ β s wo₂

@[elab_as_elim]
theorem inductionOn₃ {C : Ordinal → Ordinal → Ordinal → Prop} (o₁ o₂ o₃ : Ordinal)
    (H : ∀ (α r) [IsWellOrder α r] (β s) [IsWellOrder β s] (γ t) [IsWellOrder γ t],
      C (type r) (type s) (type t)) : C o₁ o₂ o₃ :=
  Quotient.inductionOn₃ o₁ o₂ o₃ fun ⟨α, r, wo₁⟩ ⟨β, s, wo₂⟩ ⟨γ, t, wo₃⟩ =>
    @H α r wo₁ β s wo₂ γ t wo₃

/-! ### The order on ordinals -/

/--
For `Ordinal`:

* less-equal is defined such that well orders `r` and `s` satisfy `type r ≤ type s` if there exists
  a function embedding `r` as an *initial* segment of `s`.
* less-than is defined such that well orders `r` and `s` satisfy `type r < type s` if there exists
  a function embedding `r` as a *principal* segment of `s`.

Note that most of the relevant results on initial and principal segments are proved in the
`Order.InitialSeg` file.
-/
instance partialOrder : PartialOrder Ordinal where
  le a b :=
    Quotient.liftOn₂ a b (fun ⟨_, r, _⟩ ⟨_, s, _⟩ => Nonempty (r ≼i s))
      fun _ _ _ _ ⟨f⟩ ⟨g⟩ => propext
        ⟨fun ⟨h⟩ => ⟨f.symm.toInitialSeg.trans <| h.trans g.toInitialSeg⟩, fun ⟨h⟩ =>
          ⟨f.toInitialSeg.trans <| h.trans g.symm.toInitialSeg⟩⟩
  lt a b :=
    Quotient.liftOn₂ a b (fun ⟨_, r, _⟩ ⟨_, s, _⟩ => Nonempty (r ≺i s))
      fun _ _ _ _ ⟨f⟩ ⟨g⟩ => propext
        ⟨fun ⟨h⟩ => ⟨PrincipalSeg.relIsoTrans f.symm <| h.transRelIso g⟩,
          fun ⟨h⟩ => ⟨PrincipalSeg.relIsoTrans f <| h.transRelIso g.symm⟩⟩
  le_refl := Quot.ind fun ⟨_, _, _⟩ => ⟨InitialSeg.refl _⟩
  le_trans a b c :=
    Quotient.inductionOn₃ a b c fun _ _ _ ⟨f⟩ ⟨g⟩ => ⟨f.trans g⟩
  lt_iff_le_not_le a b :=
    Quotient.inductionOn₂ a b fun _ _ =>
<<<<<<< HEAD
      ⟨fun ⟨f⟩ => ⟨⟨f⟩, fun ⟨g⟩ => (f.ltLe g).irrefl⟩, fun ⟨⟨f⟩, h⟩ =>
        f.ltOrEq.recOn (fun g => ⟨g⟩) fun g => (h ⟨InitialSeg.ofIso g.symm⟩).elim⟩
=======
      ⟨fun ⟨f⟩ => ⟨⟨f⟩, fun ⟨g⟩ => (f.transInitial g).irrefl⟩, fun ⟨⟨f⟩, h⟩ =>
        f.principalSumRelIso.recOn (fun g => ⟨g⟩) fun g => (h ⟨g.symm.toInitialSeg⟩).elim⟩
>>>>>>> d0df76bd
  le_antisymm a b :=
    Quotient.inductionOn₂ a b fun _ _ ⟨h₁⟩ ⟨h₂⟩ =>
      Quot.sound ⟨InitialSeg.antisymm h₁ h₂⟩

instance linearOrder : LinearOrder Ordinal :=
  {inferInstanceAs (PartialOrder Ordinal) with
<<<<<<< HEAD
    le_total := fun a b => Quotient.inductionOn₂ a b fun ⟨α, r, _⟩ ⟨β, s, _⟩ =>
      (InitialSeg.total r s).recOn (fun f => Or.inl ⟨f⟩) fun f => Or.inr ⟨f⟩
    decidableLE := Classical.decRel _ }

theorem type_le_iff {α β} {r : α → α → Prop} {s : β → β → Prop} [IsWellOrder α r]
    [IsWellOrder β s] : type r ≤ type s ↔ Nonempty (r ≼i s) :=
  Iff.rfl

theorem type_le_iff' {α β} {r : α → α → Prop} {s : β → β → Prop} [IsWellOrder α r]
    [IsWellOrder β s] : type r ≤ type s ↔ Nonempty (r ↪r s) :=
  ⟨fun ⟨f⟩ => ⟨f⟩, fun ⟨f⟩ => ⟨f.collapse⟩⟩
=======
    le_total := fun a b => Quotient.inductionOn₂ a b fun ⟨_, r, _⟩ ⟨_, s, _⟩ =>
      (InitialSeg.total r s).recOn (fun f => Or.inl ⟨f⟩) fun f => Or.inr ⟨f⟩
    decidableLE := Classical.decRel _ }
>>>>>>> d0df76bd

theorem _root_.InitialSeg.ordinal_type_le {α β} {r : α → α → Prop} {s : β → β → Prop}
    [IsWellOrder α r] [IsWellOrder β s] (h : r ≼i s) : type r ≤ type s :=
  ⟨h⟩

theorem _root_.RelEmbedding.ordinal_type_le {α β} {r : α → α → Prop} {s : β → β → Prop}
    [IsWellOrder α r] [IsWellOrder β s] (h : r ↪r s) : type r ≤ type s :=
  ⟨h.collapse⟩

theorem _root_.PrincipalSeg.ordinal_type_lt {α β} {r : α → α → Prop} {s : β → β → Prop}
    [IsWellOrder α r] [IsWellOrder β s] (h : r ≺i s) : type r < type s :=
  ⟨h⟩

@[simp]
protected theorem zero_le (o : Ordinal) : 0 ≤ o :=
  inductionOn o fun _ r _ => (InitialSeg.ofIsEmpty _ r).ordinal_type_le

instance orderBot : OrderBot Ordinal where
  bot := 0
  bot_le := Ordinal.zero_le

@[simp]
theorem bot_eq_zero : (⊥ : Ordinal) = 0 :=
  rfl

@[simp]
protected theorem le_zero {o : Ordinal} : o ≤ 0 ↔ o = 0 :=
  le_bot_iff

protected theorem pos_iff_ne_zero {o : Ordinal} : 0 < o ↔ o ≠ 0 :=
  bot_lt_iff_ne_bot

protected theorem not_lt_zero (o : Ordinal) : ¬o < 0 :=
  not_lt_bot

theorem eq_zero_or_pos : ∀ a : Ordinal, a = 0 ∨ 0 < a :=
  eq_bot_or_bot_lt

instance zeroLEOneClass : ZeroLEOneClass Ordinal :=
  ⟨Ordinal.zero_le _⟩

instance NeZero.one : NeZero (1 : Ordinal) :=
  ⟨Ordinal.one_ne_zero⟩

<<<<<<< HEAD
/-- Given two ordinals `α ≤ β`, then `initialSegToType α β` is the initial segment embedding of
`α.toType` into `β.toType`. -/
def initialSegToType {α β : Ordinal} (h : α ≤ β) :
    @InitialSeg α.toType β.toType (· < ·) (· < ·) := by
  change α.out.r ≼i β.out.r
  rw [← Quotient.out_eq α, ← Quotient.out_eq β] at h; revert h
  cases Quotient.out α; cases Quotient.out β; exact Classical.choice

@[deprecated initialSegToType (since := "2024-08-26")]
noncomputable alias initialSegOut := initialSegToType

/-- Given two ordinals `α < β`, then `principalSegToType α β` is the principal segment embedding
of `α.toType` into `β.toType`. -/
def principalSegToType {α β : Ordinal} (h : α < β) :
    @PrincipalSeg α.toType β.toType (· < ·) (· < ·) := by
  change α.out.r ≺i β.out.r
  rw [← Quotient.out_eq α, ← Quotient.out_eq β] at h; revert h
  cases Quotient.out α; cases Quotient.out β; exact Classical.choice

@[deprecated principalSegToType (since := "2024-08-26")]
noncomputable alias principalSegOut := principalSegToType

theorem typein_lt_type (r : α → α → Prop) [IsWellOrder α r] (a : α) : typein r a < type r :=
  ⟨PrincipalSeg.ofElement _ _⟩

theorem typein_lt_self {o : Ordinal} (i : o.toType) : typein (α := o.toType) (· < ·) i < o := by
  simp_rw [← type_lt o]
  apply typein_lt_type
=======
theorem type_le_iff {α β} {r : α → α → Prop} {s : β → β → Prop} [IsWellOrder α r]
    [IsWellOrder β s] : type r ≤ type s ↔ Nonempty (r ≼i s) :=
  Iff.rfl

theorem type_le_iff' {α β} {r : α → α → Prop} {s : β → β → Prop} [IsWellOrder α r]
    [IsWellOrder β s] : type r ≤ type s ↔ Nonempty (r ↪r s) :=
  ⟨fun ⟨f⟩ => ⟨f⟩, fun ⟨f⟩ => ⟨f.collapse⟩⟩

theorem type_lt_iff {α β} {r : α → α → Prop} {s : β → β → Prop} [IsWellOrder α r]
    [IsWellOrder β s] : type r < type s ↔ Nonempty (r ≺i s) :=
  Iff.rfl

/-- Given two ordinals `α ≤ β`, then `initialSegToType α β` is the initial segment embedding of
`α.toType` into `β.toType`. -/
def initialSegToType {α β : Ordinal} (h : α ≤ β) : α.toType ≤i β.toType := by
  apply Classical.choice (type_le_iff.mp _)
  rwa [type_toType, type_toType]

@[deprecated initialSegToType (since := "2024-08-26")]
noncomputable alias initialSegOut := initialSegToType

/-- Given two ordinals `α < β`, then `principalSegToType α β` is the principal segment embedding
of `α.toType` into `β.toType`. -/
def principalSegToType {α β : Ordinal} (h : α < β) : α.toType <i β.toType := by
  apply Classical.choice (type_lt_iff.mp _)
  rwa [type_toType, type_toType]

@[deprecated principalSegToType (since := "2024-08-26")]
noncomputable alias principalSegOut := principalSegToType

/-! ### Enumerating elements in a well-order with ordinals -/

/-- The order type of an element inside a well order.

This is registered as a principal segment embedding into the ordinals, with top `type r`. -/
def typein (r : α → α → Prop) [IsWellOrder α r] : @PrincipalSeg α Ordinal.{u} r (· < ·) := by
  refine ⟨RelEmbedding.ofMonotone _ fun a b ha ↦
    ((PrincipalSeg.ofElement r a).codRestrict _ ?_ ?_).ordinal_type_lt, type r, fun a ↦ ⟨?_, ?_⟩⟩
  · rintro ⟨c, hc⟩
    exact trans hc ha
  · exact ha
  · rintro ⟨b, rfl⟩
    exact (PrincipalSeg.ofElement _ _).ordinal_type_lt
  · refine inductionOn a ?_
    rintro β s wo ⟨g⟩
    exact ⟨_, g.subrelIso.ordinal_type_eq⟩

@[deprecated typein (since := "2024-10-09")]
alias typein.principalSeg := typein

set_option linter.deprecated false in
@[deprecated (since := "2024-10-09")]
theorem typein.principalSeg_coe (r : α → α → Prop) [IsWellOrder α r] :
    (typein.principalSeg r : α → Ordinal) = typein r :=
  rfl
>>>>>>> d0df76bd

@[simp]
theorem type_subrel (r : α → α → Prop) [IsWellOrder α r] (a : α) :
    type (Subrel r { b | r b a }) = typein r a :=
  rfl

@[simp]
theorem top_typein (r : α → α → Prop) [IsWellOrder α r] : (typein r).top = type r :=
  rfl

theorem typein_lt_type (r : α → α → Prop) [IsWellOrder α r] (a : α) : typein r a < type r :=
  (typein r).lt_top a

theorem typein_lt_self {o : Ordinal} (i : o.toType) : typein (α := o.toType) (· < ·) i < o := by
  simp_rw [← type_toType o]
  apply typein_lt_type

@[simp]
theorem typein_top {α β} {r : α → α → Prop} {s : β → β → Prop}
    [IsWellOrder α r] [IsWellOrder β s] (f : r ≺i s) : typein s f.top = type r :=
  f.subrelIso.ordinal_type_eq

@[simp]
theorem typein_lt_typein (r : α → α → Prop) [IsWellOrder α r] {a b : α} :
    typein r a < typein r b ↔ r a b :=
  (typein r).map_rel_iff

@[simp]
theorem typein_le_typein (r : α → α → Prop) [IsWellOrder α r] {a b : α} :
    typein r a ≤ typein r b ↔ ¬r b a := by
  rw [← not_lt, typein_lt_typein]

theorem typein_injective (r : α → α → Prop) [IsWellOrder α r] : Injective (typein r) :=
  (typein r).injective

theorem typein_inj (r : α → α → Prop) [IsWellOrder α r] {a b} : typein r a = typein r b ↔ a = b :=
  (typein_injective r).eq_iff

<<<<<<< HEAD
/-- Principal segment version of the `typein` function, embedding a well order into ordinals as a
principal segment. -/
def typein.principalSeg {α : Type u} (r : α → α → Prop) [IsWellOrder α r] :
    @PrincipalSeg α Ordinal.{u} r (· < ·) :=
  ⟨⟨⟨typein r, typein_injective r⟩, typein_lt_typein r⟩, type r,
    fun _ ↦ ⟨typein_surj r, fun ⟨a, h⟩ ↦ h ▸ typein_lt_type r a⟩⟩
=======
theorem mem_range_typein_iff (r : α → α → Prop) [IsWellOrder α r] {o} :
    o ∈ Set.range (typein r) ↔ o < type r :=
  (typein r).mem_range_iff_rel
>>>>>>> d0df76bd

theorem typein_surj (r : α → α → Prop) [IsWellOrder α r] {o} (h : o < type r) :
    o ∈ Set.range (typein r) :=
  (typein r).mem_range_of_rel_top h

theorem typein_surjOn (r : α → α → Prop) [IsWellOrder α r] :
    Set.SurjOn (typein r) Set.univ (Set.Iio (type r)) :=
  (typein r).surjOn

/-- A well order `r` is order-isomorphic to the set of ordinals smaller than `type r`.
`enum r ⟨o, h⟩` is the `o`-th element of `α` ordered by `r`.

That is, `enum` maps an initial segment of the ordinals, those less than the order type of `r`, to
the elements of `α`. -/
-- The explicit typing is required in order for `simp` to work properly.
@[simps! symm_apply_coe]
def enum (r : α → α → Prop) [IsWellOrder α r] :
<<<<<<< HEAD
    @RelIso (Subtype fun o => o < type r) α (Subrel (· < · ) _) r :=
  (typein.principalSeg r).subrelIso
=======
    @RelIso { o // o < type r } α (Subrel (· < ·) { o | o < type r }) r :=
  (typein r).subrelIso
>>>>>>> d0df76bd

@[simp]
theorem typein_enum (r : α → α → Prop) [IsWellOrder α r] {o} (h : o < type r) :
    typein r (enum r ⟨o, h⟩) = o :=
<<<<<<< HEAD
  (typein.principalSeg r).apply_subrelIso _

theorem enum_type {α β} {r : α → α → Prop} {s : β → β → Prop} [IsWellOrder α r] [IsWellOrder β s]
    (f : s ≺i r) {h : type s < type r} : enum r ⟨type s, h⟩ = f.top :=
  (typein.principalSeg r).injective <| (typein_enum _ _).trans (typein_top _).symm
=======
  (typein r).apply_subrelIso _

theorem enum_type {α β} {r : α → α → Prop} {s : β → β → Prop} [IsWellOrder α r] [IsWellOrder β s]
    (f : s ≺i r) {h : type s < type r} : enum r ⟨type s, h⟩ = f.top :=
  (typein r).injective <| (typein_enum _ _).trans (typein_top _).symm
>>>>>>> d0df76bd

@[simp]
theorem enum_typein (r : α → α → Prop) [IsWellOrder α r] (a : α) :
    enum r ⟨typein r a, typein_lt_type r a⟩ = a :=
  enum_type (PrincipalSeg.ofElement r a)

theorem enum_lt_enum {r : α → α → Prop} [IsWellOrder α r] {o₁ o₂ : {o // o < type r}} :
<<<<<<< HEAD
    r (enum r o₁) (enum r o₂) ↔ o₁ < o₂ := by
  rw [← typein_lt_typein r, typein_enum, typein_enum, Subtype.coe_lt_coe]
=======
    r (enum r o₁) (enum r o₂) ↔ o₁ < o₂ :=
  (enum _).map_rel_iff

theorem enum_le_enum (r : α → α → Prop) [IsWellOrder α r] {o₁ o₂ : {o // o < type r}} :
    ¬r (enum r o₁) (enum r o₂) ↔ o₂ ≤ o₁ := by
  rw [enum_lt_enum (r := r), not_lt]

@[simp]
theorem enum_le_enum' (a : Ordinal) {o₁ o₂ : {o // o < type (· < ·)}} :
    enum (· < ·) o₁ ≤ enum (α := a.toType) (· < ·) o₂ ↔ o₁ ≤ o₂ := by
  rw [← enum_le_enum, not_lt]

theorem enum_inj {r : α → α → Prop} [IsWellOrder α r] {o₁ o₂ : {o // o < type r}} :
    enum r o₁ = enum r o₂ ↔ o₁ = o₂ :=
  EmbeddingLike.apply_eq_iff_eq _

theorem enum_zero_le {r : α → α → Prop} [IsWellOrder α r] (h0 : 0 < type r) (a : α) :
    ¬r a (enum r ⟨0, h0⟩) := by
  rw [← enum_typein r a, enum_le_enum r]
  apply Ordinal.zero_le

theorem enum_zero_le' {o : Ordinal} (h0 : 0 < o) (a : o.toType) :
    enum (α := o.toType) (· < ·) ⟨0, type_toType _ ▸ h0⟩ ≤ a := by
  rw [← not_lt]
  apply enum_zero_le
>>>>>>> d0df76bd

theorem relIso_enum' {α β : Type u} {r : α → α → Prop} {s : β → β → Prop} [IsWellOrder α r]
    [IsWellOrder β s] (f : r ≃r s) (o : Ordinal) :
    ∀ (hr : o < type r) (hs : o < type s), f (enum r ⟨o, hr⟩) = enum s ⟨o, hs⟩ := by
  refine inductionOn o ?_; rintro γ t wo ⟨g⟩ ⟨h⟩
  rw [enum_type g, enum_type (g.transRelIso f)]; rfl

theorem relIso_enum {α β : Type u} {r : α → α → Prop} {s : β → β → Prop} [IsWellOrder α r]
    [IsWellOrder β s] (f : r ≃r s) (o : Ordinal) (hr : o < type r) :
    f (enum r ⟨o, hr⟩) = enum s ⟨o, hr.trans_eq (Quotient.sound ⟨f⟩)⟩ :=
  relIso_enum' _ _ _ _

/-- The order isomorphism between ordinals less than `o` and `o.toType`. -/
@[simps! (config := .lemmasOnly)]
noncomputable def enumIsoToType (o : Ordinal) : Set.Iio o ≃o o.toType where
  toFun x := enum (α := o.toType) (· < ·) ⟨x.1, type_toType _ ▸ x.2⟩
  invFun x := ⟨typein (α := o.toType) (· < ·) x, typein_lt_self x⟩
  left_inv _ := Subtype.ext_val (typein_enum _ _)
  right_inv _ := enum_typein _ _
  map_rel_iff' := enum_le_enum' _

@[deprecated (since := "2024-08-26")]
alias enumIsoOut := enumIsoToType

instance small_Iio (o : Ordinal.{u}) : Small.{u} (Iio o) :=
  ⟨_, ⟨(enumIsoToType _).toEquiv⟩⟩

instance small_Iic (o : Ordinal.{u}) : Small.{u} (Iic o) := by
  rw [← Iio_union_right]
  infer_instance

instance small_Ico (a b : Ordinal.{u}) : Small.{u} (Ico a b) := small_subset Ico_subset_Iio_self
instance small_Icc (a b : Ordinal.{u}) : Small.{u} (Icc a b) := small_subset Icc_subset_Iic_self
instance small_Ioo (a b : Ordinal.{u}) : Small.{u} (Ioo a b) := small_subset Ioo_subset_Iio_self
instance small_Ioc (a b : Ordinal.{u}) : Small.{u} (Ioc a b) := small_subset Ioc_subset_Iic_self

/-- `o.toType` is an `OrderBot` whenever `0 < o`. -/
def toTypeOrderBotOfPos {o : Ordinal} (ho : 0 < o) : OrderBot o.toType where
  bot_le := enum_zero_le' ho

@[deprecated toTypeOrderBotOfPos (since := "2024-08-26")]
noncomputable alias outOrderBotOfPos := toTypeOrderBotOfPos

theorem enum_zero_eq_bot {o : Ordinal} (ho : 0 < o) :
    enum (α := o.toType) (· < ·) ⟨0, by rwa [type_toType]⟩ =
      have H := toTypeOrderBotOfPos ho
      (⊥ : o.toType) :=
  rfl

theorem lt_wf : @WellFounded Ordinal (· < ·) :=
  wellFounded_iff_wellFounded_subrel.mpr (·.induction_on fun ⟨_, _, wo⟩ ↦
    RelHomClass.wellFounded (enum _) wo.wf)

instance wellFoundedRelation : WellFoundedRelation Ordinal :=
  ⟨(· < ·), lt_wf⟩

instance wellFoundedLT : WellFoundedLT Ordinal :=
  ⟨lt_wf⟩

<<<<<<< HEAD
instance isWellOrder : IsWellOrder Ordinal (· < ·) where

=======
>>>>>>> d0df76bd
instance : ConditionallyCompleteLinearOrderBot Ordinal :=
  WellFoundedLT.conditionallyCompleteLinearOrderBot _

/-- Reformulation of well founded induction on ordinals as a lemma that works with the
`induction` tactic, as in `induction i using Ordinal.induction with | h i IH => ?_`. -/
theorem induction {p : Ordinal.{u} → Prop} (i : Ordinal.{u}) (h : ∀ j, (∀ k, k < j → p k) → p j) :
    p i :=
  lt_wf.induction i h

theorem typein_apply {α β} {r : α → α → Prop} {s : β → β → Prop} [IsWellOrder α r] [IsWellOrder β s]
    (f : r ≼i s) (a : α) : typein s (f a) = typein r a := by
  rw [← f.transPrincipal_apply _ a, (f.transPrincipal _).eq]

/-! ### Cardinality of ordinals -/


/-- The cardinal of an ordinal is the cardinality of any type on which a relation with that order
type is defined. -/
def card : Ordinal → Cardinal :=
  Quotient.map WellOrder.α fun _ _ ⟨e⟩ => ⟨e.toEquiv⟩

@[simp]
theorem card_type (r : α → α → Prop) [IsWellOrder α r] : card (type r) = #α :=
  rfl

@[simp]
theorem card_typein {r : α → α → Prop} [IsWellOrder α r] (x : α) :
    #{ y // r y x } = (typein r x).card :=
  rfl

theorem card_le_card {o₁ o₂ : Ordinal} : o₁ ≤ o₂ → card o₁ ≤ card o₂ :=
  inductionOn o₁ fun _ _ _ => inductionOn o₂ fun _ _ _ ⟨⟨⟨f, _⟩, _⟩⟩ => ⟨f⟩

@[simp]
theorem card_zero : card 0 = 0 := mk_eq_zero _

@[simp]
theorem card_one : card 1 = 1 := mk_eq_one _

/-! ### Lifting ordinals to a higher universe -/

-- Porting note: Needed to add universe hint .{u} below
/-- The universe lift operation for ordinals, which embeds `Ordinal.{u}` as
  a proper initial segment of `Ordinal.{v}` for `v > u`. For the initial segment version,
  see `liftInitialSeg`. -/
@[pp_with_univ]
def lift (o : Ordinal.{v}) : Ordinal.{max v u} :=
  Quotient.liftOn o (fun w => type <| ULift.down.{u} ⁻¹'o w.r) fun ⟨_, r, _⟩ ⟨_, s, _⟩ ⟨f⟩ =>
    Quot.sound
      ⟨(RelIso.preimage Equiv.ulift r).trans <| f.trans (RelIso.preimage Equiv.ulift s).symm⟩

@[simp]
theorem type_uLift (r : α → α → Prop) [IsWellOrder α r] :
<<<<<<< HEAD
    type (ULift.down ⁻¹'o r) = lift.{v} (type r) := by
  simp (config := { unfoldPartialApp := true })
  rfl

theorem _root_.RelIso.ordinal_lift_type_eq {α : Type u} {β : Type v} {r : α → α → Prop}
    {s : β → β → Prop} [IsWellOrder α r] [IsWellOrder β s] (f : r ≃r s) :
    lift.{v} (type r) = lift.{u} (type s) :=
=======
    type (ULift.down ⁻¹'o r) = lift.{v} (type r) :=
  rfl

theorem _root_.RelIso.ordinal_lift_type_eq {r : α → α → Prop} {s : β → β → Prop}
    [IsWellOrder α r] [IsWellOrder β s] (f : r ≃r s) : lift.{v} (type r) = lift.{u} (type s) :=
>>>>>>> d0df76bd
  ((RelIso.preimage Equiv.ulift r).trans <|
      f.trans (RelIso.preimage Equiv.ulift s).symm).ordinal_type_eq

@[simp]
theorem type_preimage {α β : Type u} (r : α → α → Prop) [IsWellOrder α r] (f : β ≃ α) :
    type (f ⁻¹'o r) = type r :=
  (RelIso.preimage f r).ordinal_type_eq

@[simp]
theorem type_lift_preimage (r : α → α → Prop) [IsWellOrder α r]
    (f : β ≃ α) : lift.{u} (type (f ⁻¹'o r)) = lift.{v} (type r) :=
  (RelIso.preimage f r).ordinal_lift_type_eq

@[deprecated type_lift_preimage_aux (since := "2024-10-22")]
theorem type_lift_preimage_aux (r : α → α → Prop) [IsWellOrder α r] (f : β ≃ α) :
    lift.{u} (@type _ (fun x y => r (f x) (f y))
      (inferInstanceAs (IsWellOrder β (f ⁻¹'o r)))) = lift.{v} (type r) :=
  type_lift_preimage r f

/-- `lift.{max u v, u}` equals `lift.{v, u}`.

Unfortunately, the simp lemma doesn't seem to work. -/
theorem lift_umax : lift.{max u v, u} = lift.{v, u} :=
  funext fun a =>
    inductionOn a fun _ r _ =>
      Quotient.sound ⟨(RelIso.preimage Equiv.ulift r).trans (RelIso.preimage Equiv.ulift r).symm⟩

/-- `lift.{max v u, u}` equals `lift.{v, u}`.

Unfortunately, the simp lemma doesn't seem to work. -/
<<<<<<< HEAD
=======
@[deprecated lift_umax (since := "2024-10-24")]
>>>>>>> d0df76bd
theorem lift_umax' : lift.{max v u, u} = lift.{v, u} :=
  lift_umax

/-- An ordinal lifted to a lower or equal universe equals itself.

Unfortunately, the simp lemma doesn't work. -/
theorem lift_id' (a : Ordinal) : lift a = a :=
  inductionOn a fun _ r _ => Quotient.sound ⟨RelIso.preimage Equiv.ulift r⟩

/-- An ordinal lifted to the same universe equals itself. -/
@[simp]
theorem lift_id : ∀ a, lift.{u, u} a = a :=
  lift_id'.{u, u}

/-- An ordinal lifted to the zero universe equals itself. -/
@[simp]
theorem lift_uzero (a : Ordinal.{u}) : lift.{0} a = a :=
  lift_id' a

theorem lift_type_le {α : Type u} {β : Type v} {r s} [IsWellOrder α r] [IsWellOrder β s] :
    lift.{max v w} (type r) ≤ lift.{max u w} (type s) ↔ Nonempty (r ≼i s) := by
  constructor <;> refine fun ⟨f⟩ ↦ ⟨?_⟩
  · exact (RelIso.preimage Equiv.ulift r).symm.toInitialSeg.trans
      (f.trans (RelIso.preimage Equiv.ulift s).toInitialSeg)
  · exact (RelIso.preimage Equiv.ulift r).toInitialSeg.trans
      (f.trans (RelIso.preimage Equiv.ulift s).symm.toInitialSeg)

theorem lift_type_eq {α : Type u} {β : Type v} {r s} [IsWellOrder α r] [IsWellOrder β s] :
    lift.{max v w} (type r) = lift.{max u w} (type s) ↔ Nonempty (r ≃r s) := by
  refine Quotient.eq'.trans ⟨?_, ?_⟩ <;> refine fun ⟨f⟩ ↦ ⟨?_⟩
  · exact (RelIso.preimage Equiv.ulift r).symm.trans <| f.trans (RelIso.preimage Equiv.ulift s)
  · exact (RelIso.preimage Equiv.ulift r).trans <| f.trans (RelIso.preimage Equiv.ulift s).symm

theorem lift_type_lt {α : Type u} {β : Type v} {r s} [IsWellOrder α r] [IsWellOrder β s] :
    lift.{max v w} (type r) < lift.{max u w} (type s) ↔ Nonempty (r ≺i s) := by
  constructor <;> refine fun ⟨f⟩ ↦ ⟨?_⟩
  · exact (f.relIsoTrans (RelIso.preimage Equiv.ulift r).symm).transInitial
      (RelIso.preimage Equiv.ulift s).toInitialSeg
  · exact (f.relIsoTrans (RelIso.preimage Equiv.ulift r)).transInitial
      (RelIso.preimage Equiv.ulift s).symm.toInitialSeg

@[simp]
theorem lift_le {a b : Ordinal} : lift.{u, v} a ≤ lift.{u, v} b ↔ a ≤ b :=
  inductionOn₂ a b fun α r _ β s _ => by
    rw [← lift_umax]
    exact lift_type_le.{_,_,u}

@[simp]
theorem lift_inj {a b : Ordinal} : lift.{u, v} a = lift.{u, v} b ↔ a = b := by
  simp_rw [le_antisymm_iff, lift_le]

@[simp]
theorem lift_lt {a b : Ordinal} : lift.{u, v} a < lift.{u, v} b ↔ a < b := by
  simp_rw [lt_iff_le_not_le, lift_le]

@[simp]
theorem lift_typein_top {r : α → α → Prop} {s : β → β → Prop}
    [IsWellOrder α r] [IsWellOrder β s] (f : r ≺i s) : lift.{u} (typein s f.top) = lift (type r) :=
  f.subrelIso.ordinal_lift_type_eq

/-- Initial segment version of the lift operation on ordinals, embedding `Ordinal.{u}` in
`Ordinal.{v}` as an initial segment when `u ≤ v`. -/
def liftInitialSeg : Ordinal.{v} ≤i Ordinal.{max u v} := by
  refine ⟨RelEmbedding.ofMonotone lift.{u} (by simp),
    fun a b ↦ Ordinal.inductionOn₂ a b fun α r _ β s _ h ↦ ?_⟩
  rw [RelEmbedding.ofMonotone_coe, ← lift_id'.{max u v} (type s),
    ← lift_umax.{v, u}, lift_type_lt] at h
  obtain ⟨f⟩ := h
  use typein r f.top
  rw [RelEmbedding.ofMonotone_coe, ← lift_umax, lift_typein_top, lift_id']

@[deprecated liftInitialSeg (since := "2024-09-21")]
alias lift.initialSeg := liftInitialSeg

@[simp]
theorem liftInitialSeg_coe : (liftInitialSeg.{v, u} : Ordinal → Ordinal) = lift.{v, u} :=
  rfl

set_option linter.deprecated false in
@[deprecated liftInitialSeg_coe (since := "2024-09-21")]
theorem lift.initialSeg_coe : (lift.initialSeg.{v, u} : Ordinal → Ordinal) = lift.{v, u} :=
  rfl

@[simp]
theorem lift_lift (a : Ordinal.{u}) : lift.{w} (lift.{v} a) = lift.{max v w} a :=
  (liftInitialSeg.trans liftInitialSeg).eq liftInitialSeg a

@[simp]
theorem lift_zero : lift 0 = 0 :=
  type_eq_zero_of_empty _

@[simp]
theorem lift_one : lift 1 = 1 :=
  type_eq_one_of_unique _

@[simp]
theorem lift_card (a) : Cardinal.lift.{u, v} (card a) = card (lift.{u} a) :=
  inductionOn a fun _ _ _ => rfl

theorem mem_range_lift_of_le {a : Ordinal.{u}} {b : Ordinal.{max u v}} (h : b ≤ lift.{v} a) :
    b ∈ Set.range lift.{v} :=
  liftInitialSeg.mem_range_of_le h

@[deprecated mem_range_lift_of_le (since := "2024-10-07")]
theorem lift_down {a : Ordinal.{u}} {b : Ordinal.{max u v}} (h : b ≤ lift.{v,u} a) :
    ∃ a', lift.{v,u} a' = b :=
  mem_range_lift_of_le h

theorem le_lift_iff {a : Ordinal.{u}} {b : Ordinal.{max u v}} :
    b ≤ lift.{v} a ↔ ∃ a' ≤ a, lift.{v} a' = b :=
  liftInitialSeg.le_apply_iff

theorem lt_lift_iff {a : Ordinal.{u}} {b : Ordinal.{max u v}} :
    b < lift.{v} a ↔ ∃ a' < a, lift.{v} a' = b :=
  liftInitialSeg.lt_apply_iff

/-! ### The first infinite ordinal ω -/


/-- `ω` is the first infinite ordinal, defined as the order type of `ℕ`. -/
def omega0 : Ordinal.{u} :=
  lift <| @type ℕ (· < ·) _

@[inherit_doc]
scoped notation "ω" => Ordinal.omega0

/-- Note that the presence of this lemma makes `simp [omega0]` form a loop. -/
@[simp]
theorem type_nat_lt : @type ℕ (· < ·) _ = ω :=
  (lift_id _).symm

@[simp]
theorem card_omega0 : card ω = ℵ₀ :=
  rfl

@[simp]
theorem lift_omega0 : lift ω = ω :=
  lift_lift _

@[deprecated (since := "2024-09-30")]
alias lift_omega := lift_omega0

/-!
### Definition and first properties of addition on ordinals

In this paragraph, we introduce the addition on ordinals, and prove just enough properties to
deduce that the order on ordinals is total (and therefore well-founded). Further properties of
the addition, together with properties of the other operations, are proved in
`Mathlib/SetTheory/Ordinal/Arithmetic.lean`.
-/


/-- `o₁ + o₂` is the order on the disjoint union of `o₁` and `o₂` obtained by declaring that
every element of `o₁` is smaller than every element of `o₂`. -/
instance add : Add Ordinal.{u} :=
  ⟨fun o₁ o₂ => Quotient.liftOn₂ o₁ o₂ (fun ⟨_, r, _⟩ ⟨_, s, _⟩ => type (Sum.Lex r s))
    fun _ _ _ _ ⟨f⟩ ⟨g⟩ => (RelIso.sumLexCongr f g).ordinal_type_eq⟩

instance addMonoidWithOne : AddMonoidWithOne Ordinal.{u} where
  add := (· + ·)
  zero := 0
  one := 1
  zero_add o :=
    inductionOn o fun α _ _ =>
      Eq.symm <| Quotient.sound ⟨⟨(emptySum PEmpty α).symm, Sum.lex_inr_inr⟩⟩
  add_zero o :=
    inductionOn o fun α _ _ =>
      Eq.symm <| Quotient.sound ⟨⟨(sumEmpty α PEmpty).symm, Sum.lex_inl_inl⟩⟩
  add_assoc o₁ o₂ o₃ :=
    Quotient.inductionOn₃ o₁ o₂ o₃ fun ⟨α, r, _⟩ ⟨β, s, _⟩ ⟨γ, t, _⟩ =>
      Quot.sound
        ⟨⟨sumAssoc _ _ _, by
          intros a b
          rcases a with (⟨a | a⟩ | a) <;> rcases b with (⟨b | b⟩ | b) <;>
            simp only [sumAssoc_apply_inl_inl, sumAssoc_apply_inl_inr, sumAssoc_apply_inr,
              Sum.lex_inl_inl, Sum.lex_inr_inr, Sum.Lex.sep, Sum.lex_inr_inl]⟩⟩
  nsmul := nsmulRec

@[simp]
theorem card_add (o₁ o₂ : Ordinal) : card (o₁ + o₂) = card o₁ + card o₂ :=
  inductionOn o₁ fun _ __ => inductionOn o₂ fun _ _ _ => rfl

@[simp]
theorem type_sum_lex {α β : Type u} (r : α → α → Prop) (s : β → β → Prop) [IsWellOrder α r]
    [IsWellOrder β s] : type (Sum.Lex r s) = type r + type s :=
  rfl

@[simp]
theorem card_nat (n : ℕ) : card.{u} n = n := by
  induction n <;> [simp; simp only [card_add, card_one, Nat.cast_succ, *]]

-- See note [no_index around OfNat.ofNat]
@[simp]
theorem card_ofNat (n : ℕ) [n.AtLeastTwo] :
    card.{u} (no_index (OfNat.ofNat n)) = OfNat.ofNat n :=
  card_nat n

instance instAddLeftMono : AddLeftMono Ordinal.{u} where
  elim c a b := by
    refine inductionOn₃ a b c fun α r _ β s _ γ t _ ⟨f⟩ ↦
      (RelEmbedding.ofMonotone (Sum.recOn · Sum.inl (Sum.inr ∘ f)) ?_).ordinal_type_le
    simp [f.map_rel_iff]

instance instAddRightMono : AddRightMono Ordinal.{u} where
  elim c a b := by
    refine inductionOn₃ a b c fun α r _ β s _ γ t _  ⟨f⟩ ↦
      (RelEmbedding.ofMonotone (Sum.recOn · (Sum.inl ∘ f) Sum.inr) ?_).ordinal_type_le
    simp [f.map_rel_iff]

theorem le_add_right (a b : Ordinal) : a ≤ a + b := by
  simpa only [add_zero] using add_le_add_left (Ordinal.zero_le b) a

theorem le_add_left (a b : Ordinal) : a ≤ b + a := by
  simpa only [zero_add] using add_le_add_right (Ordinal.zero_le b) a

theorem max_zero_left : ∀ a : Ordinal, max 0 a = a :=
  max_bot_left

theorem max_zero_right : ∀ a : Ordinal, max a 0 = a :=
  max_bot_right

@[simp]
theorem max_eq_zero {a b : Ordinal} : max a b = 0 ↔ a = 0 ∧ b = 0 :=
  max_eq_bot

@[simp]
theorem sInf_empty : sInf (∅ : Set Ordinal) = 0 :=
  dif_neg Set.not_nonempty_empty

/-! ### Successor order properties -/

private theorem succ_le_iff' {a b : Ordinal} : a + 1 ≤ b ↔ a < b := by
  refine inductionOn₂ a b fun α r _ β s _ ↦ ⟨?_, ?_⟩ <;> rintro ⟨f⟩
  · refine ⟨((InitialSeg.leAdd _ _).trans f).toPrincipalSeg fun h ↦ ?_⟩
    simpa using h (f (Sum.inr PUnit.unit))
  · apply (RelEmbedding.ofMonotone (Sum.recOn · f fun _ ↦ f.top) ?_).ordinal_type_le
    simpa [f.map_rel_iff] using f.lt_top

instance noMaxOrder : NoMaxOrder Ordinal :=
  ⟨fun _ => ⟨_, succ_le_iff'.1 le_rfl⟩⟩

instance instSuccOrder : SuccOrder Ordinal.{u} :=
  SuccOrder.ofSuccLeIff (fun o => o + 1) succ_le_iff'

instance instSuccAddOrder : SuccAddOrder Ordinal := ⟨fun _ => rfl⟩

@[simp]
theorem add_one_eq_succ (o : Ordinal) : o + 1 = succ o :=
  rfl

@[simp]
theorem succ_zero : succ (0 : Ordinal) = 1 :=
  zero_add 1

-- Porting note: Proof used to be rfl
@[simp]
theorem succ_one : succ (1 : Ordinal) = 2 := by congr; simp only [Nat.unaryCast, zero_add]

theorem add_succ (o₁ o₂ : Ordinal) : o₁ + succ o₂ = succ (o₁ + o₂) :=
  (add_assoc _ _ _).symm

@[deprecated Order.one_le_iff_pos (since := "2024-09-04")]
protected theorem one_le_iff_pos {o : Ordinal} : 1 ≤ o ↔ 0 < o :=
  Order.one_le_iff_pos

theorem one_le_iff_ne_zero {o : Ordinal} : 1 ≤ o ↔ o ≠ 0 := by
  rw [Order.one_le_iff_pos, Ordinal.pos_iff_ne_zero]

theorem succ_pos (o : Ordinal) : 0 < succ o :=
  bot_lt_succ o

theorem succ_ne_zero (o : Ordinal) : succ o ≠ 0 :=
  ne_of_gt <| succ_pos o

@[simp]
theorem lt_one_iff_zero {a : Ordinal} : a < 1 ↔ a = 0 := by
  simpa using @lt_succ_bot_iff _ _ _ a _ _

theorem le_one_iff {a : Ordinal} : a ≤ 1 ↔ a = 0 ∨ a = 1 := by
  simpa using @le_succ_bot_iff _ _ _ a _

@[simp]
theorem card_succ (o : Ordinal) : card (succ o) = card o + 1 := by
  simp only [← add_one_eq_succ, card_add, card_one]

theorem natCast_succ (n : ℕ) : ↑n.succ = succ (n : Ordinal) :=
  rfl

@[deprecated (since := "2024-04-17")]
alias nat_cast_succ := natCast_succ

instance uniqueIioOne : Unique (Iio (1 : Ordinal)) where
  default := ⟨0, by simp⟩
  uniq a := Subtype.ext <| lt_one_iff_zero.1 a.2

instance uniqueToTypeOne : Unique (toType 1) where
  default := enum (α := toType 1) (· < ·) ⟨0, by simp⟩
  uniq a := by
    unfold default
    rw [← enum_typein (α := toType 1) (· < ·) a]
    congr
    rw [← lt_one_iff_zero]
    apply typein_lt_self

theorem one_toType_eq (x : toType 1) : x = enum (· < ·) ⟨0, by simp⟩ :=
  Unique.eq_default x

@[deprecated one_toType_eq (since := "2024-08-26")]
alias one_out_eq := one_toType_eq
<<<<<<< HEAD

/-! ### Extra properties of typein and enum -/

-- TODO: move this section with the other properties of `typein` and `enum`.
-- TODO: use `enumIsoToType` for lemmas on `toType` rather than `enum` and `typein`.

@[simp]
theorem typein_one_toType (x : toType 1) : typein (α := toType 1) (· < ·) x = 0 := by
  rw [one_toType_eq x, typein_enum]

@[deprecated typein_one_toType (since := "2024-08-26")]
alias typein_one_out := typein_one_toType

@[simp]
theorem typein_le_typein (r : α → α → Prop) [IsWellOrder α r] {x y : α} :
    typein r x ≤ typein r y ↔ ¬r y x := by
  rw [← not_lt, typein_lt_typein]

theorem typein_le_typein' (o : Ordinal) {x y : o.toType} :
    typein (α := o.toType) (· < ·) x ≤ typein (α := o.toType) (· < ·) y ↔ x ≤ y := by
  simp

theorem enum_le_enum (r : α → α → Prop) [IsWellOrder α r] {o₁ o₂ : {o // o < type r}} :
    ¬r (enum r o₁) (enum r o₂) ↔ o₂ ≤ o₁ := by
  rw [← @not_lt _ _ o₁ o₂, enum_lt_enum (r := r)]

@[simp]
theorem enum_le_enum' (a : Ordinal) {o₁ o₂ : {o // o < type (· < ·)}} :
    enum (· < ·) o₁ ≤ enum (α := a.toType) (· < ·) o₂ ↔ o₁ ≤ o₂ := by
  rw [← enum_le_enum (α := a.toType) (· < ·), ← not_lt]

theorem enum_zero_le {r : α → α → Prop} [IsWellOrder α r] (h0 : 0 < type r) (a : α) :
    ¬r a (enum r ⟨0, h0⟩) := by
  rw [← enum_typein r a, enum_le_enum r]
  apply Ordinal.zero_le

theorem enum_zero_le' {o : Ordinal} (h0 : 0 < o) (a : o.toType) :
    enum (α := o.toType) (· < ·) ⟨0, by rwa [type_lt]⟩ ≤ a := by
  rw [← not_lt]
  apply enum_zero_le

theorem le_enum_succ {o : Ordinal} (a : (succ o).toType) :
    a ≤ enum (α := (succ o).toType) (· < ·) ⟨o, (by rw [type_lt]; exact lt_succ o)⟩ := by
=======

/-! ### Extra properties of typein and enum -/

-- TODO: use `enumIsoToType` for lemmas on `toType` rather than `enum` and `typein`.

@[simp]
theorem typein_one_toType (x : toType 1) : typein (α := toType 1) (· < ·) x = 0 := by
  rw [one_toType_eq x, typein_enum]

@[deprecated typein_one_toType (since := "2024-08-26")]
alias typein_one_out := typein_one_toType

theorem typein_le_typein' (o : Ordinal) {x y : o.toType} :
    typein (α := o.toType) (· < ·) x ≤ typein (α := o.toType) (· < ·) y ↔ x ≤ y := by
  simp

theorem le_enum_succ {o : Ordinal} (a : (succ o).toType) :
    a ≤ enum (α := (succ o).toType) (· < ·) ⟨o, (type_toType _ ▸ lt_succ o)⟩ := by
>>>>>>> d0df76bd
  rw [← enum_typein (α := (succ o).toType) (· < ·) a, enum_le_enum', Subtype.mk_le_mk,
    ← lt_succ_iff]
  apply typein_lt_self

<<<<<<< HEAD
theorem enum_inj {r : α → α → Prop} [IsWellOrder α r] {o₁ o₂ : {o // o < type r}} :
    enum r o₁ = enum r o₂ ↔ o₁ = o₂ := by
  rw [EmbeddingLike.apply_eq_iff_eq, Subtype.mk.injEq]

/-- The order isomorphism between ordinals less than `o` and `o.toType`. -/
@[simps!]
noncomputable def enumIsoToType (o : Ordinal) : Set.Iio o ≃o o.toType where
  toFun x :=
    enum (α := o.toType) (· < ·) ⟨x.1, by
      rw [type_lt]
      exact x.2⟩
  invFun x := ⟨typein (α := o.toType) (· < ·) x, typein_lt_self x⟩
  left_inv := fun ⟨o', h⟩ => Subtype.ext_val (typein_enum _ _)
  right_inv h := enum_typein _ _
  map_rel_iff' := by
    rintro ⟨a, _⟩ ⟨b, _⟩
    apply enum_le_enum'

@[deprecated (since := "2024-08-26")]
alias enumIsoOut := enumIsoToType

/-- `o.toType` is an `OrderBot` whenever `0 < o`. -/
def toTypeOrderBotOfPos {o : Ordinal} (ho : 0 < o) : OrderBot o.toType where
  bot_le := enum_zero_le' ho

@[deprecated toTypeOrderBotOfPos (since := "2024-08-26")]
noncomputable alias outOrderBotOfPos := toTypeOrderBotOfPos

theorem enum_zero_eq_bot {o : Ordinal} (ho : 0 < o) :
    enum (α := o.toType) (· < ·) ⟨0, by rwa [type_lt]⟩ =
      have H := toTypeOrderBotOfPos ho
      (⊥ : o.toType) :=
  rfl

=======
>>>>>>> d0df76bd
/-! ### Universal ordinal -/

-- intended to be used with explicit universe parameters
/-- `univ.{u v}` is the order type of the ordinals of `Type u` as a member
  of `Ordinal.{v}` (when `u < v`). It is an inaccessible cardinal. -/
@[pp_with_univ, nolint checkUnivs]
def univ : Ordinal.{max (u + 1) v} :=
  lift.{v, u + 1} (@type Ordinal (· < ·) _)

theorem univ_id : univ.{u, u + 1} = @type Ordinal (· < ·) _ :=
  lift_id _

@[simp]
theorem lift_univ : lift.{w} univ.{u, v} = univ.{u, max v w} :=
  lift_lift _

theorem univ_umax : univ.{u, max (u + 1) v} = univ.{u, v} :=
  congr_fun lift_umax _

/-- Principal segment version of the lift operation on ordinals, embedding `Ordinal.{u}` in
`Ordinal.{v}` as a principal segment when `u < v`. -/
def liftPrincipalSeg : Ordinal.{u} <i Ordinal.{max (u + 1) v} :=
  ⟨↑liftInitialSeg.{max (u + 1) v, u}, univ.{u, v}, by
    refine fun b => inductionOn b ?_; intro β s _
    rw [univ, ← lift_umax]; constructor <;> intro h
    · cases' h with a e
      rw [← e]
      refine inductionOn a ?_
      intro α r _
      exact lift_type_lt.{u, u + 1, max (u + 1) v}.2 ⟨typein r⟩
    · rw [← lift_id (type s)] at h ⊢
      cases' lift_type_lt.{_,_,v}.1 h with f
      cases' f with f a hf
      exists a
      revert hf
      -- Porting note: apply inductionOn does not work, refine does
      refine inductionOn a ?_
      intro α r _ hf
<<<<<<< HEAD
      refine
        lift_type_eq.{u, max (u + 1) v, max (u + 1) v}.2
          ⟨(RelIso.ofSurjective (RelEmbedding.ofMonotone ?_ ?_) ?_).symm⟩
      · exact fun b => enum r ⟨f b, (hf _).2 ⟨_, rfl⟩⟩
=======
      refine lift_type_eq.{u, max (u + 1) v, max (u + 1) v}.2
        ⟨(RelIso.ofSurjective (RelEmbedding.ofMonotone ?_ ?_) ?_).symm⟩
      · exact fun b => enum r ⟨f b, (hf _).1 ⟨_, rfl⟩⟩
>>>>>>> d0df76bd
      · refine fun a b h => (typein_lt_typein r).1 ?_
        rw [typein_enum, typein_enum]
        exact f.map_rel_iff.2 h
      · intro a'
        cases' (hf _).2 (typein_lt_type _ a') with b e
        exists b
        simp only [RelEmbedding.ofMonotone_coe]
        simp [e]⟩

@[deprecated liftPrincipalSeg (since := "2024-09-21")]
alias lift.principalSeg := liftPrincipalSeg

@[simp]
theorem liftPrincipalSeg_coe :
    (liftPrincipalSeg.{u, v} : Ordinal → Ordinal) = lift.{max (u + 1) v} :=
  rfl

set_option linter.deprecated false in
@[deprecated liftPrincipalSeg_coe (since := "2024-09-21")]
theorem lift.principalSeg_coe :
    (lift.principalSeg.{u, v} : Ordinal → Ordinal) = lift.{max (u + 1) v} :=
  rfl

@[simp]
theorem liftPrincipalSeg_top : (liftPrincipalSeg.{u, v}).top = univ.{u, v} :=
  rfl

set_option linter.deprecated false in
@[deprecated liftPrincipalSeg_top (since := "2024-09-21")]
theorem lift.principalSeg_top : (lift.principalSeg.{u, v}).top = univ.{u, v} :=
  rfl

theorem liftPrincipalSeg_top' : liftPrincipalSeg.{u, u + 1}.top = @type Ordinal (· < ·) _ := by
  simp only [liftPrincipalSeg_top, univ_id]

set_option linter.deprecated false in
@[deprecated liftPrincipalSeg_top (since := "2024-09-21")]
theorem lift.principalSeg_top' : lift.principalSeg.{u, u + 1}.top = @type Ordinal (· < ·) _ := by
  simp only [lift.principalSeg_top, univ_id]

end Ordinal

/-! ### Representing a cardinal with an ordinal -/


namespace Cardinal

open Ordinal

@[simp]
theorem mk_toType (o : Ordinal) : #o.toType = o.card :=
<<<<<<< HEAD
  (Ordinal.card_type _).symm.trans <| by rw [Ordinal.type_lt]
=======
  (Ordinal.card_type _).symm.trans <| by rw [Ordinal.type_toType]
>>>>>>> d0df76bd

@[deprecated mk_toType (since := "2024-08-26")]
alias mk_ordinal_out := mk_toType

/-- The ordinal corresponding to a cardinal `c` is the least ordinal
  whose cardinal is `c`. For the order-embedding version, see `ord.order_embedding`. -/
def ord (c : Cardinal) : Ordinal :=
  let F := fun α : Type u => ⨅ r : { r // IsWellOrder α r }, @type α r.1 r.2
  Quot.liftOn c F
    (by
      suffices ∀ {α β}, α ≈ β → F α ≤ F β from
        fun α β h => (this h).antisymm (this (Setoid.symm h))
      rintro α β ⟨f⟩
      refine le_ciInf_iff'.2 fun i => ?_
      haveI := @RelEmbedding.isWellOrder _ _ (f ⁻¹'o i.1) _ (↑(RelIso.preimage f i.1)) i.2
      exact
        (ciInf_le' _
              (Subtype.mk (f ⁻¹'o i.val)
                (@RelEmbedding.isWellOrder _ _ _ _ (↑(RelIso.preimage f i.1)) i.2))).trans_eq
          (Quot.sound ⟨RelIso.preimage f i.1⟩))

theorem ord_eq_Inf (α : Type u) : ord #α = ⨅ r : { r // IsWellOrder α r }, @type α r.1 r.2 :=
  rfl

theorem ord_eq (α) : ∃ (r : α → α → Prop) (wo : IsWellOrder α r), ord #α = @type α r wo :=
  let ⟨r, wo⟩ := ciInf_mem fun r : { r // IsWellOrder α r } => @type α r.1 r.2
  ⟨r.1, r.2, wo.symm⟩

theorem ord_le_type (r : α → α → Prop) [h : IsWellOrder α r] : ord #α ≤ type r :=
  ciInf_le' _ (Subtype.mk r h)

theorem ord_le {c o} : ord c ≤ o ↔ c ≤ o.card :=
  inductionOn c fun α =>
    Ordinal.inductionOn o fun β s _ => by
      let ⟨r, _, e⟩ := ord_eq α
      simp only [card_type]; constructor <;> intro h
      · rw [e] at h
        exact
          let ⟨f⟩ := h
          ⟨f.toEmbedding⟩
      · cases' h with f
        have g := RelEmbedding.preimage f s
        haveI := RelEmbedding.isWellOrder g
        exact le_trans (ord_le_type _) g.ordinal_type_le

theorem gc_ord_card : GaloisConnection ord card := fun _ _ => ord_le

theorem lt_ord {c o} : o < ord c ↔ o.card < c :=
  gc_ord_card.lt_iff_lt

@[simp]
theorem card_ord (c) : (ord c).card = c :=
  c.inductionOn fun α ↦ let ⟨r, _, e⟩ := ord_eq α; e ▸ card_type r

theorem card_surjective : Function.Surjective card :=
  fun c ↦ ⟨_, card_ord c⟩

/-- Galois coinsertion between `Cardinal.ord` and `Ordinal.card`. -/
def gciOrdCard : GaloisCoinsertion ord card :=
  gc_ord_card.toGaloisCoinsertion fun c => c.card_ord.le

theorem ord_card_le (o : Ordinal) : o.card.ord ≤ o :=
  gc_ord_card.l_u_le _

theorem lt_ord_succ_card (o : Ordinal) : o < (succ o.card).ord :=
  lt_ord.2 <| lt_succ _

theorem card_le_iff {o : Ordinal} {c : Cardinal} : o.card ≤ c ↔ o < (succ c).ord := by
  rw [lt_ord, lt_succ_iff]

/--
A variation on `Cardinal.lt_ord` using `≤`: If `o` is no greater than the
initial ordinal of cardinality `c`, then its cardinal is no greater than `c`.

The converse, however, is false (for instance, `o = ω+1` and `c = ℵ₀`).
-/
lemma card_le_of_le_ord {o : Ordinal} {c : Cardinal} (ho : o ≤ c.ord) :
    o.card ≤ c := by
  rw [← card_ord c]; exact Ordinal.card_le_card ho

@[mono]
theorem ord_strictMono : StrictMono ord :=
  gciOrdCard.strictMono_l

@[mono]
theorem ord_mono : Monotone ord :=
  gc_ord_card.monotone_l

@[simp]
theorem ord_le_ord {c₁ c₂} : ord c₁ ≤ ord c₂ ↔ c₁ ≤ c₂ :=
  gciOrdCard.l_le_l_iff

@[simp]
theorem ord_lt_ord {c₁ c₂} : ord c₁ < ord c₂ ↔ c₁ < c₂ :=
  ord_strictMono.lt_iff_lt

@[simp]
theorem ord_zero : ord 0 = 0 :=
  gc_ord_card.l_bot

@[simp]
theorem ord_nat (n : ℕ) : ord n = n :=
  (ord_le.2 (card_nat n).ge).antisymm
    (by
      induction' n with n IH
      · apply Ordinal.zero_le
      · exact succ_le_of_lt (IH.trans_lt <| ord_lt_ord.2 <| Nat.cast_lt.2 (Nat.lt_succ_self n)))

@[simp]
theorem ord_one : ord 1 = 1 := by simpa using ord_nat 1

-- See note [no_index around OfNat.ofNat]
@[simp]
theorem ord_ofNat (n : ℕ) [n.AtLeastTwo] : ord (no_index (OfNat.ofNat n)) = OfNat.ofNat n :=
  ord_nat n

@[simp]
theorem ord_aleph0 : ord.{u} ℵ₀ = ω :=
  le_antisymm (ord_le.2 le_rfl) <|
    le_of_forall_lt fun o h => by
      rcases Ordinal.lt_lift_iff.1 h with ⟨o, h', rfl⟩
      rw [lt_ord, ← lift_card, lift_lt_aleph0, ← typein_enum (· < ·) h']
      exact lt_aleph0_iff_fintype.2 ⟨Set.fintypeLTNat _⟩

@[simp]
theorem lift_ord (c) : Ordinal.lift.{u,v} (ord c) = ord (lift.{u,v} c) := by
  refine le_antisymm (le_of_forall_lt fun a ha => ?_) ?_
  · rcases Ordinal.lt_lift_iff.1 ha with ⟨a, _, rfl⟩
    rwa [lt_ord, ← lift_card, lift_lt, ← lt_ord, ← Ordinal.lift_lt]
  · rw [ord_le, ← lift_card, card_ord]

theorem mk_ord_toType (c : Cardinal) : #c.ord.toType = c := by simp

@[deprecated mk_ord_toType (since := "2024-08-26")]
alias mk_ord_out := mk_ord_toType

theorem card_typein_lt (r : α → α → Prop) [IsWellOrder α r] (x : α) (h : ord #α = type r) :
    card (typein r x) < #α := by
  rw [← lt_ord, h]
  apply typein_lt_type

theorem card_typein_toType_lt (c : Cardinal) (x : c.ord.toType) :
    card (typein (α := c.ord.toType) (· < ·) x) < c := by
  rw [← lt_ord]
  apply typein_lt_self

@[deprecated card_typein_toType_lt (since := "2024-08-26")]
alias card_typein_out_lt := card_typein_toType_lt

theorem mk_Iio_ord_toType {c : Cardinal} (i : c.ord.toType) : #(Iio i) < c :=
  card_typein_toType_lt c i

@[deprecated (since := "2024-08-26")]
alias mk_Iio_ord_out_α := mk_Iio_ord_toType

theorem ord_injective : Injective ord := by
  intro c c' h
  rw [← card_ord c, ← card_ord c', h]

@[simp]
theorem ord_inj {a b : Cardinal} : a.ord = b.ord ↔ a = b :=
  ord_injective.eq_iff

@[simp]
theorem ord_eq_zero {a : Cardinal} : a.ord = 0 ↔ a = 0 :=
  ord_injective.eq_iff' ord_zero

@[simp]
theorem ord_eq_one {a : Cardinal} : a.ord = 1 ↔ a = 1 :=
  ord_injective.eq_iff' ord_one

/-- The ordinal corresponding to a cardinal `c` is the least ordinal
  whose cardinal is `c`. This is the order-embedding version. For the regular function, see `ord`.
-/
def ord.orderEmbedding : Cardinal ↪o Ordinal :=
  RelEmbedding.orderEmbeddingOfLTEmbedding
    (RelEmbedding.ofMonotone Cardinal.ord fun _ _ => Cardinal.ord_lt_ord.2)

@[simp]
theorem ord.orderEmbedding_coe : (ord.orderEmbedding : Cardinal → Ordinal) = ord :=
  rfl

-- intended to be used with explicit universe parameters
/-- The cardinal `univ` is the cardinality of ordinal `univ`, or
  equivalently the cardinal of `Ordinal.{u}`, or `Cardinal.{u}`,
  as an element of `Cardinal.{v}` (when `u < v`). -/
@[pp_with_univ, nolint checkUnivs]
def univ :=
  lift.{v, u + 1} #Ordinal

theorem univ_id : univ.{u, u + 1} = #Ordinal :=
  lift_id _

@[simp]
theorem lift_univ : lift.{w} univ.{u, v} = univ.{u, max v w} :=
  lift_lift _

theorem univ_umax : univ.{u, max (u + 1) v} = univ.{u, v} :=
  congr_fun lift_umax _

theorem lift_lt_univ (c : Cardinal) : lift.{u + 1, u} c < univ.{u, u + 1} := by
  simpa only [liftPrincipalSeg_coe, lift_ord, lift_succ, ord_le, succ_le_iff] using
    le_of_lt (liftPrincipalSeg.{u, u + 1}.lt_top (succ c).ord)

theorem lift_lt_univ' (c : Cardinal) : lift.{max (u + 1) v, u} c < univ.{u, v} := by
  have := lift_lt.{_, max (u+1) v}.2 (lift_lt_univ c)
  rw [lift_lift, lift_univ, univ_umax.{u,v}] at this
  exact this

@[simp]
theorem ord_univ : ord univ.{u, v} = Ordinal.univ.{u, v} := by
  refine le_antisymm (ord_card_le _) <| le_of_forall_lt fun o h => lt_ord.2 ?_
  have := liftPrincipalSeg.mem_range_of_rel_top (by simpa only [liftPrincipalSeg_coe] using h)
  rcases this with ⟨o, h'⟩
  rw [← h', liftPrincipalSeg_coe, ← lift_card]
  apply lift_lt_univ'

theorem lt_univ {c} : c < univ.{u, u + 1} ↔ ∃ c', c = lift.{u + 1, u} c' :=
  ⟨fun h => by
    have := ord_lt_ord.2 h
    rw [ord_univ] at this
    cases' liftPrincipalSeg.mem_range_of_rel_top (by simpa only [liftPrincipalSeg_top]) with o e
    have := card_ord c
    rw [← e, liftPrincipalSeg_coe, ← lift_card] at this
    exact ⟨_, this.symm⟩, fun ⟨_, e⟩ => e.symm ▸ lift_lt_univ _⟩

theorem lt_univ' {c} : c < univ.{u, v} ↔ ∃ c', c = lift.{max (u + 1) v, u} c' :=
  ⟨fun h => by
    let ⟨a, h', e⟩ := lt_lift_iff.1 h
    rw [← univ_id] at h'
    rcases lt_univ.{u}.1 h' with ⟨c', rfl⟩
    exact ⟨c', by simp only [e.symm, lift_lift]⟩, fun ⟨_, e⟩ => e.symm ▸ lift_lt_univ' _⟩

theorem small_iff_lift_mk_lt_univ {α : Type u} :
    Small.{v} α ↔ Cardinal.lift.{v+1,_} #α < univ.{v, max u (v + 1)} := by
  rw [lt_univ']
  constructor
  · rintro ⟨β, e⟩
    exact ⟨#β, lift_mk_eq.{u, _, v + 1}.2 e⟩
  · rintro ⟨c, hc⟩
    exact ⟨⟨c.out, lift_mk_eq.{u, _, v + 1}.1 (hc.trans (congr rfl c.mk_out.symm))⟩⟩

end Cardinal

namespace Ordinal

@[simp]
theorem card_univ : card univ.{u,v} = Cardinal.univ.{u,v} :=
  rfl

@[simp]
theorem nat_le_card {o} {n : ℕ} : (n : Cardinal) ≤ card o ↔ (n : Ordinal) ≤ o := by
  rw [← Cardinal.ord_le, Cardinal.ord_nat]

@[simp]
theorem one_le_card {o} : 1 ≤ card o ↔ 1 ≤ o := by
  simpa using nat_le_card (n := 1)

-- See note [no_index around OfNat.ofNat]
@[simp]
theorem ofNat_le_card {o} {n : ℕ} [n.AtLeastTwo] :
    (no_index (OfNat.ofNat n : Cardinal)) ≤ card o ↔ (OfNat.ofNat n : Ordinal) ≤ o :=
  nat_le_card

@[simp]
theorem nat_lt_card {o} {n : ℕ} : (n : Cardinal) < card o ↔ (n : Ordinal) < o := by
  rw [← succ_le_iff, ← succ_le_iff, ← nat_succ, nat_le_card]
  rfl

@[simp]
theorem zero_lt_card {o} : 0 < card o ↔ 0 < o := by
  simpa using nat_lt_card (n := 0)

@[simp]
theorem one_lt_card {o} : 1 < card o ↔ 1 < o := by
  simpa using nat_lt_card (n := 1)

-- See note [no_index around OfNat.ofNat]
@[simp]
theorem ofNat_lt_card {o} {n : ℕ} [n.AtLeastTwo] :
    (no_index (OfNat.ofNat n : Cardinal)) < card o ↔ (OfNat.ofNat n : Ordinal) < o :=
  nat_lt_card

@[simp]
theorem card_lt_nat {o} {n : ℕ} : card o < n ↔ o < n :=
  lt_iff_lt_of_le_iff_le nat_le_card

-- See note [no_index around OfNat.ofNat]
@[simp]
theorem card_lt_ofNat {o} {n : ℕ} [n.AtLeastTwo] :
    card o < (no_index (OfNat.ofNat n)) ↔ o < OfNat.ofNat n :=
  card_lt_nat

@[simp]
theorem card_le_nat {o} {n : ℕ} : card o ≤ n ↔ o ≤ n :=
  le_iff_le_iff_lt_iff_lt.2 nat_lt_card

@[simp]
theorem card_le_one {o} : card o ≤ 1 ↔ o ≤ 1 := by
  simpa using card_le_nat (n := 1)

-- See note [no_index around OfNat.ofNat]
@[simp]
theorem card_le_ofNat {o} {n : ℕ} [n.AtLeastTwo] :
    card o ≤ (no_index (OfNat.ofNat n)) ↔ o ≤ OfNat.ofNat n :=
  card_le_nat

@[simp]
theorem card_eq_nat {o} {n : ℕ} : card o = n ↔ o = n := by
  simp only [le_antisymm_iff, card_le_nat, nat_le_card]

@[simp]
theorem card_eq_zero {o} : card o = 0 ↔ o = 0 := by
  simpa using card_eq_nat (n := 0)

@[simp]
theorem card_eq_one {o} : card o = 1 ↔ o = 1 := by
  simpa using card_eq_nat (n := 1)

theorem mem_range_lift_of_card_le {a : Cardinal.{u}} {b : Ordinal.{max u v}}
    (h : card b ≤ Cardinal.lift.{v, u} a) : b ∈ Set.range lift.{v, u} := by
  rw [card_le_iff, ← lift_succ, ← lift_ord] at h
  exact mem_range_lift_of_le h.le

@[deprecated mem_range_lift_of_card_le (since := "2024-10-07")]
theorem lift_down' {a : Cardinal.{u}} {b : Ordinal.{max u v}}
    (h : card.{max u v} b ≤ Cardinal.lift.{v, u} a) : ∃ a', lift.{v, u} a' = b :=
  mem_range_lift_of_card_le h

-- See note [no_index around OfNat.ofNat]
@[simp]
theorem card_eq_ofNat {o} {n : ℕ} [n.AtLeastTwo] :
    card o = (no_index (OfNat.ofNat n)) ↔ o = OfNat.ofNat n :=
  card_eq_nat

@[simp]
theorem type_fintype (r : α → α → Prop) [IsWellOrder α r] [Fintype α] :
    type r = Fintype.card α := by rw [← card_eq_nat, card_type, mk_fintype]

theorem type_fin (n : ℕ) : @type (Fin n) (· < ·) _ = n := by simp

end Ordinal

/-! ### Sorted lists -/

theorem List.Sorted.lt_ord_of_lt [LinearOrder α] [WellFoundedLT α] {l m : List α}
    {o : Ordinal} (hl : l.Sorted (· > ·)) (hm : m.Sorted (· > ·)) (hmltl : m < l)
    (hlt : ∀ i ∈ l, Ordinal.typein (α := α) (· < ·) i < o) :
      ∀ i ∈ m, Ordinal.typein (α := α) (· < ·) i < o := by
  replace hmltl : List.Lex (· < ·) m l := hmltl
  cases l with
  | nil => simp at hmltl
  | cons a as =>
    cases m with
    | nil => intro i hi; simp at hi
    | cons b bs =>
      intro i hi
      suffices h : i ≤ a by refine lt_of_le_of_lt ?_ (hlt a (mem_cons_self a as)); simpa
      cases hi with
      | head as => exact List.head_le_of_lt hmltl
      | tail b hi => exact le_of_lt (lt_of_lt_of_le (List.rel_of_sorted_cons hm _ hi)
          (List.head_le_of_lt hmltl))<|MERGE_RESOLUTION|>--- conflicted
+++ resolved
@@ -119,13 +119,8 @@
 instance linearOrder_toType (o : Ordinal) : LinearOrder o.toType :=
   @IsWellOrder.linearOrder _ o.out.r o.out.wo
 
-<<<<<<< HEAD
-instance isWellOrder_toType_lt (o : Ordinal) : IsWellOrder o.toType (· < ·) :=
-  o.out.wo
-=======
 instance wellFoundedLT_toType_lt (o : Ordinal) : WellFoundedLT o.toType :=
   o.out.wo.toIsWellFounded
->>>>>>> d0df76bd
 
 namespace Ordinal
 
@@ -154,14 +149,6 @@
   rfl
 
 @[simp]
-<<<<<<< HEAD
-theorem type_lt (o : Ordinal) : type (α := o.toType) (· < ·) = o :=
-  (type_def' _).symm.trans <| Quotient.out_eq o
-
-@[deprecated type_lt (since := "2024-08-26")]
-theorem type_out (o : Ordinal) : Ordinal.type o.out.r = o :=
-  type_lt o
-=======
 theorem type_toType (o : Ordinal) : type (α := o.toType) (· < ·) = o :=
   (type_def' _).symm.trans <| Quotient.out_eq o
 
@@ -172,7 +159,6 @@
 @[deprecated type_toType (since := "2024-08-26")]
 theorem type_out (o : Ordinal) : Ordinal.type o.out.r = o :=
   type_toType o
->>>>>>> d0df76bd
 
 theorem type_eq {α β} {r : α → α → Prop} {s : β → β → Prop} [IsWellOrder α r] [IsWellOrder β s] :
     type r = type s ↔ Nonempty (r ≃r s) :=
@@ -220,8 +206,7 @@
 
 @[simp]
 theorem toType_empty_iff_eq_zero {o : Ordinal} : IsEmpty o.toType ↔ o = 0 := by
-<<<<<<< HEAD
-  rw [← @type_eq_zero_iff_isEmpty o.toType (· < ·), type_lt]
+  rw [← @type_eq_zero_iff_isEmpty o.toType (· < ·), type_toType]
 
 @[deprecated toType_empty_iff_eq_zero (since := "2024-08-26")]
 alias out_empty_iff_eq_zero := toType_empty_iff_eq_zero
@@ -230,37 +215,17 @@
 theorem eq_zero_of_out_empty (o : Ordinal) [h : IsEmpty o.toType] : o = 0 :=
   toType_empty_iff_eq_zero.1 h
 
-=======
-  rw [← @type_eq_zero_iff_isEmpty o.toType (· < ·), type_toType]
-
-@[deprecated toType_empty_iff_eq_zero (since := "2024-08-26")]
-alias out_empty_iff_eq_zero := toType_empty_iff_eq_zero
-
-@[deprecated toType_empty_iff_eq_zero (since := "2024-08-26")]
-theorem eq_zero_of_out_empty (o : Ordinal) [h : IsEmpty o.toType] : o = 0 :=
-  toType_empty_iff_eq_zero.1 h
-
->>>>>>> d0df76bd
 instance isEmpty_toType_zero : IsEmpty (toType 0) :=
   toType_empty_iff_eq_zero.2 rfl
 
 @[simp]
 theorem toType_nonempty_iff_ne_zero {o : Ordinal} : Nonempty o.toType ↔ o ≠ 0 := by
-<<<<<<< HEAD
-  rw [← @type_ne_zero_iff_nonempty o.toType (· < ·), type_lt]
+  rw [← @type_ne_zero_iff_nonempty o.toType (· < ·), type_toType]
 
 @[deprecated toType_nonempty_iff_ne_zero (since := "2024-08-26")]
 alias out_nonempty_iff_ne_zero := toType_nonempty_iff_ne_zero
 
 @[deprecated toType_nonempty_iff_ne_zero (since := "2024-08-26")]
-=======
-  rw [← @type_ne_zero_iff_nonempty o.toType (· < ·), type_toType]
-
-@[deprecated toType_nonempty_iff_ne_zero (since := "2024-08-26")]
-alias out_nonempty_iff_ne_zero := toType_nonempty_iff_ne_zero
-
-@[deprecated toType_nonempty_iff_ne_zero (since := "2024-08-26")]
->>>>>>> d0df76bd
 theorem ne_zero_of_out_nonempty (o : Ordinal) [h : Nonempty o.toType] : o ≠ 0 :=
   toType_nonempty_iff_ne_zero.1 h
 
@@ -270,14 +235,6 @@
 instance nontrivial : Nontrivial Ordinal.{u} :=
   ⟨⟨1, 0, Ordinal.one_ne_zero⟩⟩
 
-<<<<<<< HEAD
-@[simp]
-theorem type_preimage {α β : Type u} (r : α → α → Prop) [IsWellOrder α r] (f : β ≃ α) :
-    type (f ⁻¹'o r) = type r :=
-  (RelIso.preimage f r).ordinal_type_eq
-
-=======
->>>>>>> d0df76bd
 @[elab_as_elim]
 theorem inductionOn {C : Ordinal → Prop} (o : Ordinal)
     (H : ∀ (α r) [IsWellOrder α r], C (type r)) : C o :=
@@ -324,36 +281,17 @@
     Quotient.inductionOn₃ a b c fun _ _ _ ⟨f⟩ ⟨g⟩ => ⟨f.trans g⟩
   lt_iff_le_not_le a b :=
     Quotient.inductionOn₂ a b fun _ _ =>
-<<<<<<< HEAD
-      ⟨fun ⟨f⟩ => ⟨⟨f⟩, fun ⟨g⟩ => (f.ltLe g).irrefl⟩, fun ⟨⟨f⟩, h⟩ =>
-        f.ltOrEq.recOn (fun g => ⟨g⟩) fun g => (h ⟨InitialSeg.ofIso g.symm⟩).elim⟩
-=======
       ⟨fun ⟨f⟩ => ⟨⟨f⟩, fun ⟨g⟩ => (f.transInitial g).irrefl⟩, fun ⟨⟨f⟩, h⟩ =>
         f.principalSumRelIso.recOn (fun g => ⟨g⟩) fun g => (h ⟨g.symm.toInitialSeg⟩).elim⟩
->>>>>>> d0df76bd
   le_antisymm a b :=
     Quotient.inductionOn₂ a b fun _ _ ⟨h₁⟩ ⟨h₂⟩ =>
       Quot.sound ⟨InitialSeg.antisymm h₁ h₂⟩
 
 instance linearOrder : LinearOrder Ordinal :=
   {inferInstanceAs (PartialOrder Ordinal) with
-<<<<<<< HEAD
-    le_total := fun a b => Quotient.inductionOn₂ a b fun ⟨α, r, _⟩ ⟨β, s, _⟩ =>
-      (InitialSeg.total r s).recOn (fun f => Or.inl ⟨f⟩) fun f => Or.inr ⟨f⟩
-    decidableLE := Classical.decRel _ }
-
-theorem type_le_iff {α β} {r : α → α → Prop} {s : β → β → Prop} [IsWellOrder α r]
-    [IsWellOrder β s] : type r ≤ type s ↔ Nonempty (r ≼i s) :=
-  Iff.rfl
-
-theorem type_le_iff' {α β} {r : α → α → Prop} {s : β → β → Prop} [IsWellOrder α r]
-    [IsWellOrder β s] : type r ≤ type s ↔ Nonempty (r ↪r s) :=
-  ⟨fun ⟨f⟩ => ⟨f⟩, fun ⟨f⟩ => ⟨f.collapse⟩⟩
-=======
     le_total := fun a b => Quotient.inductionOn₂ a b fun ⟨_, r, _⟩ ⟨_, s, _⟩ =>
       (InitialSeg.total r s).recOn (fun f => Or.inl ⟨f⟩) fun f => Or.inr ⟨f⟩
     decidableLE := Classical.decRel _ }
->>>>>>> d0df76bd
 
 theorem _root_.InitialSeg.ordinal_type_le {α β} {r : α → α → Prop} {s : β → β → Prop}
     [IsWellOrder α r] [IsWellOrder β s] (h : r ≼i s) : type r ≤ type s :=
@@ -398,36 +336,6 @@
 instance NeZero.one : NeZero (1 : Ordinal) :=
   ⟨Ordinal.one_ne_zero⟩
 
-<<<<<<< HEAD
-/-- Given two ordinals `α ≤ β`, then `initialSegToType α β` is the initial segment embedding of
-`α.toType` into `β.toType`. -/
-def initialSegToType {α β : Ordinal} (h : α ≤ β) :
-    @InitialSeg α.toType β.toType (· < ·) (· < ·) := by
-  change α.out.r ≼i β.out.r
-  rw [← Quotient.out_eq α, ← Quotient.out_eq β] at h; revert h
-  cases Quotient.out α; cases Quotient.out β; exact Classical.choice
-
-@[deprecated initialSegToType (since := "2024-08-26")]
-noncomputable alias initialSegOut := initialSegToType
-
-/-- Given two ordinals `α < β`, then `principalSegToType α β` is the principal segment embedding
-of `α.toType` into `β.toType`. -/
-def principalSegToType {α β : Ordinal} (h : α < β) :
-    @PrincipalSeg α.toType β.toType (· < ·) (· < ·) := by
-  change α.out.r ≺i β.out.r
-  rw [← Quotient.out_eq α, ← Quotient.out_eq β] at h; revert h
-  cases Quotient.out α; cases Quotient.out β; exact Classical.choice
-
-@[deprecated principalSegToType (since := "2024-08-26")]
-noncomputable alias principalSegOut := principalSegToType
-
-theorem typein_lt_type (r : α → α → Prop) [IsWellOrder α r] (a : α) : typein r a < type r :=
-  ⟨PrincipalSeg.ofElement _ _⟩
-
-theorem typein_lt_self {o : Ordinal} (i : o.toType) : typein (α := o.toType) (· < ·) i < o := by
-  simp_rw [← type_lt o]
-  apply typein_lt_type
-=======
 theorem type_le_iff {α β} {r : α → α → Prop} {s : β → β → Prop} [IsWellOrder α r]
     [IsWellOrder β s] : type r ≤ type s ↔ Nonempty (r ≼i s) :=
   Iff.rfl
@@ -483,7 +391,6 @@
 theorem typein.principalSeg_coe (r : α → α → Prop) [IsWellOrder α r] :
     (typein.principalSeg r : α → Ordinal) = typein r :=
   rfl
->>>>>>> d0df76bd
 
 @[simp]
 theorem type_subrel (r : α → α → Prop) [IsWellOrder α r] (a : α) :
@@ -522,18 +429,9 @@
 theorem typein_inj (r : α → α → Prop) [IsWellOrder α r] {a b} : typein r a = typein r b ↔ a = b :=
   (typein_injective r).eq_iff
 
-<<<<<<< HEAD
-/-- Principal segment version of the `typein` function, embedding a well order into ordinals as a
-principal segment. -/
-def typein.principalSeg {α : Type u} (r : α → α → Prop) [IsWellOrder α r] :
-    @PrincipalSeg α Ordinal.{u} r (· < ·) :=
-  ⟨⟨⟨typein r, typein_injective r⟩, typein_lt_typein r⟩, type r,
-    fun _ ↦ ⟨typein_surj r, fun ⟨a, h⟩ ↦ h ▸ typein_lt_type r a⟩⟩
-=======
 theorem mem_range_typein_iff (r : α → α → Prop) [IsWellOrder α r] {o} :
     o ∈ Set.range (typein r) ↔ o < type r :=
   (typein r).mem_range_iff_rel
->>>>>>> d0df76bd
 
 theorem typein_surj (r : α → α → Prop) [IsWellOrder α r] {o} (h : o < type r) :
     o ∈ Set.range (typein r) :=
@@ -551,30 +449,17 @@
 -- The explicit typing is required in order for `simp` to work properly.
 @[simps! symm_apply_coe]
 def enum (r : α → α → Prop) [IsWellOrder α r] :
-<<<<<<< HEAD
-    @RelIso (Subtype fun o => o < type r) α (Subrel (· < · ) _) r :=
-  (typein.principalSeg r).subrelIso
-=======
     @RelIso { o // o < type r } α (Subrel (· < ·) { o | o < type r }) r :=
   (typein r).subrelIso
->>>>>>> d0df76bd
 
 @[simp]
 theorem typein_enum (r : α → α → Prop) [IsWellOrder α r] {o} (h : o < type r) :
     typein r (enum r ⟨o, h⟩) = o :=
-<<<<<<< HEAD
-  (typein.principalSeg r).apply_subrelIso _
-
-theorem enum_type {α β} {r : α → α → Prop} {s : β → β → Prop} [IsWellOrder α r] [IsWellOrder β s]
-    (f : s ≺i r) {h : type s < type r} : enum r ⟨type s, h⟩ = f.top :=
-  (typein.principalSeg r).injective <| (typein_enum _ _).trans (typein_top _).symm
-=======
   (typein r).apply_subrelIso _
 
 theorem enum_type {α β} {r : α → α → Prop} {s : β → β → Prop} [IsWellOrder α r] [IsWellOrder β s]
     (f : s ≺i r) {h : type s < type r} : enum r ⟨type s, h⟩ = f.top :=
   (typein r).injective <| (typein_enum _ _).trans (typein_top _).symm
->>>>>>> d0df76bd
 
 @[simp]
 theorem enum_typein (r : α → α → Prop) [IsWellOrder α r] (a : α) :
@@ -582,10 +467,6 @@
   enum_type (PrincipalSeg.ofElement r a)
 
 theorem enum_lt_enum {r : α → α → Prop} [IsWellOrder α r] {o₁ o₂ : {o // o < type r}} :
-<<<<<<< HEAD
-    r (enum r o₁) (enum r o₂) ↔ o₁ < o₂ := by
-  rw [← typein_lt_typein r, typein_enum, typein_enum, Subtype.coe_lt_coe]
-=======
     r (enum r o₁) (enum r o₂) ↔ o₁ < o₂ :=
   (enum _).map_rel_iff
 
@@ -611,7 +492,6 @@
     enum (α := o.toType) (· < ·) ⟨0, type_toType _ ▸ h0⟩ ≤ a := by
   rw [← not_lt]
   apply enum_zero_le
->>>>>>> d0df76bd
 
 theorem relIso_enum' {α β : Type u} {r : α → α → Prop} {s : β → β → Prop} [IsWellOrder α r]
     [IsWellOrder β s] (f : r ≃r s) (o : Ordinal) :
@@ -671,11 +551,6 @@
 instance wellFoundedLT : WellFoundedLT Ordinal :=
   ⟨lt_wf⟩
 
-<<<<<<< HEAD
-instance isWellOrder : IsWellOrder Ordinal (· < ·) where
-
-=======
->>>>>>> d0df76bd
 instance : ConditionallyCompleteLinearOrderBot Ordinal :=
   WellFoundedLT.conditionallyCompleteLinearOrderBot _
 
@@ -729,21 +604,11 @@
 
 @[simp]
 theorem type_uLift (r : α → α → Prop) [IsWellOrder α r] :
-<<<<<<< HEAD
-    type (ULift.down ⁻¹'o r) = lift.{v} (type r) := by
-  simp (config := { unfoldPartialApp := true })
-  rfl
-
-theorem _root_.RelIso.ordinal_lift_type_eq {α : Type u} {β : Type v} {r : α → α → Prop}
-    {s : β → β → Prop} [IsWellOrder α r] [IsWellOrder β s] (f : r ≃r s) :
-    lift.{v} (type r) = lift.{u} (type s) :=
-=======
     type (ULift.down ⁻¹'o r) = lift.{v} (type r) :=
   rfl
 
 theorem _root_.RelIso.ordinal_lift_type_eq {r : α → α → Prop} {s : β → β → Prop}
     [IsWellOrder α r] [IsWellOrder β s] (f : r ≃r s) : lift.{v} (type r) = lift.{u} (type s) :=
->>>>>>> d0df76bd
   ((RelIso.preimage Equiv.ulift r).trans <|
       f.trans (RelIso.preimage Equiv.ulift s).symm).ordinal_type_eq
 
@@ -774,10 +639,7 @@
 /-- `lift.{max v u, u}` equals `lift.{v, u}`.
 
 Unfortunately, the simp lemma doesn't seem to work. -/
-<<<<<<< HEAD
-=======
 @[deprecated lift_umax (since := "2024-10-24")]
->>>>>>> d0df76bd
 theorem lift_umax' : lift.{max v u, u} = lift.{v, u} :=
   lift_umax
 
@@ -1087,11 +949,9 @@
 
 @[deprecated one_toType_eq (since := "2024-08-26")]
 alias one_out_eq := one_toType_eq
-<<<<<<< HEAD
 
 /-! ### Extra properties of typein and enum -/
 
--- TODO: move this section with the other properties of `typein` and `enum`.
 -- TODO: use `enumIsoToType` for lemmas on `toType` rather than `enum` and `typein`.
 
 @[simp]
@@ -1100,98 +960,17 @@
 
 @[deprecated typein_one_toType (since := "2024-08-26")]
 alias typein_one_out := typein_one_toType
-
-@[simp]
-theorem typein_le_typein (r : α → α → Prop) [IsWellOrder α r] {x y : α} :
-    typein r x ≤ typein r y ↔ ¬r y x := by
-  rw [← not_lt, typein_lt_typein]
 
 theorem typein_le_typein' (o : Ordinal) {x y : o.toType} :
     typein (α := o.toType) (· < ·) x ≤ typein (α := o.toType) (· < ·) y ↔ x ≤ y := by
   simp
 
-theorem enum_le_enum (r : α → α → Prop) [IsWellOrder α r] {o₁ o₂ : {o // o < type r}} :
-    ¬r (enum r o₁) (enum r o₂) ↔ o₂ ≤ o₁ := by
-  rw [← @not_lt _ _ o₁ o₂, enum_lt_enum (r := r)]
-
-@[simp]
-theorem enum_le_enum' (a : Ordinal) {o₁ o₂ : {o // o < type (· < ·)}} :
-    enum (· < ·) o₁ ≤ enum (α := a.toType) (· < ·) o₂ ↔ o₁ ≤ o₂ := by
-  rw [← enum_le_enum (α := a.toType) (· < ·), ← not_lt]
-
-theorem enum_zero_le {r : α → α → Prop} [IsWellOrder α r] (h0 : 0 < type r) (a : α) :
-    ¬r a (enum r ⟨0, h0⟩) := by
-  rw [← enum_typein r a, enum_le_enum r]
-  apply Ordinal.zero_le
-
-theorem enum_zero_le' {o : Ordinal} (h0 : 0 < o) (a : o.toType) :
-    enum (α := o.toType) (· < ·) ⟨0, by rwa [type_lt]⟩ ≤ a := by
-  rw [← not_lt]
-  apply enum_zero_le
-
-theorem le_enum_succ {o : Ordinal} (a : (succ o).toType) :
-    a ≤ enum (α := (succ o).toType) (· < ·) ⟨o, (by rw [type_lt]; exact lt_succ o)⟩ := by
-=======
-
-/-! ### Extra properties of typein and enum -/
-
--- TODO: use `enumIsoToType` for lemmas on `toType` rather than `enum` and `typein`.
-
-@[simp]
-theorem typein_one_toType (x : toType 1) : typein (α := toType 1) (· < ·) x = 0 := by
-  rw [one_toType_eq x, typein_enum]
-
-@[deprecated typein_one_toType (since := "2024-08-26")]
-alias typein_one_out := typein_one_toType
-
-theorem typein_le_typein' (o : Ordinal) {x y : o.toType} :
-    typein (α := o.toType) (· < ·) x ≤ typein (α := o.toType) (· < ·) y ↔ x ≤ y := by
-  simp
-
 theorem le_enum_succ {o : Ordinal} (a : (succ o).toType) :
     a ≤ enum (α := (succ o).toType) (· < ·) ⟨o, (type_toType _ ▸ lt_succ o)⟩ := by
->>>>>>> d0df76bd
   rw [← enum_typein (α := (succ o).toType) (· < ·) a, enum_le_enum', Subtype.mk_le_mk,
     ← lt_succ_iff]
   apply typein_lt_self
 
-<<<<<<< HEAD
-theorem enum_inj {r : α → α → Prop} [IsWellOrder α r] {o₁ o₂ : {o // o < type r}} :
-    enum r o₁ = enum r o₂ ↔ o₁ = o₂ := by
-  rw [EmbeddingLike.apply_eq_iff_eq, Subtype.mk.injEq]
-
-/-- The order isomorphism between ordinals less than `o` and `o.toType`. -/
-@[simps!]
-noncomputable def enumIsoToType (o : Ordinal) : Set.Iio o ≃o o.toType where
-  toFun x :=
-    enum (α := o.toType) (· < ·) ⟨x.1, by
-      rw [type_lt]
-      exact x.2⟩
-  invFun x := ⟨typein (α := o.toType) (· < ·) x, typein_lt_self x⟩
-  left_inv := fun ⟨o', h⟩ => Subtype.ext_val (typein_enum _ _)
-  right_inv h := enum_typein _ _
-  map_rel_iff' := by
-    rintro ⟨a, _⟩ ⟨b, _⟩
-    apply enum_le_enum'
-
-@[deprecated (since := "2024-08-26")]
-alias enumIsoOut := enumIsoToType
-
-/-- `o.toType` is an `OrderBot` whenever `0 < o`. -/
-def toTypeOrderBotOfPos {o : Ordinal} (ho : 0 < o) : OrderBot o.toType where
-  bot_le := enum_zero_le' ho
-
-@[deprecated toTypeOrderBotOfPos (since := "2024-08-26")]
-noncomputable alias outOrderBotOfPos := toTypeOrderBotOfPos
-
-theorem enum_zero_eq_bot {o : Ordinal} (ho : 0 < o) :
-    enum (α := o.toType) (· < ·) ⟨0, by rwa [type_lt]⟩ =
-      have H := toTypeOrderBotOfPos ho
-      (⊥ : o.toType) :=
-  rfl
-
-=======
->>>>>>> d0df76bd
 /-! ### Universal ordinal -/
 
 -- intended to be used with explicit universe parameters
@@ -1230,16 +1009,9 @@
       -- Porting note: apply inductionOn does not work, refine does
       refine inductionOn a ?_
       intro α r _ hf
-<<<<<<< HEAD
-      refine
-        lift_type_eq.{u, max (u + 1) v, max (u + 1) v}.2
-          ⟨(RelIso.ofSurjective (RelEmbedding.ofMonotone ?_ ?_) ?_).symm⟩
-      · exact fun b => enum r ⟨f b, (hf _).2 ⟨_, rfl⟩⟩
-=======
       refine lift_type_eq.{u, max (u + 1) v, max (u + 1) v}.2
         ⟨(RelIso.ofSurjective (RelEmbedding.ofMonotone ?_ ?_) ?_).symm⟩
       · exact fun b => enum r ⟨f b, (hf _).1 ⟨_, rfl⟩⟩
->>>>>>> d0df76bd
       · refine fun a b h => (typein_lt_typein r).1 ?_
         rw [typein_enum, typein_enum]
         exact f.map_rel_iff.2 h
@@ -1291,11 +1063,7 @@
 
 @[simp]
 theorem mk_toType (o : Ordinal) : #o.toType = o.card :=
-<<<<<<< HEAD
-  (Ordinal.card_type _).symm.trans <| by rw [Ordinal.type_lt]
-=======
   (Ordinal.card_type _).symm.trans <| by rw [Ordinal.type_toType]
->>>>>>> d0df76bd
 
 @[deprecated mk_toType (since := "2024-08-26")]
 alias mk_ordinal_out := mk_toType
