--- conflicted
+++ resolved
@@ -684,27 +684,9 @@
 theorem lift_card (a) : Cardinal.lift.{u, v} (card a) = card (lift.{u, v} a) :=
   inductionOn a fun _ _ _ => rfl
 
-<<<<<<< HEAD
 theorem mem_range_lift_of_le {a : Ordinal.{u}} {b : Ordinal.{max u v}} (h : b ≤ lift.{v, u} a) :
     b ∈ Set.range lift.{v, u} :=
   liftInitialSeg.mem_range_of_le h
-=======
-theorem lift_down' {a : Cardinal.{u}} {b : Ordinal.{max u v}}
-    (h : card.{max u v} b ≤ Cardinal.lift.{v,u} a) : ∃ a', lift.{v,u} a' = b :=
-  let ⟨c, e⟩ := Cardinal.mem_range_of_le_lift h
-  Cardinal.inductionOn c
-    (fun α =>
-      inductionOn b fun β s _ e' => by
-        rw [card_type, ← Cardinal.lift_id'.{max u v, u} #β, ← Cardinal.lift_umax.{u, v},
-          lift_mk_eq.{u, max u v, max u v}] at e'
-        cases' e' with f
-        have g := RelIso.preimage f s
-        haveI := (g : f ⁻¹'o s ↪r s).isWellOrder
-        have := lift_type_eq.{u, max u v, max u v}.2 ⟨g⟩
-        rw [lift_id, lift_umax.{u, v}] at this
-        exact ⟨_, this⟩)
-    e
->>>>>>> 9ba2d95b
 
 @[deprecated mem_range_lift_of_le (since := "2024-10-07")]
 theorem lift_down {a : Ordinal.{u}} {b : Ordinal.{max u v}} (h : b ≤ lift.{v,u} a) :
