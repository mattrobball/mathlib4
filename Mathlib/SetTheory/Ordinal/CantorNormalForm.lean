--- conflicted
+++ resolved
@@ -41,13 +41,8 @@
 /-- Inducts on the base `b` expansion of an ordinal. -/
 @[elab_as_elim]
 noncomputable def CNFRec (b : Ordinal) {C : Ordinal → Sort*} (H0 : C 0)
-<<<<<<< HEAD
     (H : ∀ o, o ≠ 0 → C (o % b ^ log b o) → C o) (o : Ordinal) : C o :=
   if h : o = 0 then h ▸ H0 else H o h (CNFRec _ H0 H (o % b ^ log b o))
-=======
-  (H : ∀ o, o ≠ 0 → C (o % b ^ log b o) → C o) (o : Ordinal) : C o :=
-    if h : o = 0 then h ▸ H0 else H o h (CNFRec _ H0 H (o % b ^ log b o))
->>>>>>> 8c72171a
 termination_by o
 decreasing_by exact mod_opow_log_lt_self b h
 
@@ -64,22 +59,17 @@
 /-- The Cantor normal form of an ordinal `o` is the list of coefficients and exponents in the
 base-`b` expansion of `o`.
 
-We special-case `CNF 0 o = CNF 1 o = [⟨0, o⟩]` for `o ≠ 0`.
+We special-case `CNF 0 o = CNF 1 o = [(0, o)]` for `o ≠ 0`.
 
-`CNF b (b ^ u₁ * v₁ + b ^ u₂ * v₂) = [⟨u₁, v₁⟩, ⟨u₂, v₂⟩]` -/
+`CNF b (b ^ u₁ * v₁ + b ^ u₂ * v₂) = [(u₁, v₁), (u₂, v₂)]` -/
 @[pp_nodot]
-<<<<<<< HEAD
-def CNF (b o : Ordinal) : List (Σ _ : Ordinal, Ordinal) :=
-  CNFRec b [] (fun o _ho IH ↦ ⟨log b o, o / b ^ log b o⟩::IH) o
+def CNF (b o : Ordinal) : List (Ordinal × Ordinal) :=
+  CNFRec b [] (fun o _ IH ↦ (log b o, o / b ^ log b o)::IH) o
 
 /-- The exponents of the Cantor normal form are stored in the first entries. -/
-def CNF.exponents (b o : Ordinal) := (CNF b o).keys
+def CNF.exponents (b o : Ordinal) := (CNF b o).map Prod.fst
 /-- The coefficients of the Cantor normal form are stored in the second entries. -/
-def CNF.coeffs (b o : Ordinal) := (CNF b o).map Sigma.snd
-=======
-def CNF (b o : Ordinal) : List (Ordinal × Ordinal) :=
-  CNFRec b [] (fun o _ IH ↦ (log b o, o / b ^ log b o)::IH) o
->>>>>>> 8c72171a
+def CNF.coeffs (b o : Ordinal) := (CNF b o).map Prod.snd
 
 @[simp]
 theorem CNF_zero (b : Ordinal) : CNF b 0 = [] :=
@@ -87,35 +77,36 @@
 
 @[simp]
 theorem CNF.exponents_zero (b : Ordinal) : CNF.exponents b 0 = [] := by
-  rw [exponents, CNF_zero, keys_nil]
+  rw [exponents, CNF_zero, map_nil]
 
-theorem mem_CNF_exponents_iff {b o e : Ordinal} : e ∈ CNF.exponents b o ↔ ∃ c, ⟨e, c⟩ ∈ CNF b o :=
-  mem_keys
+theorem mem_CNF_exponents_iff {b o e : Ordinal} :
+    e ∈ CNF.exponents b o ↔ ∃ c, (e, c) ∈ CNF b o := by
+  simp [CNF.exponents]
+
+theorem mem_CNF_exponents_of_mem {b o e c : Ordinal.{u}} (h : (e, c) ∈ CNF b o) :
+    e ∈ CNF.exponents b o :=
+  mem_CNF_exponents_iff.2 ⟨c, h⟩
 
 @[simp]
 theorem CNF.coeffs_zero (b : Ordinal) : CNF.coeffs b 0 = [] := by
   rw [coeffs, CNF_zero, map_nil]
 
 theorem mem_CNF_coeffs_iff {b o c : Ordinal} :
-    c ∈ CNF.coeffs b o ↔ ∃ e, ⟨e, c⟩ ∈ CNF b o := by
+    c ∈ CNF.coeffs b o ↔ ∃ e, (e, c) ∈ CNF b o := by
   simp [CNF.coeffs]
+
+theorem mem_CNF_coeffs_of_mem {b o e c : Ordinal.{u}} (h : (e, c) ∈ CNF b o) :
+    c ∈ CNF.coeffs b o :=
+  mem_CNF_coeffs_iff.2 ⟨e, h⟩
 
 /-- Recursive definition for the Cantor normal form. -/
 theorem CNF_ne_zero {b o : Ordinal} (ho : o ≠ 0) :
     CNF b o = ⟨log b o, o / b ^ log b o⟩::CNF b (o % b ^ log b o) :=
   CNFRec_pos b ho _ _
 
-<<<<<<< HEAD
-theorem zero_CNF {o : Ordinal} (ho : o ≠ 0) : CNF 0 o = [⟨0, o⟩] := by
-  simp [CNF_ne_zero ho]
-
-theorem one_CNF {o : Ordinal} (ho : o ≠ 0) : CNF 1 o = [⟨0, o⟩] := by
-  simp [CNF_ne_zero ho]
-=======
 theorem zero_CNF {o : Ordinal} (ho : o ≠ 0) : CNF 0 o = [(0, o)] := by simp [CNF_ne_zero ho]
 
 theorem one_CNF {o : Ordinal} (ho : o ≠ 0) : CNF 1 o = [(0, o)] := by simp [CNF_ne_zero ho]
->>>>>>> 8c72171a
 
 theorem CNF_of_le_one {b o : Ordinal} (hb : b ≤ 1) (ho : o ≠ 0) : CNF b o = [(0, o)] := by
   rcases le_one_iff.1 hb with (rfl | rfl)
@@ -132,97 +123,74 @@
     rw [CNF_ne_zero ho, foldr_cons, IH, div_add_mod]
 
 /-- Every exponent in the Cantor normal form `CNF b o` is less or equal to `log b o`. -/
-<<<<<<< HEAD
-theorem le_log_of_mem_CNF_exponents {b o : Ordinal.{u}} {x : Ordinal} :
+theorem le_log_of_mem_CNF_exponents {b o x : Ordinal} :
     x ∈ CNF.exponents b o → x ≤ log b o := by
-  rw [CNF.exponents]
-  refine CNFRec b ?_ ?_ o
-  · simp
-  · intro o ho H
-    rw [CNF_ne_zero ho, keys_cons, mem_cons]
-=======
-theorem CNF_fst_le_log {b o : Ordinal.{u}} {x : Ordinal × Ordinal} :
-    x ∈ CNF b o → x.1 ≤ log b o := by
   refine CNFRec b ?_ (fun o ho H ↦ ?_) o
   · simp
-  · rw [CNF_ne_zero ho, mem_cons]
->>>>>>> 8c72171a
+  · rw [CNF.exponents, CNF_ne_zero ho, map_cons, mem_cons]
     rintro (rfl | h)
-    · exact le_rfl
+    · rfl
     · exact (H h).trans (log_mono_right _ (mod_opow_log_lt_self b ho).le)
 
-<<<<<<< HEAD
-=======
+@[deprecated le_log_of_mem_CNF_exponents (since := "2024-09-21")]
+theorem CNF_fst_le_log {b o : Ordinal.{u}} {x : Ordinal × Ordinal} (h : x ∈ CNF b o) :
+    x.1 ≤ log b o :=
+  le_log_of_mem_CNF_exponents (mem_CNF_exponents_of_mem h)
+
+set_option linter.deprecated false in
 /-- Every exponent in the Cantor normal form `CNF b o` is less or equal to `o`. -/
 @[deprecated CNF_fst_le_log (since := "2024-09-21")]
 theorem CNF_fst_le {b o : Ordinal.{u}} {x : Ordinal × Ordinal} (h : x ∈ CNF b o) : x.1 ≤ o :=
   (CNF_fst_le_log h).trans <| log_le_self _ _
 
->>>>>>> 8c72171a
 /-- Every coefficient in a Cantor normal form is positive. -/
 theorem pos_of_mem_CNF_coeffs {b o : Ordinal.{u}} {x : Ordinal} :
     x ∈ CNF.coeffs b o → 0 < x := by
-  rw [CNF.coeffs]
-  refine CNFRec b ?_ ?_ o
+  refine CNFRec b ?_ (fun o ho IH ↦ ?_) o
   · simp
-  · intro o ho IH
-    rw [CNF_ne_zero ho]
+  · rw [CNF.coeffs, CNF_ne_zero ho]
     rintro (h | ⟨_, h⟩)
     · exact div_opow_log_pos b ho
     · exact IH h
 
+@[deprecated pos_of_mem_CNF_coeffs (since := "2024-09-21")]
+theorem CNF_lt_snd {b o : Ordinal.{u}} {x : Ordinal × Ordinal} (h : x ∈ CNF b o) : 0 < x.2 :=
+  pos_of_mem_CNF_coeffs (mem_CNF_coeffs_of_mem h)
+
 /-- Every coefficient in the Cantor normal form `CNF b o` is less than `b`. -/
-<<<<<<< HEAD
 theorem lt_of_mem_CNF_coeffs {b o : Ordinal.{u}} (hb : 1 < b) {x : Ordinal} :
     x ∈ CNF.coeffs b o → x < b := by
-  rw [CNF.coeffs]
   refine CNFRec b ?_ ?_ o
   · simp
   · intro o ho IH h
-    rw [CNF_ne_zero ho] at h
-=======
-theorem CNF_snd_lt {b o : Ordinal.{u}} (hb : 1 < b) {x : Ordinal × Ordinal} :
-    x ∈ CNF b o → x.2 < b := by
-  refine CNFRec b ?_ (fun o ho IH ↦ ?_) o
-  · simp
-  · rw [CNF_ne_zero ho]
-    intro h
->>>>>>> 8c72171a
+    rw [CNF.coeffs, CNF_ne_zero ho] at h
     obtain rfl | h := mem_cons.mp h
     · simpa only using div_opow_log_lt o hb
     · exact IH h
 
-<<<<<<< HEAD
+@[deprecated lt_of_mem_CNF_coeffs (since := "2024-09-21")]
+theorem CNF_snd_lt {b o : Ordinal.{u}} (hb : 1 < b) {x : Ordinal × Ordinal} (h : x ∈ CNF b o) :
+    x.2 < b :=
+  lt_of_mem_CNF_coeffs hb (mem_CNF_coeffs_of_mem h)
+
 /-- The exponents of the `CNF` are a decreasing sequence. -/
 theorem CNF_exponents_sorted (b o : Ordinal) : (CNF.exponents b o).Sorted (· > ·) := by
   rw [CNF.exponents]
-  refine CNFRec b ?_ ?_ o
-  · simp
-  · intro o ho IH
-    obtain hb | hb := le_or_gt b 1
-=======
-/-- The exponents of the Cantor normal form are decreasing. -/
-theorem CNF_sorted (b o : Ordinal) : ((CNF b o).map Prod.fst).Sorted (· > ·) := by
   refine CNFRec b ?_ (fun o ho IH ↦ ?_) o
   · simp
   · rcases le_or_lt b 1 with hb | hb
->>>>>>> 8c72171a
     · rw [CNF_of_le_one hb ho]
       exact sorted_singleton _
     · obtain hob | hbo := lt_or_le o b
       · rw [CNF_of_lt ho hob]
         exact sorted_singleton _
-<<<<<<< HEAD
-      · rw [CNF_ne_zero ho, keys_cons, sorted_cons]
+      · rw [CNF_ne_zero ho, map_cons, sorted_cons]
         refine ⟨?_, IH⟩
         intro a H
         exact (le_log_of_mem_CNF_exponents H).trans_lt <| log_mod_opow_log_lt_log_self hb hbo
-=======
-      · rw [CNF_ne_zero ho, map_cons, sorted_cons]
-        refine ⟨fun a H ↦ ?_, IH⟩
-        rw [mem_map] at H
-        rcases H with ⟨⟨a, a'⟩, H, rfl⟩
-        exact (CNF_fst_le_log H).trans_lt (log_mod_opow_log_lt_log_self hb hbo)
->>>>>>> 8c72171a
+
+@[deprecated CNF_exponents_sorted (since := "2024-09-21")]
+theorem CNF_sorted (b o : Ordinal) : ((CNF b o).map Prod.fst).Sorted (· > ·) :=
+  CNF_exponents_sorted b o
 
 end Ordinal