--- conflicted
+++ resolved
@@ -64,7 +64,6 @@
 @[pp_nodot]
 def CNF (b o : Ordinal) : List (Ordinal × Ordinal) :=
   CNFRec b [] (fun o _ IH ↦ (log b o, o / b ^ log b o)::IH) o
-<<<<<<< HEAD
 
 namespace CNF
 
@@ -75,8 +74,6 @@
 /-- The coefficients of the Cantor normal form are stored
 in the second entries of elements in `CNF`. -/
 def coeffs (b o : Ordinal) := (CNF b o).map Prod.snd
-=======
->>>>>>> c3345c14
 
 @[simp]
 theorem zero_right (b : Ordinal) : CNF b 0 = [] :=
@@ -111,7 +108,6 @@
     CNF b o = ⟨log b o, o / b ^ log b o⟩::CNF b (o % b ^ log b o) :=
   CNFRec_pos b ho _ _
 
-<<<<<<< HEAD
 theorem zero_left {o : Ordinal} (ho : o ≠ 0) : CNF 0 o = [(0, o)] := by simp [CNF.ne_zero ho]
 
 protected theorem one {o : Ordinal} (ho : o ≠ 0) : CNF 1 o = [(0, o)] := by simp [CNF.ne_zero ho]
@@ -129,47 +125,16 @@
   · rw [zero_right, foldr_nil]
   · intro o ho IH
     rw [CNF.ne_zero ho, foldr_cons, IH, div_add_mod]
-=======
-theorem zero_CNF {o : Ordinal} (ho : o ≠ 0) : CNF 0 o = [(0, o)] := by simp [CNF_ne_zero ho]
-
-theorem one_CNF {o : Ordinal} (ho : o ≠ 0) : CNF 1 o = [(0, o)] := by simp [CNF_ne_zero ho]
-
-theorem CNF_of_le_one {b o : Ordinal} (hb : b ≤ 1) (ho : o ≠ 0) : CNF b o = [(0, o)] := by
-  rcases le_one_iff.1 hb with (rfl | rfl)
-  exacts [zero_CNF ho, one_CNF ho]
-
-theorem CNF_of_lt {b o : Ordinal} (ho : o ≠ 0) (hb : o < b) : CNF b o = [(0, o)] := by
-  rw [CNF_ne_zero ho, log_eq_zero hb, opow_zero, div_one, mod_one, CNF_zero]
-
-/-- Evaluating the Cantor normal form of an ordinal returns the ordinal. -/
-theorem CNF_foldr (b o : Ordinal) : (CNF b o).foldr (fun p r ↦ b ^ p.1 * p.2 + r) 0 = o := by
-  refine CNFRec b ?_ ?_ o
-  · rw [CNF_zero, foldr_nil]
-  · intro o ho IH
-    rw [CNF_ne_zero ho, foldr_cons, IH, div_add_mod]
->>>>>>> c3345c14
 
 /-- Every exponent in the Cantor normal form `CNF b o` is less or equal to `log b o`. -/
 theorem le_log_of_mem_exponents {b o x : Ordinal} : x ∈ exponents b o → x ≤ log b o := by
   refine CNFRec b ?_ (fun o ho H ↦ ?_) o
   · simp
-<<<<<<< HEAD
-  · rw [CNF.exponents, CNF.ne_zero ho, map_cons, mem_cons]
-=======
-  · rw [CNF_ne_zero ho, mem_cons]
->>>>>>> c3345c14
+  · rw [exponents, CNF.ne_zero ho, map_cons, mem_cons]
     rintro (rfl | h)
     · rfl
     · exact (H h).trans (log_mono_right _ (mod_opow_log_lt_self b ho).le)
 
-<<<<<<< HEAD
-=======
-/-- Every exponent in the Cantor normal form `CNF b o` is less or equal to `o`. -/
-@[deprecated CNF_fst_le_log (since := "2024-09-21")]
-theorem CNF_fst_le {b o : Ordinal.{u}} {x : Ordinal × Ordinal} (h : x ∈ CNF b o) : x.1 ≤ o :=
-  (CNF_fst_le_log h).trans <| log_le_self _ _
-
->>>>>>> c3345c14
 /-- Every coefficient in a Cantor normal form is positive. -/
 theorem pos_of_mem_coeffs {b o : Ordinal.{u}} {x : Ordinal} : x ∈ coeffs b o → 0 < x := by
   refine CNFRec b ?_ (fun o ho IH ↦ ?_) o
@@ -191,7 +156,6 @@
 theorem exponents_sorted (b o : Ordinal) : (exponents b o).Sorted (· > ·) := by
   rw [exponents]
   refine CNFRec b ?_ (fun o ho IH ↦ ?_) o
-<<<<<<< HEAD
   · rw [zero_right]
     exact sorted_nil
   · rcases le_or_lt b 1 with hb | hb
@@ -211,72 +175,47 @@
 
 set_option linter.deprecated false
 
-@[deprecated CNF.zero_right (since := "2024-09-23")]
+@[deprecated CNF.zero_right (since := "2024-10-31")]
 alias CNF_zero := CNF.zero_right
 
-@[deprecated CNF.zero_left (since := "2024-09-23")]
+@[deprecated CNF.zero_left (since := "2024-10-31")]
 alias zero_CNF := CNF.zero_left
 
-@[deprecated CNF.ne_zero (since := "2024-09-23")]
+@[deprecated CNF.ne_zero (since := "2024-10-31")]
 alias CNF_ne_zero := CNF.ne_zero
 
-@[deprecated CNF.of_le_one (since := "2024-09-23")]
+@[deprecated CNF.of_le_one (since := "2024-10-31")]
 alias CNF_of_le_one := CNF.of_le_one
 
-@[deprecated CNF.of_lt (since := "2024-09-23")]
+@[deprecated CNF.of_lt (since := "2024-10-31")]
 alias CNF_of_lt := CNF.of_lt
 
-@[deprecated CNF.foldr (since := "2024-09-23")]
+@[deprecated CNF.foldr (since := "2024-10-31")]
 alias CNF_foldr := CNF.foldr
 
-@[deprecated CNF.le_log_of_mem_exponents (since := "2024-09-23")]
+@[deprecated CNF.le_log_of_mem_exponents (since := "2024-10-31")]
 theorem CNF_fst_le_log {b o : Ordinal.{u}} {x : Ordinal × Ordinal} (h : x ∈ CNF b o) :
     x.1 ≤ log b o :=
   CNF.le_log_of_mem_exponents (CNF.mem_exponents_of_mem h)
 
 /-- Every exponent in the Cantor normal form `CNF b o` is less or equal to `o`. -/
-@[deprecated CNF_fst_le_log (since := "2024-09-23")]
+@[deprecated CNF_fst_le_log (since := "2024-09-21")]
 theorem CNF_fst_le {b o : Ordinal.{u}} {x : Ordinal × Ordinal} (h : x ∈ CNF b o) : x.1 ≤ o :=
   (CNF_fst_le_log h).trans <| log_le_self _ _
 
-@[deprecated CNF.pos_of_mem_coeffs (since := "2024-09-23")]
+@[deprecated CNF.pos_of_mem_coeffs (since := "2024-10-31")]
 theorem CNF_lt_snd {b o : Ordinal.{u}} {x : Ordinal × Ordinal} (h : x ∈ CNF b o) : 0 < x.2 :=
   CNF.pos_of_mem_coeffs (CNF.mem_coeffs_of_mem h)
 
-@[deprecated CNF.lt_of_mem_coeffs (since := "2024-09-23")]
+@[deprecated CNF.lt_of_mem_coeffs (since := "2024-10-31")]
 theorem CNF_snd_lt {b o : Ordinal.{u}} (hb : 1 < b) {x : Ordinal × Ordinal} (h : x ∈ CNF b o) :
     x.2 < b :=
   CNF.lt_of_mem_coeffs hb (CNF.mem_coeffs_of_mem h)
 
-@[deprecated CNF.exponents_sorted (since := "2024-09-23")]
+@[deprecated CNF.exponents_sorted (since := "2024-10-31")]
 theorem CNF_sorted (b o : Ordinal) : ((CNF b o).map Prod.fst).Sorted (· > ·) :=
   CNF.exponents_sorted b o
 
 end deprecated
-=======
-  · simp
-  · rw [CNF_ne_zero ho]
-    intro h
-    obtain rfl | h := mem_cons.mp h
-    · exact div_opow_log_lt o hb
-    · exact IH h
-
-/-- The exponents of the Cantor normal form are decreasing. -/
-theorem CNF_sorted (b o : Ordinal) : ((CNF b o).map Prod.fst).Sorted (· > ·) := by
-  refine CNFRec b ?_ (fun o ho IH ↦ ?_) o
-  · rw [CNF_zero]
-    exact sorted_nil
-  · rcases le_or_lt b 1 with hb | hb
-    · rw [CNF_of_le_one hb ho]
-      exact sorted_singleton _
-    · obtain hob | hbo := lt_or_le o b
-      · rw [CNF_of_lt ho hob]
-        exact sorted_singleton _
-      · rw [CNF_ne_zero ho, map_cons, sorted_cons]
-        refine ⟨fun a H ↦ ?_, IH⟩
-        rw [mem_map] at H
-        rcases H with ⟨⟨a, a'⟩, H, rfl⟩
-        exact (CNF_fst_le_log H).trans_lt (log_mod_opow_log_lt_log_self hb hbo)
->>>>>>> c3345c14
 
 end Ordinal