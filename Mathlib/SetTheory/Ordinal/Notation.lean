--- conflicted
+++ resolved
@@ -447,7 +447,7 @@
     have := h₁.fst; haveI := nf.fst; have ee := cmp_compares e e'
     cases he : cmp e e' <;> simp only [he, Ordering.compares_gt, Ordering.compares_lt,
         Ordering.compares_eq, repr, gt_iff_lt, PNat.add_coe, Nat.cast_add] at ee ⊢
-    · rw [← add_assoc, @add_of_omega_opow_le _ (repr e') (ω ^ repr e' * (n' : ℕ))]
+    · rw [← add_assoc, @add_of_omega0_opow_le _ (repr e') (ω ^ repr e' * (n' : ℕ))]
       · have := (h₁.below_of_lt ee).repr_lt
         unfold repr at this
         cases he' : e' <;> simp only [he', zero_def, opow_zero, repr, gt_iff_lt] at this ⊢ <;>
@@ -508,15 +508,11 @@
           Nat.cast_add, mul_add, add_assoc, add_sub_add_cancel]
         refine
           (Ordinal.sub_eq_of_add_eq <|
-              add_of_omega_opow_le h₂.snd'.repr_lt <| le_trans ?_ (le_add_right _ _)).symm
+              add_of_omega0_opow_le h₂.snd'.repr_lt <| le_trans ?_ (le_add_right _ _)).symm
         simpa using mul_le_mul_left' (natCast_le.2 <| Nat.succ_pos _) _
     · exact
         (Ordinal.sub_eq_of_add_eq <|
-<<<<<<< HEAD
-            add_of_omega_opow_le (h₂.below_of_lt ee).repr_lt <| omega_le_oadd _ _ _).symm
-=======
-            add_absorp (h₂.below_of_lt ee).repr_lt <| omega0_le_oadd _ _ _).symm
->>>>>>> 3ce877a1
+            add_of_omega0_opow_le (h₂.below_of_lt ee).repr_lt <| omega0_le_oadd _ _ _).symm
 
 /-- Multiplication of ordinal notations (correct only for normal input) -/
 def mul : ONote → ONote → ONote
@@ -569,13 +565,8 @@
       lhs
       simp [(· * ·)]
     have ao : repr a₁ + ω ^ repr e₁ * (n₁ : ℕ) = ω ^ repr e₁ * (n₁ : ℕ) := by
-<<<<<<< HEAD
-      apply add_of_omega_opow_le h₁.snd'.repr_lt
-      simpa using (Ordinal.mul_le_mul_iff_left <| opow_pos _ omega_pos).2 (natCast_le.2 n₁.2)
-=======
-      apply add_absorp h₁.snd'.repr_lt
+      apply add_of_omega0_opow_le h₁.snd'.repr_lt
       simpa using (Ordinal.mul_le_mul_iff_left <| opow_pos _ omega0_pos).2 (natCast_le.2 n₁.2)
->>>>>>> 3ce877a1
     by_cases e0 : e₂ = 0
     · cases' Nat.exists_eq_succ_of_ne_zero n₂.ne_zero with x xe
       simp only [e0, repr, PNat.mul_coe, natCast_mul, opow_zero, one_mul]
@@ -880,17 +871,10 @@
   · have αd : ω ∣ α' :=
       dvd_add (dvd_mul_of_dvd_left (by simpa using opow_dvd_opow ω (one_le_iff_ne_zero.2 e0)) _) d
     rw [mul_add (ω0 ^ (k : Ordinal)), add_assoc, ← mul_assoc, ← opow_succ,
-<<<<<<< HEAD
-      add_mul_limit _ (isLimit_iff_omega_dvd.2 ⟨ne_of_gt α0, αd⟩), mul_assoc,
-      @mul_omega_dvd n (natCast_pos.2 n.pos) (nat_lt_omega _) _ αd]
-    apply @add_of_omega_opow_le _ (repr a0 * succ ↑k)
+      add_mul_limit _ (isLimit_iff_omega0_dvd.2 ⟨ne_of_gt α0, αd⟩), mul_assoc,
+      @mul_omega0_dvd n (natCast_pos.2 n.pos) (nat_lt_omega _) _ αd]
+    apply @add_of_omega0_opow_le _ (repr a0 * succ ↑k)
     · refine principal_add_omega_opow _ ?_ Rl
-=======
-      add_mul_limit _ (isLimit_iff_omega0_dvd.2 ⟨ne_of_gt α0, αd⟩), mul_assoc,
-      @mul_omega0_dvd n (natCast_pos.2 n.pos) (nat_lt_omega0 _) _ αd]
-    apply @add_absorp _ (repr a0 * succ ↑k)
-    · refine principal_add_omega0_opow _ ?_ Rl
->>>>>>> 3ce877a1
       rw [opow_mul, opow_succ, Ordinal.mul_lt_mul_iff_left ω00]
       exact No.snd'.repr_lt
     · have := mul_le_mul_left' (one_le_iff_pos.2 <| natCast_pos.2 n.pos) (ω0 ^ succ (k : Ordinal))
@@ -900,7 +884,7 @@
     · have : R = 0 := by cases k <;> simp [R, opowAux]
       simp [this]
     · rw [natCast_succ, add_mul_succ]
-      apply add_of_omega_opow_le Rl
+      apply add_of_omega0_opow_le Rl
       rw [opow_mul, opow_succ]
       apply mul_le_mul_left'
       simpa [repr] using omega0_le_oadd a0 n a'
