/-
Copyright (c) 2017 Mario Carneiro. All rights reserved.
Released under Apache 2.0 license as described in the file LICENSE.
Authors: Mario Carneiro, Floris van Doorn, Violeta Hernández Palacios
-/
import Mathlib.SetTheory.Ordinal.Arithmetic

/-! # Ordinal exponential

In this file we define the power function and the logarithm function on ordinals. The two are
related by the lemma `Ordinal.opow_le_iff_le_log : b ^ c ≤ x ↔ c ≤ log b x` for nontrivial inputs
`b`, `c`.
-/

noncomputable section

open Function Set Equiv Order
open scoped Cardinal Ordinal

universe u v w

namespace Ordinal

/-- The ordinal exponential, defined by transfinite recursion.

We call this `opow` in theorems in order to disambiguate from other exponentials. -/
instance instPow : Pow Ordinal Ordinal :=
  ⟨fun a b ↦ if a = 0 then 1 - b else
    limitRecOn b 1 (fun _ x ↦ x * a) fun o _ f ↦ ⨆ x : Iio o, f x.1 x.2⟩

private theorem opow_of_ne_zero {a b : Ordinal} (h : a ≠ 0) : a ^ b =
    limitRecOn b 1 (fun _ x ↦ x * a) fun o _ f ↦ ⨆ x : Iio o, f x.1 x.2 :=
  if_neg h

/-- `0 ^ a = 1` if `a = 0` and `0 ^ a = 0` otherwise. -/
theorem zero_opow' (a : Ordinal) : 0 ^ a = 1 - a :=
  if_pos rfl

theorem zero_opow_le (a : Ordinal) : (0 : Ordinal) ^ a ≤ 1 := by
  rw [zero_opow']
  exact sub_le_self 1 a

@[simp]
theorem zero_opow {a : Ordinal} (a0 : a ≠ 0) : (0 : Ordinal) ^ a = 0 := by
  rwa [zero_opow', Ordinal.sub_eq_zero_iff_le, one_le_iff_ne_zero]

@[simp]
theorem opow_zero (a : Ordinal) : a ^ (0 : Ordinal) = 1 := by
  obtain rfl | h := eq_or_ne a 0
  · rw [zero_opow', Ordinal.sub_zero]
  · rw [opow_of_ne_zero h, limitRecOn_zero]

@[simp]
theorem opow_succ (a b : Ordinal) : a ^ succ b = a ^ b * a := by
  obtain rfl | h := eq_or_ne a 0
  · rw [zero_opow (succ_ne_zero b), mul_zero]
  · rw [opow_of_ne_zero h, opow_of_ne_zero h, limitRecOn_succ]

<<<<<<< HEAD
theorem opow_limit {a b : Ordinal} (a0 : a ≠ 0) (h : IsSuccLimit b) :
    a ^ b = bsup.{u, u} b fun c _ => a ^ c := by
  simp only [opow_def, if_neg a0]; rw [limitRecOn_limit _ _ _ _ h]

theorem opow_le_of_isSuccLimit {a b c : Ordinal} (a0 : a ≠ 0) (h : IsSuccLimit b) :
    a ^ b ≤ c ↔ ∀ b' < b, a ^ b' ≤ c := by
  rw [opow_limit a0 h, bsup_le_iff]
=======
theorem opow_limit {a b : Ordinal} (ha : a ≠ 0) (hb : IsLimit b) :
    a ^ b = ⨆ x : Iio b, a ^ x.1 := by
  simp_rw [opow_of_ne_zero ha, limitRecOn_limit _ _ _ _ hb]

theorem opow_le_of_limit {a b c : Ordinal} (a0 : a ≠ 0) (h : IsLimit b) :
    a ^ b ≤ c ↔ ∀ b' < b, a ^ b' ≤ c := by
  rw [opow_limit a0 h, Ordinal.iSup_le_iff, Subtype.forall]
  rfl
>>>>>>> ebbd72bd

theorem lt_opow_of_isSuccLimit {a b c : Ordinal} (b0 : b ≠ 0) (h : IsSuccLimit c) :
    a < b ^ c ↔ ∃ c' < c, a < b ^ c' := by
<<<<<<< HEAD
  simpa using (opow_le_of_isSuccLimit b0 h).not
=======
  rw [← not_iff_not, not_exists]
  simp only [not_lt, opow_le_of_limit b0 h, exists_prop, not_and]
>>>>>>> ebbd72bd

@[simp]
theorem opow_one (a : Ordinal) : a ^ (1 : Ordinal) = a := by
  rw [← succ_zero, opow_succ]
  simp only [opow_zero, one_mul]

@[simp]
theorem one_opow (a : Ordinal) : (1 : Ordinal) ^ a = 1 := by
  induction a using limitRecOn with
  | H₁ => simp only [opow_zero]
  | H₂ _ ih =>
    simp only [opow_succ, ih, mul_one]
  | H₃ b l IH =>
    refine eq_of_forall_ge_iff fun c => ?_
    rw [opow_le_of_isSuccLimit Ordinal.one_ne_zero l]
    exact ⟨fun H => by simpa only [opow_zero] using H 0 l.bot_lt, fun H b' h => by rwa [IH _ h]⟩

theorem opow_pos {a : Ordinal} (b : Ordinal) (a0 : 0 < a) : 0 < a ^ b := by
  have h0 : 0 < a ^ (0 : Ordinal) := by simp only [opow_zero, zero_lt_one]
  induction b using limitRecOn with
  | H₁ => exact h0
  | H₂ b IH =>
    rw [opow_succ]
    exact mul_pos IH a0
  | H₃ b l _ =>
    exact (lt_opow_of_isSuccLimit (Ordinal.pos_iff_ne_zero.1 a0) l).2 ⟨0, l.bot_lt, h0⟩

theorem opow_ne_zero {a : Ordinal} (b : Ordinal) (a0 : a ≠ 0) : a ^ b ≠ 0 :=
  Ordinal.pos_iff_ne_zero.1 <| opow_pos b <| Ordinal.pos_iff_ne_zero.2 a0

@[simp]
theorem opow_eq_zero {a b : Ordinal} : a ^ b = 0 ↔ a = 0 ∧ b ≠ 0 := by
  obtain rfl | ha := eq_or_ne a 0
  · obtain rfl | hb := eq_or_ne b 0
    · simp
    · simp [hb]
  · simp [opow_ne_zero b ha, ha]

@[simp, norm_cast]
theorem opow_natCast (a : Ordinal) (n : ℕ) : a ^ (n : Ordinal) = a ^ n := by
  induction n with
  | zero => rw [Nat.cast_zero, opow_zero, pow_zero]
  | succ n IH => rw [Nat.cast_succ, add_one_eq_succ, opow_succ, pow_succ, IH]

theorem isNormal_opow {a : Ordinal} (h : 1 < a) : IsNormal (a ^ ·) :=
  have a0 : 0 < a := zero_lt_one.trans h
  ⟨fun b => by simpa only [mul_one, opow_succ] using (mul_lt_mul_iff_left (opow_pos b a0)).2 h,
    fun _ l _ => opow_le_of_isSuccLimit (ne_of_gt a0) l⟩

@[deprecated isNormal_opow (since := "2024-10-11")]
alias opow_isNormal := isNormal_opow

theorem opow_lt_opow_iff_right {a b c : Ordinal} (a1 : 1 < a) : a ^ b < a ^ c ↔ b < c :=
  (isNormal_opow a1).lt_iff

theorem opow_le_opow_iff_right {a b c : Ordinal} (a1 : 1 < a) : a ^ b ≤ a ^ c ↔ b ≤ c :=
  (isNormal_opow a1).le_iff

theorem opow_right_inj {a b c : Ordinal} (a1 : 1 < a) : a ^ b = a ^ c ↔ b = c :=
  (isNormal_opow a1).inj

theorem isSuccLimit_opow {a b : Ordinal} (a1 : 1 < a) : IsSuccLimit b → IsSuccLimit (a ^ b) :=
  (isNormal_opow a1).isSuccLimit

@[deprecated isSuccLimit_opow (since := "2024-10-11")]
alias opow_isLimit := isSuccLimit_opow

theorem isSuccLimit_opow_left {a b : Ordinal} (l : IsSuccLimit a) (hb : b ≠ 0) :
    IsSuccLimit (a ^ b) := by
  rcases zero_or_succ_or_isSuccLimit b with (e | ⟨b, rfl⟩ | l')
  · exact absurd e hb
  · rw [opow_succ]
    exact isSuccLimit_mul (opow_pos _ l.bot_lt) l
  · exact isSuccLimit_opow (one_lt_of_isSuccLimit l) l'

@[deprecated isSuccLimit_opow_left (since := "2024-10-11")]
alias opow_isLimit_left := isSuccLimit_opow_left

theorem opow_le_opow_right {a b c : Ordinal} (h₁ : 0 < a) (h₂ : b ≤ c) : a ^ b ≤ a ^ c := by
  rcases lt_or_eq_of_le (one_le_iff_pos.2 h₁) with h₁ | h₁
  · exact (opow_le_opow_iff_right h₁).2 h₂
  · subst a
    -- Porting note: `le_refl` is required.
    simp only [one_opow, le_refl]

theorem opow_le_opow_left {a b : Ordinal} (c : Ordinal) (ab : a ≤ b) : a ^ c ≤ b ^ c := by
  by_cases a0 : a = 0
  -- Porting note: `le_refl` is required.
  · subst a
    by_cases c0 : c = 0
    · subst c
      simp only [opow_zero, le_refl]
    · simp only [zero_opow c0, Ordinal.zero_le]
  · induction c using limitRecOn with
    | H₁ => simp only [opow_zero, le_refl]
    | H₂ c IH =>
      simpa only [opow_succ] using mul_le_mul' IH ab
    | H₃ c l IH =>
      exact
        (opow_le_of_isSuccLimit a0 l).2 fun b' h =>
          (IH _ h).trans (opow_le_opow_right ((Ordinal.pos_iff_ne_zero.2 a0).trans_le ab) h.le)

theorem opow_le_opow {a b c d : Ordinal} (hac : a ≤ c) (hbd : b ≤ d) (hc : 0 < c) : a ^ b ≤ c ^ d :=
  (opow_le_opow_left b hac).trans (opow_le_opow_right hc hbd)

theorem left_le_opow (a : Ordinal) {b : Ordinal} (b1 : 0 < b) : a ≤ a ^ b := by
  nth_rw 1 [← opow_one a]
  cases' le_or_gt a 1 with a1 a1
  · rcases lt_or_eq_of_le a1 with a0 | a1
    · rw [lt_one_iff_zero] at a0
      rw [a0, zero_opow Ordinal.one_ne_zero]
      exact Ordinal.zero_le _
    rw [a1, one_opow, one_opow]
  rwa [opow_le_opow_iff_right a1, one_le_iff_pos]

theorem left_lt_opow {a b : Ordinal} (ha : 1 < a) (hb : 1 < b) : a < a ^ b := by
  conv_lhs => rw [← opow_one a]
  rwa [opow_lt_opow_iff_right ha]

theorem right_le_opow {a : Ordinal} (b : Ordinal) (a1 : 1 < a) : b ≤ a ^ b :=
  (isNormal_opow a1).le_apply

theorem opow_lt_opow_left_of_succ {a b c : Ordinal} (ab : a < b) : a ^ succ c < b ^ succ c := by
  rw [opow_succ, opow_succ]
  exact
    (mul_le_mul_right' (opow_le_opow_left c ab.le) a).trans_lt
      (mul_lt_mul_of_pos_left ab (opow_pos c ((Ordinal.zero_le a).trans_lt ab)))

theorem opow_add (a b c : Ordinal) : a ^ (b + c) = a ^ b * a ^ c := by
  rcases eq_or_ne a 0 with (rfl | a0)
  · rcases eq_or_ne c 0 with (rfl | c0)
    · simp
    have : b + c ≠ 0 := ((Ordinal.pos_iff_ne_zero.2 c0).trans_le (le_add_left _ _)).ne'
    simp only [zero_opow c0, zero_opow this, mul_zero]
  rcases eq_or_lt_of_le (one_le_iff_ne_zero.2 a0) with (rfl | a1)
  · simp only [one_opow, mul_one]
  induction c using limitRecOn with
  | H₁ => simp
  | H₂ c IH =>
    rw [add_succ, opow_succ, IH, opow_succ, mul_assoc]
  | H₃ c l IH =>
    refine
      eq_of_forall_ge_iff fun d =>
        (((isNormal_opow a1).trans (isNormal_add_right b)).limit_le l).trans ?_
    dsimp only [Function.comp_def]
    simp +contextual only [IH]
    exact
      (((isNormal_mul_right <| opow_pos b (Ordinal.pos_iff_ne_zero.2 a0)).trans
              (isNormal_opow a1)).limit_le
          l).symm

theorem opow_one_add (a b : Ordinal) : a ^ (1 + b) = a * a ^ b := by rw [opow_add, opow_one]

theorem opow_dvd_opow (a : Ordinal) {b c : Ordinal} (h : b ≤ c) : a ^ b ∣ a ^ c :=
  ⟨a ^ (c - b), by rw [← opow_add, Ordinal.add_sub_cancel_of_le h]⟩

theorem opow_dvd_opow_iff {a b c : Ordinal} (a1 : 1 < a) : a ^ b ∣ a ^ c ↔ b ≤ c :=
  ⟨fun h =>
    le_of_not_lt fun hn =>
      not_le_of_lt ((opow_lt_opow_iff_right a1).2 hn) <|
        le_of_dvd (opow_ne_zero _ <| one_le_iff_ne_zero.1 <| a1.le) h,
    opow_dvd_opow _⟩

theorem opow_mul (a b c : Ordinal) : a ^ (b * c) = (a ^ b) ^ c := by
  by_cases b0 : b = 0; · simp only [b0, zero_mul, opow_zero, one_opow]
  by_cases a0 : a = 0
  · subst a
    by_cases c0 : c = 0
    · simp only [c0, mul_zero, opow_zero]
    simp only [zero_opow b0, zero_opow c0, zero_opow (mul_ne_zero b0 c0)]
  cases' eq_or_lt_of_le (one_le_iff_ne_zero.2 a0) with a1 a1
  · subst a1
    simp only [one_opow]
  induction c using limitRecOn with
  | H₁ => simp only [mul_zero, opow_zero]
  | H₂ c IH =>
    rw [mul_succ, opow_add, IH, opow_succ]
  | H₃ c l IH =>
    refine
      eq_of_forall_ge_iff fun d =>
        (((isNormal_opow a1).trans (isNormal_mul_right (Ordinal.pos_iff_ne_zero.2 b0))).limit_le
              l).trans
          ?_
    dsimp only [Function.comp_def]
    simp +contextual only [IH]
    exact (opow_le_of_isSuccLimit (opow_ne_zero _ a0) l).symm

theorem opow_mul_add_pos {b v : Ordinal} (hb : b ≠ 0) (u : Ordinal) (hv : v ≠ 0) (w : Ordinal) :
    0 < b ^ u * v + w :=
  (opow_pos u <| Ordinal.pos_iff_ne_zero.2 hb).trans_le <|
    (le_mul_left _ <| Ordinal.pos_iff_ne_zero.2 hv).trans <| le_add_right _ _

theorem opow_mul_add_lt_opow_mul_succ {b u w : Ordinal} (v : Ordinal) (hw : w < b ^ u) :
    b ^ u * v + w < b ^ u * succ v := by
  rwa [mul_succ, add_lt_add_iff_left]

theorem opow_mul_add_lt_opow_succ {b u v w : Ordinal} (hvb : v < b) (hw : w < b ^ u) :
    b ^ u * v + w < b ^ succ u := by
  convert (opow_mul_add_lt_opow_mul_succ v hw).trans_le
    (mul_le_mul_left' (succ_le_of_lt hvb) _) using 1
  exact opow_succ b u

section deprecated

set_option linter.deprecated false

@[deprecated opow_le_of_isSuccLimit (since := "2024-12-12")]
theorem opow_le_of_limit {a b c : Ordinal} (a0 : a ≠ 0) (h : IsLimit b) :
    a ^ b ≤ c ↔ ∀ b' < b, a ^ b' ≤ c :=
  opow_le_of_isSuccLimit a0 h

@[deprecated lt_opow_of_isSuccLimit (since := "2024-12-12")]
theorem lt_opow_of_limit {a b c : Ordinal} (b0 : b ≠ 0) (h : IsLimit c) :
    a < b ^ c ↔ ∃ c' < c, a < b ^ c' :=
  lt_opow_of_isSuccLimit b0 h

@[deprecated isSuccLimit_opow (since := "2024-12-12")]
theorem isLimit_opow {a b : Ordinal} (a1 : 1 < a) : IsLimit b → IsLimit (a ^ b) :=
  isSuccLimit_opow a1

@[deprecated isSuccLimit_opow (since := "2024-12-12")]
theorem isLimit_opow_left {a b : Ordinal} (l : IsLimit a) (hb : b ≠ 0) : IsLimit (a ^ b) :=
  isSuccLimit_opow_left l hb

end deprecated

/-! ### Ordinal logarithm -/

/-- The ordinal logarithm is the solution `u` to the equation `x = b ^ u * v + w` where `v < b` and
`w < b ^ u`. -/
@[pp_nodot]
def log (b : Ordinal) (x : Ordinal) : Ordinal :=
  if 1 < b then pred (sInf { o | x < b ^ o }) else 0

/-- The set in the definition of `log` is nonempty. -/
private theorem log_nonempty {b x : Ordinal} (h : 1 < b) : { o : Ordinal | x < b ^ o }.Nonempty :=
  ⟨_, succ_le_iff.1 (right_le_opow _ h)⟩

theorem log_def {b : Ordinal} (h : 1 < b) (x : Ordinal) : log b x = pred (sInf { o | x < b ^ o }) :=
  if_pos h

theorem log_of_left_le_one {b : Ordinal} (h : b ≤ 1) (x : Ordinal) : log b x = 0 :=
  if_neg h.not_lt

@[deprecated log_of_left_le_one (since := "2024-10-10")]
theorem log_of_not_one_lt_left {b : Ordinal} (h : ¬1 < b) (x : Ordinal) : log b x = 0 := by
  simp only [log, if_neg h]

@[simp]
theorem log_zero_left : ∀ b, log 0 b = 0 :=
  log_of_left_le_one zero_le_one

@[simp]
theorem log_zero_right (b : Ordinal) : log b 0 = 0 := by
  obtain hb | hb := lt_or_le 1 b
  · rw [log_def hb, ← Ordinal.le_zero, pred_le, succ_zero]
    apply csInf_le'
    rw [mem_setOf, opow_one]
    exact bot_lt_of_lt hb
  · rw [log_of_left_le_one hb]

@[simp]
theorem log_one_left : ∀ b, log 1 b = 0 :=
  log_of_left_le_one le_rfl

theorem succ_log_def {b x : Ordinal} (hb : 1 < b) (hx : x ≠ 0) :
    succ (log b x) = sInf { o : Ordinal | x < b ^ o } := by
  let t := sInf { o : Ordinal | x < b ^ o }
  have : x < b ^ t := csInf_mem (log_nonempty hb)
  rcases zero_or_succ_or_isSuccLimit t with (h | h | h)
  · refine ((one_le_iff_ne_zero.2 hx).not_lt ?_).elim
    simpa only [h, opow_zero] using this
  · rw [show log b x = pred t from log_def hb x, succ_pred_iff_mem_range_succ.2 h]
  · rcases (lt_opow_of_isSuccLimit (zero_lt_one.trans hb).ne' h).1 this with ⟨a, h₁, h₂⟩
    exact h₁.not_le.elim ((le_csInf_iff'' (log_nonempty hb)).1 le_rfl a h₂)

theorem lt_opow_succ_log_self {b : Ordinal} (hb : 1 < b) (x : Ordinal) :
    x < b ^ succ (log b x) := by
  rcases eq_or_ne x 0 with (rfl | hx)
  · apply opow_pos _ (zero_lt_one.trans hb)
  · rw [succ_log_def hb hx]
    exact csInf_mem (log_nonempty hb)

theorem opow_log_le_self (b : Ordinal) {x : Ordinal} (hx : x ≠ 0) : b ^ log b x ≤ x := by
  rcases eq_or_ne b 0 with (rfl | b0)
  · exact (zero_opow_le _).trans (one_le_iff_ne_zero.2 hx)
  rcases lt_or_eq_of_le (one_le_iff_ne_zero.2 b0) with (hb | rfl)
  · refine le_of_not_lt fun h => (lt_succ (log b x)).not_le ?_
    have := @csInf_le' _ _ { o | x < b ^ o } _ h
    rwa [← succ_log_def hb hx] at this
  · rwa [one_opow, one_le_iff_ne_zero]

/-- `opow b` and `log b` (almost) form a Galois connection.

See `opow_le_iff_le_log'` for a variant assuming `c ≠ 0` rather than `x ≠ 0`. See also
`le_log_of_opow_le` and `opow_le_of_le_log`, which are both separate implications under weaker
assumptions. -/
theorem opow_le_iff_le_log {b x c : Ordinal} (hb : 1 < b) (hx : x ≠ 0) :
    b ^ c ≤ x ↔ c ≤ log b x := by
  constructor <;>
  intro h
  · apply le_of_not_lt
    intro hn
    apply (lt_opow_succ_log_self hb x).not_le <|
      ((opow_le_opow_iff_right hb).2 <| succ_le_of_lt hn).trans h
  · exact ((opow_le_opow_iff_right hb).2 h).trans <| opow_log_le_self b hx

/-- `opow b` and `log b` (almost) form a Galois connection.

See `opow_le_iff_le_log` for a variant assuming `x ≠ 0` rather than `c ≠ 0`. See also
`le_log_of_opow_le` and `opow_le_of_le_log`, which are both separate implications under weaker
assumptions. -/
theorem opow_le_iff_le_log' {b x c : Ordinal} (hb : 1 < b) (hc : c ≠ 0) :
    b ^ c ≤ x ↔ c ≤ log b x := by
  obtain rfl | hx := eq_or_ne x 0
  · rw [log_zero_right, Ordinal.le_zero, Ordinal.le_zero, opow_eq_zero]
    simp [hc, (zero_lt_one.trans hb).ne']
  · exact opow_le_iff_le_log hb hx

theorem le_log_of_opow_le {b x c : Ordinal} (hb : 1 < b) (h : b ^ c ≤ x) : c ≤ log b x := by
  obtain rfl | hx := eq_or_ne x 0
  · rw [Ordinal.le_zero, opow_eq_zero] at h
    exact (zero_lt_one.asymm <| h.1 ▸ hb).elim
  · exact (opow_le_iff_le_log hb hx).1 h

theorem opow_le_of_le_log {b x c : Ordinal} (hc : c ≠ 0) (h : c ≤ log b x) : b ^ c ≤ x := by
  obtain hb | hb := le_or_lt b 1
  · rw [log_of_left_le_one hb] at h
    exact (h.not_lt (Ordinal.pos_iff_ne_zero.2 hc)).elim
  · rwa [opow_le_iff_le_log' hb hc]

/-- `opow b` and `log b` (almost) form a Galois connection.

See `lt_opow_iff_log_lt'` for a variant assuming `c ≠ 0` rather than `x ≠ 0`. See also
`lt_opow_of_log_lt` and `lt_log_of_lt_opow`, which are both separate implications under weaker
assumptions. -/
theorem lt_opow_iff_log_lt {b x c : Ordinal} (hb : 1 < b) (hx : x ≠ 0) : x < b ^ c ↔ log b x < c :=
  lt_iff_lt_of_le_iff_le (opow_le_iff_le_log hb hx)

/-- `opow b` and `log b` (almost) form a Galois connection.

See `lt_opow_iff_log_lt` for a variant assuming `x ≠ 0` rather than `c ≠ 0`. See also
`lt_opow_of_log_lt` and `lt_log_of_lt_opow`, which are both separate implications under weaker
assumptions. -/
theorem lt_opow_iff_log_lt' {b x c : Ordinal} (hb : 1 < b) (hc : c ≠ 0) : x < b ^ c ↔ log b x < c :=
  lt_iff_lt_of_le_iff_le (opow_le_iff_le_log' hb hc)

theorem lt_opow_of_log_lt {b x c : Ordinal} (hb : 1 < b) : log b x < c → x < b ^ c :=
  lt_imp_lt_of_le_imp_le <| le_log_of_opow_le hb

theorem lt_log_of_lt_opow {b x c : Ordinal} (hc : c ≠ 0) : x < b ^ c → log b x < c :=
  lt_imp_lt_of_le_imp_le <| opow_le_of_le_log hc

theorem log_pos {b o : Ordinal} (hb : 1 < b) (ho : o ≠ 0) (hbo : b ≤ o) : 0 < log b o := by
  rwa [← succ_le_iff, succ_zero, ← opow_le_iff_le_log hb ho, opow_one]

theorem log_eq_zero {b o : Ordinal} (hbo : o < b) : log b o = 0 := by
  rcases eq_or_ne o 0 with (rfl | ho)
  · exact log_zero_right b
  rcases le_or_lt b 1 with hb | hb
  · rcases le_one_iff.1 hb with (rfl | rfl)
    · exact log_zero_left o
    · exact log_one_left o
  · rwa [← Ordinal.le_zero, ← lt_succ_iff, succ_zero, ← lt_opow_iff_log_lt hb ho, opow_one]

@[mono]
theorem log_mono_right (b : Ordinal) {x y : Ordinal} (xy : x ≤ y) : log b x ≤ log b y := by
  obtain rfl | hx := eq_or_ne x 0
  · simp_rw [log_zero_right, Ordinal.zero_le]
  · obtain hb | hb := lt_or_le 1 b
    · exact (opow_le_iff_le_log hb (hx.bot_lt.trans_le xy).ne').1 <|
        (opow_log_le_self _ hx).trans xy
    · rw [log_of_left_le_one hb, log_of_left_le_one hb]

theorem log_le_self (b x : Ordinal) : log b x ≤ x := by
  obtain rfl | hx := eq_or_ne x 0
  · rw [log_zero_right]
  · obtain hb | hb := lt_or_le 1 b
    · exact (right_le_opow _ hb).trans (opow_log_le_self b hx)
    · simp_rw [log_of_left_le_one hb, Ordinal.zero_le]

@[simp]
theorem log_one_right (b : Ordinal) : log b 1 = 0 := by
  obtain hb | hb := lt_or_le 1 b
  · exact log_eq_zero hb
  · exact log_of_left_le_one hb 1

theorem mod_opow_log_lt_self (b : Ordinal) {o : Ordinal} (ho : o ≠ 0) : o % (b ^ log b o) < o := by
  rcases eq_or_ne b 0 with (rfl | hb)
  · simpa using Ordinal.pos_iff_ne_zero.2 ho
  · exact (mod_lt _ <| opow_ne_zero _ hb).trans_le (opow_log_le_self _ ho)

theorem log_mod_opow_log_lt_log_self {b o : Ordinal} (hb : 1 < b) (hbo : b ≤ o) :
    log b (o % (b ^ log b o)) < log b o := by
  rcases eq_or_ne (o % (b ^ log b o)) 0 with h | h
  · rw [h, log_zero_right]
    exact log_pos hb (one_le_iff_ne_zero.1 (hb.le.trans hbo)) hbo
  · rw [← succ_le_iff, succ_log_def hb h]
    apply csInf_le'
    apply mod_lt
    rw [← Ordinal.pos_iff_ne_zero]
    exact opow_pos _ (zero_lt_one.trans hb)

theorem log_eq_iff {b x : Ordinal} (hb : 1 < b) (hx : x ≠ 0) (y : Ordinal) :
    log b x = y ↔ b ^ y ≤ x ∧ x < b ^ succ y := by
  constructor
  · rintro rfl
    use opow_log_le_self b hx, lt_opow_succ_log_self hb x
  · rintro ⟨hx₁, hx₂⟩
    apply le_antisymm
    · rwa [← lt_succ_iff, ← lt_opow_iff_log_lt hb hx]
    · rwa [← opow_le_iff_le_log hb hx]

theorem log_opow_mul_add {b u v w : Ordinal} (hb : 1 < b) (hv : v ≠ 0) (hw : w < b ^ u) :
    log b (b ^ u * v + w) = u + log b v := by
  rw [log_eq_iff hb]
  · constructor
    · rw [opow_add]
      exact (mul_le_mul_left' (opow_log_le_self b hv) _).trans (le_add_right _ w)
    · apply (add_lt_add_left hw _).trans_le
      rw [← mul_succ, ← add_succ, opow_add]
      apply mul_le_mul_left'
      rw [succ_le_iff]
      exact lt_opow_succ_log_self hb _
  · exact fun h ↦ mul_ne_zero (opow_ne_zero u (bot_lt_of_lt hb).ne') hv <|
      left_eq_zero_of_add_eq_zero h

theorem log_opow_mul {b v : Ordinal} (hb : 1 < b) (u : Ordinal) (hv : v ≠ 0) :
    log b (b ^ u * v) = u + log b v := by
  simpa using log_opow_mul_add hb hv (opow_pos u (bot_lt_of_lt hb))

theorem log_opow {b : Ordinal} (hb : 1 < b) (x : Ordinal) : log b (b ^ x) = x := by
  convert log_opow_mul hb x zero_ne_one.symm using 1
  · rw [mul_one]
  · rw [log_one_right, add_zero]

theorem div_opow_log_pos (b : Ordinal) {o : Ordinal} (ho : o ≠ 0) : 0 < o / (b ^ log b o) := by
  rcases eq_zero_or_pos b with (rfl | hb)
  · simpa using Ordinal.pos_iff_ne_zero.2 ho
  · rw [div_pos (opow_ne_zero _ hb.ne')]
    exact opow_log_le_self b ho

theorem div_opow_log_lt {b : Ordinal} (o : Ordinal) (hb : 1 < b) : o / (b ^ log b o) < b := by
  rw [div_lt (opow_pos _ (zero_lt_one.trans hb)).ne', ← opow_succ]
  exact lt_opow_succ_log_self hb o

theorem add_log_le_log_mul {x y : Ordinal} (b : Ordinal) (hx : x ≠ 0) (hy : y ≠ 0) :
    log b x + log b y ≤ log b (x * y) := by
  obtain hb | hb := lt_or_le 1 b
  · rw [← opow_le_iff_le_log hb (mul_ne_zero hx hy), opow_add]
    exact mul_le_mul' (opow_log_le_self b hx) (opow_log_le_self b hy)
  · simpa only [log_of_left_le_one hb, zero_add] using le_rfl

theorem omega0_opow_mul_nat_lt {a b : Ordinal} (h : a < b) (n : ℕ) : ω ^ a * n < ω ^ b := by
  apply lt_of_lt_of_le _ (opow_le_opow_right omega0_pos (succ_le_of_lt h))
  rw [opow_succ]
  exact mul_lt_mul_of_pos_left (nat_lt_omega0 n) (opow_pos a omega0_pos)

theorem lt_omega0_opow {a b : Ordinal} (hb : b ≠ 0) :
    a < ω ^ b ↔ ∃ c < b, ∃ n : ℕ, a < ω ^ c * n := by
  refine ⟨fun ha ↦ ⟨_, lt_log_of_lt_opow hb ha, ?_⟩,
    fun ⟨c, hc, n, hn⟩ ↦ hn.trans (omega0_opow_mul_nat_lt hc n)⟩
  obtain ⟨n, hn⟩ := lt_omega0.1 (div_opow_log_lt a one_lt_omega0)
  use n.succ
  rw [natCast_succ, ← hn]
  exact lt_mul_succ_div a (opow_ne_zero _ omega0_ne_zero)

theorem lt_omega0_opow_succ {a b : Ordinal} : a < ω ^ succ b ↔ ∃ n : ℕ, a < ω ^ b * n := by
  refine ⟨fun ha ↦ ?_, fun ⟨n, hn⟩ ↦ hn.trans (omega0_opow_mul_nat_lt (lt_succ b) n)⟩
  obtain ⟨c, hc, n, hn⟩ := (lt_omega0_opow (succ_ne_zero b)).1 ha
  refine ⟨n, hn.trans_le (mul_le_mul_right' ?_ _)⟩
  rwa [opow_le_opow_iff_right one_lt_omega0, ← lt_succ_iff]

/-! ### Interaction with `Nat.cast` -/

@[simp, norm_cast]
theorem natCast_opow (m : ℕ) : ∀ n : ℕ, ↑(m ^ n : ℕ) = (m : Ordinal) ^ (n : Ordinal)
  | 0 => by simp
  | n + 1 => by
    rw [pow_succ, natCast_mul, natCast_opow m n, Nat.cast_succ, add_one_eq_succ, opow_succ]

theorem iSup_pow {o : Ordinal} (ho : 0 < o) : ⨆ n : ℕ, o ^ n = o ^ ω := by
  simp_rw [← opow_natCast]
  rcases (one_le_iff_pos.2 ho).lt_or_eq with ho₁ | rfl
  · exact (isNormal_opow ho₁).apply_omega0
  · rw [one_opow]
    refine le_antisymm (Ordinal.iSup_le fun n => by rw [one_opow]) ?_
    exact_mod_cast Ordinal.le_iSup _ 0

set_option linter.deprecated false in
@[deprecated iSup_pow (since := "2024-08-27")]
theorem sup_opow_nat {o : Ordinal} (ho : 0 < o) : (sup fun n : ℕ => o ^ n) = o ^ ω := by
  simp_rw [← opow_natCast]
  rcases (one_le_iff_pos.2 ho).lt_or_eq with ho₁ | rfl
  · exact (isNormal_opow ho₁).apply_omega0
  · rw [one_opow]
    refine le_antisymm (sup_le fun n => by rw [one_opow]) ?_
    convert le_sup (fun n : ℕ => 1 ^ (n : Ordinal)) 0
    rw [Nat.cast_zero, opow_zero]

end Ordinal

-- Porting note (https://github.com/leanprover-community/mathlib4/issues/11215): TODO: Port this meta code.

-- namespace Tactic

-- open Ordinal Mathlib.Meta.Positivity

-- /-- Extension for the `positivity` tactic: `ordinal.opow` takes positive values on positive
-- inputs. -/
-- @[positivity]
-- unsafe def positivity_opow : expr → tactic strictness
--   | q(@Pow.pow _ _ $(inst) $(a) $(b)) => do
--     let strictness_a ← core a
--     match strictness_a with
--       | positive p => positive <$> mk_app `` opow_pos [b, p]
--       | _ => failed
--   |-- We already know that `0 ≤ x` for all `x : Ordinal`
--     _ =>
--     failed

-- end Tactic<|MERGE_RESOLUTION|>--- conflicted
+++ resolved
@@ -56,33 +56,23 @@
   · rw [zero_opow (succ_ne_zero b), mul_zero]
   · rw [opow_of_ne_zero h, opow_of_ne_zero h, limitRecOn_succ]
 
-<<<<<<< HEAD
-theorem opow_limit {a b : Ordinal} (a0 : a ≠ 0) (h : IsSuccLimit b) :
-    a ^ b = bsup.{u, u} b fun c _ => a ^ c := by
-  simp only [opow_def, if_neg a0]; rw [limitRecOn_limit _ _ _ _ h]
-
-theorem opow_le_of_isSuccLimit {a b c : Ordinal} (a0 : a ≠ 0) (h : IsSuccLimit b) :
-    a ^ b ≤ c ↔ ∀ b' < b, a ^ b' ≤ c := by
-  rw [opow_limit a0 h, bsup_le_iff]
-=======
-theorem opow_limit {a b : Ordinal} (ha : a ≠ 0) (hb : IsLimit b) :
+theorem opow_limit {a b : Ordinal} (ha : a ≠ 0) (hb : IsSuccLimit b) :
     a ^ b = ⨆ x : Iio b, a ^ x.1 := by
   simp_rw [opow_of_ne_zero ha, limitRecOn_limit _ _ _ _ hb]
 
-theorem opow_le_of_limit {a b c : Ordinal} (a0 : a ≠ 0) (h : IsLimit b) :
+theorem opow_le_of_isSuccLimit {a b c : Ordinal} (a0 : a ≠ 0) (h : IsSuccLimit b) :
     a ^ b ≤ c ↔ ∀ b' < b, a ^ b' ≤ c := by
   rw [opow_limit a0 h, Ordinal.iSup_le_iff, Subtype.forall]
   rfl
->>>>>>> ebbd72bd
+
+@[deprecated opow_le_of_isSuccLimit (since := "2025-02-08")]
+theorem opow_le_of_limit {a b c : Ordinal} (a0 : a ≠ 0) (h : IsLimit b) :
+    a ^ b ≤ c ↔ ∀ b' < b, a ^ b' ≤ c :=
+  opow_le_of_isSuccLimit a0 h
 
 theorem lt_opow_of_isSuccLimit {a b c : Ordinal} (b0 : b ≠ 0) (h : IsSuccLimit c) :
     a < b ^ c ↔ ∃ c' < c, a < b ^ c' := by
-<<<<<<< HEAD
   simpa using (opow_le_of_isSuccLimit b0 h).not
-=======
-  rw [← not_iff_not, not_exists]
-  simp only [not_lt, opow_le_of_limit b0 h, exists_prop, not_and]
->>>>>>> ebbd72bd
 
 @[simp]
 theorem opow_one (a : Ordinal) : a ^ (1 : Ordinal) = a := by
