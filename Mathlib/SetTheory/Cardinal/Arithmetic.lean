--- conflicted
+++ resolved
@@ -880,8 +880,6 @@
   convert ← sum_le_iSup_lift _
   · exact mk_toType o
   · exact (enumIsoToType o).symm.iSup_comp (g := fun x ↦ (f x).card)
-<<<<<<< HEAD
-=======
 
 theorem card_opow_le_of_omega0_le_left {a : Ordinal} (ha : ω ≤ a) (b : Ordinal) :
     (a ^ b).card ≤ max a.card b.card := by
@@ -960,6 +958,5 @@
 theorem principal_opow_ord {c : Cardinal} (hc : ℵ₀ ≤ c) : Principal (· ^ ·) c.ord := by
   apply (isInitial_ord c).principal_opow
   rwa [omega0_le_ord]
->>>>>>> 337fbe4c
 
 end Ordinal