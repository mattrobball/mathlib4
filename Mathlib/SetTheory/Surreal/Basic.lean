--- conflicted
+++ resolved
@@ -397,11 +397,7 @@
 /-- A small family of surreals is bounded above. -/
 lemma bddAbove_range_of_small {ι : Type*} [Small.{u} ι] (f : ι → Surreal.{u}) :
     BddAbove (Set.range f) := by
-<<<<<<< HEAD
-  cases f using Quotient.induction_on_pi with | _ f
-=======
   induction f using Quotient.induction_on_pi with | _ f
->>>>>>> cb99f5a5
   let g : ι → PGame.{u} := Subtype.val ∘ f
   have hg (i) : (g i).Numeric := Subtype.prop _
   conv in (⟦f _⟧) =>
@@ -422,11 +418,7 @@
 /-- A small family of surreals is bounded below. -/
 lemma bddBelow_range_of_small {ι : Type*} [Small.{u} ι] (f : ι → Surreal.{u}) :
     BddBelow (Set.range f) := by
-<<<<<<< HEAD
-  cases f using Quotient.induction_on_pi with | _ f
-=======
   induction f using Quotient.induction_on_pi with | _ f
->>>>>>> cb99f5a5
   let g : ι → PGame.{u} := Subtype.val ∘ f
   have hg (i) : (g i).Numeric := Subtype.prop _
   conv in (⟦f _⟧) =>
