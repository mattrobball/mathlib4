/-
Copyright (c) 2020 Fox Thomson. All rights reserved.
Released under Apache 2.0 license as described in the file LICENSE.
Authors: Fox Thomson, Markus Himmel
-/
import Mathlib.Data.Nat.Bitwise
import Mathlib.SetTheory.Game.Birthday
import Mathlib.SetTheory.Game.Impartial

/-!
# Nim and the Sprague-Grundy theorem

This file contains the definition for nim for any ordinal `o`. In the game of `nim o₁` both players
may move to `nim o₂` for any `o₂ < o₁`.
We also define a Grundy value for an impartial game `G` and prove the Sprague-Grundy theorem, that
`G` is equivalent to `nim (grundyValue G)`.
Finally, we compute the sum of finite Grundy numbers: if `G` and `H` have Grundy values `n` and `m`,
where `n` and `m` are natural numbers, then `G + H` has the Grundy value `n xor m`.

## Implementation details

The pen-and-paper definition of nim defines the possible moves of `nim o` to be `Set.Iio o`.
However, this definition does not work for us because it would make the type of nim
`Ordinal.{u} → SetTheory.PGame.{u + 1}`, which would make it impossible for us to state the
Sprague-Grundy theorem, since that requires the type of `nim` to be
<<<<<<< HEAD
`Ordinal.{u} → SetTheory.PGame.{u}`. For this reason, we instead use `o.out.α` for the possible
moves. We expose `toLeftMovesNim` and `toRightMovesNim` to conveniently convert an ordinal less than
`o` into a left or right move of `nim o`, and vice versa.
=======
`Ordinal.{u} → SetTheory.PGame.{u}`. For this reason, we
instead use `o.toType` for the possible moves. You can use `to_left_moves_nim` and
`to_right_moves_nim` to convert an ordinal less than `o` into a left or right move of `nim o`, and
vice versa.
>>>>>>> 44e298cc
-/


noncomputable section

universe u

namespace SetTheory

open scoped PGame
open Ordinal

namespace PGame

/-- The definition of single-heap nim, which can be viewed as a pile of stones where each player can
<<<<<<< HEAD
take a positive number of stones from it on their turn. -/
noncomputable def nim (o : Ordinal.{u}) : PGame.{u} :=
  let f a :=
    have _ : Ordinal.typein o.out.r a < o := Ordinal.typein_lt_self a
    nim (Ordinal.typein o.out.r a)
  ⟨o.out.α, o.out.α, f, f⟩
termination_by o

open Ordinal

theorem nim_def (o : Ordinal) :
    have : IsWellOrder (Quotient.out o).α (· < ·) := inferInstance
    nim o =
      PGame.mk o.out.α o.out.α (fun o₂ => nim (Ordinal.typein (· < ·) o₂)) fun o₂ =>
        nim (Ordinal.typein (· < ·) o₂) := by
  rw [nim]; rfl

theorem leftMoves_nim (o : Ordinal) : (nim o).LeftMoves = o.out.α := by rw [nim_def]; rfl

theorem rightMoves_nim (o : Ordinal) : (nim o).RightMoves = o.out.α := by rw [nim_def]; rfl
=======
  take a positive number of stones from it on their turn. -/
noncomputable def nim (o : Ordinal.{u}) : PGame.{u} :=
  ⟨o.toType, o.toType,
    fun x => nim ((enumIsoToType o).symm x).val,
    fun x => nim ((enumIsoToType o).symm x).val⟩
termination_by o
decreasing_by all_goals exact ((enumIsoToType o).symm x).prop

theorem nim_def (o : Ordinal) : nim o =
    ⟨o.toType, o.toType,
      fun x => nim ((enumIsoToType o).symm x).val,
      fun x => nim ((enumIsoToType o).symm x).val⟩ := by
  rw [nim]

theorem leftMoves_nim (o : Ordinal) : (nim o).LeftMoves = o.toType := by rw [nim_def]; rfl
theorem rightMoves_nim (o : Ordinal) : (nim o).RightMoves = o.toType := by rw [nim_def]; rfl
>>>>>>> 44e298cc

theorem moveLeft_nim_hEq (o : Ordinal) :
    HEq (nim o).moveLeft fun i : o.toType => nim ((enumIsoToType o).symm i) := by rw [nim_def]; rfl

theorem moveRight_nim_hEq (o : Ordinal) :
    HEq (nim o).moveRight fun i : o.toType => nim ((enumIsoToType o).symm i) := by rw [nim_def]; rfl

/-- Turns an ordinal less than `o` into a left move for `nim o` and vice versa. -/
noncomputable def toLeftMovesNim {o : Ordinal} : Set.Iio o ≃ (nim o).LeftMoves :=
  (enumIsoToType o).toEquiv.trans (Equiv.cast (leftMoves_nim o).symm)

/-- Turns an ordinal less than `o` into a right move for `nim o` and vice versa. -/
noncomputable def toRightMovesNim {o : Ordinal} : Set.Iio o ≃ (nim o).RightMoves :=
  (enumIsoToType o).toEquiv.trans (Equiv.cast (rightMoves_nim o).symm)

@[simp]
theorem toLeftMovesNim_symm_lt {o : Ordinal} (i : (nim o).LeftMoves) :
    toLeftMovesNim.symm i < o :=
  (toLeftMovesNim.symm i).prop

@[simp]
theorem toRightMovesNim_symm_lt {o : Ordinal} (i : (nim o).RightMoves) :
    toRightMovesNim.symm i < o :=
  (toRightMovesNim.symm i).prop

@[simp]
theorem moveLeft_nim' {o : Ordinal} (i) : (nim o).moveLeft i = nim (toLeftMovesNim.symm i).val :=
  (congr_heq (moveLeft_nim_hEq o).symm (cast_heq _ i)).symm

theorem moveLeft_nim {o : Ordinal} (i) : (nim o).moveLeft (toLeftMovesNim i) = nim i := by simp

@[simp]
theorem moveRight_nim' {o : Ordinal} (i) : (nim o).moveRight i = nim (toRightMovesNim.symm i).val :=
  (congr_heq (moveRight_nim_hEq o).symm (cast_heq _ i)).symm

theorem moveRight_nim {o : Ordinal} (i) : (nim o).moveRight (toRightMovesNim i) = nim i := by simp

/-- A recursion principle for left moves of a nim game. -/
@[elab_as_elim]
def leftMovesNimRecOn {o : Ordinal} {P : (nim o).LeftMoves → Sort*} (i : (nim o).LeftMoves)
    (H : ∀ a (H : a < o), P <| toLeftMovesNim ⟨a, H⟩) : P i := by
  rw [← toLeftMovesNim.apply_symm_apply i]; apply H

/-- A recursion principle for right moves of a nim game. -/
@[elab_as_elim]
def rightMovesNimRecOn {o : Ordinal} {P : (nim o).RightMoves → Sort*} (i : (nim o).RightMoves)
    (H : ∀ a (H : a < o), P <| toRightMovesNim ⟨a, H⟩) : P i := by
  rw [← toRightMovesNim.apply_symm_apply i]; apply H

instance isEmpty_nim_zero_leftMoves : IsEmpty (nim 0).LeftMoves := by
  rw [nim_def]
  exact isEmpty_toType_zero

instance isEmpty_nim_zero_rightMoves : IsEmpty (nim 0).RightMoves := by
  rw [nim_def]
  exact isEmpty_toType_zero

/-- `nim 0` has exactly the same moves as `0`. -/
def nimZeroRelabelling : nim 0 ≡r 0 :=
  Relabelling.isEmpty _

theorem nim_zero_equiv : nim 0 ≈ 0 :=
  Equiv.isEmpty _

noncomputable instance uniqueNimOneLeftMoves : Unique (nim 1).LeftMoves :=
  (Equiv.cast <| leftMoves_nim 1).unique

noncomputable instance uniqueNimOneRightMoves : Unique (nim 1).RightMoves :=
  (Equiv.cast <| rightMoves_nim 1).unique

@[simp]
theorem default_nim_one_leftMoves_eq :
    (default : (nim 1).LeftMoves) = @toLeftMovesNim 1 ⟨0, Set.mem_Iio.mpr zero_lt_one⟩ :=
  rfl

@[simp]
theorem default_nim_one_rightMoves_eq :
    (default : (nim 1).RightMoves) = @toRightMovesNim 1 ⟨0, Set.mem_Iio.mpr zero_lt_one⟩ :=
  rfl

@[simp]
theorem toLeftMovesNim_one_symm (i) :
    (@toLeftMovesNim 1).symm i = ⟨0, Set.mem_Iio.mpr zero_lt_one⟩ := by
  simp [eq_iff_true_of_subsingleton]

@[simp]
theorem toRightMovesNim_one_symm (i) :
    (@toRightMovesNim 1).symm i = ⟨0, Set.mem_Iio.mpr zero_lt_one⟩ := by
  simp [eq_iff_true_of_subsingleton]

theorem nim_one_moveLeft (x) : (nim 1).moveLeft x = nim 0 := by
  simp

theorem nim_one_moveRight (x) : (nim 1).moveRight x = nim 0 := by
  simp

/-- `nim 1` has exactly the same moves as `star`. -/
def nimOneRelabelling : nim 1 ≡r star := by
  rw [nim_def]
  refine ⟨?_, ?_, fun i => ?_, fun j => ?_⟩
  any_goals dsimp; apply Equiv.equivOfUnique
  all_goals simpa [enumIsoToType] using nimZeroRelabelling

theorem nim_one_equiv : nim 1 ≈ star :=
  nimOneRelabelling.equiv

@[simp]
theorem nim_birthday (o : Ordinal) : (nim o).birthday = o := by
  induction' o using Ordinal.induction with o IH
  rw [nim_def, birthday_def]
  dsimp
  rw [max_eq_right le_rfl]
  convert lsub_typein o with i
  exact IH _ (typein_lt_self i)

@[simp]
theorem neg_nim (o : Ordinal) : -nim o = nim o := by
  induction' o using Ordinal.induction with o IH
  rw [nim_def]; dsimp; congr <;> funext i <;> exact IH _ (Ordinal.typein_lt_self i)

theorem nim_impartial (o : Ordinal) : Impartial (nim o) := by
  induction' o using Ordinal.induction with o IH
  rw [impartial_def, neg_nim]
  refine ⟨equiv_rfl, fun i => ?_, fun i => ?_⟩ <;> simpa using IH _ (typein_lt_self _)

theorem nim_fuzzy_zero_of_ne_zero {o : Ordinal} (ho : o ≠ 0) : nim o ‖ 0 := by
<<<<<<< HEAD
  rw [(nim_impartial o).fuzzy_zero_iff_lf, nim_def, lf_zero_le]
  rw [← Ordinal.pos_iff_ne_zero] at ho
  exact ⟨(Ordinal.principalSegOut ho).top, by simp⟩
=======
  rw [Impartial.fuzzy_zero_iff_lf, lf_zero_le]
  use toRightMovesNim ⟨0, Ordinal.pos_iff_ne_zero.2 ho⟩
  simp
>>>>>>> 44e298cc

private theorem nim_add_impartial (o₁ o₂ : Ordinal) : (nim o₁ + nim o₂).Impartial :=
  (nim_impartial o₁).add (nim_impartial o₂)

@[simp]
theorem nim_add_equiv_zero_iff (o₁ o₂ : Ordinal) : (nim o₁ + nim o₂ ≈ 0) ↔ o₁ = o₂ := by
  constructor
  · refine not_imp_not.1 fun hne : _ ≠ _ => (nim_add_impartial o₁ o₂).not_equiv_zero_iff.2 ?_
    wlog h : o₁ < o₂
    · exact (fuzzy_congr_left add_comm_equiv).1 (this _ _ hne.symm (hne.lt_or_lt.resolve_left h))
<<<<<<< HEAD
    rw [(nim_add_impartial o₁ o₂).fuzzy_zero_iff_gf, zero_lf_le, nim_def o₂]
    refine ⟨toLeftMovesAdd (Sum.inr ?_), ?_⟩
    · exact (Ordinal.principalSegOut h).top
    · -- Porting note: squeezed simp
      simpa only [Ordinal.typein_top, Ordinal.type_lt, PGame.add_moveLeft_inr, PGame.moveLeft_mk]
        using ((nim_impartial o₁).add_self).2
=======
    rw [Impartial.fuzzy_zero_iff_gf, zero_lf_le]
    use toLeftMovesAdd (Sum.inr <| toLeftMovesNim ⟨_, h⟩)
    · simpa using (Impartial.add_self (nim o₁)).2
>>>>>>> 44e298cc
  · rintro rfl
    exact (nim_impartial o₁).add_self

@[simp]
theorem nim_add_fuzzy_zero_iff {o₁ o₂ : Ordinal} : nim o₁ + nim o₂ ‖ 0 ↔ o₁ ≠ o₂ := by
  rw [iff_not_comm, (nim_add_impartial o₁ o₂).not_fuzzy_zero_iff, nim_add_equiv_zero_iff]

@[simp]
theorem nim_equiv_iff_eq {o₁ o₂ : Ordinal} : nim o₁ ≈ nim o₂ ↔ o₁ = o₂ := by
  rw [(nim_impartial o₂).equiv_iff_add_equiv_zero, nim_add_equiv_zero_iff]

/-- The Grundy value of an impartial game, the ordinal which corresponds to the game of nim that the
game is equivalent to. -/
noncomputable def grundyValue (G : PGame.{u}) : Ordinal.{u} :=
  Ordinal.mex.{u, u} fun i => grundyValue (G.moveLeft i)
termination_by G

theorem grundyValue_eq_mex_left (G : PGame) :
    grundyValue G = Ordinal.mex.{u, u} fun i => grundyValue (G.moveLeft i) := by
  rw [grundyValue]

/-- The **Sprague-Grundy theorem** which states that every impartial game is equivalent to a game of
nim, namely the game of nim corresponding to the game's Grundy value. -/
theorem equiv_nim_grundyValue {G : PGame.{u}} (hG : G.Impartial) : G ≈ nim (grundyValue G) := by
  rw [(nim_impartial _).equiv_iff_add_equiv_zero,
    ← (hG.add (nim_impartial _)).forall_leftMoves_fuzzy_iff_equiv_zero]
  intro i
  apply leftMoves_add_cases i
  · intro i₁
    rw [add_moveLeft_inl,
      ← fuzzy_congr_left (add_congr_left (Equiv.symm (equiv_nim_grundyValue (hG.moveLeft i₁)))),
      nim_add_fuzzy_zero_iff]
    intro heq
    rw [eq_comm, grundyValue_eq_mex_left G] at heq
    -- Porting note: added universe annotation, argument
    have h := Ordinal.ne_mex.{u, u} (fun i ↦ grundyValue (moveLeft G i))
    rw [heq] at h
    exact (h i₁).irrefl
  · intro i₂
    rw [add_moveLeft_inr,
      ← (hG.add ((nim_impartial _).moveLeft _)).exists_left_move_equiv_iff_fuzzy_zero]
    revert i₂
    rw [nim_def]
    intro i₂
    have h' :
      ∃ i : G.LeftMoves,
        grundyValue (G.moveLeft i) = Ordinal.typein (Quotient.out (grundyValue G)).r i₂ := by
      revert i₂
      rw [grundyValue_eq_mex_left]
      intro i₂
<<<<<<< HEAD
      have hnotin : _ ∉ _ := fun hin => (Ordinal.typein_lt_self i₂).not_le (csInf_le' hin)
      simpa using hnotin
    cases' h' with i hi
    use toLeftMovesAdd (Sum.inl i)
    rw [add_moveLeft_inl, moveLeft_mk]
    apply Equiv.trans (add_congr_left (equiv_nim_grundyValue (hG.moveLeft i)))
    simpa only [hi] using (nim_impartial (grundyValue (G.moveLeft i))).add_self
termination_by G

theorem grundyValue_eq_iff_equiv_nim {G : PGame} (hG : G.Impartial) {o : Ordinal} :
    grundyValue G = o ↔ G ≈ nim o :=
  ⟨by rintro rfl; exact equiv_nim_grundyValue hG,
   by intro h; rw [← nim_equiv_iff_eq]; exact Equiv.trans (Equiv.symm (equiv_nim_grundyValue hG)) h⟩

alias ⟨_, grundyValue_eq⟩ := grundyValue_eq_iff_equiv_nim
=======
      have h' :
        ∃ i : G.LeftMoves,
          grundyValue (G.moveLeft i) = Ordinal.typein (α := toType (grundyValue G)) (· < ·) i₂ := by
        revert i₂
        rw [grundyValue_eq_mex_left]
        intro i₂
        have hnotin : _ ∉ _ := fun hin => not_le_of_lt (Ordinal.typein_lt_self i₂) (csInf_le' hin)
        simpa using hnotin
      cases' h' with i hi
      use toLeftMovesAdd (Sum.inl i)
      rw [add_moveLeft_inl, moveLeft_mk]
      apply Equiv.trans (add_congr_left (equiv_nim_grundyValue (G.moveLeft i)))
      simpa only [hi] using Impartial.add_self (nim (grundyValue (G.moveLeft i)))
termination_by G => G
decreasing_by all_goals pgame_wf_tac

theorem grundyValue_eq_iff_equiv_nim {G : PGame} [G.Impartial] {o : Ordinal} :
    grundyValue G = o ↔ (G ≈ nim o) :=
  ⟨by rintro rfl; exact equiv_nim_grundyValue G,
   by intro h; rw [← nim_equiv_iff_eq]; exact Equiv.trans (Equiv.symm (equiv_nim_grundyValue G)) h⟩
>>>>>>> 44e298cc

@[simp]
theorem nim_grundyValue (o : Ordinal.{u}) : grundyValue (nim o) = o :=
  (grundyValue_eq_iff_equiv_nim (nim_impartial o)).2 PGame.equiv_rfl

theorem grundyValue_eq_iff_equiv {G H : PGame} (hG : G.Impartial) (hH : H.Impartial) :
    grundyValue G = grundyValue H ↔ G ≈ H :=
  (grundyValue_eq_iff_equiv_nim hG).trans (equiv_congr_left.1 (equiv_nim_grundyValue hH) _).symm

@[simp]
theorem grundyValue_zero : grundyValue 0 = 0 :=
  grundyValue_eq Impartial.zero (Equiv.symm nim_zero_equiv)

theorem grundyValue_iff_equiv_zero {G : PGame} (h : G.Impartial) : grundyValue G = 0 ↔ G ≈ 0 := by
  rw [← grundyValue_eq_iff_equiv h Impartial.zero, grundyValue_zero]

@[simp]
theorem grundyValue_star : grundyValue star = 1 :=
  grundyValue_eq Impartial.star (Equiv.symm nim_one_equiv)

@[simp]
theorem grundyValue_neg {G : PGame} (h : G.Impartial) : grundyValue (-G) = grundyValue G := by
  rw [grundyValue_eq_iff_equiv_nim h.neg, neg_equiv_iff, neg_nim, ← grundyValue_eq_iff_equiv_nim h]

theorem grundyValue_eq_mex_right {G : PGame} (h : G.Impartial) :
    grundyValue G = Ordinal.mex.{u, u} fun i => grundyValue (G.moveRight i) := by
  obtain ⟨l, r, L, R⟩ := G
  rw [← grundyValue_neg h, grundyValue_eq_mex_left]
  congr
  ext i
  exact grundyValue_neg (h.moveRight i)

-- Todo: this actually generalizes to all ordinals, by defining `Ordinal.lxor` as the pairwise
-- `Nat.xor` of base `ω` Cantor normal forms.
/-- The Grundy value of the sum of two nim games with natural numbers of piles equals their bitwise
xor. -/
@[simp]
theorem grundyValue_nim_add_nim (n m : ℕ) :
    grundyValue (nim.{u} n + nim.{u} m) = n ^^^ m := by
  -- We do strong induction on both variables.
  induction' n using Nat.strong_induction_on with n hn generalizing m
  induction' m using Nat.strong_induction_on with m hm
  rw [grundyValue_eq_mex_left]
  refine (Ordinal.mex_le_of_ne.{u, u} fun i => ?_).antisymm
    (Ordinal.le_mex_of_forall fun ou hu => ?_)
  -- The Grundy value `n ^^^ m` can't be reached by left moves.
  · apply leftMoves_add_cases i <;>
      · -- A left move leaves us with a Grundy value of `k ^^^ m` for `k < n`, or
        -- `n ^^^ k` for `k < m`.
        refine fun a => leftMovesNimRecOn a fun ok hk => ?_
        obtain ⟨k, rfl⟩ := Ordinal.lt_omega.1 (hk.trans (Ordinal.nat_lt_omega _))
        simp only [add_moveLeft_inl, add_moveLeft_inr, moveLeft_nim', Equiv.symm_apply_apply]
        -- The inequality follows from injectivity.
        rw [natCast_lt] at hk
        first
        | rw [hn _ hk]
        | rw [hm _ hk]
        refine fun h => hk.ne ?_
        rw [Ordinal.natCast_inj] at h
        first
        | rwa [Nat.xor_left_inj] at h
        | rwa [Nat.xor_right_inj] at h
  -- Every other smaller Grundy value can be reached by left moves.
  · -- If `u < m ^^^ n`, then either `u ^^^ n < m` or `u ^^^ m < n`.
    obtain ⟨u, rfl⟩ := Ordinal.lt_omega.1 (hu.trans (Ordinal.nat_lt_omega _))
    replace hu := Ordinal.natCast_lt.1 hu
    cases' Nat.lt_xor_cases hu with h h
    -- In the first case, reducing the `m` pile to `u ^^^ n` gives the desired Grundy value.
    · refine ⟨toLeftMovesAdd (Sum.inl <| toLeftMovesNim ⟨_, Ordinal.natCast_lt.2 h⟩), ?_⟩
      simp [Nat.xor_cancel_right, hn _ h]
    -- In the second case, reducing the `n` pile to `u ^^^ m` gives the desired Grundy value.
    · refine ⟨toLeftMovesAdd (Sum.inr <| toLeftMovesNim ⟨_, Ordinal.natCast_lt.2 h⟩), ?_⟩
      have : n ^^^ (u ^^^ n) = u := by rw [Nat.xor_comm u, Nat.xor_cancel_left]
      simpa [hm _ h] using this

theorem nim_add_nim_equiv {n m : ℕ} : nim n + nim m ≈ nim (n ^^^ m) := by
  rw [← grundyValue_eq_iff_equiv_nim (nim_add_impartial n m), grundyValue_nim_add_nim]

theorem grundyValue_add {G H : PGame} (hG : G.Impartial) (hH : H.Impartial) {n m : ℕ}
    (hn : grundyValue G = n) (hm : grundyValue H = m) : grundyValue (G + H) = n ^^^ m := by
  rw [← nim_grundyValue (n ^^^ m), grundyValue_eq_iff_equiv (hG.add hH) (nim_impartial _)]
  refine Equiv.trans ?_ nim_add_nim_equiv
  convert add_congr (equiv_nim_grundyValue hG) (equiv_nim_grundyValue hH) <;> simp only [hn, hm]

end PGame

end SetTheory<|MERGE_RESOLUTION|>--- conflicted
+++ resolved
@@ -23,16 +23,9 @@
 However, this definition does not work for us because it would make the type of nim
 `Ordinal.{u} → SetTheory.PGame.{u + 1}`, which would make it impossible for us to state the
 Sprague-Grundy theorem, since that requires the type of `nim` to be
-<<<<<<< HEAD
-`Ordinal.{u} → SetTheory.PGame.{u}`. For this reason, we instead use `o.out.α` for the possible
+`Ordinal.{u} → SetTheory.PGame.{u}`. For this reason, we instead use `o.toType` for the possible
 moves. We expose `toLeftMovesNim` and `toRightMovesNim` to conveniently convert an ordinal less than
 `o` into a left or right move of `nim o`, and vice versa.
-=======
-`Ordinal.{u} → SetTheory.PGame.{u}`. For this reason, we
-instead use `o.toType` for the possible moves. You can use `to_left_moves_nim` and
-`to_right_moves_nim` to convert an ordinal less than `o` into a left or right move of `nim o`, and
-vice versa.
->>>>>>> 44e298cc
 -/
 
 
@@ -48,28 +41,6 @@
 namespace PGame
 
 /-- The definition of single-heap nim, which can be viewed as a pile of stones where each player can
-<<<<<<< HEAD
-take a positive number of stones from it on their turn. -/
-noncomputable def nim (o : Ordinal.{u}) : PGame.{u} :=
-  let f a :=
-    have _ : Ordinal.typein o.out.r a < o := Ordinal.typein_lt_self a
-    nim (Ordinal.typein o.out.r a)
-  ⟨o.out.α, o.out.α, f, f⟩
-termination_by o
-
-open Ordinal
-
-theorem nim_def (o : Ordinal) :
-    have : IsWellOrder (Quotient.out o).α (· < ·) := inferInstance
-    nim o =
-      PGame.mk o.out.α o.out.α (fun o₂ => nim (Ordinal.typein (· < ·) o₂)) fun o₂ =>
-        nim (Ordinal.typein (· < ·) o₂) := by
-  rw [nim]; rfl
-
-theorem leftMoves_nim (o : Ordinal) : (nim o).LeftMoves = o.out.α := by rw [nim_def]; rfl
-
-theorem rightMoves_nim (o : Ordinal) : (nim o).RightMoves = o.out.α := by rw [nim_def]; rfl
-=======
   take a positive number of stones from it on their turn. -/
 noncomputable def nim (o : Ordinal.{u}) : PGame.{u} :=
   ⟨o.toType, o.toType,
@@ -86,7 +57,6 @@
 
 theorem leftMoves_nim (o : Ordinal) : (nim o).LeftMoves = o.toType := by rw [nim_def]; rfl
 theorem rightMoves_nim (o : Ordinal) : (nim o).RightMoves = o.toType := by rw [nim_def]; rfl
->>>>>>> 44e298cc
 
 theorem moveLeft_nim_hEq (o : Ordinal) :
     HEq (nim o).moveLeft fun i : o.toType => nim ((enumIsoToType o).symm i) := by rw [nim_def]; rfl
@@ -213,17 +183,11 @@
   refine ⟨equiv_rfl, fun i => ?_, fun i => ?_⟩ <;> simpa using IH _ (typein_lt_self _)
 
 theorem nim_fuzzy_zero_of_ne_zero {o : Ordinal} (ho : o ≠ 0) : nim o ‖ 0 := by
-<<<<<<< HEAD
-  rw [(nim_impartial o).fuzzy_zero_iff_lf, nim_def, lf_zero_le]
-  rw [← Ordinal.pos_iff_ne_zero] at ho
-  exact ⟨(Ordinal.principalSegOut ho).top, by simp⟩
-=======
-  rw [Impartial.fuzzy_zero_iff_lf, lf_zero_le]
+  rw [(nim_impartial o).fuzzy_zero_iff_lf, lf_zero_le]
   use toRightMovesNim ⟨0, Ordinal.pos_iff_ne_zero.2 ho⟩
   simp
->>>>>>> 44e298cc
-
-private theorem nim_add_impartial (o₁ o₂ : Ordinal) : (nim o₁ + nim o₂).Impartial :=
+
+theorem nim_add_impartial (o₁ o₂ : Ordinal) : (nim o₁ + nim o₂).Impartial :=
   (nim_impartial o₁).add (nim_impartial o₂)
 
 @[simp]
@@ -232,18 +196,9 @@
   · refine not_imp_not.1 fun hne : _ ≠ _ => (nim_add_impartial o₁ o₂).not_equiv_zero_iff.2 ?_
     wlog h : o₁ < o₂
     · exact (fuzzy_congr_left add_comm_equiv).1 (this _ _ hne.symm (hne.lt_or_lt.resolve_left h))
-<<<<<<< HEAD
-    rw [(nim_add_impartial o₁ o₂).fuzzy_zero_iff_gf, zero_lf_le, nim_def o₂]
-    refine ⟨toLeftMovesAdd (Sum.inr ?_), ?_⟩
-    · exact (Ordinal.principalSegOut h).top
-    · -- Porting note: squeezed simp
-      simpa only [Ordinal.typein_top, Ordinal.type_lt, PGame.add_moveLeft_inr, PGame.moveLeft_mk]
-        using ((nim_impartial o₁).add_self).2
-=======
-    rw [Impartial.fuzzy_zero_iff_gf, zero_lf_le]
+    rw [(nim_add_impartial o₁ o₂).fuzzy_zero_iff_gf, zero_lf_le]
     use toLeftMovesAdd (Sum.inr <| toLeftMovesNim ⟨_, h⟩)
-    · simpa using (Impartial.add_self (nim o₁)).2
->>>>>>> 44e298cc
+    · simpa using ((nim_impartial o₁).add_self).2
   · rintro rfl
     exact (nim_impartial o₁).add_self
 
@@ -294,7 +249,6 @@
       revert i₂
       rw [grundyValue_eq_mex_left]
       intro i₂
-<<<<<<< HEAD
       have hnotin : _ ∉ _ := fun hin => (Ordinal.typein_lt_self i₂).not_le (csInf_le' hin)
       simpa using hnotin
     cases' h' with i hi
@@ -310,28 +264,6 @@
    by intro h; rw [← nim_equiv_iff_eq]; exact Equiv.trans (Equiv.symm (equiv_nim_grundyValue hG)) h⟩
 
 alias ⟨_, grundyValue_eq⟩ := grundyValue_eq_iff_equiv_nim
-=======
-      have h' :
-        ∃ i : G.LeftMoves,
-          grundyValue (G.moveLeft i) = Ordinal.typein (α := toType (grundyValue G)) (· < ·) i₂ := by
-        revert i₂
-        rw [grundyValue_eq_mex_left]
-        intro i₂
-        have hnotin : _ ∉ _ := fun hin => not_le_of_lt (Ordinal.typein_lt_self i₂) (csInf_le' hin)
-        simpa using hnotin
-      cases' h' with i hi
-      use toLeftMovesAdd (Sum.inl i)
-      rw [add_moveLeft_inl, moveLeft_mk]
-      apply Equiv.trans (add_congr_left (equiv_nim_grundyValue (G.moveLeft i)))
-      simpa only [hi] using Impartial.add_self (nim (grundyValue (G.moveLeft i)))
-termination_by G => G
-decreasing_by all_goals pgame_wf_tac
-
-theorem grundyValue_eq_iff_equiv_nim {G : PGame} [G.Impartial] {o : Ordinal} :
-    grundyValue G = o ↔ (G ≈ nim o) :=
-  ⟨by rintro rfl; exact equiv_nim_grundyValue G,
-   by intro h; rw [← nim_equiv_iff_eq]; exact Equiv.trans (Equiv.symm (equiv_nim_grundyValue G)) h⟩
->>>>>>> 44e298cc
 
 @[simp]
 theorem nim_grundyValue (o : Ordinal.{u}) : grundyValue (nim o) = o :=
