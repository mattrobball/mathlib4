--- conflicted
+++ resolved
@@ -216,11 +216,6 @@
     · rw [ht]; trivial
 
 theorem finiteType_is_local : PropertyIsLocal @FiniteType :=
-<<<<<<< HEAD
-  ⟨localization_finiteType, finiteType_ofLocalizationSpanTarget,
-    finiteType_stableUnderComposition.stableUnderCompositionWithLocalizationAway
-      finiteType_holdsForLocalizationAway⟩
-=======
   ⟨finiteType_localizationPreserves.away,
     finiteType_ofLocalizationSpanTarget,
     finiteType_ofLocalizationSpanTarget.ofLocalizationSpan
@@ -228,7 +223,6 @@
         finiteType_holdsForLocalizationAway).left,
     (finiteType_stableUnderComposition.stableUnderCompositionWithLocalizationAway
       finiteType_holdsForLocalizationAway).right⟩
->>>>>>> d0df76bd
 
 theorem finiteType_respectsIso : RingHom.RespectsIso @RingHom.FiniteType :=
   RingHom.finiteType_is_local.respectsIso
