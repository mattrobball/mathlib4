--- conflicted
+++ resolved
@@ -12,11 +12,7 @@
 import Mathlib.LinearAlgebra.DirectSum.TensorProduct
 import Mathlib.LinearAlgebra.FreeModule.Basic
 import Mathlib.LinearAlgebra.TensorProduct.RightExactness
-<<<<<<< HEAD
-import Mathlib.RingTheory.Noetherian
-=======
 import Mathlib.RingTheory.Finiteness.TensorProduct
->>>>>>> d0df76bd
 
 /-!
 # Flat modules
@@ -340,20 +336,10 @@
       Submodule.quotEquivOfEq (LinearMap.range f) (LinearMap.ker g)
         (LinearMap.exact_iff.mp exact).symm
   suffices exact1 : Function.Exact (f.lTensor M) (π.lTensor M) by
-<<<<<<< HEAD
-    rw [show g = ι.comp π by aesop, lTensor_comp]
-    exact exact1.comp_injective
-      (inj := iff_lTensor_preserves_injective_linearMap R M |>.mp flat _ <| by
-        simpa [ι] using Subtype.val_injective)
-      (h0 := map_zero _)
-
-  exact _root_.lTensor_exact _ (fun x => by simp [π]) Quotient.surjective_Quotient_mk''
-=======
     rw [show g = ι.comp π from rfl, lTensor_comp]
     exact exact1.comp_injective _ (lTensor_preserves_injective_linearMap ι <| by
       simpa [ι, - Subtype.val_injective] using Subtype.val_injective) (map_zero _)
   exact _root_.lTensor_exact _ (fun x => by simp [π]) Quotient.mk''_surjective
->>>>>>> d0df76bd
 
 variable (M) in
 /-- If `M` is flat then `- ⊗ M` is an exact functor. -/
@@ -367,22 +353,6 @@
       Submodule.quotEquivOfEq (LinearMap.range f) (LinearMap.ker g)
         (LinearMap.exact_iff.mp exact).symm
   suffices exact1 : Function.Exact (f.rTensor M) (π.rTensor M) by
-<<<<<<< HEAD
-    rw [show g = ι.comp π by aesop, rTensor_comp]
-    exact exact1.comp_injective
-      (inj := iff_rTensor_preserves_injective_linearMap R M |>.mp flat _ <| by
-        simpa [ι] using Subtype.val_injective)
-      (h0 := map_zero _)
-
-  exact _root_.rTensor_exact _ (fun x => by simp [π]) Quotient.surjective_Quotient_mk''
-
-/--
-M is flat if and only if `M ⊗ -` is a left exact functor.
--/
-lemma iff_lTensor_exact [Small.{v} R] :
-    Flat R M ↔
-    ∀ ⦃N N' N'' : Type v⦄ [AddCommGroup N] [AddCommGroup N'] [AddCommGroup N'']
-=======
     rw [show g = ι.comp π from rfl, rTensor_comp]
     exact exact1.comp_injective _ (rTensor_preserves_injective_linearMap ι <| by
       simpa [ι, - Subtype.val_injective] using Subtype.val_injective) (map_zero _)
@@ -392,7 +362,6 @@
   `Module.Flat.iff_lTensor_exact` to specialize the universe of `N, N', N''` to `Type (max u v)`. -/
 theorem iff_lTensor_exact' [Small.{v'} R] [Small.{v'} M] : Flat R M ↔
     ∀ ⦃N N' N'' : Type v'⦄ [AddCommGroup N] [AddCommGroup N'] [AddCommGroup N'']
->>>>>>> d0df76bd
       [Module R N] [Module R N'] [Module R N''] ⦃f : N →ₗ[R] N'⦄ ⦃g : N' →ₗ[R] N''⦄,
         Function.Exact f g → Function.Exact (f.lTensor M) (g.lTensor M) := by
   refine ⟨fun _ => lTensor_exact M, fun H => iff_lTensor_preserves_injective_linearMap' R M |>.mpr
