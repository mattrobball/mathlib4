/-
Copyright (c) 2020 Kenny Lau. All rights reserved.
Released under Apache 2.0 license as described in the file LICENSE.
Authors: Kenny Lau, Judith Ludwig, Christian Merten
-/
import Mathlib.Algebra.GeomSum
import Mathlib.LinearAlgebra.SModEq
import Mathlib.RingTheory.JacobsonIdeal

#align_import linear_algebra.adic_completion from "leanprover-community/mathlib"@"2bbc7e3884ba234309d2a43b19144105a753292e"

/-!
# Completion of a module with respect to an ideal.

In this file we define the notions of Hausdorff, precomplete, and complete for an `R`-module `M`
with respect to an ideal `I`:

## Main definitions

- `IsHausdorff I M`: this says that the intersection of `I^n M` is `0`.
- `IsPrecomplete I M`: this says that every Cauchy sequence converges.
- `IsAdicComplete I M`: this says that `M` is Hausdorff and precomplete.
- `Hausdorffification I M`: this is the universal Hausdorff module with a map from `M`.
- `AdicCompletion I M`: if `I` is finitely generated, then this is the universal complete module
  (TODO) with a map from `M`. This map is injective iff `M` is Hausdorff and surjective iff `M` is
  precomplete.

-/


open Submodule

variable {R : Type*} [CommRing R] (I : Ideal R)
variable (M : Type*) [AddCommGroup M] [Module R M]
variable {N : Type*} [AddCommGroup N] [Module R N]

/-- A module `M` is Hausdorff with respect to an ideal `I` if `⋂ I^n M = 0`. -/
class IsHausdorff : Prop where
  haus' : ∀ x : M, (∀ n : ℕ, x ≡ 0 [SMOD (I ^ n • ⊤ : Submodule R M)]) → x = 0
#align is_Hausdorff IsHausdorff

/-- A module `M` is precomplete with respect to an ideal `I` if every Cauchy sequence converges. -/
class IsPrecomplete : Prop where
  prec' : ∀ f : ℕ → M, (∀ {m n}, m ≤ n → f m ≡ f n [SMOD (I ^ m • ⊤ : Submodule R M)]) →
    ∃ L : M, ∀ n, f n ≡ L [SMOD (I ^ n • ⊤ : Submodule R M)]
#align is_precomplete IsPrecomplete

/-- A module `M` is `I`-adically complete if it is Hausdorff and precomplete. -/
class IsAdicComplete extends IsHausdorff I M, IsPrecomplete I M : Prop
#align is_adic_complete IsAdicComplete

variable {I M}

theorem IsHausdorff.haus (_ : IsHausdorff I M) :
    ∀ x : M, (∀ n : ℕ, x ≡ 0 [SMOD (I ^ n • ⊤ : Submodule R M)]) → x = 0 :=
  IsHausdorff.haus'
#align is_Hausdorff.haus IsHausdorff.haus

theorem isHausdorff_iff :
    IsHausdorff I M ↔ ∀ x : M, (∀ n : ℕ, x ≡ 0 [SMOD (I ^ n • ⊤ : Submodule R M)]) → x = 0 :=
  ⟨IsHausdorff.haus, fun h => ⟨h⟩⟩
#align is_Hausdorff_iff isHausdorff_iff

theorem IsPrecomplete.prec (_ : IsPrecomplete I M) {f : ℕ → M} :
    (∀ {m n}, m ≤ n → f m ≡ f n [SMOD (I ^ m • ⊤ : Submodule R M)]) →
      ∃ L : M, ∀ n, f n ≡ L [SMOD (I ^ n • ⊤ : Submodule R M)] :=
  IsPrecomplete.prec' _
#align is_precomplete.prec IsPrecomplete.prec

theorem isPrecomplete_iff :
    IsPrecomplete I M ↔
      ∀ f : ℕ → M,
        (∀ {m n}, m ≤ n → f m ≡ f n [SMOD (I ^ m • ⊤ : Submodule R M)]) →
          ∃ L : M, ∀ n, f n ≡ L [SMOD (I ^ n • ⊤ : Submodule R M)] :=
  ⟨fun h => h.1, fun h => ⟨h⟩⟩
#align is_precomplete_iff isPrecomplete_iff

variable (I M)

/-- The Hausdorffification of a module with respect to an ideal. -/
@[reducible]
def Hausdorffification : Type _ :=
  M ⧸ (⨅ n : ℕ, I ^ n • ⊤ : Submodule R M)
#align Hausdorffification Hausdorffification

<<<<<<< HEAD
set_option backward.isDefEq.lazyWhnfCore false in -- See https://github.com/leanprover-community/mathlib4/issues/12534
=======
/-- The canonical linear map `M ⧸ (I ^ n • ⊤) →ₗ[R] M ⧸ (I ^ m • ⊤)` for `m ≤ n` used
to define `AdicCompletion`. -/
def AdicCompletion.transitionMap {m n : ℕ} (hmn : m ≤ n) :
    M ⧸ (I ^ n • ⊤ : Submodule R M) →ₗ[R] M ⧸ (I ^ m • ⊤ : Submodule R M) :=
  liftQ (I ^ n • ⊤ : Submodule R M) (mkQ (I ^ m • ⊤ : Submodule R M)) (by
    rw [ker_mkQ]
    exact smul_mono (Ideal.pow_le_pow_right hmn) le_rfl)

>>>>>>> 94b9da4b
/-- The completion of a module with respect to an ideal. This is not necessarily Hausdorff.
In fact, this is only complete if the ideal is finitely generated. -/
def AdicCompletion : Type _ :=
  { f : ∀ n : ℕ, M ⧸ (I ^ n • ⊤ : Submodule R M) //
    ∀ {m n} (hmn : m ≤ n), AdicCompletion.transitionMap I M hmn (f n) = f m }
#align adic_completion AdicCompletion

namespace IsHausdorff

instance bot : IsHausdorff (⊥ : Ideal R) M :=
  ⟨fun x hx => by simpa only [pow_one ⊥, bot_smul, SModEq.bot] using hx 1⟩
#align is_Hausdorff.bot IsHausdorff.bot

variable {M}

protected theorem subsingleton (h : IsHausdorff (⊤ : Ideal R) M) : Subsingleton M :=
  ⟨fun x y => eq_of_sub_eq_zero <| h.haus (x - y) fun n => by
    rw [Ideal.top_pow, top_smul]
    exact SModEq.top⟩
#align is_Hausdorff.subsingleton IsHausdorff.subsingleton

variable (M)

instance (priority := 100) of_subsingleton [Subsingleton M] : IsHausdorff I M :=
  ⟨fun _ _ => Subsingleton.elim _ _⟩
#align is_Hausdorff.of_subsingleton IsHausdorff.of_subsingleton

variable {I M}

theorem iInf_pow_smul (h : IsHausdorff I M) : (⨅ n : ℕ, I ^ n • ⊤ : Submodule R M) = ⊥ :=
  eq_bot_iff.2 fun x hx =>
    (mem_bot _).2 <| h.haus x fun n => SModEq.zero.2 <| (mem_iInf fun n : ℕ => I ^ n • ⊤).1 hx n
#align is_Hausdorff.infi_pow_smul IsHausdorff.iInf_pow_smul

end IsHausdorff

namespace Hausdorffification

/-- The canonical linear map to the Hausdorffification. -/
def of : M →ₗ[R] Hausdorffification I M :=
  mkQ _
#align Hausdorffification.of Hausdorffification.of

variable {I M}

@[elab_as_elim]
theorem induction_on {C : Hausdorffification I M → Prop} (x : Hausdorffification I M)
    (ih : ∀ x, C (of I M x)) : C x :=
  Quotient.inductionOn' x ih
#align Hausdorffification.induction_on Hausdorffification.induction_on

variable (I M)

instance : IsHausdorff I (Hausdorffification I M) :=
  ⟨fun x => Quotient.inductionOn' x fun x hx =>
    (Quotient.mk_eq_zero _).2 <| (mem_iInf _).2 fun n => by
      have := comap_map_mkQ (⨅ n : ℕ, I ^ n • ⊤ : Submodule R M) (I ^ n • ⊤)
      simp only [sup_of_le_right (iInf_le (fun n => (I ^ n • ⊤ : Submodule R M)) n)] at this
      rw [← this, map_smul'', mem_comap, Submodule.map_top, range_mkQ, ← SModEq.zero]
      exact hx n⟩

variable {M} [h : IsHausdorff I N]

/-- Universal property of Hausdorffification: any linear map to a Hausdorff module extends to a
unique map from the Hausdorffification. -/
def lift (f : M →ₗ[R] N) : Hausdorffification I M →ₗ[R] N :=
  liftQ _ f <| map_le_iff_le_comap.1 <| h.iInf_pow_smul ▸ le_iInf fun n =>
    le_trans (map_mono <| iInf_le _ n) <| by
      rw [map_smul'']
      exact smul_mono le_rfl le_top
#align Hausdorffification.lift Hausdorffification.lift

theorem lift_of (f : M →ₗ[R] N) (x : M) : lift I f (of I M x) = f x :=
  rfl
#align Hausdorffification.lift_of Hausdorffification.lift_of

theorem lift_comp_of (f : M →ₗ[R] N) : (lift I f).comp (of I M) = f :=
  LinearMap.ext fun _ => rfl
#align Hausdorffification.lift_comp_of Hausdorffification.lift_comp_of

/-- Uniqueness of lift. -/
theorem lift_eq (f : M →ₗ[R] N) (g : Hausdorffification I M →ₗ[R] N) (hg : g.comp (of I M) = f) :
    g = lift I f :=
  LinearMap.ext fun x => induction_on x fun x => by rw [lift_of, ← hg, LinearMap.comp_apply]
#align Hausdorffification.lift_eq Hausdorffification.lift_eq

end Hausdorffification

namespace IsPrecomplete

instance bot : IsPrecomplete (⊥ : Ideal R) M := by
  refine' ⟨fun f hf => ⟨f 1, fun n => _⟩⟩
  cases' n with n
  · rw [pow_zero, Ideal.one_eq_top, top_smul]
    exact SModEq.top
  specialize hf (Nat.le_add_left 1 n)
  rw [pow_one, bot_smul, SModEq.bot] at hf; rw [hf]
#align is_precomplete.bot IsPrecomplete.bot

instance top : IsPrecomplete (⊤ : Ideal R) M :=
  ⟨fun f _ =>
    ⟨0, fun n => by
      rw [Ideal.top_pow, top_smul]
      exact SModEq.top⟩⟩
#align is_precomplete.top IsPrecomplete.top

instance (priority := 100) of_subsingleton [Subsingleton M] : IsPrecomplete I M :=
  ⟨fun f _ => ⟨0, fun n => by rw [Subsingleton.elim (f n) 0]⟩⟩
#align is_precomplete.of_subsingleton IsPrecomplete.of_subsingleton

end IsPrecomplete

namespace AdicCompletion

/-- `AdicCompletion` is the submodule of compatible families in
`∀ n : ℕ, M ⧸ (I ^ n • ⊤)`. -/
def submodule : Submodule R (∀ n : ℕ, M ⧸ (I ^ n • ⊤ : Submodule R M)) where
  carrier := { f | ∀ {m n} (hmn : m ≤ n), AdicCompletion.transitionMap I M hmn (f n) = f m }
  zero_mem' hmn := by rw [Pi.zero_apply, Pi.zero_apply, LinearMap.map_zero]
  add_mem' hf hg m n hmn := by
    rw [Pi.add_apply, Pi.add_apply, LinearMap.map_add, hf hmn, hg hmn]
  smul_mem' c f hf m n hmn := by rw [Pi.smul_apply, Pi.smul_apply, LinearMap.map_smul, hf hmn]

instance : AddCommGroup (AdicCompletion I M) :=
  inferInstanceAs <| AddCommGroup (submodule I M)

instance : Module R (AdicCompletion I M) :=
  inferInstanceAs <| Module R (submodule I M)

/-- The canonical linear map to the completion. -/
def of : M →ₗ[R] AdicCompletion I M where
  toFun x := ⟨fun n => mkQ (I ^ n • ⊤ : Submodule R M) x, fun _ => rfl⟩
  map_add' _ _ := rfl
  map_smul' _ _ := rfl
#align adic_completion.of AdicCompletion.of

set_option backward.isDefEq.lazyWhnfCore false in -- See https://github.com/leanprover-community/mathlib4/issues/12534
@[simp]
theorem of_apply (x : M) (n : ℕ) : (of I M x).1 n = mkQ (I ^ n • ⊤ : Submodule R M) x :=
  rfl
#align adic_completion.of_apply AdicCompletion.of_apply

/-- Linearly evaluating a sequence in the completion at a given input. -/
def eval (n : ℕ) : AdicCompletion I M →ₗ[R] M ⧸ (I ^ n • ⊤ : Submodule R M) where
  toFun f := f.1 n
  map_add' _ _ := rfl
  map_smul' _ _ := rfl
#align adic_completion.eval AdicCompletion.eval

@[simp]
theorem coe_eval (n : ℕ) :
    (eval I M n : AdicCompletion I M → M ⧸ (I ^ n • ⊤ : Submodule R M)) = fun f => f.1 n :=
  rfl
#align adic_completion.coe_eval AdicCompletion.coe_eval

theorem eval_apply (n : ℕ) (f : AdicCompletion I M) : eval I M n f = f.1 n :=
  rfl
#align adic_completion.eval_apply AdicCompletion.eval_apply

<<<<<<< HEAD
-- Adaptation note: 2024-04-23
-- Previously the right hand side was just `mkQ _ x`.
-- After nightly-2024-04-23, that times out, unless we use
-- set_option backward.isDefEq.lazyWhnfCore false in
theorem eval_of (n : ℕ) (x : M) : eval I M n (of I M x) = mkQ (I ^ n • (⊤ : Submodule R M)) x :=
=======
theorem eval_of (n : ℕ) (x : M) : eval I M n (of I M x) = mkQ (I ^ n • ⊤ : Submodule R M) x :=
>>>>>>> 94b9da4b
  rfl
#align adic_completion.eval_of AdicCompletion.eval_of

@[simp]
theorem eval_comp_of (n : ℕ) : (eval I M n).comp (of I M) = mkQ _ :=
  rfl
#align adic_completion.eval_comp_of AdicCompletion.eval_comp_of

theorem eval_surjective (n : ℕ) : Function.Surjective (eval I M n) := fun x ↦
  Quotient.inductionOn' x fun x ↦ ⟨of I M x, rfl⟩

@[simp]
theorem range_eval (n : ℕ) : LinearMap.range (eval I M n) = ⊤ :=
  LinearMap.range_eq_top.2 (eval_surjective I M n)
#align adic_completion.range_eval AdicCompletion.range_eval

@[simp]
theorem val_zero (n : ℕ) : (0 : AdicCompletion I M).val n = 0 :=
  rfl

variable {I M}

@[simp]
theorem val_add (n : ℕ) (f g : AdicCompletion I M) : (f + g).val n = f.val n + g.val n :=
  rfl

@[simp]
theorem val_sub (n : ℕ) (f g : AdicCompletion I M) : (f - g).val n = f.val n - g.val n :=
  rfl

@[simp]
theorem val_smul (n : ℕ) (r : R) (f : AdicCompletion I M) : (r • f).val n = r • f.val n :=
  rfl

@[ext]
theorem ext {x y : AdicCompletion I M} (h : ∀ n, x.val n = y.val n) : x = y :=
  Subtype.eq <| funext h
#align adic_completion.ext AdicCompletion.ext

theorem ext_iff {x y : AdicCompletion I M} : x = y ↔ ∀ n, x.val n = y.val n :=
  ⟨fun h n ↦ congrArg (eval I M n) h, ext⟩

variable (I M)

instance : IsHausdorff I (AdicCompletion I M) where
  haus' x h := ext fun n ↦ by
    refine smul_induction_on (SModEq.zero.1 <| h n) (fun r hr x _ ↦ ?_) (fun x y hx hy ↦ ?_)
    · simp only [val_smul, val_zero]
      exact Quotient.inductionOn' (x.val n)
        (fun a ↦ SModEq.zero.2 <| smul_mem_smul hr mem_top)
    · simp only [val_add, hx, val_zero, hy, add_zero]

@[simp]
theorem transitionMap_mk {m n : ℕ} (hmn : m ≤ n) (x : M) :
    transitionMap I M hmn
      (Submodule.Quotient.mk (p := (I ^ n • ⊤ : Submodule R M)) x) =
      Submodule.Quotient.mk (p := (I ^ m • ⊤ : Submodule R M)) x := by
  rfl

@[simp]
theorem transitionMap_eq (n : ℕ) : transitionMap I M (Nat.le_refl n) = LinearMap.id := by
  ext
  simp

@[simp]
theorem transitionMap_comp {m n k : ℕ} (hmn : m ≤ n) (hnk : n ≤ k) :
    transitionMap I M hmn ∘ₗ transitionMap I M hnk = transitionMap I M (hmn.trans hnk) := by
  ext
  simp

@[simp]
theorem transitionMap_comp_apply {m n k : ℕ} (hmn : m ≤ n) (hnk : n ≤ k)
    (x : M ⧸ (I ^ k • ⊤ : Submodule R M)) :
    transitionMap I M hmn (transitionMap I M hnk x) = transitionMap I M (hmn.trans hnk) x := by
  change (transitionMap I M hmn ∘ₗ transitionMap I M hnk) x = transitionMap I M (hmn.trans hnk) x
  simp

@[simp]
theorem transitionMap_comp_eval_apply {m n : ℕ} (hmn : m ≤ n) (x : AdicCompletion I M) :
    transitionMap I M hmn (x.val n) = x.val m :=
  x.property hmn

@[simp]
theorem transitionMap_comp_eval {m n : ℕ} (hmn : m ≤ n) :
    transitionMap I M hmn ∘ₗ eval I M n = eval I M m := by
  ext x
  simp

/-- A sequence `ℕ → M` is an `I`-adic Cauchy sequence if for every `m ≤ n`,
`f m ≡ f n` modulo `I ^ m • ⊤`. -/
def IsAdicCauchy (f : ℕ → M) : Prop :=
  ∀ {m n}, m ≤ n → f m ≡ f n [SMOD (I ^ m • ⊤ : Submodule R M)]

/-- The type of `I`-adic Cauchy sequences. -/
def AdicCauchySequence : Type _ := { f : ℕ → M // IsAdicCauchy I M f }

namespace AdicCauchySequence

/-- The type of `I`-adic cauchy sequences is a submodule of the product `ℕ → M`. -/
def submodule : Submodule R (ℕ → M) where
  carrier := { f | IsAdicCauchy I M f }
  add_mem' := by
    intro f g hf hg m n hmn
    exact SModEq.add (hf hmn) (hg hmn)
  zero_mem' := by
    intro _ _ _
    rfl
  smul_mem' := by
    intro r f hf m n hmn
    exact SModEq.smul (hf hmn) r

instance : CoeFun (AdicCauchySequence I M) (fun _ ↦ ℕ → M) where
  coe f := f.val

instance : AddCommGroup (AdicCauchySequence I M) :=
  inferInstanceAs <| AddCommGroup (AdicCauchySequence.submodule I M)

instance : Module R (AdicCauchySequence I M) :=
  inferInstanceAs <| Module R (AdicCauchySequence.submodule I M)

@[simp]
theorem zero_apply (n : ℕ) : (0 : AdicCauchySequence I M) n = 0 :=
  rfl

variable {I M}

@[simp]
theorem add_apply (n : ℕ) (f g : AdicCauchySequence I M) : (f + g) n = f n + g n :=
  rfl

@[simp]
theorem sub_apply (n : ℕ) (f g : AdicCauchySequence I M) : (f - g) n = f n - g n :=
  rfl

@[simp]
theorem smul_apply (n : ℕ) (r : R) (f : AdicCauchySequence I M) : (r • f) n = r • f n :=
  rfl

@[ext]
theorem ext {x y : AdicCauchySequence I M} (h : ∀ n, x n = y n) : x = y :=
  Subtype.eq <| funext h

theorem ext_iff {x y : AdicCauchySequence I M} : x = y ↔ ∀ n, x n = y n :=
  ⟨fun h ↦ congrFun (congrArg Subtype.val h), ext⟩

end AdicCauchySequence

/-- The `I`-adic cauchy condition can be checked on successive `n`.-/
theorem isAdicCauchy_iff (f : ℕ → M) :
    IsAdicCauchy I M f ↔ ∀ n, f n ≡ f (n + 1) [SMOD (I ^ n • ⊤ : Submodule R M)] := by
  constructor
  · intro h n
    exact h (Nat.le_succ n)
  · intro h m n hmn
    induction n, hmn using Nat.le_induction with
    | base => rfl
    | succ n hmn ih =>
        trans
        · exact ih
        · refine SModEq.mono (smul_mono (Ideal.pow_le_pow_right hmn) (by rfl)) (h n)

/-- Construct `I`-adic cauchy sequence from sequence satisfying the successive cauchy condition. -/
@[simps]
def AdicCauchySequence.mk (f : ℕ → M)
    (h : ∀ n, f n ≡ f (n + 1) [SMOD (I ^ n • ⊤ : Submodule R M)]) : AdicCauchySequence I M where
  val := f
  property := by rwa [isAdicCauchy_iff]

/-- The canonical linear map from cauchy sequences to the completion. -/
@[simps]
def mk : AdicCauchySequence I M →ₗ[R] AdicCompletion I M where
  toFun f := ⟨fun n ↦ Submodule.mkQ (I ^ n • ⊤ : Submodule R M) (f n), by
    intro m n hmn
    simp only [mkQ_apply, transitionMap_mk]
    exact (f.property hmn).symm⟩
  map_add' _ _ := rfl
  map_smul' _ _ := rfl

/-- Every element in the adic completion is represented by a Cauchy sequence. -/
theorem mk_surjective : Function.Surjective (mk I M) := by
  intro x
  choose a ha using fun n ↦ Submodule.Quotient.mk_surjective _ (x.val n)
  refine ⟨⟨a, ?_⟩, ?_⟩
  · intro m n hmn
    rw [SModEq.def, ha m, ← transitionMap_mk I M hmn, ha n, x.property hmn]
  · ext n
    simp [ha n]

/-- To show a statement about an element of `adicCompletion I M`, it suffices to check it
on Cauchy sequences. -/
theorem induction_on {p : AdicCompletion I M → Prop} (x : AdicCompletion I M)
    (h : ∀ (f : AdicCauchySequence I M), p (mk I M f)) : p x := by
  obtain ⟨f, rfl⟩ := mk_surjective I M x
  exact h f

variable {M}

/-- Lift a compatible family of linear maps `M →ₗ[R] N ⧸ (I ^ n • ⊤ : Submodule R N)` to
the `I`-adic completion of `M`. -/
def lift (f : ∀ (n : ℕ), M →ₗ[R] N ⧸ (I ^ n • ⊤ : Submodule R N))
    (h : ∀ {m n : ℕ} (hle : m ≤ n), transitionMap I N hle ∘ₗ f n = f m) :
    M →ₗ[R] AdicCompletion I N where
  toFun := fun x ↦ ⟨fun n ↦ f n x, fun hkl ↦ LinearMap.congr_fun (h hkl) x⟩
  map_add' x y := by
    simp only [map_add]
    rfl
  map_smul' r x := by
    simp only [LinearMapClass.map_smul, RingHom.id_apply]
    rfl

@[simp]
lemma eval_lift (f : ∀ (n : ℕ), M →ₗ[R] N ⧸ (I ^ n • ⊤ : Submodule R N))
    (h : ∀ {m n : ℕ} (hle : m ≤ n), transitionMap I N hle ∘ₗ f n = f m)
    (n : ℕ) : eval I N n ∘ₗ lift I f h = f n :=
  rfl

@[simp]
lemma eval_lift_apply (f : ∀ (n : ℕ), M →ₗ[R] N ⧸ (I ^ n • ⊤ : Submodule R N))
    (h : ∀ {m n : ℕ} (hle : m ≤ n), transitionMap I N hle ∘ₗ f n = f m)
    (n : ℕ) (x : M) : (lift I f h x).val n = f n x :=
  rfl

end AdicCompletion

namespace IsAdicComplete

instance bot : IsAdicComplete (⊥ : Ideal R) M where
#align is_adic_complete.bot IsAdicComplete.bot

protected theorem subsingleton (h : IsAdicComplete (⊤ : Ideal R) M) : Subsingleton M :=
  h.1.subsingleton
#align is_adic_complete.subsingleton IsAdicComplete.subsingleton

instance (priority := 100) of_subsingleton [Subsingleton M] : IsAdicComplete I M where
#align is_adic_complete.of_subsingleton IsAdicComplete.of_subsingleton

open BigOperators

open Finset

theorem le_jacobson_bot [IsAdicComplete I R] : I ≤ (⊥ : Ideal R).jacobson := by
  intro x hx
  rw [← Ideal.neg_mem_iff, Ideal.mem_jacobson_bot]
  intro y
  rw [add_comm]
  let f : ℕ → R := fun n => ∑ i in range n, (x * y) ^ i
  have hf : ∀ m n, m ≤ n → f m ≡ f n [SMOD I ^ m • (⊤ : Submodule R R)] := by
    intro m n h
    simp only [f, Algebra.id.smul_eq_mul, Ideal.mul_top, SModEq.sub_mem]
    rw [← add_tsub_cancel_of_le h, Finset.sum_range_add, ← sub_sub, sub_self, zero_sub,
      @neg_mem_iff]
    apply Submodule.sum_mem
    intro n _
    rw [mul_pow, pow_add, mul_assoc]
    exact Ideal.mul_mem_right _ (I ^ m) (Ideal.pow_mem_pow hx m)
  obtain ⟨L, hL⟩ := IsPrecomplete.prec toIsPrecomplete @hf
  · rw [isUnit_iff_exists_inv]
    use L
    rw [← sub_eq_zero, neg_mul]
    apply IsHausdorff.haus (toIsHausdorff : IsHausdorff I R)
    intro n
    specialize hL n
    rw [SModEq.sub_mem, Algebra.id.smul_eq_mul, Ideal.mul_top] at hL ⊢
    rw [sub_zero]
    suffices (1 - x * y) * f n - 1 ∈ I ^ n by
      convert Ideal.sub_mem _ this (Ideal.mul_mem_left _ (1 + -(x * y)) hL) using 1
      ring
    cases n
    · simp only [Ideal.one_eq_top, pow_zero, Nat.zero_eq, mem_top]
    · rw [← neg_sub _ (1 : R), neg_mul, mul_geom_sum, neg_sub, sub_sub, add_comm, ← sub_sub,
        sub_self, zero_sub, @neg_mem_iff, mul_pow]
      exact Ideal.mul_mem_right _ (I ^ _) (Ideal.pow_mem_pow hx _)
#align is_adic_complete.le_jacobson_bot IsAdicComplete.le_jacobson_bot

end IsAdicComplete<|MERGE_RESOLUTION|>--- conflicted
+++ resolved
@@ -83,18 +83,7 @@
   M ⧸ (⨅ n : ℕ, I ^ n • ⊤ : Submodule R M)
 #align Hausdorffification Hausdorffification
 
-<<<<<<< HEAD
 set_option backward.isDefEq.lazyWhnfCore false in -- See https://github.com/leanprover-community/mathlib4/issues/12534
-=======
-/-- The canonical linear map `M ⧸ (I ^ n • ⊤) →ₗ[R] M ⧸ (I ^ m • ⊤)` for `m ≤ n` used
-to define `AdicCompletion`. -/
-def AdicCompletion.transitionMap {m n : ℕ} (hmn : m ≤ n) :
-    M ⧸ (I ^ n • ⊤ : Submodule R M) →ₗ[R] M ⧸ (I ^ m • ⊤ : Submodule R M) :=
-  liftQ (I ^ n • ⊤ : Submodule R M) (mkQ (I ^ m • ⊤ : Submodule R M)) (by
-    rw [ker_mkQ]
-    exact smul_mono (Ideal.pow_le_pow_right hmn) le_rfl)
-
->>>>>>> 94b9da4b
 /-- The completion of a module with respect to an ideal. This is not necessarily Hausdorff.
 In fact, this is only complete if the ideal is finitely generated. -/
 def AdicCompletion : Type _ :=
@@ -254,15 +243,11 @@
   rfl
 #align adic_completion.eval_apply AdicCompletion.eval_apply
 
-<<<<<<< HEAD
 -- Adaptation note: 2024-04-23
 -- Previously the right hand side was just `mkQ _ x`.
 -- After nightly-2024-04-23, that times out, unless we use
 -- set_option backward.isDefEq.lazyWhnfCore false in
 theorem eval_of (n : ℕ) (x : M) : eval I M n (of I M x) = mkQ (I ^ n • (⊤ : Submodule R M)) x :=
-=======
-theorem eval_of (n : ℕ) (x : M) : eval I M n (of I M x) = mkQ (I ^ n • ⊤ : Submodule R M) x :=
->>>>>>> 94b9da4b
   rfl
 #align adic_completion.eval_of AdicCompletion.eval_of
 
