/-
Copyright (c) 2020 Kenny Lau. All rights reserved.
Released under Apache 2.0 license as described in the file LICENSE.
Authors: Kenny Lau, Judith Ludwig, Christian Merten
-/
import Mathlib.Algebra.GeomSum
import Mathlib.LinearAlgebra.SModEq
import Mathlib.RingTheory.JacobsonIdeal

#align_import linear_algebra.adic_completion from "leanprover-community/mathlib"@"2bbc7e3884ba234309d2a43b19144105a753292e"

/-!
# Completion of a module with respect to an ideal.

In this file we define the notions of Hausdorff, precomplete, and complete for an `R`-module `M`
with respect to an ideal `I`:

## Main definitions

- `IsHausdorff I M`: this says that the intersection of `I^n M` is `0`.
- `IsPrecomplete I M`: this says that every Cauchy sequence converges.
- `IsAdicComplete I M`: this says that `M` is Hausdorff and precomplete.
- `Hausdorffification I M`: this is the universal Hausdorff module with a map from `M`.
- `AdicCompletion I M`: if `I` is finitely generated, then this is the universal complete module
  (TODO) with a map from `M`. This map is injective iff `M` is Hausdorff and surjective iff `M` is
  precomplete.

-/


open Submodule

variable {R : Type*} [CommRing R] (I : Ideal R)
variable (M : Type*) [AddCommGroup M] [Module R M]
variable {N : Type*} [AddCommGroup N] [Module R N]
variable {P : Type*} [AddCommGroup P] [Module R P]

/-- A module `M` is Hausdorff with respect to an ideal `I` if `⋂ I^n M = 0`. -/
class IsHausdorff : Prop where
  haus' : ∀ x : M, (∀ n : ℕ, x ≡ 0 [SMOD (I ^ n • ⊤ : Submodule R M)]) → x = 0
#align is_Hausdorff IsHausdorff

/-- A module `M` is precomplete with respect to an ideal `I` if every Cauchy sequence converges. -/
class IsPrecomplete : Prop where
  prec' : ∀ f : ℕ → M, (∀ {m n}, m ≤ n → f m ≡ f n [SMOD (I ^ m • ⊤ : Submodule R M)]) →
    ∃ L : M, ∀ n, f n ≡ L [SMOD (I ^ n • ⊤ : Submodule R M)]
#align is_precomplete IsPrecomplete

/-- A module `M` is `I`-adically complete if it is Hausdorff and precomplete. -/
class IsAdicComplete extends IsHausdorff I M, IsPrecomplete I M : Prop
#align is_adic_complete IsAdicComplete

variable {I M}

theorem IsHausdorff.haus (_ : IsHausdorff I M) :
    ∀ x : M, (∀ n : ℕ, x ≡ 0 [SMOD (I ^ n • ⊤ : Submodule R M)]) → x = 0 :=
  IsHausdorff.haus'
#align is_Hausdorff.haus IsHausdorff.haus

theorem isHausdorff_iff :
    IsHausdorff I M ↔ ∀ x : M, (∀ n : ℕ, x ≡ 0 [SMOD (I ^ n • ⊤ : Submodule R M)]) → x = 0 :=
  ⟨IsHausdorff.haus, fun h => ⟨h⟩⟩
#align is_Hausdorff_iff isHausdorff_iff

theorem IsPrecomplete.prec (_ : IsPrecomplete I M) {f : ℕ → M} :
    (∀ {m n}, m ≤ n → f m ≡ f n [SMOD (I ^ m • ⊤ : Submodule R M)]) →
      ∃ L : M, ∀ n, f n ≡ L [SMOD (I ^ n • ⊤ : Submodule R M)] :=
  IsPrecomplete.prec' _
#align is_precomplete.prec IsPrecomplete.prec

theorem isPrecomplete_iff :
    IsPrecomplete I M ↔
      ∀ f : ℕ → M,
        (∀ {m n}, m ≤ n → f m ≡ f n [SMOD (I ^ m • ⊤ : Submodule R M)]) →
          ∃ L : M, ∀ n, f n ≡ L [SMOD (I ^ n • ⊤ : Submodule R M)] :=
  ⟨fun h => h.1, fun h => ⟨h⟩⟩
#align is_precomplete_iff isPrecomplete_iff

variable (I M)

/-- The Hausdorffification of a module with respect to an ideal. -/
@[reducible]
def Hausdorffification : Type _ :=
  M ⧸ (⨅ n : ℕ, I ^ n • ⊤ : Submodule R M)
#align Hausdorffification Hausdorffification

/-- The canonical linear map `M ⧸ (I ^ n • ⊤) →ₗ[R] M ⧸ (I ^ m • ⊤)` for `m ≤ n` used
to define `AdicCompletion`. -/
def AdicCompletion.transitionMap {m n : ℕ} (hmn : m ≤ n) :
    M ⧸ (I ^ n • ⊤ : Submodule R M) →ₗ[R] M ⧸ (I ^ m • ⊤ : Submodule R M) :=
  liftQ (I ^ n • ⊤ : Submodule R M) (mkQ (I ^ m • ⊤ : Submodule R M)) (by
    rw [ker_mkQ]
    exact smul_mono (Ideal.pow_le_pow_right hmn) le_rfl)

/-- The completion of a module with respect to an ideal. This is not necessarily Hausdorff.
In fact, this is only complete if the ideal is finitely generated. -/
def AdicCompletion : Type _ :=
  { f : ∀ n : ℕ, M ⧸ (I ^ n • ⊤ : Submodule R M) //
    ∀ {m n} (hmn : m ≤ n), AdicCompletion.transitionMap I M hmn (f n) = f m }
#align adic_completion AdicCompletion

namespace IsHausdorff

instance bot : IsHausdorff (⊥ : Ideal R) M :=
  ⟨fun x hx => by simpa only [pow_one ⊥, bot_smul, SModEq.bot] using hx 1⟩
#align is_Hausdorff.bot IsHausdorff.bot

variable {M}

protected theorem subsingleton (h : IsHausdorff (⊤ : Ideal R) M) : Subsingleton M :=
  ⟨fun x y => eq_of_sub_eq_zero <| h.haus (x - y) fun n => by
    rw [Ideal.top_pow, top_smul]
    exact SModEq.top⟩
#align is_Hausdorff.subsingleton IsHausdorff.subsingleton

variable (M)

instance (priority := 100) of_subsingleton [Subsingleton M] : IsHausdorff I M :=
  ⟨fun _ _ => Subsingleton.elim _ _⟩
#align is_Hausdorff.of_subsingleton IsHausdorff.of_subsingleton

variable {I M}

theorem iInf_pow_smul (h : IsHausdorff I M) : (⨅ n : ℕ, I ^ n • ⊤ : Submodule R M) = ⊥ :=
  eq_bot_iff.2 fun x hx =>
    (mem_bot _).2 <| h.haus x fun n => SModEq.zero.2 <| (mem_iInf fun n : ℕ => I ^ n • ⊤).1 hx n
#align is_Hausdorff.infi_pow_smul IsHausdorff.iInf_pow_smul

end IsHausdorff

namespace Hausdorffification

/-- The canonical linear map to the Hausdorffification. -/
def of : M →ₗ[R] Hausdorffification I M :=
  mkQ _
#align Hausdorffification.of Hausdorffification.of

variable {I M}

@[elab_as_elim]
theorem induction_on {C : Hausdorffification I M → Prop} (x : Hausdorffification I M)
    (ih : ∀ x, C (of I M x)) : C x :=
  Quotient.inductionOn' x ih
#align Hausdorffification.induction_on Hausdorffification.induction_on

variable (I M)

instance : IsHausdorff I (Hausdorffification I M) :=
  ⟨fun x => Quotient.inductionOn' x fun x hx =>
    (Quotient.mk_eq_zero _).2 <| (mem_iInf _).2 fun n => by
      have := comap_map_mkQ (⨅ n : ℕ, I ^ n • ⊤ : Submodule R M) (I ^ n • ⊤)
      simp only [sup_of_le_right (iInf_le (fun n => (I ^ n • ⊤ : Submodule R M)) n)] at this
      rw [← this, map_smul'', mem_comap, Submodule.map_top, range_mkQ, ← SModEq.zero]
      exact hx n⟩

variable {M} [h : IsHausdorff I N]

/-- Universal property of Hausdorffification: any linear map to a Hausdorff module extends to a
unique map from the Hausdorffification. -/
def lift (f : M →ₗ[R] N) : Hausdorffification I M →ₗ[R] N :=
  liftQ _ f <| map_le_iff_le_comap.1 <| h.iInf_pow_smul ▸ le_iInf fun n =>
    le_trans (map_mono <| iInf_le _ n) <| by
      rw [map_smul'']
      exact smul_mono le_rfl le_top
#align Hausdorffification.lift Hausdorffification.lift

theorem lift_of (f : M →ₗ[R] N) (x : M) : lift I f (of I M x) = f x :=
  rfl
#align Hausdorffification.lift_of Hausdorffification.lift_of

theorem lift_comp_of (f : M →ₗ[R] N) : (lift I f).comp (of I M) = f :=
  LinearMap.ext fun _ => rfl
#align Hausdorffification.lift_comp_of Hausdorffification.lift_comp_of

/-- Uniqueness of lift. -/
theorem lift_eq (f : M →ₗ[R] N) (g : Hausdorffification I M →ₗ[R] N) (hg : g.comp (of I M) = f) :
    g = lift I f :=
  LinearMap.ext fun x => induction_on x fun x => by rw [lift_of, ← hg, LinearMap.comp_apply]
#align Hausdorffification.lift_eq Hausdorffification.lift_eq

end Hausdorffification

namespace IsPrecomplete

instance bot : IsPrecomplete (⊥ : Ideal R) M := by
  refine' ⟨fun f hf => ⟨f 1, fun n => _⟩⟩
  cases' n with n
  · rw [pow_zero, Ideal.one_eq_top, top_smul]
    exact SModEq.top
  specialize hf (Nat.le_add_left 1 n)
  rw [pow_one, bot_smul, SModEq.bot] at hf; rw [hf]
#align is_precomplete.bot IsPrecomplete.bot

instance top : IsPrecomplete (⊤ : Ideal R) M :=
  ⟨fun f _ =>
    ⟨0, fun n => by
      rw [Ideal.top_pow, top_smul]
      exact SModEq.top⟩⟩
#align is_precomplete.top IsPrecomplete.top

instance (priority := 100) of_subsingleton [Subsingleton M] : IsPrecomplete I M :=
  ⟨fun f _ => ⟨0, fun n => by rw [Subsingleton.elim (f n) 0]⟩⟩
#align is_precomplete.of_subsingleton IsPrecomplete.of_subsingleton

end IsPrecomplete

namespace AdicCompletion

/-- `AdicCompletion` is the submodule of compatible families in
`∀ n : ℕ, M ⧸ (I ^ n • ⊤)`. -/
def submodule : Submodule R (∀ n : ℕ, M ⧸ (I ^ n • ⊤ : Submodule R M)) where
  carrier := { f | ∀ {m n} (hmn : m ≤ n), AdicCompletion.transitionMap I M hmn (f n) = f m }
  zero_mem' hmn := by rw [Pi.zero_apply, Pi.zero_apply, LinearMap.map_zero]
  add_mem' hf hg m n hmn := by
    rw [Pi.add_apply, Pi.add_apply, LinearMap.map_add, hf hmn, hg hmn]
  smul_mem' c f hf m n hmn := by rw [Pi.smul_apply, Pi.smul_apply, LinearMap.map_smul, hf hmn]

instance : AddCommGroup (AdicCompletion I M) :=
  inferInstanceAs <| AddCommGroup (submodule I M)

instance : Module R (AdicCompletion I M) :=
  inferInstanceAs <| Module R (submodule I M)

/-- The canonical linear map to the completion. -/
def of : M →ₗ[R] AdicCompletion I M where
  toFun x := ⟨fun n => mkQ (I ^ n • ⊤ : Submodule R M) x, fun _ => rfl⟩
  map_add' _ _ := rfl
  map_smul' _ _ := rfl
#align adic_completion.of AdicCompletion.of

@[simp]
theorem of_apply (x : M) (n : ℕ) : (of I M x).1 n = mkQ (I ^ n • ⊤ : Submodule R M) x :=
  rfl
#align adic_completion.of_apply AdicCompletion.of_apply

/-- Linearly evaluating a sequence in the completion at a given input. -/
def eval (n : ℕ) : AdicCompletion I M →ₗ[R] M ⧸ (I ^ n • ⊤ : Submodule R M) where
  toFun f := f.1 n
  map_add' _ _ := rfl
  map_smul' _ _ := rfl
#align adic_completion.eval AdicCompletion.eval

@[simp]
theorem coe_eval (n : ℕ) :
    (eval I M n : AdicCompletion I M → M ⧸ (I ^ n • ⊤ : Submodule R M)) = fun f => f.1 n :=
  rfl
#align adic_completion.coe_eval AdicCompletion.coe_eval

theorem eval_apply (n : ℕ) (f : AdicCompletion I M) : eval I M n f = f.1 n :=
  rfl
#align adic_completion.eval_apply AdicCompletion.eval_apply

theorem eval_of (n : ℕ) (x : M) : eval I M n (of I M x) = mkQ (I ^ n • ⊤ : Submodule R M) x :=
  rfl
#align adic_completion.eval_of AdicCompletion.eval_of

@[simp]
theorem eval_comp_of (n : ℕ) : (eval I M n).comp (of I M) = mkQ _ :=
  rfl
#align adic_completion.eval_comp_of AdicCompletion.eval_comp_of

@[simp]
theorem val_add (n : ℕ) (f g : AdicCompletion I M) : (f + g).val n = f.val n + g.val n :=
  rfl

@[simp]
theorem val_sub (n : ℕ) (f g : AdicCompletion I M) : (f - g).val n = f.val n - g.val n :=
  rfl

@[simp]
theorem val_smul (n : ℕ) (r : R) (f : AdicCompletion I M) : (r • f).val n = r • f.val n :=
  rfl

@[simp]
theorem val_zero (n : ℕ) : (0 : AdicCompletion I M).val n = 0 :=
  rfl

@[simp]
theorem range_eval (n : ℕ) : LinearMap.range (eval I M n) = ⊤ :=
  LinearMap.range_eq_top.2 fun x => Quotient.inductionOn' x fun x => ⟨of I M x, rfl⟩
#align adic_completion.range_eval AdicCompletion.range_eval

variable {I M}

@[ext]
theorem ext {x y : AdicCompletion I M} (h : ∀ n, eval I M n x = eval I M n y) : x = y :=
  Subtype.eq <| funext h
#align adic_completion.ext AdicCompletion.ext

variable (I M)

instance : IsHausdorff I (AdicCompletion I M) :=
  ⟨fun x hx => ext fun n => smul_induction_on (SModEq.zero.1 <| hx n) (fun r hr x _ =>
    ((eval I M n).map_smul r x).symm ▸
      Quotient.inductionOn' (eval I M n x) fun x => SModEq.zero.2 <| smul_mem_smul hr mem_top)
    fun _ _ ih1 ih2 => by rw [LinearMap.map_add, ih1, ih2, LinearMap.map_zero, add_zero]⟩

@[simp]
theorem transitionMap_mk {m n : ℕ} (hmn : m ≤ n) (x : M) :
    transitionMap I M hmn
      (Submodule.Quotient.mk (p := (I ^ n • ⊤ : Submodule R M)) x) =
      Submodule.Quotient.mk (p := (I ^ m • ⊤ : Submodule R M)) x := by
  rfl

@[simp]
theorem transitionMap_eq (n : ℕ) : transitionMap I M (Nat.le_refl n) = LinearMap.id := by
  ext
  simp

@[simp]
theorem transitionMap_comp {m n k : ℕ} (hmn : m ≤ n) (hnk : n ≤ k) :
    transitionMap I M hmn ∘ₗ transitionMap I M hnk = transitionMap I M (hmn.trans hnk) := by
  ext
  simp

@[simp]
theorem transitionMap_comp_apply {m n k : ℕ} (hmn : m ≤ n) (hnk : n ≤ k)
    (x : M ⧸ (I ^ k • ⊤ : Submodule R M)) :
    transitionMap I M hmn (transitionMap I M hnk x) = transitionMap I M (hmn.trans hnk) x := by
  change (transitionMap I M hmn ∘ₗ transitionMap I M hnk) x = transitionMap I M (hmn.trans hnk) x
  simp

@[simp]
theorem transitionMap_comp_eval_apply {m n : ℕ} (hmn : m ≤ n) (x : AdicCompletion I M) :
    transitionMap I M hmn (x.val n) = x.val m :=
  x.property hmn

@[simp]
theorem transitionMap_comp_eval {m n : ℕ} (hmn : m ≤ n) :
    transitionMap I M hmn ∘ₗ eval I M n = eval I M m := by
  ext x
  simp

/-- A sequence `ℕ → M` is an `I`-adic Cauchy sequence if for every `m ≤ n`,
`f m ≡ f n` modulo `I ^ m • ⊤`. -/
def IsAdicCauchy (f : ℕ → M) : Prop :=
  ∀ {m n}, m ≤ n → f m ≡ f n [SMOD (I ^ m • ⊤ : Submodule R M)]

/-- The type of `I`-adic Cauchy sequences. -/
def AdicCauchySequence : Type _ := { f : ℕ → M // IsAdicCauchy I M f }

<<<<<<< HEAD
@[simp]
theorem transitionMap_eval_apply {m n : ℕ} (hmn : m ≤ n) (x : AdicCompletion I M) :
    transitionMap I M hmn (x.val n) = x.val m :=
  x.property hmn

/-- The module of `I`-adic cauchy sequences as a submodule of the product `ℕ → M`. -/
def adicCauchySequence : Submodule R (ℕ → M) where
  carrier := { f | ∀ {m n}, m ≤ n → f m ≡ f n [SMOD (I ^ m • ⊤ : Submodule R M)] }
=======
namespace AdicCauchySequence

/-- The type of `I`-adic cauchy sequences is a submodule of the product `ℕ → M`. -/
def submodule : Submodule R (ℕ → M) where
  carrier := { f | IsAdicCauchy I M f }
>>>>>>> 558680ff
  add_mem' := by
    intro f g hf hg m n hmn
    exact SModEq.add (hf hmn) (hg hmn)
  zero_mem' := by
    intro _ _ _
    rfl
  smul_mem' := by
    intro r f hf m n hmn
    exact SModEq.smul (hf hmn) r

instance : CoeFun (AdicCauchySequence I M) (fun _ ↦ ℕ → M) where
  coe f := f.val

instance : AddCommGroup (AdicCauchySequence I M) :=
  inferInstanceAs <| AddCommGroup (AdicCauchySequence.submodule I M)

instance : Module R (AdicCauchySequence I M) :=
  inferInstanceAs <| Module R (AdicCauchySequence.submodule I M)

@[simp]
theorem val_add (n : ℕ) (f g : AdicCauchySequence I M) : (f + g) n = f n + g n :=
  rfl

@[simp]
theorem val_sub (n : ℕ) (f g : AdicCauchySequence I M) : (f - g) n = f n - g n :=
  rfl

@[simp]
theorem val_smul (n : ℕ) (r : R) (f : AdicCauchySequence I M) : (r • f) n = r • f n :=
  rfl

@[simp]
theorem val_zero (n : ℕ) : (0 : AdicCauchySequence I M) n = 0 :=
  rfl

end AdicCauchySequence

/-- The `I`-adic cauchy condition can be checked on successive `n`.-/
theorem isAdicCauchy_iff (f : ℕ → M) :
    IsAdicCauchy I M f ↔ ∀ n, f n ≡ f (n + 1) [SMOD (I ^ n • ⊤ : Submodule R M)] := by
  constructor
  · intro h n
    exact h (Nat.le_succ n)
  · intro h m n hmn
    induction n, hmn using Nat.le_induction with
    | base => rfl
    | succ n hmn ih =>
        trans
        · exact ih
        · refine SModEq.mono (smul_mono (Ideal.pow_le_pow_right hmn) (by rfl)) (h n)

/-- Construct `I`-adic cauchy sequence from sequence satisfying the successive cauchy condition. -/
@[simps]
def AdicCauchySequence.mk (f : ℕ → M)
    (h : ∀ n, f n ≡ f (n + 1) [SMOD (I ^ n • ⊤ : Submodule R M)]) : AdicCauchySequence I M where
  val := f
  property := by rwa [isAdicCauchy_iff]

/-- The canonical linear map from cauchy sequences to the completion. -/
@[simps]
def mk : AdicCauchySequence I M →ₗ[R] AdicCompletion I M where
  toFun f := ⟨fun n ↦ Submodule.mkQ (I ^ n • ⊤ : Submodule R M) (f n), by
    intro m n hmn
    simp only [mkQ_apply, transitionMap_mk]
    exact (f.property hmn).symm⟩
  map_add' _ _ := rfl
  map_smul' _ _ := rfl

/-- Every element in the adic completion is represented by a Cauchy sequence. -/
theorem mk_surjective : Function.Surjective (mk I M) := by
  intro x
  choose a ha using fun n ↦ Submodule.Quotient.mk_surjective _ (x.val n)
  refine ⟨⟨a, ?_⟩, ?_⟩
  · intro m n hmn
    rw [SModEq.def, ha m, ← transitionMap_mk I M hmn, ha n, x.property hmn]
  · ext n
    simp [ha n]

/-- To show a statement about an element of `adicCompletion I M`, it suffices to check it
on Cauchy sequences. -/
theorem inductionOn {p : AdicCompletion I M → Prop} (x : AdicCompletion I M)
    (h : ∀ (f : AdicCauchySequence I M), p (mk I M f)) : p x := by
  obtain ⟨f, rfl⟩ := mk_surjective I M x
  exact h f

variable {M}

/-- Lift a compatible family of linear maps `M →ₗ[R] N ⧸ (I ^ n • ⊤ : Submodule R N)` to
the `I`-adic completion of `M`. -/
def lift (f : ∀ (n : ℕ), M →ₗ[R] N ⧸ (I ^ n • ⊤ : Submodule R N))
    (h : ∀ {m n : ℕ} (hle : m ≤ n), transitionMap I N hle ∘ₗ f n = f m) :
    M →ₗ[R] AdicCompletion I N where
  toFun := fun x ↦ ⟨fun n ↦ f n x, fun hkl ↦ LinearMap.congr_fun (h hkl) x⟩
  map_add' x y := by
    simp only [map_add]
    rfl
  map_smul' r x := by
    simp only [LinearMapClass.map_smul, RingHom.id_apply]
    rfl

@[simp]
lemma lift_eval (f : ∀ (n : ℕ), M →ₗ[R] N ⧸ (I ^ n • ⊤ : Submodule R N))
    (h : ∀ {m n : ℕ} (hle : m ≤ n), transitionMap I N hle ∘ₗ f n = f m)
    (n : ℕ) : eval I N n ∘ₗ lift I f h = f n :=
  rfl

@[simp]
lemma lift_eval_apply (f : ∀ (n : ℕ), M →ₗ[R] N ⧸ (I ^ n • ⊤ : Submodule R N))
    (h : ∀ {m n : ℕ} (hle : m ≤ n), transitionMap I N hle ∘ₗ f n = f m)
    (n : ℕ) (x : M) : (lift I f h x).val n = f n x :=
  rfl

/-- Elements of the adic completion are equal if almost all components are equal. -/
theorem ext' {x y : AdicCompletion I M}
    (h : ∃ (k : ℕ), ∀ {n : ℕ}, k ≤ n → x.val n = y.val n) : x = y := by
  obtain ⟨k, hk⟩ := h
  ext n
  have h : n ≤ n + k := by omega
  simp only [coe_eval, ← transitionMap_eval_apply I M h]
  rw [hk (by omega)]

end AdicCompletion

namespace LinearMap

variable {M}

/-- The induced linear map on the quotients mod `I • ⊤`. -/
def reduceModIdeal (f : M →ₗ[R] N) :
    M ⧸ (I • ⊤ : Submodule R M) →ₗ[R] N ⧸ (I • ⊤ : Submodule R N) :=
  Submodule.mapQ (I • ⊤ : Submodule R M) (I • ⊤ : Submodule R N) f
    (fun x hx ↦ by
      refine Submodule.smul_induction_on hx (fun r hr x _ ↦ ?_) (fun x y hx hy ↦ ?_)
      · simp [Submodule.smul_mem_smul hr Submodule.mem_top]
      · simp [Submodule.add_mem _ hx hy])

@[simp]
theorem reduceModIdeal_apply (f : M →ₗ[R] N) (x : M) :
    (f.reduceModIdeal I) (Submodule.Quotient.mk (p := (I • ⊤ : Submodule R M)) x) =
      Submodule.Quotient.mk (p := (I • ⊤ : Submodule R N)) (f x) := by
  simp [reduceModIdeal]

open AdicCompletion

theorem AdicCompletion.transitionMap_comp_reduceModIdeal (f : M →ₗ[R] N) {m n : ℕ}
    (hmn : m ≤ n) : transitionMap I N hmn ∘ₗ reduceModIdeal (I ^ n) f =
      f.reduceModIdeal (I ^ m) ∘ₗ transitionMap I M hmn := by
  ext x
  simp

/-- A linear map induces a map on adic completions. -/
def adicCompletion (f : M →ₗ[R] N) : AdicCompletion I M →ₗ[R] AdicCompletion I N :=
  AdicCompletion.lift I (fun n ↦ reduceModIdeal (I ^ n) f ∘ₗ AdicCompletion.eval I M n)
    (fun {m n} hmn ↦ by rw [← comp_assoc, AdicCompletion.transitionMap_comp_reduceModIdeal,
      comp_assoc, transitionMap_comp_eval])

@[simp]
theorem adicCompletion_eval (f : M →ₗ[R] N) {n : ℕ} (x : AdicCompletion I M) :
    (f.adicCompletion I x).val n = f.reduceModIdeal (I ^ n) (x.val n) :=
  rfl

/-- Equality of linear maps out of an adic completion can be checked on Cauchy sequences. -/
@[ext]
theorem AdicCompletion.ext {f g : AdicCompletion I M →ₗ[R] N}
    (h : ∀ (a : AdicCauchySequence I M),
      f (AdicCompletion.mk I M a) = g (AdicCompletion.mk I M a)) :
    f = g := by
  ext x
  apply inductionOn I M x (fun a ↦ h a)

variable (M) in
theorem adicCompletion_id :
    adicCompletion I (LinearMap.id (M := M)) = LinearMap.id := by
  ext
  simp

theorem adicCompletion_comp (f : M →ₗ[R] N) (g : N →ₗ[R] P) :
    g.adicCompletion I ∘ₗ f.adicCompletion I = (g ∘ₗ f).adicCompletion I := by
  ext
  simp

end LinearMap

namespace IsAdicComplete

instance bot : IsAdicComplete (⊥ : Ideal R) M where
#align is_adic_complete.bot IsAdicComplete.bot

protected theorem subsingleton (h : IsAdicComplete (⊤ : Ideal R) M) : Subsingleton M :=
  h.1.subsingleton
#align is_adic_complete.subsingleton IsAdicComplete.subsingleton

instance (priority := 100) of_subsingleton [Subsingleton M] : IsAdicComplete I M where
#align is_adic_complete.of_subsingleton IsAdicComplete.of_subsingleton

open BigOperators

open Finset

theorem le_jacobson_bot [IsAdicComplete I R] : I ≤ (⊥ : Ideal R).jacobson := by
  intro x hx
  rw [← Ideal.neg_mem_iff, Ideal.mem_jacobson_bot]
  intro y
  rw [add_comm]
  let f : ℕ → R := fun n => ∑ i in range n, (x * y) ^ i
  have hf : ∀ m n, m ≤ n → f m ≡ f n [SMOD I ^ m • (⊤ : Submodule R R)] := by
    intro m n h
    simp only [f, Algebra.id.smul_eq_mul, Ideal.mul_top, SModEq.sub_mem]
    rw [← add_tsub_cancel_of_le h, Finset.sum_range_add, ← sub_sub, sub_self, zero_sub,
      @neg_mem_iff]
    apply Submodule.sum_mem
    intro n _
    rw [mul_pow, pow_add, mul_assoc]
    exact Ideal.mul_mem_right _ (I ^ m) (Ideal.pow_mem_pow hx m)
  obtain ⟨L, hL⟩ := IsPrecomplete.prec toIsPrecomplete @hf
  · rw [isUnit_iff_exists_inv]
    use L
    rw [← sub_eq_zero, neg_mul]
    apply IsHausdorff.haus (toIsHausdorff : IsHausdorff I R)
    intro n
    specialize hL n
    rw [SModEq.sub_mem, Algebra.id.smul_eq_mul, Ideal.mul_top] at hL ⊢
    rw [sub_zero]
    suffices (1 - x * y) * f n - 1 ∈ I ^ n by
      convert Ideal.sub_mem _ this (Ideal.mul_mem_left _ (1 + -(x * y)) hL) using 1
      ring
    cases n
    · simp only [Ideal.one_eq_top, pow_zero, Nat.zero_eq, mem_top]
    · rw [← neg_sub _ (1 : R), neg_mul, mul_geom_sum, neg_sub, sub_sub, add_comm, ← sub_sub,
        sub_self, zero_sub, @neg_mem_iff, mul_pow]
      exact Ideal.mul_mem_right _ (I ^ _) (Ideal.pow_mem_pow hx _)
#align is_adic_complete.le_jacobson_bot IsAdicComplete.le_jacobson_bot

end IsAdicComplete<|MERGE_RESOLUTION|>--- conflicted
+++ resolved
@@ -339,22 +339,11 @@
 /-- The type of `I`-adic Cauchy sequences. -/
 def AdicCauchySequence : Type _ := { f : ℕ → M // IsAdicCauchy I M f }
 
-<<<<<<< HEAD
-@[simp]
-theorem transitionMap_eval_apply {m n : ℕ} (hmn : m ≤ n) (x : AdicCompletion I M) :
-    transitionMap I M hmn (x.val n) = x.val m :=
-  x.property hmn
-
-/-- The module of `I`-adic cauchy sequences as a submodule of the product `ℕ → M`. -/
-def adicCauchySequence : Submodule R (ℕ → M) where
-  carrier := { f | ∀ {m n}, m ≤ n → f m ≡ f n [SMOD (I ^ m • ⊤ : Submodule R M)] }
-=======
 namespace AdicCauchySequence
 
 /-- The type of `I`-adic cauchy sequences is a submodule of the product `ℕ → M`. -/
 def submodule : Submodule R (ℕ → M) where
   carrier := { f | IsAdicCauchy I M f }
->>>>>>> 558680ff
   add_mem' := by
     intro f g hf hg m n hmn
     exact SModEq.add (hf hmn) (hg hmn)
@@ -473,7 +462,7 @@
   obtain ⟨k, hk⟩ := h
   ext n
   have h : n ≤ n + k := by omega
-  simp only [coe_eval, ← transitionMap_eval_apply I M h]
+  simp only [coe_eval, ← transitionMap_comp_eval_apply I M h]
   rw [hk (by omega)]
 
 end AdicCompletion
