--- conflicted
+++ resolved
@@ -96,25 +96,19 @@
   ⟨fun n => ⟨n, coe_int_mem s n⟩⟩
 #align subring_class.to_has_int_cast SubringClass.toHasIntCast
 
--- -- Prefer subclasses of `Ring` over subclasses of `SubringClass`.
--- /-- A subring of a ring inherits a `AddGroupWithOne` structure -/
--- instance (priority := 75) toAddGroupWithOne : AddGroupWithOne s :=
---   { toHasIntCast _, NonAssocSemiring.toAddCommMonoidWithOne, AddCommGroup.toAddGroup with
---     intCast_ofNat := fun _ => Subtype.ext <| AddGroupWithOne.intCast_ofNat _
---     intCast_negSucc := fun _ => Subtype.ext <| AddGroupWithOne.intCast_negSucc _ }
-
 -- Prefer subclasses of `Ring` over subclasses of `SubringClass`.
 /-- A subring of a ring inherits a ring structure -/
 instance (priority := 75) toRing : Ring s :=
-  Subtype.coe_injective.ring' rfl (fun _ _ => rfl) (fun _ => rfl) (fun _ _ => rfl)
-    (fun _ _ => rfl) (fun _ _ => rfl) (fun _ => rfl) fun _ => rfl
+  Subtype.coe_injective.ring (↑) rfl rfl (fun _ _ => rfl) (fun _ _ => rfl) (fun _ => rfl)
+    (fun _ _ => rfl) (fun _ _ => rfl) (fun _ _ => rfl) (fun _ _ => rfl) (fun _ => rfl) fun _ => rfl
 #align subring_class.to_ring SubringClass.toRing
 
 -- Prefer subclasses of `Ring` over subclasses of `SubringClass`.
 /-- A subring of a `CommRing` is a `CommRing`. -/
 instance (priority := 75) toCommRing {R} [CommRing R] [SetLike S R] [SubringClass S R] :
     CommRing s :=
-  Subtype.coe_injective.commRing' fun _ _ => rfl
+  Subtype.coe_injective.commRing (↑) rfl rfl (fun _ _ => rfl) (fun _ _ => rfl) (fun _ => rfl)
+    (fun _ _ => rfl) (fun _ _ => rfl) (fun _ _ => rfl) (fun _ _ => rfl) (fun _ => rfl) fun _ => rfl
 #align subring_class.to_comm_ring SubringClass.toCommRing
 
 -- Prefer subclasses of `Ring` over subclasses of `SubringClass`.
@@ -123,38 +117,6 @@
     IsDomain s :=
   NoZeroDivisors.to_isDomain _
 
-<<<<<<< HEAD
--- Prefer subclasses of `Ring` over subclasses of `SubringClass`.
-/-- A subring of an `OrderedRing` is an `OrderedRing`. -/
-instance (priority := 75) toOrderedRing {R} [OrderedRing R] [SetLike S R] [SubringClass S R] :
-    OrderedRing s :=
-  Subtype.coe_injective.orderedRing' rfl rfl (fun _ _ => rfl) (fun _ _ => rfl)
-#align subring_class.to_ordered_ring SubringClass.toOrderedRing
-
--- Prefer subclasses of `Ring` over subclasses of `SubringClass`.
-/-- A subring of an `OrderedCommRing` is an `OrderedCommRing`. -/
-instance (priority := 75) toOrderedCommRing {R} [OrderedCommRing R] [SetLike S R]
-    [SubringClass S R] : OrderedCommRing s :=
-  Subtype.coe_injective.orderedCommRing' fun _ _ => rfl
-#align subring_class.to_ordered_comm_ring SubringClass.toOrderedCommRing
-
--- Prefer subclasses of `Ring` over subclasses of `SubringClass`.
-/-- A subring of a `LinearOrderedRing` is a `LinearOrderedRing`. -/
-instance (priority := 75) toLinearOrderedRing {R} [LinearOrderedRing R] [SetLike S R]
-    [SubringClass S R] : LinearOrderedRing s :=
-  { toOrderedRing _, SubsemiringClass.toLinearOrderedSemiring _ with
-    mul_pos := fun _ _ h₁ h₂ => StrictOrderedRing.mul_pos _ _ h₁ h₂ }
-#align subring_class.to_linear_ordered_ring SubringClass.toLinearOrderedRing
-
--- Prefer subclasses of `Ring` over subclasses of `SubringClass`.
-/-- A subring of a `LinearOrderedCommRing` is a `LinearOrderedCommRing`. -/
-instance (priority := 75) toLinearOrderedCommRing {R} [LinearOrderedCommRing R] [SetLike S R]
-    [SubringClass S R] : LinearOrderedCommRing s where
-  mul_comm := mul_comm
-#align subring_class.to_linear_ordered_comm_ring SubringClass.toLinearOrderedCommRing
-
-=======
->>>>>>> cd23c669
 /-- The natural ring hom from a subring of ring `R` to `R`. -/
 def subtype (s : S) : s →+* R :=
   { SubmonoidClass.subtype s, AddSubgroupClass.subtype s with
@@ -204,12 +166,71 @@
   coe s := s.carrier
   coe_injective' p q h := by cases p; cases q; congr; exact SetLike.ext' h
 
-instance : SubringClass (Subring R) R where
-  zero_mem s := s.zero_mem'
-  add_mem {s} := s.add_mem'
-  one_mem s := s.one_mem'
+-- Why is the this necessary?
+instance (s : Subring R) : AddCommGroup s := inferInstanceAs (AddCommGroup s.toAddSubgroup)
+
+/-- A subring contains the ring's 0. -/
+protected theorem zero_mem (s : Subring R) : (0 : R) ∈ s :=
+  s.zero_mem'
+#align subring.zero_mem Subring.zero_mem
+
+/-- A subring contains the ring's 1. -/
+protected theorem one_mem (s : Subring R) : (1 : R) ∈ s :=
+  s.one_mem'
+#align subring.one_mem Subring.one_mem
+
+/-- A subring is closed under addition. -/
+protected theorem add_mem (s : Subring R) {x y : R} : x ∈ s → y ∈ s → (x+y) ∈ s :=
+  s.add_mem'
+#align subring.add_mem Subring.add_mem
+
+/-- A subring is closed under negation. -/
+protected theorem neg_mem (s : Subring R) {x : R} : x ∈ s → -x ∈ s :=
+  s.neg_mem'
+#align subring.neg_mem Subring.neg_mem
+
+theorem nat_mem (s : Subring R) (n : ℕ) : (n : R) ∈ s := by
+  induction' n with n ih
+  · simp only [Nat.cast_zero]; apply s.zero_mem
+  · simp only [Nat.cast_succ]
+    apply s.add_mem ih s.one_mem
+
+/-- A copy of the integers in a `Subring` -/
+instance (priority := 100) intCast (s : Subring R) : IntCast s :=
+ ⟨ fun n => ⟨ n, match n with
+  | Int.ofNat n => by
+      simp only [Int.ofNat_eq_coe, coe_int_mem, Int.cast_ofNat]
+      apply s.nat_mem
+  | Int.negSucc n => by
+      simp only [Int.cast_negSucc]
+      apply s.neg_mem <| s.nat_mem (n+1) ⟩⟩
+
+/-- A subring of a ring inherits a `AddGroupWithOne` structure -/
+instance (priority := 100) toAddGroupWithOne (s : Subring R) : AddGroupWithOne s :=
+  Subtype.coe_injective.addGroupWithOne (↑) rfl rfl (fun _ _ => rfl) (fun _ => rfl)
+    (fun _ _ => rfl) (fun _ _ => rfl) (fun _ _ => rfl) (fun _ => rfl) fun _ => rfl
+  -- { intCast _, NonAssocSemiring.toAddCommMonoidWithOne, s.toAddSubgroup.toAddCommGroup with
+  --   intCast_ofNat := fun _ => Subtype.ext <| AddGroupWithOne.intCast_ofNat _
+  --   intCast_negSucc := fun _ => Subtype.ext <| AddGroupWithOne.intCast_negSucc _ }
+
+/-- A subring of a ring inherits a ring structure -/
+instance (priority := 100) toRing (s : Subring R) : Ring s :=
+  Subtype.coe_injective.ring (↑) rfl rfl (fun _ _ => rfl) (fun _ _ => rfl) (fun _ => rfl)
+    (fun _ _ => rfl) (fun _ _ => rfl) (fun _ _ => rfl) (fun _ _ => rfl) (fun _ => rfl) fun _ => rfl
+#align subring.to_ring Subring.toRing
+
+/-- A subring of a `CommRing` is a `CommRing`. -/
+instance (priority := 100) toCommRing {R} [CommRing R] (s : Subring R) : CommRing s where
+  toRing := s.toRing
+  mul_comm := mul_comm
+#align subring.to_comm_ring Subring.toCommRing
+
+instance (priority := 75) : SubringClass (Subring R) R where
+  zero_mem s := s.zero_mem
+  add_mem {s} := s.add_mem
+  one_mem s := s.one_mem
   mul_mem {s} := s.mul_mem'
-  neg_mem {s} := s.neg_mem'
+  neg_mem {s} := s.neg_mem
 
 @[simp]
 theorem mem_toSubsemiring {s : Subring R} {x : R} : x ∈ s.toSubsemiring ↔ x ∈ s := Iff.rfl
@@ -340,30 +361,11 @@
 
 variable (s : Subring R)
 
-/-- A subring contains the ring's 1. -/
-protected theorem one_mem : (1 : R) ∈ s :=
-  one_mem _
-#align subring.one_mem Subring.one_mem
-
-/-- A subring contains the ring's 0. -/
-protected theorem zero_mem : (0 : R) ∈ s :=
-  zero_mem _
-#align subring.zero_mem Subring.zero_mem
 
 /-- A subring is closed under multiplication. -/
 protected theorem mul_mem {x y : R} : x ∈ s → y ∈ s → x * y ∈ s :=
   mul_mem
 #align subring.mul_mem Subring.mul_mem
-
-/-- A subring is closed under addition. -/
-protected theorem add_mem {x y : R} : x ∈ s → y ∈ s → x + y ∈ s :=
-  add_mem
-#align subring.add_mem Subring.add_mem
-
-/-- A subring is closed under negation. -/
-protected theorem neg_mem {x : R} : x ∈ s → -x ∈ s :=
-  neg_mem
-#align subring.neg_mem Subring.neg_mem
 
 /-- A subring is closed under subtraction -/
 protected theorem sub_mem {x y : R} (hx : x ∈ s) (hy : y ∈ s) : x - y ∈ s :=
@@ -407,21 +409,6 @@
   sum_mem h
 #align subring.sum_mem Subring.sum_mem
 
-/-- A copy of the integers in a `Subring` -/
-instance (priority := 100) intCast : IntCast s :=
-  ⟨fun n => ⟨n, coe_int_mem s n⟩⟩
-
-/-- A subring of a ring inherits a `AddGroupWithOne` structure -/
-instance (priority := 100) toAddGroupWithOne : AddGroupWithOne s :=
-  { intCast _, NonAssocSemiring.toAddCommMonoidWithOne, s.toAddSubgroup.toAddCommGroup with
-    intCast_ofNat := fun _ => Subtype.ext <| AddGroupWithOne.intCast_ofNat _
-    intCast_negSucc := fun _ => Subtype.ext <| AddGroupWithOne.intCast_negSucc _ }
-
-/-- A subring of a ring inherits a ring structure -/
-instance (priority := 100) toRing : Ring s :=
-  { Subsemiring.toSemiring _, AddSubgroupClass.toAddCommGroup _, toAddGroupWithOne _ with }
-#align subring.to_ring Subring.toRing
-
 protected theorem zsmul_mem {x : R} (hx : x ∈ s) (n : ℤ) : n • x ∈ s :=
   zsmul_mem hx n
 #align subring.zsmul_mem Subring.zsmul_mem
@@ -466,14 +453,8 @@
   ⟨fun h => Subtype.ext (Trans.trans h s.coe_zero.symm), fun h => h.symm ▸ s.coe_zero⟩
 #align subring.coe_eq_zero_iff Subring.coe_eq_zero_iff
 
-/-- A subring of a `CommRing` is a `CommRing`. -/
-instance (priority := 100) toCommRing {R} [CommRing R] (s : Subring R) : CommRing s where
-  toRing := s.toRing
-  mul_comm := mul_comm
-#align subring.to_comm_ring Subring.toCommRing
-
 /-- A subring of a non-trivial ring is non-trivial. -/
-instance {R} [Ring R] [Nontrivial R] (s : Subring R) : Nontrivial s :=
+instance (priority := 100) {R} [Ring R] [Nontrivial R] (s : Subring R) : Nontrivial s :=
   s.toSubsemiring.nontrivial
 
 /-- A subring of a ring with no zero divisors has no zero divisors. -/
@@ -485,30 +466,6 @@
 instance (priority := 100) isDomain {R} [Ring R] [IsDomain R] (s : Subring R) : IsDomain s :=
   NoZeroDivisors.to_isDomain _
 
-<<<<<<< HEAD
-/-- A subring of an `OrderedRing` is an `OrderedRing`. -/
-instance (priority := 100) toOrderedRing {R} [OrderedRing R] (s : Subring R) : OrderedRing s :=
-  Subtype.coe_injective.orderedRing' rfl rfl (fun _ _ => rfl) (fun _ _ => rfl)
-#align subring.to_ordered_ring Subring.toOrderedRing
-
-/-- A subring of an `OrderedCommRing` is an `OrderedCommRing`. -/
-instance toOrderedCommRing {R} [OrderedCommRing R] (s : Subring R) : OrderedCommRing s :=
-  Subtype.coe_injective.orderedCommRing' fun _ _ => rfl
-#align subring.to_ordered_comm_ring Subring.toOrderedCommRing
-
-/-- A subring of a `LinearOrderedRing` is a `LinearOrderedRing`. -/
-instance toLinearOrderedRing {R} [LinearOrderedRing R] (s : Subring R) : LinearOrderedRing s :=
-  SubringClass.toLinearOrderedRing s
-#align subring.to_linear_ordered_ring Subring.toLinearOrderedRing
-
-/-- A subring of a `LinearOrderedCommRing` is a `LinearOrderedCommRing`. -/
-instance toLinearOrderedCommRing {R} [LinearOrderedCommRing R] (s : Subring R) :
-    LinearOrderedCommRing s where
-  mul_comm := mul_comm
-#align subring.to_linear_ordered_comm_ring Subring.toLinearOrderedCommRing
-
-=======
->>>>>>> cd23c669
 /-- The natural ring hom from a subring of ring `R` to `R`. -/
 def subtype (s : Subring R) : s →+* R :=
   { s.toSubmonoid.subtype, s.toAddSubgroup.subtype with toFun := (↑) }
