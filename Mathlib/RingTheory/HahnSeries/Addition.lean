--- conflicted
+++ resolved
@@ -68,7 +68,6 @@
   rfl
 
 @[simp]
-<<<<<<< HEAD
 theorem nsmul_coeff {x : HahnSeries Γ R} {n : ℕ} : (n • x).coeff = n • x.coeff := by
   induction n with
   | zero => simp
@@ -91,11 +90,6 @@
     ((x + y).map f : HahnSeries Γ S) = x.map f + y.map f := by
   ext; simp
 
-=======
-protected lemma map_add [AddMonoid S] (f : R →+ S) {x y : HahnSeries Γ R} :
-    ((x + y).map f : HahnSeries Γ S) = x.map f + y.map f := by
-  ext; simp
->>>>>>> 8610319f
 /--
 `addOppositeEquiv` is an additive monoid isomorphism between
 Hahn series over `Γ` with coefficients in the opposite additive monoid `Rᵃᵒᵖ`
@@ -313,7 +307,6 @@
 protected lemma map_neg [AddGroup S] (f : R →+ S) {x : HahnSeries Γ R} :
     ((-x).map f : HahnSeries Γ S) = -(x.map f) := by
   ext; simp
-<<<<<<< HEAD
 
 @[simp]
 theorem sub_coeff' {x y : HahnSeries Γ R} : (x - y).coeff = x.coeff - y.coeff := by
@@ -322,8 +315,6 @@
 
 theorem sub_coeff {x y : HahnSeries Γ R} {a : Γ} : (x - y).coeff a = x.coeff a - y.coeff a := by
   simp
-=======
->>>>>>> 8610319f
 
 @[simp]
 theorem zsmul_coeff {x : HahnSeries Γ R} {n : ℤ} : (n • x).coeff = n • x.coeff := by
@@ -484,7 +475,6 @@
 def coeff.linearMap (g : Γ) : HahnSeries Γ V →ₗ[R] V :=
   { coeff.addMonoidHom g with map_smul' := fun _ _ => rfl }
 
-<<<<<<< HEAD
 /-- `ofIterate` as a linear map. -/
 @[simps]
 def ofIterate.linearMap [PartialOrder Γ'] :
@@ -513,8 +503,6 @@
     ext _
     simp only [toIterate, RingHom.id_apply, smul_coeff]
 
-=======
->>>>>>> 8610319f
 @[simp]
 protected lemma map_smul [AddCommMonoid U] [Module R U] (f : U →ₗ[R] V) {r : R}
     {x : HahnSeries Γ U} : (r • x).map f = r • ((x.map f) : HahnSeries Γ V) := by
