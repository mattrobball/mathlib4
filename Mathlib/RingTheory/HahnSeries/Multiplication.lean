--- conflicted
+++ resolved
@@ -104,13 +104,6 @@
 theorem ext (x y : HahnModule Γ R V) (h : ((of R).symm x).coeff = ((of R).symm y).coeff) : x = y :=
   (of R).symm.injective <| HahnSeries.coeff_inj.1 h
 
-<<<<<<< HEAD
-=======
-protected theorem ext_iff (x y : HahnModule Γ R V) :
-    x = y ↔ ((of R).symm x).coeff = ((of R).symm y).coeff  := by
-  simp_all only [HahnSeries.coeff_inj, EmbeddingLike.apply_eq_iff_eq]
-
->>>>>>> 1f03949a
 end
 
 section SMul
