/-
Copyright (c) 2021 Aaron Anderson. All rights reserved.
Released under Apache 2.0 license as described in the file LICENSE.
Authors: Aaron Anderson, Scott Carnahan
-/
import Mathlib.RingTheory.HahnSeries.Multiplication

/-!
# Summable families of Hahn Series
We introduce a notion of formal summability for families of Hahn series, and define a formal sum
function.  We show that this formal sum is compatible with pointwise multiplication and scalar
scalar multiplication on a pair of summable families.

## Main Definitions
  * A `HahnSeries.SummableFamily` is a family of Hahn series such that the union of the supports
  is partially well-ordered and only finitely many are nonzero at any given coefficient. Note that
  this is different from `Summable` in the valuation topology, because there are topologically
  summable families that do not satisfy the axioms of `HahnSeries.SummableFamily`, and formally
  summable families whose sums do not converge topologically.
  * The formal sum, `HahnSeries.SummableFamily.hsum` can be bundled as a `LinearMap` via
  `HahnSeries.SummableFamily.lsum`.
  * `FamilySMul`, `FamilyMul`, and `PiFamily` are the pointwise scalar multiplication and
  multiplication operations on a pair or collection of summable families.

## Main results
  * `FamilySMul`, `FamilyMul`, and `PiFamily` are compatible with `hsum`.  That is, the product of
  sums is equal to the sum of pointwise products.

## References
- [J. van der Hoeven, *Operators on Generalized Power Series*][van_der_hoeven]
-/

open Finset Function

open Pointwise

noncomputable section

variable {Γ Γ' R V α β σ : Type*}

namespace HahnSeries

<<<<<<< HEAD
=======
section

>>>>>>> 5608064d
/-- A family of Hahn series whose formal coefficient-wise sum is a Hahn series.  For each
coefficient of the sum to be well-defined, we require that only finitely many series are nonzero at
any given coefficient.  For the formal sum to be a Hahn series, we require that the union of the
supports of the constituent series is partially well-ordered. -/
structure SummableFamily (Γ) (R) [PartialOrder Γ] [AddCommMonoid R] (α : Type*) where
  /-- A parametrized family of Hahn series. -/
  toFun : α → HahnSeries Γ R
  isPWO_iUnion_support' : Set.IsPWO (⋃ a : α, (toFun a).support)
  finite_co_support' : ∀ g : Γ, { a | (toFun a).coeff g ≠ 0 }.Finite

namespace SummableFamily

section AddCommMonoid

variable [PartialOrder Γ] [AddCommMonoid R]

instance : FunLike (SummableFamily Γ R α) α (HahnSeries Γ R) where
  coe := toFun
  coe_injective' | ⟨_, _, _⟩, ⟨_, _, _⟩, rfl => rfl

theorem isPWO_iUnion_support (s : SummableFamily Γ R α) : Set.IsPWO (⋃ a : α, (s a).support) :=
  s.isPWO_iUnion_support'

theorem finite_co_support (s : SummableFamily Γ R α) (g : Γ) :
    (Function.support fun a => (s a).coeff g).Finite :=
  s.finite_co_support' g

theorem coe_injective : @Function.Injective (SummableFamily Γ R α) (α → HahnSeries Γ R) (⇑) :=
  DFunLike.coe_injective

@[ext]
theorem ext {s t : SummableFamily Γ R α} (h : ∀ a : α, s a = t a) : s = t :=
  DFunLike.ext s t h

instance : Add (SummableFamily Γ R α) :=
  ⟨fun x y =>
    { toFun := x + y
      isPWO_iUnion_support' :=
        (x.isPWO_iUnion_support.union y.isPWO_iUnion_support).mono
          (by
            rw [← Set.iUnion_union_distrib]
            exact Set.iUnion_mono fun a => support_add_subset)
      finite_co_support' := fun g =>
        ((x.finite_co_support g).union (y.finite_co_support g)).subset
          (by
            intro a ha
            change (x a).coeff g + (y a).coeff g ≠ 0 at ha
            rw [Set.mem_union, Function.mem_support, Function.mem_support]
            contrapose! ha
            rw [ha.1, ha.2, add_zero]) }⟩

instance : Zero (SummableFamily Γ R α) :=
  ⟨⟨0, by simp, by simp⟩⟩

instance : Inhabited (SummableFamily Γ R α) :=
  ⟨0⟩

@[simp]
theorem coe_add {s t : SummableFamily Γ R α} : ⇑(s + t) = s + t :=
  rfl

theorem add_apply {s t : SummableFamily Γ R α} {a : α} : (s + t) a = s a + t a :=
  rfl

@[simp]
theorem coe_zero : ((0 : SummableFamily Γ R α) : α → HahnSeries Γ R) = 0 :=
  rfl

theorem zero_apply {a : α} : (0 : SummableFamily Γ R α) a = 0 :=
  rfl

instance : AddCommMonoid (SummableFamily Γ R α) where
  zero := 0
  nsmul := nsmulRec
  zero_add s := by
    ext
    apply zero_add
  add_zero s := by
    ext
    apply add_zero
  add_comm s t := by
    ext
    apply add_comm
  add_assoc r s t := by
    ext
    apply add_assoc

/-- The coefficient function of a summable family, as a finsupp on the parameter type. -/
@[simps]
def coeff (s : SummableFamily Γ R α) (g : Γ) : α →₀ R where
  support := (s.finite_co_support g).toFinset
  toFun a := (s a).coeff g
  mem_support_toFun a := by simp

@[simp]
theorem coeff_def (s : SummableFamily Γ R α) (a : α) (g : Γ) : s.coeff g a = (s a).coeff g :=
  rfl

/-- The infinite sum of a `SummableFamily` of Hahn series. -/
def hsum (s : SummableFamily Γ R α) : HahnSeries Γ R where
  coeff g := ∑ᶠ i, (s i).coeff g
  isPWO_support' :=
    s.isPWO_iUnion_support.mono fun g => by
      contrapose
      rw [Set.mem_iUnion, not_exists, Function.mem_support, Classical.not_not]
      simp_rw [mem_support, Classical.not_not]
      intro h
      rw [finsum_congr h, finsum_zero]

@[simp]
theorem coeff_hsum {s : SummableFamily Γ R α} {g : Γ} : s.hsum.coeff g = ∑ᶠ i, (s i).coeff g :=
  rfl

@[deprecated (since := "2025-01-31")] alias hsum_coeff := coeff_hsum

theorem support_hsum_subset {s : SummableFamily Γ R α} : s.hsum.support ⊆ ⋃ a : α, (s a).support :=
  fun g hg => by
  rw [mem_support, coeff_hsum, finsum_eq_sum _ (s.finite_co_support _)] at hg
  obtain ⟨a, _, h2⟩ := exists_ne_zero_of_sum_ne_zero hg
  rw [Set.mem_iUnion]
  exact ⟨a, h2⟩

@[simp]
theorem hsum_add {s t : SummableFamily Γ R α} : (s + t).hsum = s.hsum + t.hsum := by
  ext g
  simp only [coeff_hsum, coeff_add, add_apply]
  exact finsum_add_distrib (s.finite_co_support _) (t.finite_co_support _)

theorem coeff_hsum_eq_sum_of_subset {s : SummableFamily Γ R α} {g : Γ} {t : Finset α}
    (h : { a | (s a).coeff g ≠ 0 } ⊆ t) : s.hsum.coeff g = ∑ i ∈ t, (s i).coeff g := by
  simp only [coeff_hsum, finsum_eq_sum _ (s.finite_co_support _)]
  exact sum_subset (Set.Finite.toFinset_subset.mpr h) (by simp)

@[deprecated (since := "2025-01-31")] alias hsum_coeff_eq_sum_of_subset :=
  coeff_hsum_eq_sum_of_subset

theorem coeff_hsum_eq_sum {s : SummableFamily Γ R α} {g : Γ} :
    s.hsum.coeff g = ∑ i ∈ (s.coeff g).support, (s i).coeff g := by
  simp only [coeff_hsum, finsum_eq_sum _ (s.finite_co_support _), coeff_support]

@[deprecated (since := "2025-01-31")] alias hsum_coeff_eq_sum := coeff_hsum_eq_sum

/-- The summable family made of a single Hahn series. -/
@[simps]
def single (x : HahnSeries Γ R) : SummableFamily Γ R Unit where
  toFun _ := x
  isPWO_iUnion_support' :=
    Eq.mpr (congrArg (fun s ↦ s.IsPWO) (Set.iUnion_const x.support)) x.isPWO_support
  finite_co_support' g := Set.toFinite {a | ((fun _ ↦ x) a).coeff g ≠ 0}

@[simp]
theorem hsum_single (x : HahnSeries Γ R) : (single x).hsum = x := by
  ext g
  simp only [coeff_hsum, single_toFun, finsum_unique]

/-- A summable family induced by an equivalence of the parametrizing type. -/
@[simps]
def Equiv (e : α ≃ β) (s : SummableFamily Γ R α) : SummableFamily Γ R β where
  toFun b := s (e.symm b)
  isPWO_iUnion_support' := by
    refine Set.IsPWO.mono s.isPWO_iUnion_support fun g => ?_
    simp only [Set.mem_iUnion, mem_support, ne_eq, forall_exists_index]
    exact fun b hg => Exists.intro (e.symm b) hg
  finite_co_support' g :=
    (Equiv.set_finite_iff e.subtypeEquivOfSubtype').mp <| s.finite_co_support' g

@[simp]
theorem hsum_equiv (e : α ≃ β) (s : SummableFamily Γ R α) : (Equiv e s).hsum = s.hsum := by
  ext g
  simp only [coeff_hsum, Equiv_toFun]
  exact finsum_eq_of_bijective e.symm (Equiv.bijective e.symm) fun x => rfl

/-- The summable family given by multiplying every series in a summable family by a scalar. -/
@[simps]
def smulFamily [AddCommMonoid V] [SMulWithZero R V] (f : α → R) (s : SummableFamily Γ V α) :
    SummableFamily Γ V α where
  toFun a := (f a) • s a
  isPWO_iUnion_support' := by
    refine Set.IsPWO.mono s.isPWO_iUnion_support fun g hg => ?_
    simp_all only [Set.mem_iUnion, mem_support, coeff_smul, ne_eq]
    obtain ⟨i, hi⟩ := hg
    exact Exists.intro i <| right_ne_zero_of_smul hi
  finite_co_support' g := by
    refine Set.Finite.subset (s.finite_co_support g) fun i hi => ?_
    simp_all only [coeff_smul, ne_eq, Set.mem_setOf_eq, Function.mem_support]
    exact right_ne_zero_of_smul hi

theorem hsum_smulFamily [AddCommMonoid V] [SMulWithZero R V] (f : α → R)
    (s : SummableFamily Γ V α) (g : Γ) :
    (smulFamily f s).hsum.coeff g = ∑ᶠ i, (f i) • ((s i).coeff g) :=
  rfl

end AddCommMonoid

section AddCommGroup

variable [PartialOrder Γ] [AddCommGroup R] {s t : SummableFamily Γ R α} {a : α}

instance : Neg (SummableFamily Γ R α) :=
  ⟨fun s =>
    { toFun := fun a => -s a
      isPWO_iUnion_support' := by
        simp_rw [support_neg]
        exact s.isPWO_iUnion_support
      finite_co_support' := fun g => by
        simp only [coeff_neg', Pi.neg_apply, Ne, neg_eq_zero]
        exact s.finite_co_support g }⟩

instance : AddCommGroup (SummableFamily Γ R α) :=
  { inferInstanceAs (AddCommMonoid (SummableFamily Γ R α)) with
    zsmul := zsmulRec
    neg_add_cancel := fun a => by
      ext
      apply neg_add_cancel }

@[simp]
theorem coe_neg : ⇑(-s) = -s :=
  rfl

theorem neg_apply : (-s) a = -s a :=
  rfl

@[simp]
theorem coe_sub : ⇑(s - t) = s - t :=
  rfl

theorem sub_apply : (s - t) a = s a - t a :=
  rfl

end AddCommGroup

section SMul

variable [PartialOrder Γ] [PartialOrder Γ'] [AddCommMonoid V]

instance [Zero R] [SMulWithZero R V] : SMul R (SummableFamily Γ' V β) :=
  ⟨fun r t =>
    { toFun := r • t
      isPWO_iUnion_support' := t.isPWO_iUnion_support.mono (Set.iUnion_mono fun i =>
        Pi.smul_apply r t i ▸ Function.support_const_smul_subset r _)
      finite_co_support' := by
        intro g
        refine (t.finite_co_support g).subset ?_
        intro i hi
        simp only [Pi.smul_apply, coeff_smul, ne_eq, Set.mem_setOf_eq] at hi
        simp only [Function.mem_support, ne_eq]
        exact right_ne_zero_of_smul hi } ⟩

variable [AddCommMonoid R] [SMulWithZero R V]

theorem smul_support_subset_prod (s : SummableFamily Γ R α)
    (t : SummableFamily Γ' V β) (gh : Γ × Γ') :
    (Function.support fun (i : α × β) ↦ (s i.1).coeff gh.1 • (t i.2).coeff gh.2) ⊆
    ((s.finite_co_support' gh.1).prod (t.finite_co_support' gh.2)).toFinset := by
    intro ab hab
    simp_all only [Function.mem_support, ne_eq, Set.Finite.coe_toFinset, Set.mem_prod,
      Set.mem_setOf_eq]
    refine ⟨left_ne_zero_of_smul hab, right_ne_zero_of_smul hab⟩

theorem smul_support_finite (s : SummableFamily Γ R α)
    (t : SummableFamily Γ' V β) (gh : Γ × Γ') :
    (Function.support fun (i : α × β) ↦ (s i.1).coeff gh.1 • (t i.2).coeff gh.2).Finite :=
  Set.Finite.subset (Set.toFinite ((s.finite_co_support' gh.1).prod
    (t.finite_co_support' gh.2)).toFinset) (smul_support_subset_prod s t gh)

variable [VAdd Γ Γ'] [IsOrderedCancelVAdd Γ Γ']

open HahnModule

theorem isPWO_iUnion_support_prod_smul {s : α → HahnSeries Γ R} {t : β → HahnSeries Γ' V}
    (hs : (⋃ a, (s a).support).IsPWO) (ht : (⋃ b, (t b).support).IsPWO) :
    (⋃ (a : α × β), ((fun a ↦ (HahnModule.of R).symm
      ((s a.1) • (HahnModule.of R) (t a.2))) a).support).IsPWO := by
  apply (hs.vadd ht).mono
  have hsupp : ∀ a : α × β, support ((fun a ↦ (HahnModule.of R).symm
      (s a.1 • (HahnModule.of R) (t a.2))) a) ⊆ (s a.1).support +ᵥ (t a.2).support := by
    intro a
    apply Set.Subset.trans (fun x hx => _) support_vaddAntidiagonal_subset_vadd
    · exact (s a.1).isPWO_support
    · exact (t a.2).isPWO_support
    intro x hx
    contrapose! hx
    simp only [Set.mem_setOf_eq, not_nonempty_iff_eq_empty] at hx
    rw [mem_support, not_not, HahnModule.coeff_smul, hx, sum_empty]
  refine Set.Subset.trans (Set.iUnion_mono fun a => (hsupp a)) ?_
  simp_all only [Set.iUnion_subset_iff, Prod.forall]
  exact fun a b => Set.vadd_subset_vadd (Set.subset_iUnion_of_subset a fun x y ↦ y)
    (Set.subset_iUnion_of_subset b fun x y ↦ y)

theorem finite_co_support_prod_smul (s : SummableFamily Γ R α)
    (t : SummableFamily Γ' V β) (g : Γ') :
    Finite {(a : α × β) | ((fun (a : α × β) ↦ (HahnModule.of R).symm (s a.1 • (HahnModule.of R)
      (t a.2))) a).coeff g ≠ 0} := by
  apply ((VAddAntidiagonal s.isPWO_iUnion_support t.isPWO_iUnion_support g).finite_toSet.biUnion'
<<<<<<< HEAD
    _).subset _
  · exact fun ij _ => Function.support fun a =>
      ((s a.1).coeff ij.1) • ((t a.2).coeff ij.2)
  · exact fun gh _ => smul_support_finite s t gh
  · exact fun a ha => by
      simp only [smul_coeff, ne_eq, Set.mem_setOf_eq] at ha
      obtain ⟨ij, hij⟩ := Finset.exists_ne_zero_of_sum_ne_zero ha
      simp only [mem_coe, mem_vaddAntidiagonal, Set.mem_iUnion, mem_support, ne_eq,
        Function.mem_support, exists_prop, Prod.exists]
      exact ⟨ij.1, ij.2, ⟨⟨a.1, left_ne_zero_of_smul hij.2⟩, ⟨a.2, right_ne_zero_of_smul hij.2⟩,
        ((mem_vaddAntidiagonal _ _ _).mp hij.1).2.2⟩, hij.2⟩
=======
    (fun gh _ => smul_support_finite s t gh)).subset _
  exact fun ab hab => by
    simp only [coeff_smul, ne_eq, Set.mem_setOf_eq] at hab
    obtain ⟨ij, hij⟩ := Finset.exists_ne_zero_of_sum_ne_zero hab
    simp only [mem_coe, mem_vaddAntidiagonal, Set.mem_iUnion, mem_support, ne_eq,
      Function.mem_support, exists_prop, Prod.exists]
    exact ⟨ij.1, ij.2, ⟨⟨ab.1, left_ne_zero_of_smul hij.2⟩, ⟨ab.2, right_ne_zero_of_smul hij.2⟩,
      ((mem_vaddAntidiagonal _ _ _).mp hij.1).2.2⟩, hij.2⟩
>>>>>>> 5608064d

/-- An elementwise scalar multiplication of one summable family on another. -/
@[simps]
def smul (s : SummableFamily Γ R α) (t : SummableFamily Γ' V β) :
    (SummableFamily Γ' V (α × β)) where
  toFun a := (HahnModule.of R).symm (s (a.1) • ((HahnModule.of R) (t (a.2))))
  isPWO_iUnion_support' :=
    isPWO_iUnion_support_prod_smul s.isPWO_iUnion_support t.isPWO_iUnion_support
  finite_co_support' g := finite_co_support_prod_smul s t g

@[deprecated (since := "2024-11-17")] noncomputable alias FamilySMul := smul

theorem sum_vAddAntidiagonal_eq (s : SummableFamily Γ R α) (t : SummableFamily Γ' V β) (g : Γ')
    (a : α × β) :
    ∑ x ∈ VAddAntidiagonal (s a.1).isPWO_support' (t a.2).isPWO_support' g, (s a.1).coeff x.1 •
      (t a.2).coeff x.2 = ∑ x ∈ VAddAntidiagonal s.isPWO_iUnion_support' t.isPWO_iUnion_support' g,
      (s a.1).coeff x.1 • (t a.2).coeff x.2 := by
  refine sum_subset (fun gh hgh => ?_) fun gh hgh h => ?_
  · simp_all only [mem_vaddAntidiagonal, Function.mem_support, Set.mem_iUnion, mem_support]
    refine ⟨Exists.intro a.1 hgh.1, Exists.intro a.2 hgh.2.1, trivial⟩
  · by_cases hs : (s a.1).coeff gh.1 = 0
    · exact smul_eq_zero_of_left hs ((t a.2).coeff gh.2)
    · simp_all

theorem coeff_smul {R} {V} [Semiring R] [AddCommMonoid V] [Module R V]
    (s : SummableFamily Γ R α) (t : SummableFamily Γ' V β) (g : Γ') :
    (smul s t).hsum.coeff g = ∑ gh ∈ VAddAntidiagonal s.isPWO_iUnion_support
      t.isPWO_iUnion_support g, (s.hsum.coeff gh.1) • (t.hsum.coeff gh.2) := by
  rw [coeff_hsum]
  simp only [coeff_hsum_eq_sum, smul_toFun, HahnModule.coeff_smul, Equiv.symm_apply_apply]
  simp_rw [sum_vAddAntidiagonal_eq, Finset.smul_sum, Finset.sum_smul]
  rw [← sum_finsum_comm _ _ <| fun gh _ => smul_support_finite s t gh]
  refine sum_congr rfl fun gh _ => ?_
  rw [finsum_eq_sum _ (smul_support_finite s t gh), ← sum_product_right']
  refine sum_subset (fun ab hab => ?_) (fun ab _ hab => by simp_all)
  have hsupp := smul_support_subset_prod s t gh
  simp_all only [mem_vaddAntidiagonal, Set.mem_iUnion, mem_support, ne_eq, Set.Finite.mem_toFinset,
    Function.mem_support, Set.Finite.coe_toFinset, support_subset_iff, Set.mem_prod,
    Set.mem_setOf_eq, Prod.forall, coeff_support, mem_product]
  exact hsupp ab.1 ab.2 hab

@[deprecated (since := "2024-11-17")] alias family_smul_coeff := coeff_smul

theorem smul_hsum {R} {V} [Semiring R] [AddCommMonoid V] [Module R V]
    (s : SummableFamily Γ R α) (t : SummableFamily Γ' V β) :
    (smul s t).hsum = (of R).symm (s.hsum • (of R) (t.hsum)) := by
  ext g
  rw [coeff_smul s t g, HahnModule.coeff_smul, Equiv.symm_apply_apply]
  refine Eq.symm (sum_of_injOn (fun a ↦ a) (fun _ _ _ _ h ↦ h) (fun _ hgh => ?_)
    (fun gh _ hgh => ?_) fun _ _ => by simp)
  · simp_all only [mem_coe, mem_vaddAntidiagonal, mem_support, ne_eq, Set.mem_iUnion, and_true]
    constructor
    · rw [coeff_hsum_eq_sum] at hgh
      have h' := Finset.exists_ne_zero_of_sum_ne_zero hgh.1
      simpa using h'
    · by_contra hi
      simp_all
  · simp only [Set.image_id', mem_coe, mem_vaddAntidiagonal, mem_support, ne_eq, not_and] at hgh
    by_cases h : s.hsum.coeff gh.1 = 0
    · exact smul_eq_zero_of_left h (t.hsum.coeff gh.2)
    · simp_all

@[deprecated (since := "2024-11-17")] alias hsum_family_smul := smul_hsum

instance [AddCommMonoid R] [SMulWithZero R V] : SMul (HahnSeries Γ R) (SummableFamily Γ' V β) where
  smul x t := Equiv (Equiv.punitProd β) <| smul (single x) t

theorem smul_eq {x : HahnSeries Γ R} {t : SummableFamily Γ' V β} :
    x • t = Equiv (Equiv.punitProd β) (smul (single x) t) :=
  rfl

@[simp]
theorem smul_apply {x : HahnSeries Γ R} {s : SummableFamily Γ' V α} {a : α} :
    (x • s) a = (HahnModule.of R).symm (x • HahnModule.of R (s a)) :=
  rfl

@[simp]
theorem hsum_smul_module {R} {V} [Semiring R] [AddCommMonoid V] [Module R V] {x : HahnSeries Γ R}
    {s : SummableFamily Γ' V α} :
    (x • s).hsum = (of R).symm (x • of R s.hsum) := by
  rw [smul_eq, hsum_equiv, smul_hsum, hsum_single]

end SMul

section Semiring

variable {Γ' : Type*} [OrderedCancelAddCommMonoid Γ] [PartialOrder Γ'] [AddAction Γ Γ']
  [IsOrderedCancelVAdd Γ Γ'] [Semiring R]

instance [AddCommMonoid V] [Module R V] : Module (HahnSeries Γ R) (SummableFamily Γ' V α) where
  smul := (· • ·)
  smul_zero _ := ext fun _ => by simp
  zero_smul _ := ext fun _ => by simp
  one_smul _ := ext fun _ => by rw [smul_apply, HahnModule.one_smul', Equiv.symm_apply_apply]
  add_smul _ _ _  := ext fun _ => by simp [add_smul]
  smul_add _ _ _ := ext fun _ => by simp
  mul_smul _ _ _ := ext fun _ => by simp [HahnModule.instModule.mul_smul]

theorem hsum_smul {x : HahnSeries Γ R} {s : SummableFamily Γ R α} :
    (x • s).hsum = x * s.hsum := by
  rw [hsum_smul_module, of_symm_smul_of_eq_mul]

/-- The summation of a `summable_family` as a `LinearMap`. -/
@[simps]
def lsum : SummableFamily Γ R α →ₗ[HahnSeries Γ R] HahnSeries Γ R where
  toFun := hsum
  map_add' _ _ := hsum_add
  map_smul' _ _ := hsum_smul

@[simp]
theorem hsum_sub {R} [Ring R] {s t : SummableFamily Γ R α} :
    (s - t).hsum = s.hsum - t.hsum := by
  rw [← lsum_apply, LinearMap.map_sub, lsum_apply, lsum_apply]

theorem isPWO_iUnion_support_prod_mul {s : α → HahnSeries Γ R} {t : β → HahnSeries Γ R}
    (hs : (⋃ a, (s a).support).IsPWO) (ht : (⋃ b, (t b).support).IsPWO) :
    (⋃ (a : α × β), ((fun a ↦ ((s a.1) * (t a.2))) a).support).IsPWO :=
  isPWO_iUnion_support_prod_smul hs ht

theorem finite_co_support_prod_mul (s : SummableFamily Γ R α)
    (t : SummableFamily Γ R β) (g : Γ) :
    Finite {(a : α × β) | ((fun (a : α × β) ↦ (s a.1 * t a.2)) a).coeff g ≠ 0} :=
  finite_co_support_prod_smul s t g

/-- A summable family given by pointwise multiplication of a pair of summable families. -/
@[simps]
def mul (s : SummableFamily Γ R α) (t : SummableFamily Γ R β) :
    (SummableFamily Γ R (α × β)) where
  toFun a := s (a.1) * t (a.2)
  isPWO_iUnion_support' :=
    isPWO_iUnion_support_prod_mul s.isPWO_iUnion_support t.isPWO_iUnion_support
  finite_co_support' g := finite_co_support_prod_mul s t g

theorem mul_eq_smul {β : Type*} (s : SummableFamily Γ R α) (t : SummableFamily Γ R β) :
    mul s t = smul s t :=
  rfl

theorem coeff_hsum_mul {β : Type*} (s : SummableFamily Γ R α) (t : SummableFamily Γ R β) (g : Γ) :
    (mul s t).hsum.coeff g = ∑ gh ∈ addAntidiagonal s.isPWO_iUnion_support
      t.isPWO_iUnion_support g, (s.hsum.coeff gh.1) * (t.hsum.coeff gh.2) := by
  simp_rw [← smul_eq_mul, mul_eq_smul]
  exact coeff_smul s t g

@[deprecated (since := "2025-01-31")] alias mul_coeff := coeff_hsum_mul

theorem hsum_mul {β : Type*} (s : SummableFamily Γ R α) (t : SummableFamily Γ R β) :
    (mul s t).hsum = s.hsum * t.hsum := by
  rw [← smul_eq_mul, mul_eq_smul]
  exact smul_hsum s t

open Classical in
theorem pi_PWO_iUnion_support {σ : Type*} (s : Finset σ) {R} [CommSemiring R] (α : σ → Type*)
    {t : Π i : σ, (α i) → HahnSeries Γ R}
    (ht : ∀ i : σ, (⋃ a : α i, ((t i) a).support).IsPWO) :
    (⋃ a : (i : σ) → i ∈ s → α i,
      (∏ i ∈ s, if h : i ∈ s then (t i) (a i h) else 1).support).IsPWO := by
  induction s using cons_induction with
  | empty =>
    simp only [prod_empty]
    have h : ⋃ (_ : (i : σ) → i ∈ (∅ : Finset σ) → α i) , support (1 : HahnSeries Γ R) ⊆ {0} := by
      simp
    exact Set.Subsingleton.isPWO <| Set.subsingleton_of_subset_singleton h
  | cons a s' has hp =>
    refine (isPWO_iUnion_support_prod_mul (ht a) hp).mono ?_
    intro g hg
    simp_all only [dite_true, mem_cons, not_false_eq_true, prod_cons, or_false,
      or_true, Set.mem_iUnion, mem_support, ne_eq, Prod.exists]
    obtain ⟨f, hf⟩ := hg
    use f a (mem_cons_self a s'), fun i hi => f i (mem_cons_of_mem hi)
    have hor : ∏ i ∈ s', (if h : i = a ∨ i ∈ s' then t i (f i (mem_cons.mpr h)) else 1) =
        ∏ i ∈ s', if h : i ∈ s' then t i (f i (mem_cons_of_mem h)) else 1 := by
      refine prod_congr rfl fun x hx => ?_
      simp_all only [dite_true, or_true]
    exact hor ▸ hf

open Classical in
theorem pi_finite_co_support {σ : Type*} (s : Finset σ) {R} [CommSemiring R] (α : σ → Type*) (g : Γ)
    {t : Π i : σ, (α i) → HahnSeries Γ R} (htp : ∀ i : σ, (⋃ a : α i, ((t i) a).support).IsPWO)
    (htfc : ∀ i : σ, ∀ h : Γ, {a : α i | ((t i) a).coeff h ≠ 0}.Finite) :
    {a : (i : σ) → i ∈ s → α i |
      ((fun a ↦ ∏ i ∈ s, if h : i ∈ s then (t i) (a i h) else 1) a).coeff g ≠ 0}.Finite := by
  induction s using cons_induction generalizing g with
  | empty => exact Set.Subsingleton.finite fun x _ y _ =>
    (funext₂ fun j hj => False.elim ((List.mem_nil_iff j).mp hj))
  | cons a s' has hp =>
    simp_all only [ne_eq, dite_true, not_false_eq_true, or_false, or_true]
    simp only [prod_cons, mem_cons, true_or, ↓reduceDIte, mul_coeff]
    have hor : ∀ b : (i : σ) → i ∈ (cons a s' has) → α i,
        ∏ i ∈ s', (if h : i ∈ cons a s' has then t i (b i h) else 1) =
        ∏ i ∈ s', if h : i ∈ s' then t i (b i (mem_cons_of_mem h)) else 1 :=
      fun b => prod_congr rfl fun x hx => (by simp [*])
    apply ((addAntidiagonal (htp a) (pi_PWO_iUnion_support s' α htp) g).finite_toSet.biUnion'
      _).subset _
    · exact fun ij _ => {b : (i : σ) → i ∈ (cons a s' has) → α i |
        (t a (b a (mem_cons_self a s'))).coeff ij.1 *
        (∏ i ∈ s', if h : i ∈ (cons a s' has) then (t i) (b i h) else 1).coeff ij.2 ≠ 0}
    · intro gh hgh
      simp_rw [hor _, ne_eq]
      refine Set.Finite.of_finite_image (f := fun (b : (i : σ) → i ∈ cons a s' has → α i) =>
        (b a (mem_cons_self a s'), fun (i : σ) (hi : i ∈ s') => b i (mem_cons_of_mem hi)))
        ((Set.Finite.prod (htfc a gh.1) (hp gh.2)).subset ?_) ?_
      · intro x hx
        simp_all only [Set.mem_image, Set.mem_prod, Set.mem_setOf_eq]
        obtain ⟨y, hy⟩ := hx
        constructor
        · have h : x.1 = y a (mem_cons_self a s') := by rw [← hy.2]
          exact left_ne_zero_of_mul (h ▸ hy.1)
        · have h : x.2 = fun i hi ↦ y i (mem_cons_of_mem hi) := by rw [← hy.2]
          simp_rw [h]
          exact right_ne_zero_of_mul hy.1
      · refine Injective.injOn ?_
        intro x y hxy
        simp_all only [dite_true, cons_eq_insert, mem_insert, or_true, mem_coe, mem_addAntidiagonal,
          Set.mem_iUnion, mem_support, ne_eq, Prod.mk.injEq]
        ext i hi
        by_cases hhi : i = a
        · exact hhi ▸ hxy.1
        · exact congrFun (congrFun hxy.2 i) (Or.resolve_left (mem_cons.mp hi) hhi)
    · intro x hx
      simp only [Set.mem_setOf_eq] at hx
      have hhx := exists_ne_zero_of_sum_ne_zero hx
      simp only [mem_coe, mem_addAntidiagonal, Set.mem_iUnion, mem_support, ne_eq,
        mem_cons, Set.mem_setOf_eq, exists_prop, Prod.exists]
      use hhx.choose.1, hhx.choose.2
      refine ⟨⟨?_, ?_⟩, hhx.choose_spec.2⟩
      · use x a (mem_cons_self a s')
        exact left_ne_zero_of_mul hhx.choose_spec.2
      · refine ⟨?_, ((mem_vaddAntidiagonal _ _ g).mp hhx.choose_spec.1).2.2⟩
        use fun i hi => x i (mem_cons_of_mem hi)
        have h := right_ne_zero_of_mul hhx.choose_spec.2
        have hpr :
            ∏ x_1 ∈ s', (if h : x_1 = a ∨ x_1 ∈ s' then t x_1 (x x_1 (mem_cons.mpr h)) else 1) =
            ∏ x_1 ∈ s', (if h : x_1 ∈ s' then t x_1 (x x_1 (mem_cons_of_mem h)) else 1) :=
          prod_congr rfl fun i hi => (by simp [hi])
        simp_rw [hpr] at h
        convert h

open Classical in
/-- A summable family made from pointwise multiplication along a finite collection of summable
families. -/
@[simps]
def PiFamily {σ : Type*} (s : Finset σ) {R} [CommSemiring R] (α : σ → Type*)
    (t : Π i : σ, SummableFamily Γ R (α i)) : (SummableFamily Γ R (Π i ∈ s, α i)) where
  toFun a := Finset.prod s fun i => if h : i ∈ s then (t i) (a i h) else 1
  isPWO_iUnion_support' := pi_PWO_iUnion_support s α fun i => (t i).isPWO_iUnion_support
  finite_co_support' g :=
    pi_finite_co_support s α g (fun i => (t i).isPWO_iUnion_support)
      (fun i g' => (t i).finite_co_support g')

section cons_stuff -- delete when PR#17004 is merged!

open Classical in
@[simp]
theorem prodPiCons_mem (s : Finset σ) (α : σ → Type*) {a : σ} (has : a ∉ s)
    (f : α a × ((i : σ) → i ∈ s → α i)) :
    prodPiCons α has f a (mem_cons_self a s) = f.1 := by
  simp [prodPiCons]

end cons_stuff

open Classical in
theorem piFamily_cons (s : Finset σ) {R} [CommSemiring R] (α : σ → Type*)
    (t : Π i : σ, SummableFamily Γ R (α i)) {a : σ} (has : a ∉ s) :
    Equiv (consPiProdEquiv α has) (PiFamily (cons a s has) α t) =
      mul (t a) (PiFamily s α t) := by
  ext1 _
  simp only [consPiProdEquiv, Equiv_toFun, Equiv.coe_fn_symm_mk, PiFamily_toFun, mem_cons,
    prod_cons, true_or, ↓reduceDIte, prodPiCons_mem, mul_toFun]
  congr 1
  refine prod_congr rfl ?_
  intro i hi
  rw [dif_pos hi, dif_pos (Or.inr hi)]
  simp [prodPiCons, dif_neg (ne_of_mem_of_not_mem hi has)]

theorem hsum_pi_family (s : Finset σ) {R} [CommSemiring R] (α : σ → Type*)
    (t : Π i : σ, SummableFamily Γ R (α i)) :
    (PiFamily s α t).hsum = ∏ i ∈ s, (t i).hsum := by
  induction s using cons_induction with
  | empty =>
    ext g
    simp only [hsum_coeff, PiFamily_toFun, not_mem_empty, ↓reduceDIte, prod_const_one, one_coeff,
      prod_empty]
    classical
    refine finsum_eq_single (fun _ ↦ if g = 0 then 1 else 0)
      (fun i hi => False.elim ((List.mem_nil_iff i).mp hi)) ?_
    · intro f hf
      by_contra
      have hhf : f = fun i hi => False.elim ((List.mem_nil_iff i).mp hi) := by
        ext i hi
        exact False.elim ((List.mem_nil_iff i).mp hi)
      apply hf hhf
  | cons a s' has hp =>
    rw [prod_cons, ← hp, ← hsum_mul, ← piFamily_cons, hsum_equiv]

end Semiring

section OfFinsupp

variable [PartialOrder Γ] [AddCommMonoid R]

/-- A family with only finitely many nonzero elements is summable. -/
def ofFinsupp (f : α →₀ HahnSeries Γ R) : SummableFamily Γ R α where
  toFun := f
  isPWO_iUnion_support' := by
    apply (f.support.isPWO_bUnion.2 fun a _ => (f a).isPWO_support).mono
    refine Set.iUnion_subset_iff.2 fun a g hg => ?_
    have haf : a ∈ f.support := by
      rw [Finsupp.mem_support_iff, ← support_nonempty_iff]
      exact ⟨g, hg⟩
    exact Set.mem_biUnion haf hg
  finite_co_support' g := by
    refine f.support.finite_toSet.subset fun a ha => ?_
    simp only [coeff.addMonoidHom_apply, mem_coe, Finsupp.mem_support_iff, Ne,
      Function.mem_support]
    contrapose! ha
    simp [ha]

@[simp]
theorem coe_ofFinsupp {f : α →₀ HahnSeries Γ R} : ⇑(SummableFamily.ofFinsupp f) = f :=
  rfl

@[simp]
theorem hsum_ofFinsupp {f : α →₀ HahnSeries Γ R} : (ofFinsupp f).hsum = f.sum fun _ => id := by
  ext g
  simp only [coeff_hsum, coe_ofFinsupp, Finsupp.sum, Ne]
  simp_rw [← coeff.addMonoidHom_apply, id]
  rw [map_sum, finsum_eq_sum_of_support_subset]
  intro x h
  simp only [coeff.addMonoidHom_apply, mem_coe, Finsupp.mem_support_iff, Ne]
  contrapose! h
  simp [h]

end OfFinsupp

section EmbDomain

variable [PartialOrder Γ] [AddCommMonoid R]

open Classical in
/-- A summable family can be reindexed by an embedding without changing its sum. -/
def embDomain (s : SummableFamily Γ R α) (f : α ↪ β) : SummableFamily Γ R β where
  toFun b := if h : b ∈ Set.range f then s (Classical.choose h) else 0
  isPWO_iUnion_support' := by
    refine s.isPWO_iUnion_support.mono (Set.iUnion_subset fun b g h => ?_)
    by_cases hb : b ∈ Set.range f
    · dsimp only at h
      rw [dif_pos hb] at h
      exact Set.mem_iUnion.2 ⟨Classical.choose hb, h⟩
    · simp [-Set.mem_range, dif_neg hb] at h
  finite_co_support' g :=
    ((s.finite_co_support g).image f).subset
      (by
        intro b h
        by_cases hb : b ∈ Set.range f
        · simp only [Ne, Set.mem_setOf_eq, dif_pos hb] at h
          exact ⟨Classical.choose hb, h, Classical.choose_spec hb⟩
        · simp only [Ne, Set.mem_setOf_eq, dif_neg hb, coeff_zero, not_true_eq_false] at h)

variable (s : SummableFamily Γ R α) (f : α ↪ β) {a : α} {b : β}

open Classical in
theorem embDomain_apply :
    s.embDomain f b = if h : b ∈ Set.range f then s (Classical.choose h) else 0 :=
  rfl

@[simp]
theorem embDomain_image : s.embDomain f (f a) = s a := by
  rw [embDomain_apply, dif_pos (Set.mem_range_self a)]
  exact congr rfl (f.injective (Classical.choose_spec (Set.mem_range_self a)))

@[simp]
theorem embDomain_notin_range (h : b ∉ Set.range f) : s.embDomain f b = 0 := by
  rw [embDomain_apply, dif_neg h]

@[simp]
theorem hsum_embDomain : (s.embDomain f).hsum = s.hsum := by
  classical
  ext g
  simp only [coeff_hsum, embDomain_apply, apply_dite HahnSeries.coeff, dite_apply, coeff_zero]
  exact finsum_emb_domain f fun a => (s a).coeff g

end EmbDomain

<<<<<<< HEAD
end SummableFamily

=======
section powers

theorem support_pow_subset_closure [OrderedCancelAddCommMonoid Γ] [Semiring R] (x : HahnSeries Γ R)
    (n : ℕ) : support (x ^ n) ⊆ AddSubmonoid.closure (support x) := by
  induction' n with n ih <;> intro g hn
  · simp only [pow_zero, mem_support, coeff_one, ne_eq, ite_eq_right_iff, Classical.not_imp] at hn
    simp only [hn, SetLike.mem_coe]
    exact AddSubmonoid.zero_mem _
  · obtain ⟨i, hi, j, hj, rfl⟩ := support_mul_subset_add_support hn
    exact SetLike.mem_coe.2 (AddSubmonoid.add_mem _ (ih hi) (AddSubmonoid.subset_closure hj))

theorem isPWO_iUnion_support_powers [LinearOrderedCancelAddCommMonoid Γ] [Semiring R]
    {x : HahnSeries Γ R} (hx : 0 ≤ x.order) :
    (⋃ n : ℕ, (x ^ n).support).IsPWO :=
  (x.isPWO_support'.addSubmonoid_closure
    fun _ hg => le_trans hx (order_le_of_coeff_ne_zero (Function.mem_support.mp hg))).mono
    (Set.iUnion_subset fun n => support_pow_subset_closure x n)

theorem co_support_zero [OrderedCancelAddCommMonoid Γ] [Semiring R] (g : Γ) :
    {a | ¬((0 : HahnSeries Γ R) ^ a).coeff g = 0} ⊆ {0} := by
  simp only [Set.subset_singleton_iff, Set.mem_setOf_eq]
  intro n hn
  by_contra h'
  simp_all only [ne_eq, not_false_eq_true, zero_pow, coeff_zero, not_true_eq_false]

variable [LinearOrderedCancelAddCommMonoid Γ] [CommRing R]

theorem pow_finite_co_support {x : HahnSeries Γ R} (hx : 0 < x.orderTop) (g : Γ) :
    Set.Finite {a | ((fun n ↦ x ^ n) a).coeff g ≠ 0} := by
  have hpwo : Set.IsPWO (⋃ n, support (x ^ n)) :=
    isPWO_iUnion_support_powers (zero_le_orderTop_iff.mp <| le_of_lt hx)
  by_cases h0 : x = 0; · exact h0 ▸ Set.Finite.subset (Set.finite_singleton 0) (co_support_zero g)
  by_cases hg : g ∈ ⋃ n : ℕ, { g | (x ^ n).coeff g ≠ 0 }
  swap; · exact Set.finite_empty.subset fun n hn => hg (Set.mem_iUnion.2 ⟨n, hn⟩)
  apply hpwo.isWF.induction hg
  intro y ys hy
  refine ((((addAntidiagonal x.isPWO_support hpwo y).finite_toSet.biUnion
    fun ij hij => hy ij.snd (mem_addAntidiagonal.1 (mem_coe.1 hij)).2.1 ?_).image Nat.succ).union
      (Set.finite_singleton 0)).subset ?_
  · obtain ⟨hi, _, rfl⟩ := mem_addAntidiagonal.1 (mem_coe.1 hij)
    exact lt_add_of_pos_left ij.2 <| lt_of_lt_of_le ((zero_lt_orderTop_iff h0).mp hx) <|
      order_le_of_coeff_ne_zero <| Function.mem_support.mp hi
  · rintro (_ | n) hn
    · exact Set.mem_union_right _ (Set.mem_singleton 0)
    · obtain ⟨i, hi, j, hj, rfl⟩ := support_mul_subset_add_support hn
      refine Set.mem_union_left _ ⟨n, Set.mem_iUnion.2 ⟨⟨j, i⟩, Set.mem_iUnion.2 ⟨?_, hi⟩⟩, rfl⟩
      simp only [mem_coe, mem_addAntidiagonal, mem_support, ne_eq, Set.mem_iUnion]
      exact ⟨hj, ⟨n, hi⟩, add_comm j i⟩

/-- The powers of an element of positive valuation form a summable family. -/
@[simps]
def powers (x : HahnSeries Γ R) (hx : 0 < x.orderTop) : SummableFamily Γ R ℕ where
  toFun n := x ^ n
  isPWO_iUnion_support' := isPWO_iUnion_support_powers (zero_le_orderTop_iff.mp <| le_of_lt hx)
  finite_co_support' g := pow_finite_co_support hx g

variable {x : HahnSeries Γ R} (hx : 0 < x.orderTop)

@[simp]
theorem coe_powers : ⇑(powers x hx) = HPow.hPow x :=
  rfl

theorem embDomain_succ_smul_powers :
    (x • powers x hx).embDomain ⟨Nat.succ, Nat.succ_injective⟩ =
      powers x hx - ofFinsupp (Finsupp.single 0 1) := by
  apply SummableFamily.ext
  rintro (_ | n)
  · rw [embDomain_notin_range, sub_apply, coe_powers, pow_zero, coe_ofFinsupp,
      Finsupp.single_eq_same, sub_self]
    rw [Set.mem_range, not_exists]
    exact Nat.succ_ne_zero
  · refine Eq.trans (embDomain_image _ ⟨Nat.succ, Nat.succ_injective⟩) ?_
    rw [smul_apply, powers_toFun, coe_sub, coe_powers, Pi.sub_apply, coe_ofFinsupp, pow_succ',
      Finsupp.single_eq_of_ne (Nat.zero_ne_add_one n), sub_zero, of_symm_smul_of_eq_mul]

theorem one_sub_self_mul_hsum_powers : (1 - x) * (powers x hx).hsum = 1 := by
  rw [← hsum_smul, sub_smul 1 x (powers x hx), one_smul, hsum_sub, ←
    hsum_embDomain (x • powers x hx) ⟨Nat.succ, Nat.succ_injective⟩, embDomain_succ_smul_powers]
  simp

end powers

end SummableFamily

section Inversion

variable [LinearOrderedAddCommGroup Γ]

section IsDomain

variable [CommRing R] [IsDomain R]

theorem unit_aux (x : HahnSeries Γ R) {r : R} (hr : r * x.leadingCoeff = 1) :
    0 < (1 - single (-x.order) r * x).orderTop := by
  by_cases hx : x = 0; · simp_all [hx]
  have hrz : r ≠ 0 := by
    intro h
    rw [h, zero_mul] at hr
    exact (zero_ne_one' R) hr
  refine lt_of_le_of_ne (le_trans ?_ min_orderTop_le_orderTop_sub) fun h => ?_
  · refine le_min (by rw [orderTop_one]) ?_
    refine le_trans ?_ orderTop_add_orderTop_le_orderTop_mul
    by_cases h : x = 0; · simp [h]
    rw [← order_eq_orderTop_of_ne h, orderTop_single
      (fun _ => by simp_all only [zero_mul, zero_ne_one]), ← @WithTop.coe_add,
      WithTop.coe_nonneg, neg_add_cancel]
  · apply coeff_orderTop_ne h.symm
    simp only [C_apply, single_mul_single, zero_add, mul_one, coeff_sub', Pi.sub_apply, coeff_one,
      ↓reduceIte]
    have hrc := coeff_mul_order_add_order ((single (-x.order)) r) x
    rw [order_single hrz, leadingCoeff_of_single, neg_add_cancel, hr] at hrc
    rw [hrc, sub_self]

theorem isUnit_iff {x : HahnSeries Γ R} : IsUnit x ↔ IsUnit (x.leadingCoeff) := by
  constructor
  · rintro ⟨⟨u, i, ui, iu⟩, rfl⟩
    refine
      isUnit_of_mul_eq_one (u.leadingCoeff) (i.leadingCoeff)
        ((coeff_mul_order_add_order u i).symm.trans ?_)
    rw [ui, coeff_one, if_pos]
    rw [← order_mul (left_ne_zero_of_mul_eq_one ui) (right_ne_zero_of_mul_eq_one ui), ui, order_one]
  · rintro ⟨⟨u, i, ui, iu⟩, h⟩
    rw [Units.val_mk] at h
    rw [h] at iu
    have h := SummableFamily.one_sub_self_mul_hsum_powers (unit_aux x iu)
    rw [sub_sub_cancel] at h
    exact isUnit_of_mul_isUnit_right (isUnit_of_mul_eq_one _ _ h)

end IsDomain

open Classical in
instance instField [Field R] : Field (HahnSeries Γ R) where
  __ : IsDomain (HahnSeries Γ R) := inferInstance
  inv x :=
    if x0 : x = 0 then 0
    else
      (single (-x.order)) (x.leadingCoeff)⁻¹ *
        (SummableFamily.powers _ (unit_aux x (inv_mul_cancel₀ (leadingCoeff_ne_iff.mpr x0)))).hsum
  inv_zero := dif_pos rfl
  mul_inv_cancel x x0 := (congr rfl (dif_neg x0)).trans <| by
    have h :=
      SummableFamily.one_sub_self_mul_hsum_powers
        (unit_aux x (inv_mul_cancel₀ (leadingCoeff_ne_iff.mpr x0)))
    rw [sub_sub_cancel] at h
    rw [← mul_assoc, mul_comm x, h]
  nnqsmul := _
  nnqsmul_def := fun _ _ => rfl
  qsmul := _
  qsmul_def := fun _ _ => rfl

end Inversion

>>>>>>> 5608064d
end HahnSeries<|MERGE_RESOLUTION|>--- conflicted
+++ resolved
@@ -40,11 +40,8 @@
 
 namespace HahnSeries
 
-<<<<<<< HEAD
-=======
 section
 
->>>>>>> 5608064d
 /-- A family of Hahn series whose formal coefficient-wise sum is a Hahn series.  For each
 coefficient of the sum to be well-defined, we require that only finitely many series are nonzero at
 any given coefficient.  For the formal sum to be a Hahn series, we require that the union of the
@@ -339,19 +336,6 @@
     Finite {(a : α × β) | ((fun (a : α × β) ↦ (HahnModule.of R).symm (s a.1 • (HahnModule.of R)
       (t a.2))) a).coeff g ≠ 0} := by
   apply ((VAddAntidiagonal s.isPWO_iUnion_support t.isPWO_iUnion_support g).finite_toSet.biUnion'
-<<<<<<< HEAD
-    _).subset _
-  · exact fun ij _ => Function.support fun a =>
-      ((s a.1).coeff ij.1) • ((t a.2).coeff ij.2)
-  · exact fun gh _ => smul_support_finite s t gh
-  · exact fun a ha => by
-      simp only [smul_coeff, ne_eq, Set.mem_setOf_eq] at ha
-      obtain ⟨ij, hij⟩ := Finset.exists_ne_zero_of_sum_ne_zero ha
-      simp only [mem_coe, mem_vaddAntidiagonal, Set.mem_iUnion, mem_support, ne_eq,
-        Function.mem_support, exists_prop, Prod.exists]
-      exact ⟨ij.1, ij.2, ⟨⟨a.1, left_ne_zero_of_smul hij.2⟩, ⟨a.2, right_ne_zero_of_smul hij.2⟩,
-        ((mem_vaddAntidiagonal _ _ _).mp hij.1).2.2⟩, hij.2⟩
-=======
     (fun gh _ => smul_support_finite s t gh)).subset _
   exact fun ab hab => by
     simp only [coeff_smul, ne_eq, Set.mem_setOf_eq] at hab
@@ -360,7 +344,6 @@
       Function.mem_support, exists_prop, Prod.exists]
     exact ⟨ij.1, ij.2, ⟨⟨ab.1, left_ne_zero_of_smul hij.2⟩, ⟨ab.2, right_ne_zero_of_smul hij.2⟩,
       ((mem_vaddAntidiagonal _ _ _).mp hij.1).2.2⟩, hij.2⟩
->>>>>>> 5608064d
 
 /-- An elementwise scalar multiplication of one summable family on another. -/
 @[simps]
@@ -744,10 +727,6 @@
 
 end EmbDomain
 
-<<<<<<< HEAD
-end SummableFamily
-
-=======
 section powers
 
 theorem support_pow_subset_closure [OrderedCancelAddCommMonoid Γ] [Semiring R] (x : HahnSeries Γ R)
@@ -900,5 +879,4 @@
 
 end Inversion
 
->>>>>>> 5608064d
 end HahnSeries