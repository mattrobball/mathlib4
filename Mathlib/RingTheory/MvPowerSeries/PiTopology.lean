/-
Copyright (c) 2024 Antoine Chambert-Loir, María Inés de Frutos-Fernández. All rights reserved.
Released under Apache 2.0 license as described in the file LICENSE.
Authors: Antoine Chambert-Loir, María Inés de Frutos-Fernández
-/
import Mathlib.RingTheory.MvPowerSeries.Basic
import Mathlib.RingTheory.Nilpotent.Defs
import Mathlib.Topology.Algebra.InfiniteSum.Constructions
import Mathlib.Topology.Algebra.Ring.Basic

/-! # Product topology on MvPowerSeries

Let `R` be with `Semiring R` and `TopologicalSpace R`. In this file we define the topology on
`MvPowerSeries σ R` that corresponds to the simple convergence on its coefficients.
It is the coarsest topology for which all coefficients maps are continuous.

When `R` has `UniformSpace R`, we define the corresponding uniform structure.

<<<<<<< HEAD
When the type of coefficients has the discrete topology, it corresponds to the topology defined by
[bourbaki1981], chapter 4, §4, n°2

It is *not* the adic topology in general.

- `tendsto_pow_zero_of_constantCoeff_nilpotent`, `tendsto_pow_zero_of_constantCoeff_zero`: if the
constant coefficient of `f` is nilpotent, or vanishes, then the powers of `f` converge to zero.

- `tendsto_pow_of_constantCoeff_nilpotent_iff`: the powers of `f` converge to zero iff
the constant coefficient of `f` is nilpotent.

- `hasSum_of_monomials_self`: viewed as an infinite sum, a power series coverges to itself.
=======
This topology can be included by writing `open scoped MvPowerSeries.WithPiTopology`.

When the type of coefficients has the discrete topology,
it corresponds to the topology defined by [bourbaki1981], chapter 4, §4, n°2.

It is *not* the adic topology in general.

- `MvPowerSeries.WithPiTopology.tendsto_pow_zero_of_constantCoeff_nilpotent`,
`MvPowerSeries.WithPiTopology.tendsto_pow_zero_of_constantCoeff_zero`: if the constant coefficient
of `f` is nilpotent, or vanishes, then the powers of `f` converge to zero.

- `MvPowerSeries.WithPiTopology.tendsto_pow_of_constantCoeff_nilpotent_iff` : the powers of `f`
converge to zero iff the constant coefficient of `f` is nilpotent.

- `MvPowerSeries.WithPiTopology.hasSum_of_monomials_self` : viewed as an infinite sum, a power
series coverges to itself.
>>>>>>> 8212c6d5

TODO: add the similar result for the series of homogeneous components.

## Instances

- If `R` is a topological (semi)ring, then so is `MvPowerSeries σ R`.
<<<<<<< HEAD

- If the topology of `R` is T2, then so is that of `MvPowerSeries σ R`.

- If `R` is a `UniformAddGroup`, then so is `MvPowerSeries σ R`.

=======
- If the topology of `R` is T0 or T2, then so is that of `MvPowerSeries σ R`.
- If `R` is a `UniformAddGroup`, then so is `MvPowerSeries σ R`.
>>>>>>> 8212c6d5
- If `R` is complete, then so is `MvPowerSeries σ R`.

-/

theorem MvPowerSeries.apply_eq_coeff {σ R : Type _} [Semiring R] (f : MvPowerSeries σ R)
    (d : σ →₀ ℕ) : f d = MvPowerSeries.coeff R d f := rfl

namespace MvPowerSeries

open Function

variable {σ R : Type*}

namespace WithPiTopology

section Topology

variable [TopologicalSpace R]

variable (R) in
/-- The pointwise topology on MvPowerSeries -/
scoped instance : TopologicalSpace (MvPowerSeries σ R) := Pi.topologicalSpace

/-- MvPowerSeries on a T0Space form a T0Space -/
@[scoped instance]
theorem instT0Space [T0Space R] : T0Space (MvPowerSeries σ R) := Pi.instT0Space

/-- MvPowerSeries on a T2Space form a T2Space -/
@[scoped instance]
theorem instT2Space [T2Space R] : T2Space (MvPowerSeries σ R) := Pi.t2Space

variable (R) in
<<<<<<< HEAD
/-- `coeff` are continuous. -/
theorem continuous_coeff (d : σ →₀ ℕ) : Continuous (MvPowerSeries.coeff R d) :=
  continuous_pi_iff.mp continuous_id d

variable (R) in
/-- `constantCoeff` is continuous. -/
theorem continuous_constantCoeff : Continuous (constantCoeff σ R) := continuous_coeff R 0

/-- A family of power series converges iff it converges coefficientwise. -/
theorem tendsto_iff_coeff_tendsto {ι : Type*} (f : ι → MvPowerSeries σ R) (u : Filter ι)
    (g : MvPowerSeries σ R) :
=======
/-- coeff are continuous -/
theorem continuous_coeff [Semiring R] (d : σ →₀ ℕ) : Continuous (MvPowerSeries.coeff R d) :=
  continuous_pi_iff.mp continuous_id d

variable (R) in
/-- constant_coeff is continuous -/
theorem continuous_constantCoeff [Semiring R] : Continuous (constantCoeff σ R) :=
  continuous_coeff R 0

/-- A family of power series converges iff it converges coefficientwise -/
theorem tendsto_iff_coeff_tendsto [Semiring R] {ι : Type*}
    (f : ι → MvPowerSeries σ R) (u : Filter ι) (g : MvPowerSeries σ R) :
>>>>>>> 8212c6d5
    Filter.Tendsto f u (nhds g) ↔
    ∀ d : σ →₀ ℕ, Filter.Tendsto (fun i => coeff R d (f i)) u (nhds (coeff R d g)) := by
  rw [nhds_pi, Filter.tendsto_pi]
  exact forall_congr' (fun d => Iff.rfl)

variable (σ R)

/-- The semiring topology on MvPowerSeries of a topological semiring -/
@[scoped instance]
theorem instTopologicalSemiring [Semiring R] [TopologicalSemiring R] :
    TopologicalSemiring (MvPowerSeries σ R) where
    continuous_add := continuous_pi fun d => continuous_add.comp
      ((continuous_coeff R d).fst'.prod_mk (continuous_coeff R d).snd')
    continuous_mul := continuous_pi fun _ => continuous_finset_sum _ (fun i _ => continuous_mul.comp
       ((continuous_coeff R i.fst).fst'.prod_mk (continuous_coeff R i.snd).snd'))

/-- The ring topology on MvPowerSeries of a topological ring -/
@[scoped instance]
theorem instTopologicalRing (R : Type*) [TopologicalSpace R] [Ring R] [TopologicalRing R] :
    TopologicalRing (MvPowerSeries σ R) :=
  { instTopologicalSemiring σ R with
    continuous_neg := continuous_pi fun d ↦ Continuous.comp continuous_neg
      (continuous_coeff R d) }

<<<<<<< HEAD
/-- MvPowerSeries on a T2Space form a T2Space -/
@[scoped instance]
theorem instT2Space [T2Space R] : T2Space (MvPowerSeries σ R) where
  t2 x y h := by
    obtain ⟨d, h⟩ := Function.ne_iff.mp h
    obtain ⟨u, v, ⟨hu, hv, hx, hy, huv⟩⟩ := t2_separation h
    exact ⟨(fun x => x d) ⁻¹' u, (fun x => x d) ⁻¹' v,
      IsOpen.preimage (continuous_coeff R d) hu, IsOpen.preimage (continuous_coeff R d) hv, hx, hy,
      Disjoint.preimage _ huv⟩

end WithPiTopology

namespace WithPiUniformity

open WithPiTopology

variable [UniformSpace R]

variable (σ R) in
/-- The componentwise uniformity on MvPowerSeries -/
scoped instance : UniformSpace (MvPowerSeries σ R) :=
  Pi.uniformSpace fun _ : σ →₀ ℕ => R

variable (R)

/-- Coefficients are uniformly continuous -/
theorem uniformContinuous_coeff [Semiring R] (d : σ →₀ ℕ) :
    UniformContinuous fun f : MvPowerSeries σ R => coeff R d f :=
  uniformContinuous_pi.mp uniformContinuous_id d

variable [Ring R]

variable (σ)

/-- The `UniformAddGroup` structure on `MvPowerSeries` of a `UniformAddGroup` -/
@[scoped instance]
theorem instUniformAddGroup [UniformAddGroup R] :
    UniformAddGroup (MvPowerSeries σ R) where
  uniformContinuous_sub := uniformContinuous_pi.mpr fun _ => uniformContinuous_sub.comp
    (((uniformContinuous_coeff _ _).comp uniformContinuous_fst).prod_mk
      ((uniformContinuous_coeff _ _).comp uniformContinuous_snd))

/-- Completeness of the uniform structure on MvPowerSeries -/
@[scoped instance]
theorem instCompleteSpace [CompleteSpace R] :
    CompleteSpace (MvPowerSeries σ R) where
  complete := by
    intro f hf
    suffices ∀ d, ∃ x, (f.map fun a => a d) ≤ nhds x by
      use fun d => (this d).choose
      rw [nhds_pi, Filter.le_pi]
      exact fun d => (this d).choose_spec
    intro d
    use lim (f.map fun a => a d), (Cauchy.map hf (uniformContinuous_coeff R d)).le_nhds_lim

/-- Separation of the uniform structure on MvPowerSeries -/
@[scoped instance]
theorem instT0Space [T0Space R] : T0Space (MvPowerSeries σ R) := by
  suffices T2Space (MvPowerSeries σ R) by infer_instance
  exact WithPiTopology.instT2Space σ R

/-- The ring of multivariate power series is a uniform topological ring -/
@[scoped instance]
theorem instTopologicalRing [UniformSpace R] [UniformAddGroup R] [TopologicalRing R] :
    TopologicalRing (MvPowerSeries σ R) :=
  { instUniformAddGroup σ R with
    continuous_add :=  (@uniformContinuous_add _ _ _ (instUniformAddGroup σ R)).continuous
    continuous_mul := continuous_pi fun _ => continuous_finset_sum _ fun i _ => continuous_mul.comp
       ((continuous_coeff R i.fst).fst'.prod_mk (continuous_coeff R i.snd).snd')
    continuous_neg := (@uniformContinuous_neg _ _ _ (instUniformAddGroup σ R)).continuous }

end WithPiUniformity

variable [DecidableEq σ] [TopologicalSpace R]

open WithPiTopology

theorem continuous_C [Ring R] [TopologicalRing R] : Continuous (C σ R) := by
=======
variable {σ R}

variable [DecidableEq σ] [TopologicalSpace R]

theorem continuous_C [Ring R] [TopologicalRing R] :
    Continuous (C σ R) := by
>>>>>>> 8212c6d5
  apply continuous_of_continuousAt_zero
  rw [continuousAt_pi]
  intro d
  change ContinuousAt (fun y => coeff R d ((C σ R) y)) 0
  by_cases hd : d = 0
  · simp only [hd, coeff_zero_C]
    exact continuousAt_id
  · simp only [coeff_C, if_neg hd]
    exact continuousAt_const

theorem variables_tendsto_zero [Semiring R] :
    Filter.Tendsto (X · : σ → MvPowerSeries σ R) Filter.cofinite (nhds 0) := by
  rw [tendsto_pi_nhds]
  simp_rw [apply_eq_coeff]
  intro d s hs
  replace hs : 0 ∈ s := by simpa only [map_zero] using mem_of_mem_nhds hs
  simp_rw [Filter.mem_map, Filter.mem_cofinite, ← Set.preimage_compl, coeff_X]
  by_cases h : ∃ i, d = Finsupp.single i 1
  · obtain ⟨i, rfl⟩ := h
    apply (Set.finite_singleton i).subset
    intro x
    by_cases hx : x = i <;>
      simp [Finsupp.single_eq_single_iff, Ne.symm, hx, hs]
  · convert Set.finite_empty
    rw [Set.eq_empty_iff_forall_not_mem]
    intro x
<<<<<<< HEAD
    rw [Set.mem_preimage, Set.not_mem_compl_iff]
    convert mem_of_mem_nhds hs using 1
    rw [apply_eq_coeff (X x) d, coeff_X, if_neg (fun h' ↦ h ⟨x, h'⟩)]
    rfl
=======
    rwa [Set.mem_preimage, Set.not_mem_compl_iff, if_neg]
    tauto
>>>>>>> 8212c6d5

theorem tendsto_pow_zero_of_constantCoeff_nilpotent [CommSemiring R]
    {f} (hf : IsNilpotent (constantCoeff σ R f)) :
    Filter.Tendsto (fun n : ℕ => f ^ n) Filter.atTop (nhds 0) := by
  classical
  obtain ⟨m, hm⟩ := hf
  simp_rw [tendsto_iff_coeff_tendsto, coeff_zero]
  exact fun d ↦ tendsto_atTop_of_eventually_const fun n hn ↦
    coeff_eq_zero_of_constantCoeff_nilpotent hm hn

theorem tendsto_pow_zero_of_constantCoeff_zero [CommSemiring R]
    {f} (hf : constantCoeff σ R f = 0) :
    Filter.Tendsto (fun n : ℕ => f ^ n) Filter.atTop (nhds 0) := by
  apply tendsto_pow_zero_of_constantCoeff_nilpotent
  rw [hf]
  exact IsNilpotent.zero

/-- The powers of a `MvPowerSeries` converge to 0 iff its constant coefficient is nilpotent.
N. Bourbaki, *Algebra II*, [bourbaki1981] (chap. 4, §4, n°2, corollaire de la prop. 3) -/
theorem tendsto_pow_of_constantCoeff_nilpotent_iff [CommRing R] [DiscreteTopology R] (f) :
    Filter.Tendsto (fun n : ℕ => f ^ n) Filter.atTop (nhds 0) ↔
      IsNilpotent (constantCoeff σ R f) := by
  refine ⟨?_, tendsto_pow_zero_of_constantCoeff_nilpotent⟩
  intro h
  suffices Filter.Tendsto (fun n : ℕ => constantCoeff σ R (f ^ n)) Filter.atTop (nhds 0) by
    simp only [Filter.tendsto_def] at this
    specialize this {0} _
    suffices ∀ x : R, {x} ∈ nhds x by exact this 0
    rw [← discreteTopology_iff_singleton_mem_nhds]; infer_instance
    simp only [map_pow, Filter.mem_atTop_sets, ge_iff_le, Set.mem_preimage,
      Set.mem_singleton_iff] at this
    obtain ⟨m, hm⟩ := this
    use m
    apply hm m (le_refl m)
  simp only [← @comp_apply _ R ℕ, ← Filter.tendsto_map'_iff]
  simp only [Filter.Tendsto, Filter.map_le_iff_le_comap] at h ⊢
  refine le_trans h (Filter.comap_mono ?_)
  rw [← Filter.map_le_iff_le_comap]
  exact Continuous.continuousAt (continuous_constantCoeff R)

variable [Semiring R]

/-- A power series is the sum (in the sense of summable families) of its monomials -/
theorem hasSum_of_monomials_self (f : MvPowerSeries σ R) :
    HasSum (fun d : σ →₀ ℕ => monomial R d (coeff R d f)) f := by
  rw [Pi.hasSum]
  intro d
  convert hasSum_single d ?_ using 1
  exact (coeff_monomial_same d _).symm
  exact fun d' h ↦ coeff_monomial_ne (Ne.symm h) _

/-- If the coefficient space is T2, then the power series is `tsum` of its monomials -/
theorem as_tsum [T2Space R] (f : MvPowerSeries σ R) :
    f = tsum fun d : σ →₀ ℕ => monomial R d (coeff R d f) :=
  (HasSum.tsum_eq (hasSum_of_monomials_self _)).symm

end Topology

section Uniformity

variable [UniformSpace R]

variable (σ R) in
/-- The componentwise uniformity on MvPowerSeries -/
scoped instance : UniformSpace (MvPowerSeries σ R) :=
  Pi.uniformSpace fun _ : σ →₀ ℕ => R

variable (R)

/-- Coefficients are uniformly continuous -/
theorem uniformContinuous_coeff [Semiring R] (d : σ →₀ ℕ) :
    UniformContinuous fun f : MvPowerSeries σ R => coeff R d f :=
  uniformContinuous_pi.mp uniformContinuous_id d

variable [Ring R]

variable (σ)

/-- The `UniformAddGroup` structure on `MvPowerSeries` of a `UniformAddGroup` -/
@[scoped instance]
theorem instUniformAddGroup [UniformAddGroup R] :
    UniformAddGroup (MvPowerSeries σ R) := Pi.instUniformAddGroup

/-- Completeness of the uniform structure on MvPowerSeries -/
@[scoped instance]
theorem instCompleteSpace [CompleteSpace R] :
    CompleteSpace (MvPowerSeries σ R) := Pi.complete _

end Uniformity

end WithPiTopology

end MvPowerSeries<|MERGE_RESOLUTION|>--- conflicted
+++ resolved
@@ -16,20 +16,6 @@
 
 When `R` has `UniformSpace R`, we define the corresponding uniform structure.
 
-<<<<<<< HEAD
-When the type of coefficients has the discrete topology, it corresponds to the topology defined by
-[bourbaki1981], chapter 4, §4, n°2
-
-It is *not* the adic topology in general.
-
-- `tendsto_pow_zero_of_constantCoeff_nilpotent`, `tendsto_pow_zero_of_constantCoeff_zero`: if the
-constant coefficient of `f` is nilpotent, or vanishes, then the powers of `f` converge to zero.
-
-- `tendsto_pow_of_constantCoeff_nilpotent_iff`: the powers of `f` converge to zero iff
-the constant coefficient of `f` is nilpotent.
-
-- `hasSum_of_monomials_self`: viewed as an infinite sum, a power series coverges to itself.
-=======
 This topology can be included by writing `open scoped MvPowerSeries.WithPiTopology`.
 
 When the type of coefficients has the discrete topology,
@@ -46,23 +32,14 @@
 
 - `MvPowerSeries.WithPiTopology.hasSum_of_monomials_self` : viewed as an infinite sum, a power
 series coverges to itself.
->>>>>>> 8212c6d5
 
 TODO: add the similar result for the series of homogeneous components.
 
 ## Instances
 
 - If `R` is a topological (semi)ring, then so is `MvPowerSeries σ R`.
-<<<<<<< HEAD
-
-- If the topology of `R` is T2, then so is that of `MvPowerSeries σ R`.
-
-- If `R` is a `UniformAddGroup`, then so is `MvPowerSeries σ R`.
-
-=======
 - If the topology of `R` is T0 or T2, then so is that of `MvPowerSeries σ R`.
 - If `R` is a `UniformAddGroup`, then so is `MvPowerSeries σ R`.
->>>>>>> 8212c6d5
 - If `R` is complete, then so is `MvPowerSeries σ R`.
 
 -/
@@ -95,19 +72,6 @@
 theorem instT2Space [T2Space R] : T2Space (MvPowerSeries σ R) := Pi.t2Space
 
 variable (R) in
-<<<<<<< HEAD
-/-- `coeff` are continuous. -/
-theorem continuous_coeff (d : σ →₀ ℕ) : Continuous (MvPowerSeries.coeff R d) :=
-  continuous_pi_iff.mp continuous_id d
-
-variable (R) in
-/-- `constantCoeff` is continuous. -/
-theorem continuous_constantCoeff : Continuous (constantCoeff σ R) := continuous_coeff R 0
-
-/-- A family of power series converges iff it converges coefficientwise. -/
-theorem tendsto_iff_coeff_tendsto {ι : Type*} (f : ι → MvPowerSeries σ R) (u : Filter ι)
-    (g : MvPowerSeries σ R) :
-=======
 /-- coeff are continuous -/
 theorem continuous_coeff [Semiring R] (d : σ →₀ ℕ) : Continuous (MvPowerSeries.coeff R d) :=
   continuous_pi_iff.mp continuous_id d
@@ -120,7 +84,6 @@
 /-- A family of power series converges iff it converges coefficientwise -/
 theorem tendsto_iff_coeff_tendsto [Semiring R] {ι : Type*}
     (f : ι → MvPowerSeries σ R) (u : Filter ι) (g : MvPowerSeries σ R) :
->>>>>>> 8212c6d5
     Filter.Tendsto f u (nhds g) ↔
     ∀ d : σ →₀ ℕ, Filter.Tendsto (fun i => coeff R d (f i)) u (nhds (coeff R d g)) := by
   rw [nhds_pi, Filter.tendsto_pi]
@@ -145,93 +108,12 @@
     continuous_neg := continuous_pi fun d ↦ Continuous.comp continuous_neg
       (continuous_coeff R d) }
 
-<<<<<<< HEAD
-/-- MvPowerSeries on a T2Space form a T2Space -/
-@[scoped instance]
-theorem instT2Space [T2Space R] : T2Space (MvPowerSeries σ R) where
-  t2 x y h := by
-    obtain ⟨d, h⟩ := Function.ne_iff.mp h
-    obtain ⟨u, v, ⟨hu, hv, hx, hy, huv⟩⟩ := t2_separation h
-    exact ⟨(fun x => x d) ⁻¹' u, (fun x => x d) ⁻¹' v,
-      IsOpen.preimage (continuous_coeff R d) hu, IsOpen.preimage (continuous_coeff R d) hv, hx, hy,
-      Disjoint.preimage _ huv⟩
-
-end WithPiTopology
-
-namespace WithPiUniformity
-
-open WithPiTopology
-
-variable [UniformSpace R]
-
-variable (σ R) in
-/-- The componentwise uniformity on MvPowerSeries -/
-scoped instance : UniformSpace (MvPowerSeries σ R) :=
-  Pi.uniformSpace fun _ : σ →₀ ℕ => R
-
-variable (R)
-
-/-- Coefficients are uniformly continuous -/
-theorem uniformContinuous_coeff [Semiring R] (d : σ →₀ ℕ) :
-    UniformContinuous fun f : MvPowerSeries σ R => coeff R d f :=
-  uniformContinuous_pi.mp uniformContinuous_id d
-
-variable [Ring R]
-
-variable (σ)
-
-/-- The `UniformAddGroup` structure on `MvPowerSeries` of a `UniformAddGroup` -/
-@[scoped instance]
-theorem instUniformAddGroup [UniformAddGroup R] :
-    UniformAddGroup (MvPowerSeries σ R) where
-  uniformContinuous_sub := uniformContinuous_pi.mpr fun _ => uniformContinuous_sub.comp
-    (((uniformContinuous_coeff _ _).comp uniformContinuous_fst).prod_mk
-      ((uniformContinuous_coeff _ _).comp uniformContinuous_snd))
-
-/-- Completeness of the uniform structure on MvPowerSeries -/
-@[scoped instance]
-theorem instCompleteSpace [CompleteSpace R] :
-    CompleteSpace (MvPowerSeries σ R) where
-  complete := by
-    intro f hf
-    suffices ∀ d, ∃ x, (f.map fun a => a d) ≤ nhds x by
-      use fun d => (this d).choose
-      rw [nhds_pi, Filter.le_pi]
-      exact fun d => (this d).choose_spec
-    intro d
-    use lim (f.map fun a => a d), (Cauchy.map hf (uniformContinuous_coeff R d)).le_nhds_lim
-
-/-- Separation of the uniform structure on MvPowerSeries -/
-@[scoped instance]
-theorem instT0Space [T0Space R] : T0Space (MvPowerSeries σ R) := by
-  suffices T2Space (MvPowerSeries σ R) by infer_instance
-  exact WithPiTopology.instT2Space σ R
-
-/-- The ring of multivariate power series is a uniform topological ring -/
-@[scoped instance]
-theorem instTopologicalRing [UniformSpace R] [UniformAddGroup R] [TopologicalRing R] :
-    TopologicalRing (MvPowerSeries σ R) :=
-  { instUniformAddGroup σ R with
-    continuous_add :=  (@uniformContinuous_add _ _ _ (instUniformAddGroup σ R)).continuous
-    continuous_mul := continuous_pi fun _ => continuous_finset_sum _ fun i _ => continuous_mul.comp
-       ((continuous_coeff R i.fst).fst'.prod_mk (continuous_coeff R i.snd).snd')
-    continuous_neg := (@uniformContinuous_neg _ _ _ (instUniformAddGroup σ R)).continuous }
-
-end WithPiUniformity
-
-variable [DecidableEq σ] [TopologicalSpace R]
-
-open WithPiTopology
-
-theorem continuous_C [Ring R] [TopologicalRing R] : Continuous (C σ R) := by
-=======
 variable {σ R}
 
 variable [DecidableEq σ] [TopologicalSpace R]
 
 theorem continuous_C [Ring R] [TopologicalRing R] :
     Continuous (C σ R) := by
->>>>>>> 8212c6d5
   apply continuous_of_continuousAt_zero
   rw [continuousAt_pi]
   intro d
@@ -258,15 +140,8 @@
   · convert Set.finite_empty
     rw [Set.eq_empty_iff_forall_not_mem]
     intro x
-<<<<<<< HEAD
-    rw [Set.mem_preimage, Set.not_mem_compl_iff]
-    convert mem_of_mem_nhds hs using 1
-    rw [apply_eq_coeff (X x) d, coeff_X, if_neg (fun h' ↦ h ⟨x, h'⟩)]
-    rfl
-=======
     rwa [Set.mem_preimage, Set.not_mem_compl_iff, if_neg]
     tauto
->>>>>>> 8212c6d5
 
 theorem tendsto_pow_zero_of_constantCoeff_nilpotent [CommSemiring R]
     {f} (hf : IsNilpotent (constantCoeff σ R f)) :
