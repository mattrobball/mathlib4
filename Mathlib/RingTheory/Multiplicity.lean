--- conflicted
+++ resolved
@@ -323,9 +323,8 @@
   refine ⟨c, hc, ?_⟩
   rintro ⟨k, hk⟩
   rw [hk, ← mul_assoc, ← _root_.pow_succ] at hc
-<<<<<<< HEAD
-  have h₁ : a ^ ((multiplicity a b).get hfin + 1) ∣ b := ⟨k, hc⟩
-  exact (multiplicity.eq_coe_iff.1 (by simp)).2 h₁
+  have h₁ : a ^ (multiplicity a b + 1) ∣ b := ⟨k, hc⟩
+  exact (hfin.multiplicity_eq_iff.1 (by simp)).2 h₁
 
 theorem multiplicity_le_multiplicity_iff {a b : α} {c d : β} :
     multiplicity a b ≤ multiplicity c d ↔ ∀ n : ℕ, a ^ n ∣ b → c ^ n ∣ d :=
@@ -338,31 +337,6 @@
       have : ∀ n : ℕ, c ^ n ∣ d := fun n => h n (not_finite_iff_forall.1 hab _)
       rw [eq_top_iff_not_finite.2 hab, eq_top_iff_not_finite.2 (not_finite_iff_forall.2 this)]⟩
 
-theorem multiplicity_eq_multiplicity_iff {a b : α} {c d : β} :
-    multiplicity a b = multiplicity c d ↔ ∀ n : ℕ, a ^ n ∣ b ↔ c ^ n ∣ d :=
-=======
-  have h₁ : a ^ (multiplicity a b + 1) ∣ b := ⟨k, hc⟩
-  exact (hfin.multiplicity_eq_iff.1 (by simp)).2 h₁
-
-theorem emultiplicity_le_emultiplicity_iff {c d : β} :
-    emultiplicity a b ≤ emultiplicity c d ↔ ∀ n : ℕ, a ^ n ∣ b → c ^ n ∣ d := by classical
-  constructor
-  · exact fun h n hab ↦ pow_dvd_of_le_emultiplicity (le_trans (le_emultiplicity_of_pow_dvd hab) h)
-  · intro h
-    unfold emultiplicity
-    -- aesop? says
-    split
-    next h_1 =>
-      obtain ⟨w, h_1⟩ := h_1
-      split
-      next h_2 =>
-        simp_all only [cast_le, le_find_iff, lt_find_iff, Decidable.not_not, le_refl,
-          not_true_eq_false, not_false_eq_true, implies_true]
-      next h_2 => simp_all only [not_exists, Decidable.not_not, le_top]
-    next h_1 =>
-      simp_all only [not_exists, Decidable.not_not, not_true_eq_false, top_le_iff,
-        dite_eq_right_iff, ENat.coe_ne_top, imp_false, not_false_eq_true, implies_true]
-
 theorem multiplicity.Finite.multiplicity_le_multiplicity_iff {c d : β} (hab : Finite a b)
     (hcd : Finite c d) : multiplicity a b ≤ multiplicity c d ↔ ∀ n : ℕ, a ^ n ∣ b → c ^ n ∣ d := by
   rw [← WithTop.coe_le_coe, ENat.some_eq_coe, ← hab.emultiplicity_eq_multiplicity,
@@ -371,7 +345,6 @@
 
 theorem emultiplicity_eq_emultiplicity_iff {c d : β} :
     emultiplicity a b = emultiplicity c d ↔ ∀ n : ℕ, a ^ n ∣ b ↔ c ^ n ∣ d :=
->>>>>>> e553fb08
   ⟨fun h n =>
     ⟨emultiplicity_le_emultiplicity_iff.1 h.le n, emultiplicity_le_emultiplicity_iff.1 h.ge n⟩,
     fun h => le_antisymm (emultiplicity_le_emultiplicity_iff.2 fun n => (h n).mp)
