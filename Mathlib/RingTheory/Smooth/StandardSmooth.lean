--- conflicted
+++ resolved
@@ -353,10 +353,7 @@
 exists a standard smooth submersive presentation.
 -/
 class IsStandardSmoothOfRelativeDimension (n : ℕ) : Prop where
-<<<<<<< HEAD
   out : ∃ (P : SubmersivePresentation.{t, w} R S), P.IsStandardSmoothOfRelativeDimension n
-=======
-  out : ∃ (P : SubmersivePresentation R S), P.IsStandardSmoothOfRelativeDimension n
 
 end Algebra
 
@@ -402,5 +399,4 @@
   erw [MvPolynomial.map_aeval]
   erw [(Algebra.TensorProduct.includeRight).comp_algebraMap]
   rfl
-  exact ⟨hP.2.1, hP.2.2⟩
->>>>>>> d2ba7f73
+  exact ⟨hP.2.1, hP.2.2⟩