/-
Copyright (c) 2024 Christian Merten. All rights reserved.
Released under Apache 2.0 license as described in the file LICENSE.
Authors: Jung Tao Cheng, Christian Merten, Andrew Yang
-/
import Mathlib.Algebra.MvPolynomial.PDeriv
import Mathlib.LinearAlgebra.Determinant
import Mathlib.RingTheory.Presentation

/-!
# Standard smooth algebras

In this file we define standard smooth algebras. For this we introduce
the notion of a `PreSubmersivePresentation`. This is a presentation `P` that has
fewer relations than generators. More precisely there exists an injective map from `P.rels`
to `P.vars`. To such a presentation we may associate a jacobian. `P` is then a submersive
presentation, if its jacobian is invertible.

Finally, a standard smooth algebra is an algebra that admits a submersive presentation.

While every standard smooth algebra is smooth, the converse does not hold. But if `S` is `R`-smooth,
then `S` is `R`-standard smooth locally on `S`, i.e. there exists a set `{ t }` of `S` that
generates the unit ideal, such that `Sₜ` is `R`-standard smooth for every `t` (TODO, see below).

## Main definitions

All of these are in the `Algebra` namespace. Let `S` be an `R`-algebra.

- `PreSubmersivePresentation`: A `Presentation` of `S` as `R`-algebra, equipped with an injective
  map `P.map` from `P.rels` to `P.vars`. This map is used to define the differential of a
  presubmersive presentation.

For a presubmersive presentation `P` of `S` over `R` we make the following definitions:

- `PreSubmersivePresentation.differential`: A linear endomorphism of `P.rels → P.Ring` sending
  the `j`-th standard basis vector, corresponding to the `j`-th relation, to the vector
  of partial derivatives of `P.relation j` with respect to the coordinates `P.map i` for
  `i : P.rels`.
- `PreSubmersivePresentation.jacobian`: The determinant of `P.differential`.
- `PreSubmersivePresentation.jacobiMatrix`: If `P.rels` has a `Fintype` instance, we may form
  the matrix corresponding to `P.differential`. Its determinant is `P.jacobian`.
- `SubmersivePresentation`: A submersive presentation is a finite, presubmersive presentation `P`
  with in `S` invertible jacobian.

Furthermore, for algebras we define:

- `Algebra.IsStandardSmooth`: `S` is `R`-standard smooth if `S` admits a submersive
  `R`-presentation.
- `Algebra.IsStandardSmooth.relativeDimension`: If `S` is `R`-standard smooth this is the dimension
  of an arbitrary submersive `R`-presentation of `S`. This is independent of the choice
  of the presentation (TODO, see below).
- `Algebra.IsStandardSmoothOfRelativeDimension n`: `S` is `R`-standard smooth of relative dimension
  `n` if it admits a submersive `R`-presentation of dimension `n`.

Finally, for ring homomorphisms we define:

- `RingHom.IsStandardSmooth`: A ring homomorphism `R →+* S` is standard smooth if `S` is standard
  smooth as `R`-algebra.
- `RingHom.IsStandardSmoothOfRelativeDimension n`: A ring homomorphism `R →+* S` is standard
  smooth of relative dimension `n` if `S` is standard smooth of relative dimension `n` as
  `R`-algebra.

## TODO

- Show that the module of Kaehler differentials of a standard smooth `R`-algebra `S` of relative
  dimension `n` is `S`-free of rank `n`. In particular this shows that the relative dimension
  is independent of the choice of the standard smooth presentation.
- Show that standard smooth algebras are smooth. This relies on the computation of the module of
  Kaehler differentials.
- Show that locally on the target, smooth algebras are standard smooth.

## Implementation details

Standard smooth algebras and ring homomorphisms feature 4 universe levels: The universe levels of
the rings involved and the universe levels of the types of the variables and relations.

## Notes

This contribution was created as part of the AIM workshop "Formalizing algebraic geometry"
in June 2024.

-/

universe t t' w w' u v

open TensorProduct MvPolynomial Classical

variable (n m : ℕ)

namespace Algebra

variable (R : Type u) [CommRing R]
variable (S : Type v) [CommRing S] [Algebra R S]

/--
A `PreSubmersivePresentation` of an `R`-algebra `S` is a `Presentation`
with finitely-many relations equipped with an injective `map : relations → vars`.

This map determines how the differential of `P` is constructed. See
`PreSubmersivePresentation.differential` for details.
-/
@[nolint checkUnivs]
structure PreSubmersivePresentation extends Algebra.Presentation.{t, w} R S where
  /-- A map from the relations type to the variables type. Used to compute the differential. -/
  map : rels → vars
  map_inj : Function.Injective map
  relations_finite : Finite rels

namespace PreSubmersivePresentation

attribute [instance] relations_finite

variable {R S}
variable (P : PreSubmersivePresentation R S)

lemma card_relations_le_card_vars_of_isFinite [P.IsFinite] :
    Nat.card P.rels ≤ Nat.card P.vars :=
  Nat.card_le_card_of_injective P.map P.map_inj

/-- The standard basis of `P.rels → P.ring`. -/
noncomputable abbrev basis : Basis P.rels P.Ring (P.rels → P.Ring) :=
  Pi.basisFun P.Ring P.rels

/--
The differential of a `P : PreSubmersivePresentation` is a `P.Ring`-linear map on
`P.rels → P.Ring`:

The `j`-th standard basis vector, corresponding to the `j`-th relation of `P`, is mapped
to the vector of partial derivatives of `P.relation j` with respect
to the coordinates `P.map i` for all `i : P.rels`.

The determinant of this map is the jacobian of `P` used to define when a `PreSubmersivePresentation`
is submersive. See `PreSubmersivePresentation.jacobian`.
-/
noncomputable def differential : (P.rels → P.Ring) →ₗ[P.Ring] (P.rels → P.Ring) :=
  Basis.constr P.basis P.Ring
    (fun j i : P.rels ↦ MvPolynomial.pderiv (P.map i) (P.relation j))

/-- The jacobian of a `P : PreSubmersivePresentation` is the determinant
of `P.differential` viewed as element of `S`. -/
noncomputable def jacobian : S :=
  algebraMap P.Ring S <| LinearMap.det P.differential

section Matrix

variable [Fintype P.rels] [DecidableEq P.rels]

/--
If `P.rels` has a `Fintype` and `DecidableEq` instance, the differential of `P`
can be expressed in matrix form.
-/
noncomputable def jacobiMatrix : Matrix P.rels P.rels P.Ring :=
  LinearMap.toMatrix P.basis P.basis P.differential

lemma jacobian_eq_jacobiMatrix_det : P.jacobian = algebraMap P.Ring S P.jacobiMatrix.det := by
   simp [jacobiMatrix, jacobian]

lemma jacobiMatrix_apply (i j : P.rels) :
    P.jacobiMatrix i j = MvPolynomial.pderiv (P.map i) (P.relation j) := by
  simp [jacobiMatrix, LinearMap.toMatrix, differential, basis]

end Matrix

section Constructions

/-- If `algebraMap R S` is bijective, the empty generators are a pre-submersive
presentation with no relations. -/
noncomputable def ofBijectiveAlgebraMap (h : Function.Bijective (algebraMap R S)) :
    PreSubmersivePresentation.{t, w} R S where
  toPresentation := Presentation.ofBijectiveAlgebraMap.{t, w} h
  map := PEmpty.elim
  map_inj (a b : PEmpty) h := by contradiction
  relations_finite := inferInstanceAs (Finite PEmpty.{t + 1})

instance (h : Function.Bijective (algebraMap R S)) : Fintype (ofBijectiveAlgebraMap h).vars :=
  inferInstanceAs (Fintype PEmpty)

instance (h : Function.Bijective (algebraMap R S)) : Fintype (ofBijectiveAlgebraMap h).rels :=
  inferInstanceAs (Fintype PEmpty)

<<<<<<< HEAD
=======
@[simp]
>>>>>>> acbd7b39
lemma ofBijectiveAlgebraMap_jacobian (h : Function.Bijective (algebraMap R S)) :
    (ofBijectiveAlgebraMap h).jacobian = 1 := by
  have : (algebraMap (ofBijectiveAlgebraMap h).Ring S).mapMatrix
      (ofBijectiveAlgebraMap h).jacobiMatrix = 1 := by
    ext (i j : PEmpty)
    contradiction
  rw [jacobian_eq_jacobiMatrix_det, RingHom.map_det, this, Matrix.det_one]

section Localization

variable (r : R) [IsLocalization.Away r S]

variable (S) in
/-- If `S` is the localization of `R` at `r`, this is the canonical submersive presentation
of `S` as `R`-algebra. -/
@[simps map]
noncomputable def localizationAway : PreSubmersivePresentation R S where
  __ := Presentation.localizationAway S r
  map _ := ()
  map_inj _ _ h := h
  relations_finite := inferInstanceAs <| Finite Unit

instance : Fintype (localizationAway S r).rels :=
  inferInstanceAs (Fintype Unit)

instance : DecidableEq (localizationAway S r).rels :=
  inferInstanceAs (DecidableEq Unit)

<<<<<<< HEAD
=======
@[simp]
>>>>>>> acbd7b39
lemma localizationAway_jacobiMatrix :
    (localizationAway S r).jacobiMatrix = Matrix.diagonal (fun () ↦ MvPolynomial.C r) := by
  have h : (pderiv ()) (C r * X () - 1) = C r := by simp
  ext (i : Unit) (j : Unit) : 1
  rwa [jacobiMatrix_apply]

<<<<<<< HEAD
=======
@[simp]
>>>>>>> acbd7b39
lemma localizationAway_jacobian : (localizationAway S r).jacobian = algebraMap R S r := by
  rw [jacobian_eq_jacobiMatrix_det, localizationAway_jacobiMatrix]
  simp [show Fintype.card (localizationAway r (S := S)).rels = 1 from rfl]

end Localization

section Composition

variable {T} [CommRing T] [Algebra R T] [Algebra S T] [IsScalarTower R S T]
variable (Q : PreSubmersivePresentation S T) (P : PreSubmersivePresentation R S)

/-- Given an `R`-algebra `S` and an `S`-algebra `T` with pre-submersive presentations,
this is the canonical pre-submersive presentation of `T` as an `R`-algebra. -/
@[simps map]
noncomputable def comp : PreSubmersivePresentation R T where
  __ := Q.toPresentation.comp P.toPresentation
  map := Sum.elim (fun rq ↦ Sum.inl <| Q.map rq) (fun rp ↦ Sum.inr <| P.map rp)
  map_inj := Function.Injective.sum_elim ((Sum.inl_injective).comp (Q.map_inj))
    ((Sum.inr_injective).comp (P.map_inj)) <| by simp
  relations_finite := inferInstanceAs <| Finite (Q.rels ⊕ P.rels)

/-- The dimension of the composition of two finite submersive presentations is
the sum of the dimensions. -/
lemma dimension_comp_eq_dimension_add_dimension [Q.IsFinite] [P.IsFinite] :
    (Q.comp P).dimension = Q.dimension + P.dimension := by
  simp only [Presentation.dimension]
  erw [Presentation.comp_rels, Generators.comp_vars]
  have : Nat.card P.rels ≤ Nat.card P.vars :=
    card_relations_le_card_vars_of_isFinite P
  have : Nat.card Q.rels ≤ Nat.card Q.vars :=
    card_relations_le_card_vars_of_isFinite Q
  simp only [Nat.card_sum]
  omega

section

<<<<<<< HEAD
=======
/-!
### Jacobian of composition

Let `S` be an `R`-algebra and `T` be an `S`-algebra with presentations `P` and `Q` respectively.
In this section we compute the jacobian of the composition of `Q` and `P` to be
the product of the jacobians. For this we use a block decomposition of the jacobi matrix and show
that the upper-right block vanishes, the upper-left block has determinant jacobian of `Q` and
the lower-right block has determinant jacobian of `P`.

-/

>>>>>>> acbd7b39
variable [Fintype (Q.comp P).rels]

private lemma jacobiMatrix_comp_inl_inr (i : Q.rels) (j : P.rels) :
    (Q.comp P).jacobiMatrix (Sum.inl i) (Sum.inr j) = 0 := by
  rw [jacobiMatrix_apply]
  refine MvPolynomial.pderiv_eq_zero_of_not_mem_vars (fun hmem ↦ ?_)
  apply MvPolynomial.vars_rename at hmem
  simp at hmem

private lemma jacobiMatrix_comp_₁₂ : (Q.comp P).jacobiMatrix.toBlocks₁₂ = 0 := by
  ext i j : 1
  simp [Matrix.toBlocks₁₂, jacobiMatrix_comp_inl_inr]

variable (σ : Type*)

variable [Fintype Q.rels]

private lemma jacobiMatrix_comp_inl_inl (i j : Q.rels) :
    aeval (Sum.elim X (MvPolynomial.C ∘ P.val))
      ((Q.comp P).jacobiMatrix (Sum.inl j) (Sum.inl i)) = Q.jacobiMatrix j i := by
  rw [jacobiMatrix_apply, jacobiMatrix_apply, comp_map, Sum.elim_inl,
    ← Q.comp_aeval_relation_inl P.toPresentation]
  apply aeval_sum_elim_pderiv_inl

private lemma jacobiMatrix_comp_₁₁_det :
    (aeval (Q.comp P).val) (Q.comp P).jacobiMatrix.toBlocks₁₁.det = Q.jacobian := by
  rw [jacobian_eq_jacobiMatrix_det, AlgHom.map_det (aeval (Q.comp P).val), RingHom.map_det]
  congr
  ext i j : 1
  simp only [Matrix.map_apply, RingHom.mapMatrix_apply, ← Q.jacobiMatrix_comp_inl_inl P]
  apply aeval_sum_elim

omit [Fintype Q.rels]
variable [Fintype P.rels]

private lemma jacobiMatrix_comp_inr_inr (i j : P.rels) :
    (Q.comp P).jacobiMatrix (Sum.inr i) (Sum.inr j) =
      MvPolynomial.rename Sum.inr (P.jacobiMatrix i j) := by
  rw [jacobiMatrix_apply, jacobiMatrix_apply]
  simp only [comp_map, Sum.elim_inr]
  apply pderiv_rename Sum.inr_injective

private lemma jacobiMatrix_comp_₂₂_det :
    (aeval (Q.comp P).val) (Q.comp P).jacobiMatrix.toBlocks₂₂.det = algebraMap S T P.jacobian := by
  rw [jacobian_eq_jacobiMatrix_det]
  rw [AlgHom.map_det (aeval (Q.comp P).val), RingHom.map_det, RingHom.map_det]
  congr
  ext i j : 1
  simp only [Matrix.toBlocks₂₂, AlgHom.mapMatrix_apply, Matrix.map_apply, Matrix.of_apply,
    RingHom.mapMatrix_apply, Generators.algebraMap_apply, map_aeval, coe_eval₂Hom]
  rw [jacobiMatrix_comp_inr_inr, ← IsScalarTower.algebraMap_eq]
  simp only [aeval, AlgHom.coe_mk, coe_eval₂Hom]
  generalize P.jacobiMatrix i j = p
  induction' p using MvPolynomial.induction_on with a p q hp hq p i hp
  · simp only [algHom_C, algebraMap_eq, eval₂_C]
    erw [MvPolynomial.eval₂_C]
  · simp [hp, hq]
  · simp only [map_mul, rename_X, eval₂_mul, hp, eval₂_X]
    erw [Generators.comp_val]
    simp

end

/-- The jacobian of the composition of presentations is the product of the jacobians. -/
<<<<<<< HEAD
=======
@[simp]
>>>>>>> acbd7b39
lemma comp_jacobian_eq_jacobian_smul_jacobian : (Q.comp P).jacobian = P.jacobian • Q.jacobian := by
  cases nonempty_fintype Q.rels
  cases nonempty_fintype P.rels
  letI : Fintype (Q.comp P).rels := inferInstanceAs <| Fintype (Q.rels ⊕ P.rels)
  rw [jacobian_eq_jacobiMatrix_det, ← Matrix.fromBlocks_toBlocks ((Q.comp P).jacobiMatrix),
    jacobiMatrix_comp_₁₂]
  convert_to
    (aeval (Q.comp P).val) (Q.comp P).jacobiMatrix.toBlocks₁₁.det *
    (aeval (Q.comp P).val) (Q.comp P).jacobiMatrix.toBlocks₂₂.det = P.jacobian • Q.jacobian
  · simp only [Generators.algebraMap_apply, ← map_mul]
    congr
    convert Matrix.det_fromBlocks_zero₁₂ (Q.comp P).jacobiMatrix.toBlocks₁₁
      (Q.comp P).jacobiMatrix.toBlocks₂₁ (Q.comp P).jacobiMatrix.toBlocks₂₂
  · rw [jacobiMatrix_comp_₁₁_det, jacobiMatrix_comp_₂₂_det, mul_comm, Algebra.smul_def]

end Composition

section BaseChange

variable (T) [CommRing T] [Algebra R T] (P : PreSubmersivePresentation R S)

/-- If `P` is a pre-submersive presentation of `S` over `R` and `T` is an `R`-algebra, we
obtain a natural pre-submersive presentation of `T ⊗[R] S` over `T`. -/
noncomputable def baseChange : PreSubmersivePresentation T (T ⊗[R] S) where
  __ := P.toPresentation.baseChange T
  map := P.map
  map_inj := P.map_inj
  relations_finite := P.relations_finite

<<<<<<< HEAD
=======
@[simp]
>>>>>>> acbd7b39
lemma baseChange_jacobian : (P.baseChange T).jacobian = 1 ⊗ₜ P.jacobian := by
  classical
  cases nonempty_fintype P.rels
  letI : Fintype (P.baseChange T).rels := inferInstanceAs <| Fintype P.rels
  simp_rw [jacobian_eq_jacobiMatrix_det]
  have h : (baseChange T P).jacobiMatrix =
      (MvPolynomial.map (algebraMap R T)).mapMatrix P.jacobiMatrix := by
    ext i j : 1
    simp only [baseChange, jacobiMatrix_apply, Presentation.baseChange_relation,
      RingHom.mapMatrix_apply, Matrix.map_apply]
    erw [MvPolynomial.pderiv_map]
    rfl
  rw [h]
  erw [← RingHom.map_det, aeval_map_algebraMap]
  apply aeval_one_tmul

end BaseChange

end Constructions

end PreSubmersivePresentation

/--
A `PreSubmersivePresentation` is submersive if its jacobian is a unit in `S`
and the presentation is finite.
-/
@[nolint checkUnivs]
structure SubmersivePresentation extends PreSubmersivePresentation.{t, w} R S where
  jacobian_isUnit : IsUnit toPreSubmersivePresentation.jacobian
  isFinite : toPreSubmersivePresentation.IsFinite := by infer_instance

attribute [instance] SubmersivePresentation.isFinite

namespace SubmersivePresentation

open PreSubmersivePresentation

section Constructions

variable {R S} in
/-- If `algebraMap R S` is bijective, the empty generators are a submersive
presentation with no relations. -/
noncomputable def ofBijectiveAlgebraMap (h : Function.Bijective (algebraMap R S)) :
    SubmersivePresentation.{t, w} R S where
  __ := PreSubmersivePresentation.ofBijectiveAlgebraMap.{t, w} h
  jacobian_isUnit := by
    rw [ofBijectiveAlgebraMap_jacobian]
    exact isUnit_one
  isFinite := Presentation.ofBijectiveAlgebraMap_isFinite h

/-- The canonical submersive `R`-presentation of `R` with no generators and no relations. -/
noncomputable def id : SubmersivePresentation.{t, w} R R :=
  ofBijectiveAlgebraMap Function.bijective_id

section Composition

variable {R S T} [CommRing T] [Algebra R T] [Algebra S T] [IsScalarTower R S T]
variable (Q : SubmersivePresentation S T) (P : SubmersivePresentation R S)

/-- Given an `R`-algebra `S` and an `S`-algebra `T` with submersive presentations,
this is the canonical submersive presentation of `T` as an `R`-algebra. -/
noncomputable def comp : SubmersivePresentation R T where
  __ := Q.toPreSubmersivePresentation.comp P.toPreSubmersivePresentation
  jacobian_isUnit := by
    rw [comp_jacobian_eq_jacobian_smul_jacobian, Algebra.smul_def, IsUnit.mul_iff]
    exact ⟨RingHom.isUnit_map _ <| P.jacobian_isUnit, Q.jacobian_isUnit⟩
  isFinite := Presentation.comp_isFinite Q.toPresentation P.toPresentation

end Composition

section Localization

variable {R} (r : R) [IsLocalization.Away r S]

/-- If `S` is the localization of `R` at `r`, this is the canonical submersive presentation
of `S` as `R`-algebra. -/
noncomputable def localizationAway : SubmersivePresentation R S where
  __ := PreSubmersivePresentation.localizationAway S r
  jacobian_isUnit := by
    rw [localizationAway_jacobian]
    apply IsLocalization.map_units' (⟨r, 1, by simp⟩ : Submonoid.powers r)
  isFinite := Presentation.localizationAway_isFinite r

end Localization

section BaseChange

variable (T) [CommRing T] [Algebra R T] (P : SubmersivePresentation R S)

/-- If `P` is a submersive presentation of `S` over `R` and `T` is an `R`-algebra, we
obtain a natural submersive presentation of `T ⊗[R] S` over `T`. -/
noncomputable def baseChange : SubmersivePresentation T (T ⊗[R] S) where
  toPreSubmersivePresentation := P.toPreSubmersivePresentation.baseChange T
  jacobian_isUnit := P.baseChange_jacobian T ▸ P.jacobian_isUnit.map TensorProduct.includeRight
  isFinite := Presentation.baseChange_isFinite T P.toPresentation

end BaseChange

end Constructions

end SubmersivePresentation

/--
An `R`-algebra `S` is called standard smooth, if there
exists a submersive presentation.
-/
class IsStandardSmooth : Prop where
  out : Nonempty (SubmersivePresentation.{t, w} R S)

/--
The relative dimension of a standard smooth `R`-algebra `S` is
the dimension of an arbitrarily chosen submersive `R`-presentation of `S`.

Note: If `S` is non-trivial, this number is independent of the choice of the presentation as it is
equal to the `S`-rank of `Ω[S/R]` (TODO).
-/
noncomputable def IsStandardSmooth.relativeDimension [IsStandardSmooth R S] : ℕ :=
  ‹IsStandardSmooth R S›.out.some.dimension

/--
An `R`-algebra `S` is called standard smooth of relative dimension `n`, if there exists
a submersive presentation of dimension `n`.
-/
class IsStandardSmoothOfRelativeDimension : Prop where
  out : ∃ P : SubmersivePresentation.{t, w} R S, P.dimension = n

variable {R} {S}

lemma IsStandardSmoothOfRelativeDimension.isStandardSmooth
    [IsStandardSmoothOfRelativeDimension.{t, w} n R S] :
    IsStandardSmooth.{t, w} R S :=
  ⟨‹IsStandardSmoothOfRelativeDimension n R S›.out.nonempty⟩

lemma IsStandardSmoothOfRelativeDimension.of_algebraMap_bijective
    (h : Function.Bijective (algebraMap R S)) :
    IsStandardSmoothOfRelativeDimension.{t, w} 0 R S :=
  ⟨SubmersivePresentation.ofBijectiveAlgebraMap h, Presentation.ofBijectiveAlgebraMap_dimension h⟩

variable (R) in
instance IsStandardSmoothOfRelativeDimension.id :
    IsStandardSmoothOfRelativeDimension.{t, w} 0 R R :=
  IsStandardSmoothOfRelativeDimension.of_algebraMap_bijective Function.bijective_id

section Composition
<<<<<<< HEAD
=======

variable (R S T) [CommRing T] [Algebra R T] [Algebra S T] [IsScalarTower R S T]

lemma IsStandardSmooth.trans [IsStandardSmooth.{t, w} R S] [IsStandardSmooth.{t', w'} S T] :
    IsStandardSmooth.{max t t', max w w'} R T where
  out := by
    obtain ⟨⟨P⟩⟩ := ‹IsStandardSmooth R S›
    obtain ⟨⟨Q⟩⟩ := ‹IsStandardSmooth S T›
    exact ⟨Q.comp P⟩

lemma IsStandardSmoothOfRelativeDimension.trans [IsStandardSmoothOfRelativeDimension.{t, w} n R S]
    [IsStandardSmoothOfRelativeDimension.{t', w'} m S T] :
    IsStandardSmoothOfRelativeDimension.{max t t', max w w'} (m + n) R T where
  out := by
    obtain ⟨P, hP⟩ := ‹IsStandardSmoothOfRelativeDimension n R S›
    obtain ⟨Q, hQ⟩ := ‹IsStandardSmoothOfRelativeDimension m S T›
    refine ⟨Q.comp P, hP ▸ hQ ▸ ?_⟩
    apply PreSubmersivePresentation.dimension_comp_eq_dimension_add_dimension

end Composition

lemma IsStandardSmooth.localization_away (r : R) [IsLocalization.Away r S] :
    IsStandardSmooth.{0, 0} R S where
  out := ⟨SubmersivePresentation.localizationAway S r⟩

lemma IsStandardSmoothOfRelativeDimension.localization_away (r : R) [IsLocalization.Away r S] :
    IsStandardSmoothOfRelativeDimension.{0, 0} 0 R S where
  out := ⟨SubmersivePresentation.localizationAway S r,
    Presentation.localizationAway_dimension_zero r⟩

section BaseChange

variable (T) [CommRing T] [Algebra R T]

instance IsStandardSmooth.baseChange [IsStandardSmooth.{t, w} R S] :
    IsStandardSmooth.{t, w} T (T ⊗[R] S) where
  out := by
    obtain ⟨⟨P⟩⟩ := ‹IsStandardSmooth R S›
    exact ⟨P.baseChange T⟩

instance IsStandardSmoothOfRelativeDimension.baseChange
    [IsStandardSmoothOfRelativeDimension.{t, w} n R S] :
    IsStandardSmoothOfRelativeDimension.{t, w} n T (T ⊗[R] S) where
  out := by
    obtain ⟨P, hP⟩ := ‹IsStandardSmoothOfRelativeDimension n R S›
    exact ⟨P.baseChange T, hP⟩

end BaseChange

end Algebra
>>>>>>> acbd7b39

variable (R S T) [CommRing T] [Algebra R T] [Algebra S T] [IsScalarTower R S T]

lemma IsStandardSmooth.trans [IsStandardSmooth.{t, w} R S] [IsStandardSmooth.{t', w'} S T] :
    IsStandardSmooth.{max t t', max w w'} R T where
  out := by
    obtain ⟨⟨P⟩⟩ := ‹IsStandardSmooth R S›
    obtain ⟨⟨Q⟩⟩ := ‹IsStandardSmooth S T›
    exact ⟨Q.comp P⟩

lemma IsStandardSmoothOfRelativeDimension.trans [IsStandardSmoothOfRelativeDimension.{t, w} n R S]
    [IsStandardSmoothOfRelativeDimension.{t', w'} m S T] :
    IsStandardSmoothOfRelativeDimension.{max t t', max w w'} (m + n) R T where
  out := by
    obtain ⟨P, hP⟩ := ‹IsStandardSmoothOfRelativeDimension n R S›
    obtain ⟨Q, hQ⟩ := ‹IsStandardSmoothOfRelativeDimension m S T›
    refine ⟨Q.comp P, hP ▸ hQ ▸ ?_⟩
    apply PreSubmersivePresentation.dimension_comp_eq_dimension_add_dimension

end Composition

lemma IsStandardSmooth.localization_away (r : R) [IsLocalization.Away r S] :
    IsStandardSmooth.{0, 0} R S where
  out := ⟨SubmersivePresentation.localizationAway S r⟩

lemma IsStandardSmoothOfRelativeDimension.localization_away (r : R) [IsLocalization.Away r S] :
    IsStandardSmoothOfRelativeDimension.{0, 0} 0 R S where
  out := ⟨SubmersivePresentation.localizationAway S r,
    Presentation.localizationAway_dimension_zero r⟩

section BaseChange

variable (T) [CommRing T] [Algebra R T]

instance IsStandardSmooth.baseChange [IsStandardSmooth.{t, w} R S] :
    IsStandardSmooth.{t, w} T (T ⊗[R] S) where
  out := by
    obtain ⟨⟨P⟩⟩ := ‹IsStandardSmooth R S›
    exact ⟨P.baseChange T⟩

instance IsStandardSmoothOfRelativeDimension.baseChange
    [IsStandardSmoothOfRelativeDimension.{t, w} n R S] :
    IsStandardSmoothOfRelativeDimension.{t, w} n T (T ⊗[R] S) where
  out := by
    obtain ⟨P, hP⟩ := ‹IsStandardSmoothOfRelativeDimension n R S›
    exact ⟨P.baseChange T, hP⟩

end BaseChange

end Algebra<|MERGE_RESOLUTION|>--- conflicted
+++ resolved
@@ -178,10 +178,7 @@
 instance (h : Function.Bijective (algebraMap R S)) : Fintype (ofBijectiveAlgebraMap h).rels :=
   inferInstanceAs (Fintype PEmpty)
 
-<<<<<<< HEAD
-=======
 @[simp]
->>>>>>> acbd7b39
 lemma ofBijectiveAlgebraMap_jacobian (h : Function.Bijective (algebraMap R S)) :
     (ofBijectiveAlgebraMap h).jacobian = 1 := by
   have : (algebraMap (ofBijectiveAlgebraMap h).Ring S).mapMatrix
@@ -210,20 +207,14 @@
 instance : DecidableEq (localizationAway S r).rels :=
   inferInstanceAs (DecidableEq Unit)
 
-<<<<<<< HEAD
-=======
 @[simp]
->>>>>>> acbd7b39
 lemma localizationAway_jacobiMatrix :
     (localizationAway S r).jacobiMatrix = Matrix.diagonal (fun () ↦ MvPolynomial.C r) := by
   have h : (pderiv ()) (C r * X () - 1) = C r := by simp
   ext (i : Unit) (j : Unit) : 1
   rwa [jacobiMatrix_apply]
 
-<<<<<<< HEAD
-=======
 @[simp]
->>>>>>> acbd7b39
 lemma localizationAway_jacobian : (localizationAway S r).jacobian = algebraMap R S r := by
   rw [jacobian_eq_jacobiMatrix_det, localizationAway_jacobiMatrix]
   simp [show Fintype.card (localizationAway r (S := S)).rels = 1 from rfl]
@@ -260,8 +251,6 @@
 
 section
 
-<<<<<<< HEAD
-=======
 /-!
 ### Jacobian of composition
 
@@ -273,7 +262,6 @@
 
 -/
 
->>>>>>> acbd7b39
 variable [Fintype (Q.comp P).rels]
 
 private lemma jacobiMatrix_comp_inl_inr (i : Q.rels) (j : P.rels) :
@@ -338,10 +326,7 @@
 end
 
 /-- The jacobian of the composition of presentations is the product of the jacobians. -/
-<<<<<<< HEAD
-=======
 @[simp]
->>>>>>> acbd7b39
 lemma comp_jacobian_eq_jacobian_smul_jacobian : (Q.comp P).jacobian = P.jacobian • Q.jacobian := by
   cases nonempty_fintype Q.rels
   cases nonempty_fintype P.rels
@@ -371,10 +356,7 @@
   map_inj := P.map_inj
   relations_finite := P.relations_finite
 
-<<<<<<< HEAD
-=======
 @[simp]
->>>>>>> acbd7b39
 lemma baseChange_jacobian : (P.baseChange T).jacobian = 1 ⊗ₜ P.jacobian := by
   classical
   cases nonempty_fintype P.rels
@@ -519,8 +501,6 @@
   IsStandardSmoothOfRelativeDimension.of_algebraMap_bijective Function.bijective_id
 
 section Composition
-<<<<<<< HEAD
-=======
 
 variable (R S T) [CommRing T] [Algebra R T] [Algebra S T] [IsScalarTower R S T]
 
@@ -570,55 +550,4 @@
 
 end BaseChange
 
-end Algebra
->>>>>>> acbd7b39
-
-variable (R S T) [CommRing T] [Algebra R T] [Algebra S T] [IsScalarTower R S T]
-
-lemma IsStandardSmooth.trans [IsStandardSmooth.{t, w} R S] [IsStandardSmooth.{t', w'} S T] :
-    IsStandardSmooth.{max t t', max w w'} R T where
-  out := by
-    obtain ⟨⟨P⟩⟩ := ‹IsStandardSmooth R S›
-    obtain ⟨⟨Q⟩⟩ := ‹IsStandardSmooth S T›
-    exact ⟨Q.comp P⟩
-
-lemma IsStandardSmoothOfRelativeDimension.trans [IsStandardSmoothOfRelativeDimension.{t, w} n R S]
-    [IsStandardSmoothOfRelativeDimension.{t', w'} m S T] :
-    IsStandardSmoothOfRelativeDimension.{max t t', max w w'} (m + n) R T where
-  out := by
-    obtain ⟨P, hP⟩ := ‹IsStandardSmoothOfRelativeDimension n R S›
-    obtain ⟨Q, hQ⟩ := ‹IsStandardSmoothOfRelativeDimension m S T›
-    refine ⟨Q.comp P, hP ▸ hQ ▸ ?_⟩
-    apply PreSubmersivePresentation.dimension_comp_eq_dimension_add_dimension
-
-end Composition
-
-lemma IsStandardSmooth.localization_away (r : R) [IsLocalization.Away r S] :
-    IsStandardSmooth.{0, 0} R S where
-  out := ⟨SubmersivePresentation.localizationAway S r⟩
-
-lemma IsStandardSmoothOfRelativeDimension.localization_away (r : R) [IsLocalization.Away r S] :
-    IsStandardSmoothOfRelativeDimension.{0, 0} 0 R S where
-  out := ⟨SubmersivePresentation.localizationAway S r,
-    Presentation.localizationAway_dimension_zero r⟩
-
-section BaseChange
-
-variable (T) [CommRing T] [Algebra R T]
-
-instance IsStandardSmooth.baseChange [IsStandardSmooth.{t, w} R S] :
-    IsStandardSmooth.{t, w} T (T ⊗[R] S) where
-  out := by
-    obtain ⟨⟨P⟩⟩ := ‹IsStandardSmooth R S›
-    exact ⟨P.baseChange T⟩
-
-instance IsStandardSmoothOfRelativeDimension.baseChange
-    [IsStandardSmoothOfRelativeDimension.{t, w} n R S] :
-    IsStandardSmoothOfRelativeDimension.{t, w} n T (T ⊗[R] S) where
-  out := by
-    obtain ⟨P, hP⟩ := ‹IsStandardSmoothOfRelativeDimension n R S›
-    exact ⟨P.baseChange T, hP⟩
-
-end BaseChange
-
 end Algebra