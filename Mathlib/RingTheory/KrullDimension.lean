--- conflicted
+++ resolved
@@ -179,17 +179,10 @@
 
 -- open TopologicalSpace in
 -- lemma artinian_of_zero_dimensional_noetherian [IsNoetherianRing R] (h : ringKrullDim R = 0) :
-<<<<<<< HEAD
---     IsArtinianRing R := by
---   letI : Fintype (PrimeSpectrum R) := PrimeSpectrum.finTypeOfNoetherian h
-
---   sorry
-=======
 --    IsArtinianRing R := by
 --  letI : Fintype (PrimeSpectrum R) := PrimeSpectrum.finTypeOfNoetherian h
 
 --  sorry
->>>>>>> 3d4752f7
 
 end artinian_and_noetherian
 
