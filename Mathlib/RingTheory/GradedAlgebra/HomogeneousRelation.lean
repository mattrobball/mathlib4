/-
Copyright (c) 2025 Jingting Wang. All rights reserved.
Released under Apache 2.0 license as described in the file LICENSE.
Authors: Yiming Fu, Zhenyan Fu, Raphael Douglas Giles, Jiedong Jiang, Jingting Wang
-/
import Mathlib.Algebra.RingQuot
import Mathlib.RingTheory.GradedAlgebra.Basic

/-!
# Homogeneous Relation

-/
#check RingQuot.mkRingHom
#check RingQuot.mkAlgHom
#check Relation.EqvGen

#check RingQuot.mkRingHom
#check RingQuot.mkAlgHom
#check Relation.EqvGen

variable {ι : Type*} [DecidableEq ι] [AddMonoid ι]
variable {A : Type*} [Semiring A]

class IsHomogeneousRelation {σ : Type*} [SetLike σ A]
    [AddSubmonoidClass σ A] (𝒜 : ι → σ) [GradedRing 𝒜]
(r : A → A → Prop) : Prop where
  is_homogeneous' : ∀ {x y : A}, r x y →
  ∀ i : ι, (Relation.EqvGen r) ((GradedRing.proj 𝒜 i) x) ((GradedRing.proj 𝒜 i) y)

namespace HomogeneousRelation


section RingCon

variable {σ : Type*} [SetLike σ A] [AddSubmonoidClass σ A]
variable (𝒜 : ι → σ) [GradedRing 𝒜] (rel : A → A → Prop)

open Relation GradedRing


lemma eqvGen_ringQuot_of_eqvGen {a b : A} (h : EqvGen rel a b) :
    EqvGen (RingQuot.Rel rel) a b :=
  Relation.EqvGen.mono (fun _ _ h' ↦ RingQuot.Rel.of h') h

lemma eqvGen_ringQuot_add_right {a b c : A} (h : EqvGen (RingQuot.Rel rel) a b) :
    EqvGen (RingQuot.Rel rel) (a + c) (b + c) := by
  induction h with
  | rel x y hxy =>
  apply EqvGen.rel
  exact RingQuot.Rel.add_left hxy
  | refl x =>
  exact Quot.eqvGen_exact rfl
  | symm x y h1 h2 =>
  exact EqvGen.symm (x + c) (y + c) h2
  | trans x y z _ _ h1 h2 =>
  exact EqvGen.trans (x + c) (y + c) (z + c) h1 h2

lemma eqvGen_ringQuot_mul_left {a b c : A} (h : EqvGen (RingQuot.Rel rel) a b) :
    EqvGen (RingQuot.Rel rel) (a * c) (b * c) := by
  induction h with
  | rel x y hxy =>
  apply EqvGen.rel
  exact RingQuot.Rel.mul_left hxy
  | refl x =>
  exact Quot.eqvGen_exact rfl
  | symm x y h1 h2 =>
  exact EqvGen.symm (x * c) (y * c) h2
  | trans x y z _ _ h1 h2 =>
  exact EqvGen.trans (x * c) (y * c) (z * c) h1 h2


lemma eqvGen_ringQuot_mul_right {a b c : A} (h : EqvGen (RingQuot.Rel rel) a b) :
    EqvGen (RingQuot.Rel rel) (c * a) (c * b) := by
  induction h with
  | rel x y hxy =>
  apply EqvGen.rel
  exact RingQuot.Rel.mul_right hxy
  | refl x =>
  exact Quot.eqvGen_exact rfl
  | symm x y h1 h2 =>
  exact EqvGen.symm (c * x) (c * y) h2
  | trans x y z _ _ h1 h2 =>
  exact EqvGen.trans (c * x) (c * y) (c * z) h1 h2


lemma Finset.relation_sum_induction {α : Type*} {s : Finset α} [DecidableEq α]
    {M : Type*} [AddCommMonoid M] (f : α → M) (g : α → M) (r : M → M → Prop)
    (hom : ∀ (a b c d : M), r a b → r c d → r (a + c) (b + d)) (unit : r 0 0)
    (base : ∀ x ∈ s, r (f x) (g x)) :
    r (∑ x ∈ s, f x) (∑ x ∈ s, g x) := by
  induction s using Finset.induction with
  | empty =>
    simpa only [Finset.sum_empty]
  | insert _ _ =>
    simp_all only [Finset.mem_insert, or_true, implies_true, forall_const,
    forall_eq_or_imp, not_false_eq_true, Finset.sum_insert]


lemma coe_mul_sum_support_subset {ι : Type*} {σ : Type*} {R : Type*} [DecidableEq ι] [Semiring R]
    [SetLike σ R] [AddSubmonoidClass σ R] (A : ι → σ) [AddMonoid ι] [SetLike.GradedMonoid A]
    [(i : ι) → (x : ↥(A i)) → Decidable (x ≠ 0)] (r r' : DirectSum ι fun i ↦ ↥(A i))
    {S T: Finset ι} (hS : DFinsupp.support r ⊆ S) (hT : DFinsupp.support r' ⊆ T)
    (p : ι × ι → Prop) [DecidablePred p] :
    ∑ ij ∈ Finset.filter p (DFinsupp.support r ×ˢ DFinsupp.support r'), ((r ij.1) * (r' ij.2) : R) =
    ∑ ij ∈ Finset.filter p (S ×ˢ T), ((r ij.1) * (r' ij.2) : R) := by
  rw [Finset.sum_filter, Finset.sum_filter]
  apply Finset.sum_subset (Finset.product_subset_product hS hT)
  intro x _ hx
  simp only [Finset.mem_product, DFinsupp.mem_support_toFun, ne_eq, not_and, not_not] at hx
  have : ((r x.1) * (r' x.2) : R) = 0 := by
    by_cases h : r x.1 = 0
    · simp only [h, ZeroMemClass.coe_zero, zero_mul]
    · simp only [hx h, ZeroMemClass.coe_zero, mul_zero]
  simp only [this, ite_self]



noncomputable local instance : (i : ι) → (x : ↥(𝒜 i)) → Decidable (x ≠ 0) :=
    fun _ x ↦ Classical.propDecidable (x ≠ 0)


theorem eqvGen_proj_mul_right {a b c : A} (n : ι)
    (h : ∀ (i : ι), EqvGen (RingQuot.Rel rel) ((proj 𝒜 i) a) ((proj 𝒜 i) b)) :
    EqvGen (RingQuot.Rel rel) ((proj 𝒜 n) (a * c)) ((proj 𝒜 n) (b * c)) := by
  simp only [proj_apply] at h
  simp only [proj_apply, DirectSum.decompose_mul, DirectSum.coe_mul_apply]
  rw [coe_mul_sum_support_subset 𝒜 _ _ Finset.subset_union_left (Set.Subset.refl _),
    coe_mul_sum_support_subset 𝒜 _ _ Finset.subset_union_right (Set.Subset.refl _)]
  apply Finset.relation_sum_induction _ _ (EqvGen (RingQuot.Rel rel))
  · intro _ _ _ _ hab hcd
    rw [RingQuot.eqvGen_rel_eq] at hab hcd ⊢
    exact RingConGen.Rel.add hab hcd
  · rw [RingQuot.eqvGen_rel_eq]
    exact RingConGen.Rel.refl 0
  · exact fun x _ => eqvGen_ringQuot_mul_left rel (h x.1)


theorem eqvGen_proj_mul_left {a b c : A} (n : ι)
    (h : ∀ (i : ι), EqvGen (RingQuot.Rel rel) ((proj 𝒜 i) a) ((proj 𝒜 i) b)) :
    EqvGen (RingQuot.Rel rel) ((proj 𝒜 n) (c * a)) ((proj 𝒜 n) (c * b)) := by
  simp only [proj_apply] at h
  simp only [proj_apply, DirectSum.decompose_mul, DirectSum.coe_mul_apply]
  rw [coe_mul_sum_support_subset 𝒜 _ _ (Set.Subset.refl _) Finset.subset_union_left,
    coe_mul_sum_support_subset 𝒜 _ _ (Set.Subset.refl _) Finset.subset_union_right]
  apply Finset.relation_sum_induction _ _ (EqvGen (RingQuot.Rel rel))
  · intro _ _ _ _ hab hcd
    rw [RingQuot.eqvGen_rel_eq] at hab hcd ⊢
    exact RingConGen.Rel.add hab hcd
  · rw [RingQuot.eqvGen_rel_eq]
    exact RingConGen.Rel.refl 0
  · exact fun x _ => eqvGen_ringQuot_mul_right rel (h x.2)

variable [inst : IsHomogeneousRelation 𝒜 rel]


instance : IsHomogeneousRelation 𝒜 (RingQuot.Rel rel) := ⟨by
  intro x y h ; induction h
  case of x y h_rel =>
    intro n
    apply eqvGen_ringQuot_of_eqvGen
    exact IsHomogeneousRelation.is_homogeneous' h_rel n
  case add_left a b c h_rel h =>
    intro n
    rw [map_add, map_add]
    exact eqvGen_ringQuot_add_right rel (h n)
  case mul_left a b c h_rel h =>
    intro n
    exact eqvGen_proj_mul_right 𝒜 rel n h
  case mul_right c a b h_rel h =>
    intro n
    exact eqvGen_proj_mul_left 𝒜 rel n h⟩


instance : IsHomogeneousRelation 𝒜 (Relation.EqvGen rel) := by
  apply IsHomogeneousRelation.mk
  rw [Equivalence.eqvGen_eq (Relation.EqvGen.is_equivalence rel)]
  intro x y h
  induction h with
  | refl =>
    exact fun i ↦ Quot.eqvGen_exact rfl
  | symm x y _ h1 =>
    exact fun i ↦ EqvGen.symm ((GradedRing.proj 𝒜 i) x) ((GradedRing.proj 𝒜 i) y) (h1 i)
  | trans j k l _ _ h2 h3 =>
    exact fun i ↦
      EqvGen.trans ((GradedRing.proj 𝒜 i) j) ((GradedRing.proj 𝒜 i) k) ((GradedRing.proj 𝒜 i) l)
        (h2 i) (h3 i)
  | rel _ _ h4 =>
    exact fun i ↦ IsHomogeneousRelation.is_homogeneous' h4 i

instance : IsHomogeneousRelation 𝒜 (RingConGen.Rel rel) :=
  (RingQuot.eqvGen_rel_eq rel) ▸ inferInstance

end RingCon

noncomputable section GradedRing



variable (𝒜 : ι → AddSubmonoid A) [inst : GradedRing 𝒜] (rel : A → A → Prop)

local instance : (i : ι) → (x : ↥(𝒜 i)) → Decidable (x ≠ 0) :=
    fun _ x ↦ Classical.propDecidable (x ≠ 0)


abbrev choose (rel : A → A → Prop) (a : RingQuot rel) :=
  Classical.choose <| (RingQuot.mkRingHom_surjective rel) a


/-- The `decompose'` argument of `RingQuotGradedRing`. -/
def decompose' := fun a : RingQuot rel =>
  let x := inst.decompose' (choose rel a)
  let f : (i : x.support) → ((AddSubmonoid.map (RingQuot.mkRingHom rel) ∘ 𝒜) i) :=
    fun i => ⟨RingQuot.mkRingHom rel (x i), by
    obtain ⟨val, property⟩ := i
    simp only [DirectSum.Decomposition.decompose'_eq, Function.comp_apply, AddSubmonoid.mem_map, x]
    simp_all only [DirectSum.Decomposition.decompose'_eq, DFinsupp.mem_support_toFun, ne_eq, x]
    constructor
    · constructor
      on_goal 2 => rfl
      · simp only [SetLike.coe_mem]⟩
  DirectSum.mk (fun i => (AddSubmonoid.map (RingQuot.mkRingHom rel) ∘ 𝒜) i) x.support f


lemma support_subset_decompose' (a : RingQuot rel) : DFinsupp.support (decompose' 𝒜 rel a) ⊆
    DFinsupp.support (inst.decompose' (choose rel a)) := by
  unfold decompose' DirectSum.mk
  simp only [Function.comp_apply, DirectSum.Decomposition.decompose'_eq, Finset.coe_sort_coe,
  eq_mpr_eq_cast, cast_eq, AddMonoidHom.coe_mk, ZeroHom.coe_mk, DFinsupp.support_mk_subset]


lemma decompose'_map_commute (a : RingQuot rel) :
    ∀ x ∈ DFinsupp.support (inst.decompose' (choose rel a)),
    ↑((decompose' 𝒜 rel a) x) =
    (RingQuot.mkRingHom rel) (inst.decompose' ((choose rel a)) x) := by
  intro x hx
  unfold decompose' DirectSum.mk
  simp_all only [DirectSum.Decomposition.decompose'_eq, DFinsupp.mem_support_toFun, ne_eq,
    Function.comp_apply, Finset.coe_sort_coe, AddMonoidHom.coe_mk, ZeroHom.coe_mk,
    DFinsupp.mk_apply, not_false_eq_true, ↓reduceDIte, eq_mp_eq_cast, id_eq]


<<<<<<< HEAD
=======

variable [IsHomogeneousRelation 𝒜 rel]

>>>>>>> 55786e41
instance RingQuotGradedRing : GradedRing ((AddSubmonoid.map (RingQuot.mkRingHom rel)).comp 𝒜) where
  one_mem := by
    use 1
    constructor
    · exact SetLike.GradedOne.one_mem
    · exact map_one (RingQuot.mkRingHom rel)
  mul_mem := by
    intro x y gi gj hi hj
    simp only [Function.comp_apply, Submodule.mem_map]
    rcases hi with ⟨a, ha1, ha2⟩
    rcases hj with ⟨b, hb1, hb2⟩
    use a * b
    constructor
    · exact SetLike.GradedMul.mul_mem ha1 hb1
    · rw [map_mul, ha2, hb2]
  decompose' := decompose' 𝒜 rel
  left_inv a := by
    let b := choose rel a
    have hb : (RingQuot.mkRingHom rel) b = a :=
      Classical.choose_spec <| (RingQuot.mkRingHom_surjective rel) a
    let t := inst.decompose' b
    rw [← DirectSum.sum_support_of (decompose' 𝒜 rel a)]
    have sum := DirectSum.sum_support_of t
    apply_fun (DirectSum.coeAddMonoidHom 𝒜) at sum
    apply_fun (RingQuot.mkRingHom rel) at sum
    simp only [map_sum, DirectSum.coeAddMonoidHom_of] at sum ⊢
    have hat : (RingQuot.mkRingHom rel) ((DirectSum.coeAddMonoidHom 𝒜) t) = a := by
      rw [← hb]
      exact congrArg (⇑(RingQuot.mkRingHom rel)) (inst.left_inv b)
    rw [hat] at sum
    nth_rw 3 [← sum]
    have : ∑ x ∈ DFinsupp.support (decompose' 𝒜 rel a), ((decompose' 𝒜 rel a) x) =
      ∑ x ∈ (DFinsupp.support t : Finset ι), (((decompose' 𝒜 rel a) x) : RingQuot rel) := by
      apply Finset.sum_subset (support_subset_decompose' 𝒜 rel a)
      · intros x _ h
        simp only [Function.comp_apply, DFinsupp.mem_support_toFun, ne_eq, not_not] at h
        exact ZeroMemClass.coe_eq_zero.mpr h
    rw [this]
    apply Finset.sum_congr rfl
    intro x hx
    exact decompose'_map_commute 𝒜 rel a x hx

  right_inv φ := by
    apply DFinsupp.ext
    intro i
    let a := choose rel (φ i)
    have ha : (RingQuot.mkRingHom rel) a = (φ i) :=
      Classical.choose_spec <| (RingQuot.mkRingHom_surjective rel) (φ i)
    let t := inst.decompose' a
    have sum := DirectSum.sum_support_of t
    apply_fun (DirectSum.coeAddMonoidHom 𝒜) at sum
    apply_fun (RingQuot.mkRingHom rel) at sum
    simp only [map_sum, DirectSum.coeAddMonoidHom_of] at sum ⊢
    have hat : (RingQuot.mkRingHom rel) ((DirectSum.coeAddMonoidHom 𝒜) t) = φ i := by
      rw [← ha]
      exact congrArg (⇑(RingQuot.mkRingHom rel)) (inst.left_inv a)
    rw [hat] at sum
    rw [← Subtype.coe_inj]

    sorry



end GradedRing

noncomputable section GradedAlgebra

variable {R : Type*} [CommRing R] [Algebra R A]
variable (𝒜 : ι → Submodule R A) [inst : GradedAlgebra 𝒜] (rel : A → A → Prop)

local instance : (i : ι) → (x : ↥(𝒜 i)) → Decidable (x ≠ 0) :=
    fun _ x ↦ Classical.propDecidable (x ≠ 0)



abbrev Algchoose (R : Type*) [CommRing R] [Algebra R A] (a : RingQuot rel)  :=
  Classical.choose <| (RingQuot.mkAlgHom_surjective R rel) a



/-- The `Algdecompose'` argument of `RingQuotGradedAlgebra`. -/
def Algdecompose' := fun a : RingQuot rel =>
  let x := inst.decompose' (Algchoose rel R a)
  let f : (i : x.support) → ((Submodule.map (RingQuot.mkAlgHom R rel) ∘ 𝒜) i) :=
    fun i => ⟨RingQuot.mkAlgHom R rel (x i), by
    obtain ⟨val, property⟩ := i
    simp only [DirectSum.Decomposition.decompose'_eq, Function.comp_apply, Submodule.mem_map, x]
    simp_all only [DirectSum.Decomposition.decompose'_eq, DFinsupp.mem_support_toFun, ne_eq, x]
    constructor
    · constructor
      on_goal 2 => rfl
      · simp only [SetLike.coe_mem]⟩
  DirectSum.mk (fun i => (Submodule.map (RingQuot.mkAlgHom R rel) ∘ 𝒜) i) x.support f


lemma support_subset_Algdecompose' (a : RingQuot rel) : DFinsupp.support (Algdecompose' 𝒜 rel a) ⊆
    DFinsupp.support (inst.decompose' (Algchoose rel R a)) := by
  unfold Algdecompose' DirectSum.mk
  simp only [Function.comp_apply, DirectSum.Decomposition.decompose'_eq, Finset.coe_sort_coe,
  eq_mpr_eq_cast, cast_eq, AddMonoidHom.coe_mk, ZeroHom.coe_mk, DFinsupp.support_mk_subset]



lemma Algdecompose'_map_commute (a : RingQuot rel) :
    ∀ x ∈ DFinsupp.support (inst.decompose' (Algchoose rel R a)),
    ↑((Algdecompose' 𝒜 rel a) x) =
    (RingQuot.mkAlgHom R rel) (inst.decompose' (Algchoose rel R a) x) := by
  intro x hx
  unfold Algdecompose' DirectSum.mk
  simp_all only [DirectSum.Decomposition.decompose'_eq, DFinsupp.mem_support_toFun, ne_eq,
    Function.comp_apply, Finset.coe_sort_coe, AddMonoidHom.coe_mk, ZeroHom.coe_mk,
    DFinsupp.mk_apply, not_false_eq_true, ↓reduceDIte, eq_mp_eq_cast, id_eq]


variable [IsHomogeneousRelation 𝒜 rel]


instance RingQuotGradedAlgebra :
    GradedAlgebra ((Submodule.map (RingQuot.mkAlgHom R rel)).comp 𝒜) where
  one_mem := by
    use 1
    constructor
    · exact SetLike.GradedOne.one_mem
    · exact map_one (RingQuot.mkAlgHom R rel)
  mul_mem := by
    intro x y gi gj hi hj
    simp only [Function.comp_apply, Submodule.mem_map]
    rcases hi with ⟨a, ha1, ha2⟩
    rcases hj with ⟨b, hb1, hb2⟩
    use a * b
    constructor
    · exact SetLike.GradedMul.mul_mem ha1 hb1
    · rw [map_mul, ha2, hb2]
  decompose' := Algdecompose' 𝒜 rel
  left_inv a := by
    let b := Algchoose rel R a
    have hb : (RingQuot.mkAlgHom R rel) b = a :=
      Classical.choose_spec $ (RingQuot.mkAlgHom_surjective R rel) a
    let t := inst.decompose' b
    rw [← DirectSum.sum_support_of (Algdecompose' 𝒜 rel a)]
    have sum := DirectSum.sum_support_of t
    apply_fun (DirectSum.coeAddMonoidHom 𝒜) at sum
    apply_fun (RingQuot.mkAlgHom R rel) at sum
    simp only [map_sum, DirectSum.coeAddMonoidHom_of] at sum ⊢
    have hat : (RingQuot.mkAlgHom R rel) ((DirectSum.coeAddMonoidHom 𝒜) t) = a := by
      rw [← hb]
      exact congrArg (⇑(RingQuot.mkAlgHom R rel)) (inst.left_inv b)
    rw [hat] at sum
    nth_rw 3 [← sum]
    have : ∑ x ∈ DFinsupp.support (Algdecompose' 𝒜 rel a), ((Algdecompose' 𝒜 rel a) x) =
      ∑ x ∈ (DFinsupp.support t : Finset ι), (((Algdecompose' 𝒜 rel a) x) : RingQuot rel) := by
      apply Finset.sum_subset (support_subset_Algdecompose' 𝒜 rel a)
      · intros x _ h
        simp only [Function.comp_apply, DFinsupp.mem_support_toFun, ne_eq, not_not] at h
        exact ZeroMemClass.coe_eq_zero.mpr h
    rw [this]
    apply Finset.sum_congr rfl
    intro x hx
    exact Algdecompose'_map_commute 𝒜 rel a x hx

  right_inv := by
    sorry

end GradedAlgebra

end HomogeneousRelation<|MERGE_RESOLUTION|>--- conflicted
+++ resolved
@@ -239,12 +239,9 @@
     DFinsupp.mk_apply, not_false_eq_true, ↓reduceDIte, eq_mp_eq_cast, id_eq]
 
 
-<<<<<<< HEAD
-=======
 
 variable [IsHomogeneousRelation 𝒜 rel]
 
->>>>>>> 55786e41
 instance RingQuotGradedRing : GradedRing ((AddSubmonoid.map (RingQuot.mkRingHom rel)).comp 𝒜) where
   one_mem := by
     use 1
