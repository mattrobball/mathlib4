--- conflicted
+++ resolved
@@ -66,22 +66,6 @@
 theorem smul_le_right : I • N ≤ N :=
   smul_le.2 fun r _ _ ↦ N.smul_mem r
 
-<<<<<<< HEAD
-theorem smul_mono (hij : I ≤ J) (hnp : N ≤ P) : I • N ≤ J • P :=
-  AddSubmonoid.smul_le_smul hij hnp
-
-theorem smul_mono_left (h : I ≤ J) : I • N ≤ J • N :=
-  smul_mono h le_rfl
-
-instance : SMulLeftMono (Ideal R) (Submodule R M) :=
-  ⟨fun _ _ _ => smul_mono le_rfl⟩
-
-@[deprecated smul_mono_right (since := "2024-03-31")]
-protected theorem smul_mono_right (h : N ≤ P) : I • N ≤ I • P :=
-  _root_.smul_mono_right I h
-
-=======
->>>>>>> dbd70653
 theorem map_le_smul_top (I : Ideal R) (f : R →ₗ[R] M) :
     Submodule.map f I ≤ I • (⊤ : Submodule R M) := by
   rintro _ ⟨y, hy, rfl⟩
