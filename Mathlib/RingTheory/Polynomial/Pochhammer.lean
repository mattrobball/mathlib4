--- conflicted
+++ resolved
@@ -157,13 +157,8 @@
     ascPochhammer S n * (ascPochhammer S m).comp (X + (n : S[X])) = ascPochhammer S (n + m) := by
   induction' m with m ih
   · simp
-<<<<<<< HEAD
   · rw [ascPochhammer_succ_right, Polynomial.mul_X_add_nat_cast_comp, ← mul_assoc, ih,
       ← add_assoc, ascPochhammer_succ_right, Nat.cast_add, add_assoc]
-=======
-  · rw [ascPochhammer_succ_right, Polynomial.mul_X_add_natCast_comp, ← mul_assoc, ih,
-      Nat.succ_eq_add_one, ← add_assoc, ascPochhammer_succ_right, Nat.cast_add, add_assoc]
->>>>>>> 145460b9
 #align pochhammer_mul ascPochhammer_mul
 
 theorem ascPochhammer_nat_eq_ascFactorial (n : ℕ) :
@@ -313,14 +308,8 @@
   · simp [descPochhammer]
   · conv_lhs =>
       rw [descPochhammer_succ_left, ih, mul_comp, ← mul_assoc, ← descPochhammer_succ_left, sub_comp,
-<<<<<<< HEAD
           X_comp, nat_cast_comp]
     rw [Nat.add_comm, Nat.cast_add, Nat.cast_one, sub_add_eq_sub_sub]
-=======
-          X_comp, natCast_comp]
-    nth_rw 1 [Nat.succ_eq_add_one]
-    rw [Nat.succ_eq_one_add, Nat.cast_add, Nat.cast_one, sub_add_eq_sub_sub]
->>>>>>> 145460b9
 
 @[simp]
 theorem descPochhammer_natDegree (n : ℕ) [NoZeroDivisors R] [Nontrivial R] :
@@ -363,13 +352,8 @@
     descPochhammer R n * (descPochhammer R m).comp (X - (n : R[X])) = descPochhammer R (n + m) := by
   induction' m with m ih
   · simp
-<<<<<<< HEAD
   · rw [descPochhammer_succ_right, Polynomial.mul_X_sub_int_cast_comp, ← mul_assoc, ih, ← add_assoc,
       descPochhammer_succ_right, Nat.cast_add, sub_add_eq_sub_sub]
-=======
-  · rw [descPochhammer_succ_right, Polynomial.mul_X_sub_intCast_comp, ← mul_assoc, ih,
-      Nat.succ_eq_add_one, ← add_assoc, descPochhammer_succ_right, Nat.cast_add, sub_add_eq_sub_sub]
->>>>>>> 145460b9
 
 theorem ascPochhammer_eval_neg_eq_descPochhammer (r : R) : ∀ (k : ℕ),
     (ascPochhammer R k).eval (-r) = (-1)^k * (descPochhammer R k).eval r
