--- conflicted
+++ resolved
@@ -405,8 +405,6 @@
       ← map_comp_lTensor, comp_assoc, ← coassoc, ← comp_assoc comul, ← comp_assoc,
         TensorProduct.map_map_comp_assoc_eq]
 
-<<<<<<< HEAD
-=======
 instance instIsCocomm [IsCocomm R A] : IsCocomm R (ι →₀ A) where
   comm_comp_comul := by
     ext i : 1
@@ -415,5 +413,4 @@
     simp only [← comp_assoc, ← TensorProduct.map_comp_comm_eq]
     simp [LinearMap.comp_assoc]
 
->>>>>>> 84297b2b
 end Finsupp