/-
Copyright (c) 2022 Andrew Yang. All rights reserved.
Released under Apache 2.0 license as described in the file LICENSE.
Authors: Andrew Yang
-/
import Mathlib.RingTheory.TensorProduct.Basic
import Mathlib.Algebra.Module.ULift

/-!
# The characteristic predicate of tensor product

## Main definitions

- `IsTensorProduct`: A predicate on `f : M₁ →ₗ[R] M₂ →ₗ[R] M` expressing that `f` realizes `M` as
  the tensor product of `M₁ ⊗[R] M₂`. This is defined by requiring the lift `M₁ ⊗[R] M₂ → M` to be
  bijective.
- `IsBaseChange`: A predicate on an `R`-algebra `S` and a map `f : M →ₗ[R] N` with `N` being an
  `S`-module, expressing that `f` realizes `N` as the base change of `M` along `R → S`.
- `Algebra.IsPushout`: A predicate on the following diagram of scalar towers
  ```
    R  →  S
    ↓     ↓
    R' →  S'
  ```
    asserting that is a pushout diagram (i.e. `S' = S ⊗[R] R'`)

## Main results
- `TensorProduct.isBaseChange`: `S ⊗[R] M` is the base change of `M` along `R → S`.

-/


universe u v₁ v₂ v₃ v₄

open TensorProduct

section IsTensorProduct

variable {R : Type*} [CommSemiring R]
variable {M₁ M₂ M M' : Type*}
variable [AddCommMonoid M₁] [AddCommMonoid M₂] [AddCommMonoid M] [AddCommMonoid M']
variable [Module R M₁] [Module R M₂] [Module R M] [Module R M']
variable (f : M₁ →ₗ[R] M₂ →ₗ[R] M)
variable {N₁ N₂ N : Type*} [AddCommMonoid N₁] [AddCommMonoid N₂] [AddCommMonoid N]
variable [Module R N₁] [Module R N₂] [Module R N]
variable {g : N₁ →ₗ[R] N₂ →ₗ[R] N}

/-- Given a bilinear map `f : M₁ →ₗ[R] M₂ →ₗ[R] M`, `IsTensorProduct f` means that
`M` is the tensor product of `M₁` and `M₂` via `f`.
This is defined by requiring the lift `M₁ ⊗[R] M₂ → M` to be bijective.
-/
def IsTensorProduct : Prop :=
  Function.Bijective (TensorProduct.lift f)

variable (R M N) {f}

theorem TensorProduct.isTensorProduct : IsTensorProduct (TensorProduct.mk R M N) := by
  delta IsTensorProduct
  convert_to Function.Bijective (LinearMap.id : M ⊗[R] N →ₗ[R] M ⊗[R] N) using 2
  · apply TensorProduct.ext'
    simp
  · exact Function.bijective_id

variable {R M N}

/-- If `M` is the tensor product of `M₁` and `M₂`, it is linearly equivalent to `M₁ ⊗[R] M₂`. -/
@[simps! apply]
noncomputable def IsTensorProduct.equiv (h : IsTensorProduct f) : M₁ ⊗[R] M₂ ≃ₗ[R] M :=
  LinearEquiv.ofBijective _ h

@[simp]
theorem IsTensorProduct.equiv_toLinearMap (h : IsTensorProduct f) :
    h.equiv.toLinearMap = TensorProduct.lift f :=
  rfl

@[simp]
theorem IsTensorProduct.equiv_symm_apply (h : IsTensorProduct f) (x₁ : M₁) (x₂ : M₂) :
    h.equiv.symm (f x₁ x₂) = x₁ ⊗ₜ x₂ := by
  apply h.equiv.injective
  refine (h.equiv.apply_symm_apply _).trans ?_
  simp

/-- If `M` is the tensor product of `M₁` and `M₂`, we may lift a bilinear map `M₁ →ₗ[R] M₂ →ₗ[R] M'`
to a `M →ₗ[R] M'`. -/
noncomputable def IsTensorProduct.lift (h : IsTensorProduct f) (f' : M₁ →ₗ[R] M₂ →ₗ[R] M') :
    M →ₗ[R] M' :=
  (TensorProduct.lift f').comp h.equiv.symm.toLinearMap

theorem IsTensorProduct.lift_eq (h : IsTensorProduct f) (f' : M₁ →ₗ[R] M₂ →ₗ[R] M') (x₁ : M₁)
    (x₂ : M₂) : h.lift f' (f x₁ x₂) = f' x₁ x₂ := by
  delta IsTensorProduct.lift
  simp

/-- The tensor product of a pair of linear maps between modules. -/
noncomputable def IsTensorProduct.map (hf : IsTensorProduct f) (hg : IsTensorProduct g)
    (i₁ : M₁ →ₗ[R] N₁) (i₂ : M₂ →ₗ[R] N₂) : M →ₗ[R] N :=
  hg.equiv.toLinearMap.comp ((TensorProduct.map i₁ i₂).comp hf.equiv.symm.toLinearMap)

theorem IsTensorProduct.map_eq (hf : IsTensorProduct f) (hg : IsTensorProduct g) (i₁ : M₁ →ₗ[R] N₁)
    (i₂ : M₂ →ₗ[R] N₂) (x₁ : M₁) (x₂ : M₂) : hf.map hg i₁ i₂ (f x₁ x₂) = g (i₁ x₁) (i₂ x₂) := by
  delta IsTensorProduct.map
  simp

theorem IsTensorProduct.inductionOn (h : IsTensorProduct f) {C : M → Prop} (m : M) (h0 : C 0)
    (htmul : ∀ x y, C (f x y)) (hadd : ∀ x y, C x → C y → C (x + y)) : C m := by
  rw [← h.equiv.right_inv m]
  generalize h.equiv.invFun m = y
  change C (TensorProduct.lift f y)
  induction y with
  | zero => rwa [map_zero]
  | tmul _ _ =>
    rw [TensorProduct.lift.tmul]
    apply htmul
  | add _ _ _ _ =>
    rw [map_add]
    apply hadd <;> assumption

end IsTensorProduct

section IsBaseChange

variable {R : Type*} {M : Type v₁} {N : Type v₂} (S : Type v₃)
variable [AddCommMonoid M] [AddCommMonoid N] [CommSemiring R]
variable [CommSemiring S] [Algebra R S] [Module R M] [Module R N] [Module S N] [IsScalarTower R S N]
variable (f : M →ₗ[R] N)

/-- Given an `R`-algebra `S` and an `R`-module `M`, an `S`-module `N` together with a map
`f : M →ₗ[R] N` is the base change of `M` to `S` if the map `S × M → N, (s, m) ↦ s • f m` is the
tensor product. -/
def IsBaseChange : Prop :=
  IsTensorProduct
    (((Algebra.linearMap S <| Module.End S (M →ₗ[R] N)).flip f).restrictScalars R)

-- Porting note: split `variable`
variable {S f}
variable (h : IsBaseChange S f)
variable {P Q : Type*} [AddCommMonoid P] [Module R P]
variable [AddCommMonoid Q] [Module S Q]

section

variable [Module R Q] [IsScalarTower R S Q]

/-- Suppose `f : M →ₗ[R] N` is the base change of `M` along `R → S`. Then any `R`-linear map from
`M` to an `S`-module factors through `f`. -/
noncomputable nonrec def IsBaseChange.lift (g : M →ₗ[R] Q) : N →ₗ[S] Q :=
  { h.lift
      (((Algebra.linearMap S <| Module.End S (M →ₗ[R] Q)).flip g).restrictScalars R) with
    map_smul' := fun r x => by
      let F := ((Algebra.linearMap S <| Module.End S (M →ₗ[R] Q)).flip g).restrictScalars R
      have hF : ∀ (s : S) (m : M), h.lift F (s • f m) = s • g m := h.lift_eq F
      change h.lift F (r • x) = r • h.lift F x
      apply h.inductionOn x
      · rw [smul_zero, map_zero, smul_zero]
      · intro s m
        change h.lift F (r • s • f m) = r • h.lift F (s • f m)
        rw [← mul_smul, hF, hF, mul_smul]
      · intro x₁ x₂ e₁ e₂
        rw [map_add, smul_add, map_add, smul_add, e₁, e₂] }

nonrec theorem IsBaseChange.lift_eq (g : M →ₗ[R] Q) (x : M) : h.lift g (f x) = g x := by
  have hF : ∀ (s : S) (m : M), h.lift g (s • f m) = s • g m := h.lift_eq _
  convert hF 1 x <;> rw [one_smul]

theorem IsBaseChange.lift_comp (g : M →ₗ[R] Q) : ((h.lift g).restrictScalars R).comp f = g :=
  LinearMap.ext (h.lift_eq g)

end

section
include h

@[elab_as_elim]
nonrec theorem IsBaseChange.inductionOn (x : N) (P : N → Prop) (h₁ : P 0) (h₂ : ∀ m : M, P (f m))
    (h₃ : ∀ (s : S) (n), P n → P (s • n)) (h₄ : ∀ n₁ n₂, P n₁ → P n₂ → P (n₁ + n₂)) : P x :=
  h.inductionOn x h₁ (fun _ _ => h₃ _ _ (h₂ _)) h₄

theorem IsBaseChange.algHom_ext (g₁ g₂ : N →ₗ[S] Q) (e : ∀ x, g₁ (f x) = g₂ (f x)) : g₁ = g₂ := by
  ext x
  refine h.inductionOn x _ ?_ ?_ ?_ ?_
  · rw [map_zero, map_zero]
  · assumption
  · intro s n e'
    rw [g₁.map_smul, g₂.map_smul, e']
  · intro x y e₁ e₂
    rw [map_add, map_add, e₁, e₂]

theorem IsBaseChange.algHom_ext' [Module R Q] [IsScalarTower R S Q] (g₁ g₂ : N →ₗ[S] Q)
    (e : (g₁.restrictScalars R).comp f = (g₂.restrictScalars R).comp f) : g₁ = g₂ :=
  h.algHom_ext g₁ g₂ (LinearMap.congr_fun e)

end

variable (R M N S)

theorem TensorProduct.isBaseChange : IsBaseChange S (TensorProduct.mk R S M 1) := by
  delta IsBaseChange
  convert TensorProduct.isTensorProduct R S M using 1
  ext s x
  change s • (1 : S) ⊗ₜ[R] x = s ⊗ₜ[R] x
  rw [TensorProduct.smul_tmul']
  congr 1
  exact mul_one _

variable {R M N S}

/-- The base change of `M` along `R → S` is linearly equivalent to `S ⊗[R] M`. -/
noncomputable nonrec def IsBaseChange.equiv : S ⊗[R] M ≃ₗ[S] N :=
  { h.equiv with
    map_smul' := fun r x => by
      change h.equiv (r • x) = r • h.equiv x
      refine TensorProduct.induction_on x ?_ ?_ ?_
      · rw [smul_zero, map_zero, smul_zero]
      · intro x y
<<<<<<< HEAD
        -- porting note (#10745): was simp [smul_tmul', Algebra.ofId_apply]
=======
        -- Porting note (https://github.com/leanprover-community/mathlib4/issues/10745): was simp [smul_tmul', Algebra.ofId_apply]
>>>>>>> d0df76bd
        simp only [Algebra.linearMap_apply, lift.tmul, smul_eq_mul, LinearMap.mul_apply,
          LinearMap.smul_apply, IsTensorProduct.equiv_apply, Module.algebraMap_end_apply, map_mul,
          smul_tmul', eq_self_iff_true, LinearMap.coe_restrictScalars, LinearMap.flip_apply]
      · intro x y hx hy
        rw [map_add, smul_add, map_add, smul_add, hx, hy] }

theorem IsBaseChange.equiv_tmul (s : S) (m : M) : h.equiv (s ⊗ₜ m) = s • f m :=
  TensorProduct.lift.tmul s m

theorem IsBaseChange.equiv_symm_apply (m : M) : h.equiv.symm (f m) = 1 ⊗ₜ m := by
  rw [h.equiv.symm_apply_eq, h.equiv_tmul, one_smul]

variable (f)

theorem IsBaseChange.of_lift_unique
    (h : ∀ (Q : Type max v₁ v₂ v₃) [AddCommMonoid Q],
      ∀ [Module R Q] [Module S Q], ∀ [IsScalarTower R S Q],
        ∀ g : M →ₗ[R] Q, ∃! g' : N →ₗ[S] Q, (g'.restrictScalars R).comp f = g) :
    IsBaseChange S f := by
  obtain ⟨g, hg, -⟩ :=
    h (ULift.{v₂} <| S ⊗[R] M)
      (ULift.moduleEquiv.symm.toLinearMap.comp <| TensorProduct.mk R S M 1)
  let f' : S ⊗[R] M →ₗ[R] N :=
    TensorProduct.lift (((LinearMap.flip (AlgHom.toLinearMap (Algebra.ofId S
      (Module.End S (M →ₗ[R] N))))) f).restrictScalars R)
  change Function.Bijective f'
  let f'' : S ⊗[R] M →ₗ[S] N := by
    refine
      { f' with
        map_smul' := fun s x =>
          TensorProduct.induction_on x ?_ (fun s' y => smul_assoc s s' _) fun x y hx hy => ?_ }
    · dsimp; rw [map_zero, smul_zero, map_zero, smul_zero]
    · dsimp at *; rw [smul_add, map_add, map_add, smul_add, hx, hy]
  simp_rw [DFunLike.ext_iff, LinearMap.comp_apply, LinearMap.restrictScalars_apply] at hg
  let fe : S ⊗[R] M ≃ₗ[S] N :=
    LinearEquiv.ofLinear f'' (ULift.moduleEquiv.toLinearMap.comp g) ?_ ?_
  · exact fe.bijective
  · rw [← LinearMap.cancel_left (ULift.moduleEquiv : ULift.{max v₁ v₃} N ≃ₗ[S] N).symm.injective]
    refine (h (ULift.{max v₁ v₃} N) <| ULift.moduleEquiv.symm.toLinearMap.comp f).unique ?_ rfl
    ext x
    simp only [LinearMap.comp_apply, LinearMap.restrictScalars_apply, hg]
    apply one_smul
  · ext x
    change (g <| (1 : S) • f x).down = _
    rw [one_smul, hg]
    rfl

variable {f}

theorem IsBaseChange.iff_lift_unique :
    IsBaseChange S f ↔
      ∀ (Q : Type max v₁ v₂ v₃) [AddCommMonoid Q],
        ∀ [Module R Q] [Module S Q],
          ∀ [IsScalarTower R S Q],
            ∀ g : M →ₗ[R] Q, ∃! g' : N →ₗ[S] Q, (g'.restrictScalars R).comp f = g :=
  ⟨fun h => by
    intros Q _ _ _ _ g
    exact ⟨h.lift g, h.lift_comp g, fun g' e => h.algHom_ext' _ _ (e.trans (h.lift_comp g).symm)⟩,
    IsBaseChange.of_lift_unique f⟩

theorem IsBaseChange.ofEquiv (e : M ≃ₗ[R] N) : IsBaseChange R e.toLinearMap := by
  apply IsBaseChange.of_lift_unique
  intro Q I₁ I₂ I₃ I₄ g
  have : I₂ = I₃ := by
    ext r q
    show (by let _ := I₂; exact r • q) = (by let _ := I₃; exact r • q)
    dsimp
    rw [← one_smul R q, smul_smul, ← @smul_assoc _ _ _ (id _) (id _) (id _) I₄, smul_eq_mul]
  cases this
  refine
    ⟨g.comp e.symm.toLinearMap, by
      ext
      simp, ?_⟩
  rintro y (rfl : _ = _)
  ext
  simp

variable {T O : Type*} [CommSemiring T] [Algebra R T] [Algebra S T] [IsScalarTower R S T]
variable [AddCommMonoid O] [Module R O] [Module S O] [Module T O] [IsScalarTower S T O]
variable [IsScalarTower R S O] [IsScalarTower R T O]

theorem IsBaseChange.comp {f : M →ₗ[R] N} (hf : IsBaseChange S f) {g : N →ₗ[S] O}
    (hg : IsBaseChange T g) : IsBaseChange T ((g.restrictScalars R).comp f) := by
  apply IsBaseChange.of_lift_unique
  intro Q _ _ _ _ i
  letI := Module.compHom Q (algebraMap S T)
  haveI : IsScalarTower S T Q :=
    ⟨fun x y z => by
      rw [Algebra.smul_def, mul_smul]
      rfl⟩
  have : IsScalarTower R S Q := by
    refine ⟨fun x y z => ?_⟩
    change (IsScalarTower.toAlgHom R S T) (x • y) • z = x • algebraMap S T y • z
    rw [map_smul, smul_assoc]
    rfl
  refine
    ⟨hg.lift (hf.lift i), by
      ext
      simp [IsBaseChange.lift_eq], ?_⟩
  rintro g' (e : _ = _)
  refine hg.algHom_ext' _ _ (hf.algHom_ext' _ _ ?_)
  rw [IsBaseChange.lift_comp, IsBaseChange.lift_comp, ← e]
  ext
  rfl

/-- If `N` is the base change of `M` to `S` and `O` the base change of `M` to `T`, then
`O` is the base change of `N` to `T`. -/
lemma IsBaseChange.of_comp {f : M →ₗ[R] N} (hf : IsBaseChange S f) {h : N →ₗ[S] O}
    (hc : IsBaseChange T ((h : N →ₗ[R] O) ∘ₗ f)) :
    IsBaseChange T h := by
  apply IsBaseChange.of_lift_unique
  intro Q _ _ _ _ r
  letI : Module R Q := inferInstanceAs (Module R (RestrictScalars R S Q))
  haveI : IsScalarTower R S Q := IsScalarTower.of_algebraMap_smul fun r ↦ congrFun rfl
  haveI : IsScalarTower R T Q := IsScalarTower.of_algebraMap_smul fun r x ↦ by
    simp [IsScalarTower.algebraMap_apply R S T]
  let r' : M →ₗ[R] Q := r ∘ₗ f
  let q : O →ₗ[T] Q := hc.lift r'
  refine ⟨q, ?_, ?_⟩
  · apply hf.algHom_ext'
    simp [LinearMap.comp_assoc, hc.lift_comp]
  · intro q' hq'
    apply hc.algHom_ext'
    apply_fun LinearMap.restrictScalars R at hq'
    rw [← LinearMap.comp_assoc]
    rw [show q'.restrictScalars R ∘ₗ h.restrictScalars R = _ from hq', hc.lift_comp]

/-- If `N` is the base change `M` to `S`, then `O` is the base change of `M` to `T` if and
only if `O` is the base change of `N` to `T`. -/
lemma IsBaseChange.comp_iff {f : M →ₗ[R] N} (hf : IsBaseChange S f) {h : N →ₗ[S] O} :
    IsBaseChange T ((h : N →ₗ[R] O) ∘ₗ f) ↔ IsBaseChange T h :=
  ⟨fun hc ↦ IsBaseChange.of_comp hf hc, fun hh ↦ IsBaseChange.comp hf hh⟩

variable {R' S' : Type*} [CommSemiring R'] [CommSemiring S']
variable [Algebra R R'] [Algebra S S'] [Algebra R' S'] [Algebra R S']
variable [IsScalarTower R R' S'] [IsScalarTower R S S']

open IsScalarTower (toAlgHom)
open IsScalarTower (algebraMap_apply)

variable (R S R' S')

/-- A type-class stating that the following diagram of scalar towers
R  →  S
↓     ↓
R' →  S'
is a pushout diagram (i.e. `S' = S ⊗[R] R'`)
-/
@[mk_iff]
class Algebra.IsPushout : Prop where
  out : IsBaseChange S (toAlgHom R R' S').toLinearMap

variable {R S R' S'}

@[symm]
theorem Algebra.IsPushout.symm (h : Algebra.IsPushout R S R' S') : Algebra.IsPushout R R' S S' := by
  let _ := (Algebra.TensorProduct.includeRight : R' →ₐ[R] S ⊗ R').toRingHom.toAlgebra
  let e : R' ⊗[R] S ≃ₗ[R'] S' := by
    refine { (_root_.TensorProduct.comm R R' S).trans <|
      h.1.equiv.restrictScalars R with map_smul' := ?_ }
    intro r x
    change
      h.1.equiv (TensorProduct.comm R R' S (r • x)) = r • h.1.equiv (TensorProduct.comm R R' S x)
    refine TensorProduct.induction_on x ?_ ?_ ?_
    · simp only [smul_zero, map_zero]
    · intro x y
      simp only [smul_tmul', smul_eq_mul, TensorProduct.comm_tmul, smul_def,
        TensorProduct.algebraMap_apply, id.map_eq_id, RingHom.id_apply, TensorProduct.tmul_mul_tmul,
        one_mul, h.1.equiv_tmul, AlgHom.toLinearMap_apply, map_mul, IsScalarTower.coe_toAlgHom']
      ring
    · intro x y hx hy
      rw [map_add, map_add, smul_add, map_add, map_add, hx, hy, smul_add]
  have :
    (toAlgHom R S S').toLinearMap =
      (e.toLinearMap.restrictScalars R).comp (TensorProduct.mk R R' S 1) := by
    ext
    simp [h.1.equiv_tmul, Algebra.smul_def]
  constructor
  rw [this]
  exact (TensorProduct.isBaseChange R S R').comp (IsBaseChange.ofEquiv e)

variable (R S R' S')

theorem Algebra.IsPushout.comm : Algebra.IsPushout R S R' S' ↔ Algebra.IsPushout R R' S S' :=
  ⟨Algebra.IsPushout.symm, Algebra.IsPushout.symm⟩

variable {R S R'}

attribute [local instance] Algebra.TensorProduct.rightAlgebra

instance TensorProduct.isPushout {R S T : Type*} [CommRing R] [CommRing S] [CommRing T]
    [Algebra R S] [Algebra R T] : Algebra.IsPushout R S T (TensorProduct R S T) :=
  ⟨TensorProduct.isBaseChange R T S⟩

instance TensorProduct.isPushout' {R S T : Type*} [CommRing R] [CommRing S] [CommRing T]
    [Algebra R S] [Algebra R T] : Algebra.IsPushout R T S (TensorProduct R S T) :=
  Algebra.IsPushout.symm inferInstance

/-- If `S' = S ⊗[R] R'`, then any pair of `R`-algebra homomorphisms `f : S → A` and `g : R' → A`
such that `f x` and `g y` commutes for all `x, y` descends to a (unique) homomorphism `S' → A`.
-/
@[simps! (config := .lemmasOnly) apply]
noncomputable def Algebra.pushoutDesc [H : Algebra.IsPushout R S R' S'] {A : Type*} [Semiring A]
    [Algebra R A] (f : S →ₐ[R] A) (g : R' →ₐ[R] A) (hf : ∀ x y, f x * g y = g y * f x) :
    S' →ₐ[R] A := by
  letI := Module.compHom A f.toRingHom
  haveI : IsScalarTower R S A :=
    { smul_assoc := fun r s a =>
        show f (r • s) * a = r • (f s * a) by rw [map_smul, smul_mul_assoc] }
  haveI : IsScalarTower S A A := { smul_assoc := fun r a b => mul_assoc _ _ _ }
  have : ∀ x, H.out.lift g.toLinearMap (algebraMap R' S' x) = g x := H.out.lift_eq _
  refine AlgHom.ofLinearMap ((H.out.lift g.toLinearMap).restrictScalars R) ?_ ?_
  · dsimp only [LinearMap.restrictScalars_apply]
    rw [← (algebraMap R' S').map_one, this, map_one]
  · intro x y
    refine H.out.inductionOn x _ ?_ ?_ ?_ ?_
    · rw [zero_mul, map_zero, zero_mul]
    rotate_left
    · intro s s' e
      dsimp only [LinearMap.restrictScalars_apply] at e ⊢
      rw [LinearMap.map_smul, smul_mul_assoc, LinearMap.map_smul, e, smul_mul_assoc]
    · intro s s' e₁ e₂
      dsimp only [LinearMap.restrictScalars_apply] at e₁ e₂ ⊢
      rw [add_mul, map_add, map_add, add_mul, e₁, e₂]
    intro x
    dsimp
    rw [this]
    refine H.out.inductionOn y _ ?_ ?_ ?_ ?_
    · rw [mul_zero, map_zero, mul_zero]
    · intro y
      dsimp
      rw [← map_mul, this, this, map_mul]
    · intro s s' e
      rw [mul_comm, smul_mul_assoc, LinearMap.map_smul, LinearMap.map_smul, mul_comm, e]
      change f s * (g x * _) = g x * (f s * _)
      rw [← mul_assoc, ← mul_assoc, hf]
    · intro s s' e₁ e₂
      rw [mul_add, map_add, map_add, mul_add, e₁, e₂]

@[simp]
theorem Algebra.pushoutDesc_left [Algebra.IsPushout R S R' S'] {A : Type*} [Semiring A]
    [Algebra R A] (f : S →ₐ[R] A) (g : R' →ₐ[R] A) (H) (x : S) :
    Algebra.pushoutDesc S' f g H (algebraMap S S' x) = f x := by
  letI := Module.compHom A f.toRingHom
  haveI : IsScalarTower R S A :=
    { smul_assoc := fun r s a =>
        show f (r • s) * a = r • (f s * a) by rw [map_smul, smul_mul_assoc] }
  haveI : IsScalarTower S A A := { smul_assoc := fun r a b => mul_assoc _ _ _ }
  rw [Algebra.algebraMap_eq_smul_one, pushoutDesc_apply, map_smul, ←
    Algebra.pushoutDesc_apply S' f g H, map_one]
  exact mul_one (f x)

theorem Algebra.lift_algHom_comp_left [Algebra.IsPushout R S R' S'] {A : Type*} [Semiring A]
    [Algebra R A] (f : S →ₐ[R] A) (g : R' →ₐ[R] A) (H) :
    (Algebra.pushoutDesc S' f g H).comp (toAlgHom R S S') = f :=
  AlgHom.ext fun x => (Algebra.pushoutDesc_left S' f g H x : _)

@[simp]
theorem Algebra.pushoutDesc_right [Algebra.IsPushout R S R' S'] {A : Type*} [Semiring A]
    [Algebra R A] (f : S →ₐ[R] A) (g : R' →ₐ[R] A) (H) (x : R') :
    Algebra.pushoutDesc S' f g H (algebraMap R' S' x) = g x :=
  letI := Module.compHom A f.toRingHom
  haveI : IsScalarTower R S A :=
    { smul_assoc := fun r s a =>
        show f (r • s) * a = r • (f s * a) by rw [map_smul, smul_mul_assoc] }
  IsBaseChange.lift_eq _ _ _

theorem Algebra.lift_algHom_comp_right [Algebra.IsPushout R S R' S'] {A : Type*} [Semiring A]
    [Algebra R A] (f : S →ₐ[R] A) (g : R' →ₐ[R] A) (H) :
    (Algebra.pushoutDesc S' f g H).comp (toAlgHom R R' S') = g :=
  AlgHom.ext fun x => (Algebra.pushoutDesc_right S' f g H x : _)

@[ext (iff := false)]
theorem Algebra.IsPushout.algHom_ext [H : Algebra.IsPushout R S R' S'] {A : Type*} [Semiring A]
    [Algebra R A] {f g : S' →ₐ[R] A} (h₁ : f.comp (toAlgHom R R' S') = g.comp (toAlgHom R R' S'))
    (h₂ : f.comp (toAlgHom R S S') = g.comp (toAlgHom R S S')) : f = g := by
  ext x
  refine H.1.inductionOn x _ ?_ ?_ ?_ ?_
  · simp only [map_zero]
  · exact AlgHom.congr_fun h₁
  · intro s s' e
    rw [Algebra.smul_def, map_mul, map_mul, e]
    congr 1
    exact (AlgHom.congr_fun h₂ s : _)
  · intro s₁ s₂ e₁ e₂
    rw [map_add, map_add, e₁, e₂]

/--
Let the following be a commutative diagram of rings
```
  R  →  S  →  T
  ↓     ↓     ↓
  R' →  S' →  T'
```
where the left-hand square is a pushout. Then the following are equivalent:
- the big rectangle is a pushout.
- the right-hand square is a pushout.

Note that this is essentially the isomorphism `T ⊗[S] (S ⊗[R] R') ≃ₐ[T] T ⊗[R] R'`.
-/
lemma Algebra.IsPushout.comp_iff {T' : Type*} [CommRing T'] [Algebra R T']
    [Algebra S' T'] [Algebra S T'] [Algebra T T'] [Algebra R' T']
    [IsScalarTower R T T'] [IsScalarTower S T T'] [IsScalarTower S S' T']
    [IsScalarTower R R' T'] [IsScalarTower R S' T'] [IsScalarTower R' S' T']
    [Algebra.IsPushout R S R' S'] :
    Algebra.IsPushout R T R' T' ↔ Algebra.IsPushout S T S' T' := by
  let f : R' →ₗ[R] S' := (IsScalarTower.toAlgHom R R' S').toLinearMap
  haveI : IsScalarTower R S T' := IsScalarTower.of_algebraMap_eq <| fun x ↦ by
    rw [algebraMap_apply R S' T', algebraMap_apply R S S', ← algebraMap_apply S S' T']
  have heq : (toAlgHom S S' T').toLinearMap.restrictScalars R ∘ₗ f =
      (toAlgHom R R' T').toLinearMap := by
    ext x
    simp [f, ← IsScalarTower.algebraMap_apply]
  rw [isPushout_iff, isPushout_iff, ← heq, IsBaseChange.comp_iff]
  exact Algebra.IsPushout.out

end IsBaseChange<|MERGE_RESOLUTION|>--- conflicted
+++ resolved
@@ -212,11 +212,7 @@
       refine TensorProduct.induction_on x ?_ ?_ ?_
       · rw [smul_zero, map_zero, smul_zero]
       · intro x y
-<<<<<<< HEAD
-        -- porting note (#10745): was simp [smul_tmul', Algebra.ofId_apply]
-=======
         -- Porting note (https://github.com/leanprover-community/mathlib4/issues/10745): was simp [smul_tmul', Algebra.ofId_apply]
->>>>>>> d0df76bd
         simp only [Algebra.linearMap_apply, lift.tmul, smul_eq_mul, LinearMap.mul_apply,
           LinearMap.smul_apply, IsTensorProduct.equiv_apply, Module.algebraMap_end_apply, map_mul,
           smul_tmul', eq_self_iff_true, LinearMap.coe_restrictScalars, LinearMap.flip_apply]
