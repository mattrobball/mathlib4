--- conflicted
+++ resolved
@@ -5,10 +5,7 @@
 -/
 
 import Mathlib.Order.RelSeries
-<<<<<<< HEAD
-=======
 import Mathlib.Order.Minimal
->>>>>>> d0df76bd
 import Mathlib.Data.ENat.Lattice
 
 /-!
@@ -101,12 +98,9 @@
   apply h
   simp [p']
 
-<<<<<<< HEAD
-=======
 /--
 Variant of `height_le_iff` ranging only over those series that end exactly on `a`.
 -/
->>>>>>> d0df76bd
 lemma height_le_iff' {a : α} {n : ℕ∞} :
     height a ≤ n ↔ ∀ ⦃p : LTSeries α⦄, p.last = a → p.length ≤ n := by
  constructor
@@ -172,8 +166,6 @@
 @[gcongr] protected lemma _root_.GCongr.height_le_height (a b : α) (hab : a ≤ b) :
     height a ≤ height b := height_mono hab
 
-<<<<<<< HEAD
-=======
 private lemma height_add_const (a : α) (n : ℕ∞) :
     height a + n = ⨆ (p : LTSeries α) (_ : p.last = a), p.length + n := by
   have hne : Nonempty { p : LTSeries α // p.last = a } := ⟨RelSeries.singleton _ a, rfl⟩
@@ -342,7 +334,6 @@
     use p.eraseLast.last, RelSeries.eraseLast_last_rel_last _ (by omega)
     simpa [hp] using length_le_height_last (p := p.eraseLast)
 
->>>>>>> d0df76bd
 end height
 
 /-!
@@ -420,24 +411,6 @@
 
 /--
 The Krull dimension is the supremum of the elements' heights.
-<<<<<<< HEAD
--/
-lemma krullDim_eq_iSup_height : krullDim α = ⨆ (a : α), ↑(height a) := by
-  cases isEmpty_or_nonempty α with
-  | inl h => simp [krullDim_eq_bot_of_isEmpty]
-  | inr h =>
-    rw [← WithBot.coe_iSup (OrderTop.bddAbove _)]
-    apply le_antisymm
-    · apply iSup_le
-      intro p
-      suffices p.length ≤ ⨆ (a : α), height a by
-        exact (WithBot.unbot'_le_iff fun _ => this).mp this
-      apply le_iSup_of_le p.last (length_le_height_last (p := p))
-    · rw [krullDim_eq_iSup_length]
-      simp only [WithBot.coe_le_coe, iSup_le_iff]
-      intro x
-      exact height_le fun p _ ↦ le_iSup_of_le p le_rfl
-=======
 
 This version of the lemma assumes that `α` is nonempty. In this case, the coercion from `ℕ∞` to
 `WithBot ℕ∞` is on the outside fo the right-hand side, which is usually more convenient.
@@ -505,7 +478,6 @@
 lemma coheight_bot_eq_krullDim [OrderBot α] : coheight (⊥ : α) = krullDim α := by
   rw [← krullDim_orderDual]
   exact height_top_eq_krullDim (α := αᵒᵈ)
->>>>>>> d0df76bd
 
 end krullDim
 
