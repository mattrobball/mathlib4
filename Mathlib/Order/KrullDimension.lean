--- conflicted
+++ resolved
@@ -781,32 +781,20 @@
   rw [← krullDim_orderDual]
   exact height_top_eq_krullDim (α := αᵒᵈ)
 
-<<<<<<< HEAD
 lemma height_eq_krullDim_Iic (x : α) : (height x : ℕ∞) = krullDim (Set.Iic x) := by
-=======
-lemma height_eq_krullDim_Iic {α : Type*} [Preorder α] (x : α) :
-    (height x : ℕ∞) = krullDim (Set.Iic x) := by
->>>>>>> de58ae2a
   rw [← height_top_eq_krullDim, height, height, WithBot.coe_inj]
   apply le_antisymm
   · apply iSup_le; intro p; apply iSup_le; intro hp
     let q := LTSeries.mk p.length (fun i ↦ (⟨p.toFun i, le_trans (p.monotone (Fin.le_last _)) hp⟩
      : Set.Iic x)) (fun _ _ h ↦ p.strictMono h)
-<<<<<<< HEAD
     simp only [le_top, iSup_pos, ge_iff_le]
     exact le_iSup (fun p ↦ (p.length : ℕ∞)) q
-=======
-    rw [show p.length = q.length by rfl]
-    simp only [le_top, iSup_pos, ge_iff_le]
-    apply le_iSup (fun p ↦ (p.length : ℕ∞)) q
->>>>>>> de58ae2a
   · apply iSup_le; intro p; apply iSup_le; intro _
     have mono : StrictMono (fun (y : Set.Iic x) ↦ y.1) := fun _ _ h ↦ h
     rw [← LTSeries.map_length p (fun x ↦ x.1) mono, ]
     refine le_iSup₂ (f := fun p hp ↦ (p.length : ℕ∞)) (p.map (fun x ↦ x.1) mono) ?_
     exact (p.toFun (Fin.last p.length)).2
 
-<<<<<<< HEAD
 lemma coheight_eq_krullDim_Ici {α : Type*} [Preorder α] (x : α) :
     (coheight x : ℕ∞) = krullDim (Set.Ici x) := by
   rw [coheight, ← krullDim_orderDual, Order.krullDim_eq_of_orderIso (OrderIso.refl _)]
@@ -908,25 +896,6 @@
 
 end finiteDimensional
 
-=======
-end krullDim
-
-section finiteDimensional
-
-variable {α : Type*} [Preorder α]
-
-lemma finiteDimensionalOrder_iff_krullDim_ne_bot_and_top :
-    FiniteDimensionalOrder α ↔ (krullDim α ≠ ⊥ ∧ krullDim α ≠ ⊤) := by
-  by_cases h : Nonempty α
-  · haveI := h
-    rw [← not_infiniteDimensionalOrder_iff, ← krullDim_eq_top_iff]
-    simp
-  · constructor
-    · exact (fun h1 ↦ False.elim (h (@LTSeries.nonempty_of_finiteDimensionalType α ‹_› ‹_›)))
-    · exact (fun h1 ↦ False.elim (h1.1 (krullDim_eq_bot_iff.mpr (not_nonempty_iff.mp h))))
-
-end finiteDimensional
->>>>>>> de58ae2a
 section typeclass
 
 /-- Typeclass for orders with krull dimension at most `n`. -/
