/-
Copyright (c) 2017 Johannes Hölzl. All rights reserved.
Released under Apache 2.0 license as described in the file LICENSE.
Authors: Mario Carneiro, Floris van Doorn
-/
import Mathlib.Logic.Equiv.Set
import Mathlib.Order.RelIso.Set
import Mathlib.Order.WellFounded
import Mathlib.Data.Sum.Order
/-!
# Initial and principal segments

This file defines initial and principal segments.

## Main definitions

* `InitialSeg r s`: type of order embeddings of `r` into `s` for which the range is an initial
  segment (i.e., if `b` belongs to the range, then any `b' < b` also belongs to the range).
  It is denoted by `r ≼i s`.
* `PrincipalSeg r s`: Type of order embeddings of `r` into `s` for which the range is a principal
  segment, i.e., an interval of the form `(-∞, top)` for some element `top`. It is denoted by
  `r ≺i s`.

## Notations

These notations belong to the `InitialSeg` locale.

* `r ≼i s`: the type of initial segment embeddings of `r` into `s`.
* `r ≺i s`: the type of principal segment embeddings of `r` into `s`.
-/


/-!
### Initial segments

Order embeddings whose range is an initial segment of `s` (i.e., if `b` belongs to the range, then
any `b' < b` also belongs to the range). The type of these embeddings from `r` to `s` is called
`InitialSeg r s`, and denoted by `r ≼i s`.
-/

variable {α : Type*} {β : Type*} {γ : Type*} {r : α → α → Prop} {s : β → β → Prop}
  {t : γ → γ → Prop}

open Function

/-- If `r` is a relation on `α` and `s` in a relation on `β`, then `f : r ≼i s` is an order
embedding whose range is an initial segment. That is, whenever `b < f a` in `β` then `b` is in the
range of `f`. -/
structure InitialSeg {α β : Type*} (r : α → α → Prop) (s : β → β → Prop) extends r ↪r s where
  /-- The order embedding is an initial segment -/
  mem_range_of_rel' : ∀ a b, s b (toRelEmbedding a) → b ∈ Set.range toRelEmbedding

-- Porting note: Deleted `scoped[InitialSeg]`
/-- If `r` is a relation on `α` and `s` in a relation on `β`, then `f : r ≼i s` is an order
embedding whose range is an initial segment. That is, whenever `b < f a` in `β` then `b` is in the
range of `f`. -/
infixl:25 " ≼i " => InitialSeg

namespace InitialSeg

instance : Coe (r ≼i s) (r ↪r s) :=
  ⟨InitialSeg.toRelEmbedding⟩

instance : FunLike (r ≼i s) α β where
  coe f := f.toFun
  coe_injective' := by
    rintro ⟨f, hf⟩ ⟨g, hg⟩ h
    congr with x
    exact congr_fun h x

instance : EmbeddingLike (r ≼i s) α β where
  injective' f := f.inj'

@[ext] lemma ext {f g : r ≼i s} (h : ∀ x, f x = g x) : f = g :=
  DFunLike.ext f g h

@[simp]
theorem coe_coe_fn (f : r ≼i s) : ((f : r ↪r s) : α → β) = f :=
  rfl

theorem mem_range_of_rel (f : r ≼i s) {a : α} {b : β} : s b (f a) → b ∈ Set.range f :=
  f.mem_range_of_rel' _ _

@[deprecated mem_range_of_rel (since := "2024-09-21")]
alias init := mem_range_of_rel

theorem map_rel_iff {a b : α} (f : r ≼i s) : s (f a) (f b) ↔ r a b :=
  f.map_rel_iff'

theorem inj (f : r ≼i s) {a b : α} : f a = f b ↔ a = b :=
  f.toRelEmbedding.inj

theorem exists_eq_iff_rel (f : r ≼i s) {a : α} {b : β} : s b (f a) ↔ ∃ a', f a' = b ∧ r a' a :=
  ⟨fun h => by
    rcases f.mem_range_of_rel h with ⟨a', rfl⟩
    exact ⟨a', rfl, f.map_rel_iff.1 h⟩,
    fun ⟨a', e, h⟩ => e ▸ f.map_rel_iff.2 h⟩

@[deprecated exists_eq_iff_rel (since := "2024-09-21")]
alias init_iff := exists_eq_iff_rel

/-- An order isomorphism is an initial segment -/
def ofIso (f : r ≃r s) : r ≼i s :=
  ⟨f, fun _ b _ => ⟨f.symm b, RelIso.apply_symm_apply f _⟩⟩

/-- The identity function shows that `≼i` is reflexive -/
@[refl]
protected def refl (r : α → α → Prop) : r ≼i r :=
  ⟨RelEmbedding.refl _, fun _ _ _ => ⟨_, rfl⟩⟩

instance (r : α → α → Prop) : Inhabited (r ≼i r) :=
  ⟨InitialSeg.refl r⟩

/-- Composition of functions shows that `≼i` is transitive -/
@[trans]
protected def trans (f : r ≼i s) (g : s ≼i t) : r ≼i t :=
  ⟨f.1.trans g.1, fun a c h => by
    simp only [RelEmbedding.coe_trans, coe_coe_fn, comp_apply] at h ⊢
    rcases g.2 _ _ h with ⟨b, rfl⟩; have h := g.map_rel_iff.1 h
    rcases f.2 _ _ h with ⟨a', rfl⟩; exact ⟨a', rfl⟩⟩

@[simp]
theorem refl_apply (x : α) : InitialSeg.refl r x = x :=
  rfl

@[simp]
theorem trans_apply (f : r ≼i s) (g : s ≼i t) (a : α) : (f.trans g) a = g (f a) :=
  rfl

instance subsingleton_of_trichotomous_of_irrefl [IsTrichotomous β s] [IsIrrefl β s]
    [IsWellFounded α r] : Subsingleton (r ≼i s) :=
  ⟨fun f g => by
    ext a
    refine IsWellFounded.induction r a fun b IH =>
      extensional_of_trichotomous_of_irrefl s fun x => ?_
    rw [f.exists_eq_iff_rel, g.exists_eq_iff_rel]
    exact exists_congr fun x => and_congr_left fun hx => IH _ hx ▸ Iff.rfl⟩

instance [IsWellOrder β s] : Subsingleton (r ≼i s) :=
  ⟨fun a => by let _ := a.isWellFounded; exact Subsingleton.elim a⟩

protected theorem eq [IsWellOrder β s] (f g : r ≼i s) (a) : f a = g a := by
  rw [Subsingleton.elim f g]

theorem Antisymm.aux [IsWellOrder α r] (f : r ≼i s) (g : s ≼i r) : LeftInverse g f :=
  InitialSeg.eq (f.trans g) (InitialSeg.refl _)

/-- If we have order embeddings between `α` and `β` whose images are initial segments, and `β`
is a well-order then `α` and `β` are order-isomorphic. -/
def antisymm [IsWellOrder β s] (f : r ≼i s) (g : s ≼i r) : r ≃r s :=
  haveI := f.toRelEmbedding.isWellOrder
  ⟨⟨f, g, Antisymm.aux f g, Antisymm.aux g f⟩, f.map_rel_iff'⟩

@[simp]
theorem antisymm_toFun [IsWellOrder β s] (f : r ≼i s) (g : s ≼i r) : (antisymm f g : α → β) = f :=
  rfl

@[simp]
theorem antisymm_symm [IsWellOrder α r] [IsWellOrder β s] (f : r ≼i s) (g : s ≼i r) :
    (antisymm f g).symm = antisymm g f :=
  RelIso.coe_fn_injective rfl

theorem eq_or_principal [IsWellOrder β s] (f : r ≼i s) :
    Surjective f ∨ ∃ b, ∀ x, x ∈ Set.range f ↔ s x b := by
  apply or_iff_not_imp_right.2
  intro h b
  push_neg at h
  apply IsWellFounded.induction s b
  intro x IH
  obtain ⟨y, ⟨hy, hs⟩ | ⟨hy, hs⟩⟩ := h x
  · obtain (rfl | h) := (trichotomous y x).resolve_left hs
    · exact hy
    · obtain ⟨z, rfl⟩ := hy
      exact f.mem_range_of_rel h
  · obtain ⟨z, rfl⟩ := IH y hs
    cases hy (Set.mem_range_self z)

/-- Restrict the codomain of an initial segment -/
def codRestrict (p : Set β) (f : r ≼i s) (H : ∀ a, f a ∈ p) : r ≼i Subrel s p :=
  ⟨RelEmbedding.codRestrict p f H, fun a ⟨b, m⟩ h =>
    let ⟨a', e⟩ := f.mem_range_of_rel h
    ⟨a', by subst e; rfl⟩⟩

@[simp]
theorem codRestrict_apply (p) (f : r ≼i s) (H a) : codRestrict p f H a = ⟨f a, H a⟩ :=
  rfl

/-- Initial segment from an empty type. -/
def ofIsEmpty (r : α → α → Prop) (s : β → β → Prop) [IsEmpty α] : r ≼i s :=
  ⟨RelEmbedding.ofIsEmpty r s, isEmptyElim⟩

/-- Initial segment embedding of an order `r` into the disjoint union of `r` and `s`. -/
def leAdd (r : α → α → Prop) (s : β → β → Prop) : r ≼i Sum.Lex r s :=
  ⟨⟨⟨Sum.inl, fun _ _ => Sum.inl.inj⟩, Sum.lex_inl_inl⟩, fun a b => by
    cases b <;> [exact fun _ => ⟨_, rfl⟩; exact False.elim ∘ Sum.lex_inr_inl]⟩

@[simp]
theorem leAdd_apply (r : α → α → Prop) (s : β → β → Prop) (a) : leAdd r s a = Sum.inl a :=
  rfl

protected theorem acc (f : r ≼i s) (a : α) : Acc r a ↔ Acc s (f a) :=
  ⟨by
    refine fun h => Acc.recOn h fun a _ ha => Acc.intro _ fun b hb => ?_
    obtain ⟨a', rfl⟩ := f.mem_range_of_rel hb
    exact ha _ (f.map_rel_iff.mp hb), f.toRelEmbedding.acc a⟩

end InitialSeg

/-!
### Principal segments

Order embeddings whose range is a principal segment of `s` (i.e., an interval of the form
`(-∞, top)` for some element `top` of `β`). The type of these embeddings from `r` to `s` is called
`PrincipalSeg r s`, and denoted by `r ≺i s`. Principal segments are in particular initial
segments.
-/


/-- If `r` is a relation on `α` and `s` in a relation on `β`, then `f : r ≺i s` is an order
embedding whose range is an open interval `(-∞, top)` for some element `top` of `β`. Such order
embeddings are called principal segments -/
structure PrincipalSeg {α β : Type*} (r : α → α → Prop) (s : β → β → Prop) extends r ↪r s where
  /-- The supremum of the principal segment -/
  top : β
  /-- The range of the order embedding is the set of elements `b` such that `s b top` -/
  mem_range_iff_rel' : ∀ b, b ∈ Set.range toRelEmbedding ↔ s b top

-- Porting note: deleted `scoped[InitialSeg]`
/-- If `r` is a relation on `α` and `s` in a relation on `β`, then `f : r ≺i s` is an order
embedding whose range is an open interval `(-∞, top)` for some element `top` of `β`. Such order
embeddings are called principal segments -/
infixl:25 " ≺i " => PrincipalSeg

namespace PrincipalSeg

instance : CoeOut (r ≺i s) (r ↪r s) :=
  ⟨PrincipalSeg.toRelEmbedding⟩

instance : CoeFun (r ≺i s) fun _ => α → β :=
  ⟨fun f => f⟩

@[simp]
theorem coe_fn_mk (f : r ↪r s) (t o) : (@PrincipalSeg.mk _ _ r s f t o : α → β) = f :=
  rfl

theorem mem_range_iff_rel (f : r ≺i s) : ∀ {b : β}, b ∈ Set.range f ↔ s b f.top :=
  f.mem_range_iff_rel' _

@[deprecated mem_range_iff_rel (since := "2024-10-07")]
theorem down (f : r ≺i s) : ∀ {b : β}, s b f.top ↔ ∃ a, f a = b :=
  f.mem_range_iff_rel.symm

theorem lt_top (f : r ≺i s) (a : α) : s (f a) f.top :=
  f.mem_range_iff_rel.1 ⟨_, rfl⟩

theorem mem_range_of_rel_top (f : r ≺i s) {b : β} (h : s b f.top) : b ∈ Set.range f :=
  f.mem_range_iff_rel.2 h

theorem mem_range_of_rel [IsTrans β s] (f : r ≺i s) {a : α} {b : β} (h : s b (f a)) :
    b ∈ Set.range f :=
  f.mem_range_of_rel_top <| _root_.trans h <| f.lt_top _

@[deprecated mem_range_of_rel (since := "2024-09-21")]
alias init := mem_range_of_rel

/-- A principal segment is in particular an initial segment. -/
instance hasCoeInitialSeg [IsTrans β s] : Coe (r ≺i s) (r ≼i s) :=
  ⟨fun f => ⟨f.toRelEmbedding, fun _ _ => f.mem_range_of_rel⟩⟩

theorem coe_coe_fn' [IsTrans β s] (f : r ≺i s) : ((f : r ≼i s) : α → β) = f :=
  rfl

theorem exists_eq_iff_rel [IsTrans β s] (f : r ≺i s) {a : α} {b : β} :
    s b (f a) ↔ ∃ a', f a' = b ∧ r a' a :=
  @InitialSeg.exists_eq_iff_rel α β r s f a b

@[deprecated exists_eq_iff_rel (since := "2024-09-21")]
alias init_iff := exists_eq_iff_rel

/-- A principal segment is the same as a non-surjective initial segment. -/
noncomputable def _root_.InitialSeg.toPrincipalSeg [IsWellOrder β s] (f : r ≼i s)
    (hf : ¬ Surjective f) : r ≺i s :=
  ⟨f, _, Classical.choose_spec (f.eq_or_principal.resolve_left hf)⟩

@[simp]
theorem _root_.InitialSeg.toPrincipalSeg_apply [IsWellOrder β s] (f : r ≼i s)
    (hf : ¬ Surjective f) (x : α) : f.toPrincipalSeg hf x = f x :=
  rfl

theorem irrefl {r : α → α → Prop} [IsWellOrder α r] (f : r ≺i r) : False := by
  have h := f.lt_top f.top
  rw [show f f.top = f.top from InitialSeg.eq (↑f) (InitialSeg.refl r) f.top] at h
  exact _root_.irrefl _ h

instance (r : α → α → Prop) [IsWellOrder α r] : IsEmpty (r ≺i r) :=
  ⟨fun f => f.irrefl⟩

/-- Composition of a principal segment with an initial segment, as a principal segment -/
def ltLe (f : r ≺i s) (g : s ≼i t) : r ≺i t :=
  ⟨@RelEmbedding.trans _ _ _ r s t f g, g f.top, fun a => by
    simp [g.exists_eq_iff_rel, ← PrincipalSeg.mem_range_iff_rel, exists_swap, ← exists_and_left]⟩

@[simp]
theorem lt_le_apply (f : r ≺i s) (g : s ≼i t) (a : α) : (f.ltLe g) a = g (f a) :=
  RelEmbedding.trans_apply _ _ _

@[simp]
theorem lt_le_top (f : r ≺i s) (g : s ≼i t) : (f.ltLe g).top = g f.top :=
  rfl

/-- Composition of two principal segments as a principal segment -/
@[trans]
protected def trans [IsTrans γ t] (f : r ≺i s) (g : s ≺i t) : r ≺i t :=
  ltLe f g

@[simp]
theorem trans_apply [IsTrans γ t] (f : r ≺i s) (g : s ≺i t) (a : α) : (f.trans g) a = g (f a) :=
  lt_le_apply _ _ _

@[simp]
theorem trans_top [IsTrans γ t] (f : r ≺i s) (g : s ≺i t) : (f.trans g).top = g f.top :=
  rfl

/-- Composition of an order isomorphism with a principal segment, as a principal segment -/
def equivLT (f : r ≃r s) (g : s ≺i t) : r ≺i t :=
  ⟨@RelEmbedding.trans _ _ _ r s t f g, g.top, fun c =>
    suffices (∃ a, g a = c) ↔ ∃ a, g (f a) = c by simp [← PrincipalSeg.mem_range_iff_rel]
    ⟨fun ⟨b, h⟩ => ⟨f.symm b, by simp only [h, RelIso.apply_symm_apply]⟩,
      fun ⟨a, h⟩ => ⟨f a, h⟩⟩⟩

/-- Composition of a principal segment with an order isomorphism, as a principal segment -/
def ltEquiv {r : α → α → Prop} {s : β → β → Prop} {t : γ → γ → Prop} (f : PrincipalSeg r s)
    (g : s ≃r t) : PrincipalSeg r t :=
  ⟨@RelEmbedding.trans _ _ _ r s t f g, g f.top, by
    intro x
    rw [← g.apply_symm_apply x, g.map_rel_iff, ← f.mem_range_iff_rel]
    exact exists_congr <| fun _ ↦ ⟨fun h => g.toEquiv.bijective.1 h, congr_arg g⟩⟩

@[simp]
theorem equivLT_apply (f : r ≃r s) (g : s ≺i t) (a : α) : (equivLT f g) a = g (f a) :=
  RelEmbedding.trans_apply _ _ _

@[simp]
theorem equivLT_top (f : r ≃r s) (g : s ≺i t) : (equivLT f g).top = g.top :=
  rfl

/-- Given a well order `s`, there is a most one principal segment embedding of `r` into `s`. -/
instance [IsWellOrder β s] : Subsingleton (r ≺i s) :=
  ⟨fun f g => by
    have ef : (f : α → β) = g := by
      show ((f : r ≼i s) : α → β) = (g : r ≼i s)
      rw [@Subsingleton.elim _ _ (f : r ≼i s) g]
    have et : f.top = g.top := by
      refine extensional_of_trichotomous_of_irrefl s fun x => ?_
      simp only [← PrincipalSeg.mem_range_iff_rel, ef]
    cases f
    cases g
    have := RelEmbedding.coe_fn_injective ef; congr ⟩

theorem top_eq [IsWellOrder γ t] (e : r ≃r s) (f : r ≺i t) (g : s ≺i t) : f.top = g.top := by
  rw [Subsingleton.elim f (PrincipalSeg.equivLT e g)]; rfl

theorem top_rel_top {r : α → α → Prop} {s : β → β → Prop} {t : γ → γ → Prop} [IsWellOrder γ t]
    (f : r ≺i s) (g : s ≺i t) (h : r ≺i t) : t h.top g.top := by
  rw [Subsingleton.elim h (f.trans g)]
  apply PrincipalSeg.lt_top

<<<<<<< HEAD
/-- Any element of a well order yields a principal segment. -/
-- The explicit typing is required in order for `simp` to work properly.
@[simps!]
def ofElement {α : Type*} (r : α → α → Prop) (a : α) :
    @PrincipalSeg { b // r b a } α (Subrel r { b | r b a }) r :=
=======
@[deprecated top_rel_top (since := "2024-10-10")]
alias topLTTop := top_rel_top

/-- Any element of a well order yields a principal segment -/
def ofElement {α : Type*} (r : α → α → Prop) (a : α) : Subrel r { b | r b a } ≺i r :=
>>>>>>> 1be0f840
  ⟨Subrel.relEmbedding _ _, a, fun _ => ⟨fun ⟨⟨_, h⟩, rfl⟩ => h, fun h => ⟨⟨_, h⟩, rfl⟩⟩⟩

@[simp]
theorem ofElement_apply {α : Type*} (r : α → α → Prop) (a : α) (b) : ofElement r a b = b.1 :=
  rfl

/-- For any principal segment `r ≺i s`, there is a `Subrel` of `s` order isomorphic to `r`. -/
-- The explicit typing is required in order for `simp` to work properly.
@[simps! symm_apply]
noncomputable def subrelIso (f : r ≺i s) :
    @RelIso { b // s b f.top } α (Subrel s { b | s b f.top }) r :=
  RelIso.symm ⟨(Equiv.ofInjective f f.injective).trans
    (Equiv.setCongr (funext fun _ ↦ propext f.mem_range_iff_rel)), f.map_rel_iff⟩

@[simp]
theorem apply_subrelIso (f : r ≺i s) (b : {b | s b f.top}) : f (f.subrelIso b) = b :=
  Equiv.apply_ofInjective_symm f.injective _

@[simp]
theorem subrelIso_apply (f : r ≺i s) (a : α) : f.subrelIso ⟨f a, f.lt_top a⟩ = a :=
  Equiv.ofInjective_symm_apply f.injective _

/-- Restrict the codomain of a principal segment -/
def codRestrict (p : Set β) (f : r ≺i s) (H : ∀ a, f a ∈ p) (H₂ : f.top ∈ p) : r ≺i Subrel s p :=
  ⟨RelEmbedding.codRestrict p f H, ⟨f.top, H₂⟩, fun ⟨_, _⟩ => by simp [← f.mem_range_iff_rel]⟩

@[simp]
theorem codRestrict_apply (p) (f : r ≺i s) (H H₂ a) : codRestrict p f H H₂ a = ⟨f a, H a⟩ :=
  rfl

@[simp]
theorem codRestrict_top (p) (f : r ≺i s) (H H₂) : (codRestrict p f H H₂).top = ⟨f.top, H₂⟩ :=
  rfl

/-- Principal segment from an empty type into a type with a minimal element. -/
def ofIsEmpty (r : α → α → Prop) [IsEmpty α] {b : β} (H : ∀ b', ¬s b' b) : r ≺i s :=
  { RelEmbedding.ofIsEmpty r s with
    top := b
    mem_range_iff_rel' := by simp [H] }

@[simp]
theorem ofIsEmpty_top (r : α → α → Prop) [IsEmpty α] {b : β} (H : ∀ b', ¬s b' b) :
    (ofIsEmpty r H).top = b :=
  rfl

/-- Principal segment from the empty relation on `PEmpty` to the empty relation on `PUnit`. -/
abbrev pemptyToPunit : @EmptyRelation PEmpty ≺i @EmptyRelation PUnit :=
  (@ofIsEmpty _ _ EmptyRelation _ _ PUnit.unit) fun _ => not_false

protected theorem acc [IsTrans β s] (f : r ≺i s) (a : α) : Acc r a ↔ Acc s (f a) :=
  (f : r ≼i s).acc a

end PrincipalSeg

/-- A relation is well-founded iff every principal segment of it is well-founded.

In this lemma we use `Subrel` to indicate its principal segments because it's usually more
convenient to use.
-/
theorem wellFounded_iff_wellFounded_subrel {β : Type*} {s : β → β → Prop} [IsTrans β s] :
    WellFounded s ↔ ∀ b, WellFounded (Subrel s { b' | s b' b }) := by
  refine
    ⟨fun wf b => ⟨fun b' => ((PrincipalSeg.ofElement _ b).acc b').mpr (wf.apply b')⟩, fun wf =>
      ⟨fun b => Acc.intro _ fun b' hb' => ?_⟩⟩
  let f := PrincipalSeg.ofElement s b
  obtain ⟨b', rfl⟩ := f.mem_range_of_rel_top ((PrincipalSeg.ofElement_top s b).symm ▸ hb')
  exact (f.acc b').mp ((wf b).apply b')

theorem wellFounded_iff_principalSeg.{u} {β : Type u} {s : β → β → Prop} [IsTrans β s] :
    WellFounded s ↔ ∀ (α : Type u) (r : α → α → Prop) (_ : r ≺i s), WellFounded r :=
  ⟨fun wf _ _ f => RelHomClass.wellFounded f.toRelEmbedding wf, fun h =>
    wellFounded_iff_wellFounded_subrel.mpr fun b => h _ _ (PrincipalSeg.ofElement s b)⟩

/-! ### Properties of initial and principal segments -/


namespace InitialSeg

/-- To an initial segment taking values in a well order, one can associate either a principal
segment (if the range is not everything, hence one can take as top the minimum of the complement
of the range) or an order isomorphism (if the range is everything). -/
noncomputable def ltOrEq [IsWellOrder β s] (f : r ≼i s) : (r ≺i s) ⊕ (r ≃r s) := by
  by_cases h : Surjective f
  · exact Sum.inr (RelIso.ofSurjective f h)
  · exact Sum.inl (f.toPrincipalSeg h)

theorem ltOrEq_apply_left [IsWellOrder β s] (f : r ≼i s) (g : r ≺i s) (a : α) :
    g a = f a :=
  @InitialSeg.eq α β r s _ g f a

theorem ltOrEq_apply_right [IsWellOrder β s] (f : r ≼i s) (g : r ≃r s) (a : α) :
    g a = f a :=
  InitialSeg.eq (InitialSeg.ofIso g) f a

/-- Composition of an initial segment taking values in a well order and a principal segment. -/
noncomputable def leLT [IsWellOrder β s] [IsTrans γ t] (f : r ≼i s) (g : s ≺i t) :
    r ≺i t :=
  match f.ltOrEq with
  | Sum.inl f' => f'.trans g
  | Sum.inr f' => PrincipalSeg.equivLT f' g

@[simp]
theorem leLT_apply [IsWellOrder β s] [IsTrans γ t] (f : r ≼i s) (g : s ≺i t) (a : α) :
    (f.leLT g) a = g (f a) := by
  delta InitialSeg.leLT; cases' f.ltOrEq with f' f'
  · simp only [PrincipalSeg.trans_apply, f.ltOrEq_apply_left]
  · simp only [PrincipalSeg.equivLT_apply, f.ltOrEq_apply_right]

end InitialSeg

namespace RelEmbedding

/-- Given an order embedding into a well order, collapse the order embedding by filling the
gaps, to obtain an initial segment. Here, we construct the collapsed order embedding pointwise,
but the proof of the fact that it is an initial segment will be given in `collapse`. -/
noncomputable def collapseF [IsWellOrder β s] (f : r ↪r s) : ∀ a, { b // ¬s (f a) b } :=
  (RelEmbedding.wellFounded f <| IsWellFounded.wf).fix fun a IH => by
    let S := { b | ∀ a h, s (IH a h).1 b }
    have : f a ∈ S := fun a' h =>
      ((trichotomous _ _).resolve_left fun h' =>
            (IH a' h).2 <| _root_.trans (f.map_rel_iff.2 h) h').resolve_left
        fun h' => (IH a' h).2 <| h' ▸ f.map_rel_iff.2 h
    exact ⟨_, IsWellFounded.wf.not_lt_min _ ⟨_, this⟩ this⟩

theorem collapseF.lt [IsWellOrder β s] (f : r ↪r s) {a : α} :
    ∀ {a'}, r a' a → s (collapseF f a').1 (collapseF f a).1 := @fun a => by
  revert a
  show (collapseF f a).1 ∈ { b | ∀ (a') (_ : r a' a), s (collapseF f a').1 b }
  unfold collapseF; rw [WellFounded.fix_eq]
  dsimp only
  apply WellFounded.min_mem _ _

theorem collapseF.not_lt [IsWellOrder β s] (f : r ↪r s) (a : α) {b}
    (h : ∀ a' (_ : r a' a), s (collapseF f a').1 b) : ¬s b (collapseF f a).1 := by
  unfold collapseF; rw [WellFounded.fix_eq]
  dsimp only
  exact WellFounded.not_lt_min _ _ _ h

/-- Construct an initial segment from an order embedding into a well order, by collapsing it
to fill the gaps. -/
noncomputable def collapse [IsWellOrder β s] (f : r ↪r s) : r ≼i s :=
  haveI := RelEmbedding.isWellOrder f
  ⟨RelEmbedding.ofMonotone (fun a => (collapseF f a).1) fun a b => collapseF.lt f, fun a b =>
    Acc.recOn (IsWellFounded.wf.apply b : Acc s b)
      (fun b _ _ a h => by
        rcases (@IsWellFounded.wf _ r).has_min { a | ¬s (collapseF f a).1 b }
          ⟨_, asymm h⟩ with ⟨m, hm, hm'⟩
        refine ⟨m, ((@trichotomous _ s _ _ _).resolve_left hm).resolve_right
          (collapseF.not_lt f _ fun a' h' => ?_)⟩
        by_contra hn
        exact hm' _ hn h')
      a⟩

theorem collapse_apply [IsWellOrder β s] (f : r ↪r s) (a) : collapse f a = (collapseF f a).1 :=
  rfl

end RelEmbedding

/-- For any two well orders, one is an initial segment of the other. -/
noncomputable def InitialSeg.total (r s) [IsWellOrder α r] [IsWellOrder β s] :
    (r ≼i s) ⊕ (s ≼i r) :=
  match (leAdd r s).ltOrEq, (RelEmbedding.sumLexInr r s).collapse.ltOrEq with
  | Sum.inl f, Sum.inr g => Sum.inl <| f.ltEquiv g.symm
  | Sum.inr f, Sum.inl g => Sum.inr <| g.ltEquiv f.symm
  | Sum.inr f, Sum.inr g => Sum.inl <| InitialSeg.ofIso (f.trans g.symm)
  | Sum.inl f, Sum.inl g => Classical.choice <| by
      obtain h | h | h := trichotomous_of (Sum.Lex r s) f.top g.top
      · exact ⟨Sum.inl <| (f.codRestrict {x | Sum.Lex r s x g.top}
          (fun a => _root_.trans (f.lt_top a) h) h).ltEquiv g.subrelIso⟩
      · let f := f.subrelIso
        rw [h] at f
        exact ⟨Sum.inl <| InitialSeg.ofIso (f.symm.trans g.subrelIso)⟩
      · exact ⟨Sum.inr <| (g.codRestrict {x | Sum.Lex r s x f.top}
          (fun a => _root_.trans (g.lt_top a) h) h).ltEquiv f.subrelIso⟩<|MERGE_RESOLUTION|>--- conflicted
+++ resolved
@@ -365,19 +365,14 @@
   rw [Subsingleton.elim h (f.trans g)]
   apply PrincipalSeg.lt_top
 
-<<<<<<< HEAD
+@[deprecated top_rel_top (since := "2024-10-10")]
+alias topLTTop := top_rel_top
+
 /-- Any element of a well order yields a principal segment. -/
 -- The explicit typing is required in order for `simp` to work properly.
 @[simps!]
 def ofElement {α : Type*} (r : α → α → Prop) (a : α) :
     @PrincipalSeg { b // r b a } α (Subrel r { b | r b a }) r :=
-=======
-@[deprecated top_rel_top (since := "2024-10-10")]
-alias topLTTop := top_rel_top
-
-/-- Any element of a well order yields a principal segment -/
-def ofElement {α : Type*} (r : α → α → Prop) (a : α) : Subrel r { b | r b a } ≺i r :=
->>>>>>> 1be0f840
   ⟨Subrel.relEmbedding _ _, a, fun _ => ⟨fun ⟨⟨_, h⟩, rfl⟩ => h, fun h => ⟨⟨_, h⟩, rfl⟩⟩⟩
 
 @[simp]
