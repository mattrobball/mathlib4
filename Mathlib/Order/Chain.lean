/-
Copyright (c) 2017 Johannes Hölzl. All rights reserved.
Released under Apache 2.0 license as described in the file LICENSE.
Authors: Johannes Hölzl
-/
import Mathlib.Data.Set.Pairwise.Basic
import Mathlib.Data.Set.Lattice
import Mathlib.Data.SetLike.Basic

/-!
# Chains and flags

This file defines chains for an arbitrary relation and flags for an order and proves Hausdorff's
Maximality Principle.

## Main declarations

* `IsChain s`: A chain `s` is a set of comparable elements.
* `maxChain_spec`: Hausdorff's Maximality Principle.
* `Flag`: The type of flags, aka maximal chains, of an order.

## Notes

Originally ported from Isabelle/HOL. The
[original file](https://isabelle.in.tum.de/dist/library/HOL/HOL/Zorn.html) was written by Jacques D.
Fleuriot, Tobias Nipkow, Christian Sternagel.
-/


open scoped Classical
open Set

variable {α β : Type*}

/-! ### Chains -/


section Chain

variable (r : α → α → Prop)

/-- In this file, we use `≺` as a local notation for any relation `r`. -/
local infixl:50 " ≺ " => r

/-- A chain is a set `s` satisfying `x ≺ y ∨ x = y ∨ y ≺ x` for all `x y ∈ s`. -/
def IsChain (s : Set α) : Prop :=
  s.Pairwise fun x y => x ≺ y ∨ y ≺ x

/-- `SuperChain s t` means that `t` is a chain that strictly includes `s`. -/
def SuperChain (s t : Set α) : Prop :=
  IsChain r t ∧ s ⊂ t

/-- A chain `s` is a maximal chain if there does not exists a chain strictly including `s`. -/
def IsMaxChain (s : Set α) : Prop :=
  IsChain r s ∧ ∀ ⦃t⦄, IsChain r t → s ⊆ t → s = t

variable {r} {c c₁ c₂ c₃ s t : Set α} {a b x y : α}

theorem isChain_empty : IsChain r ∅ :=
  Set.pairwise_empty _

theorem Set.Subsingleton.isChain (hs : s.Subsingleton) : IsChain r s :=
  hs.pairwise _

theorem IsChain.mono : s ⊆ t → IsChain r t → IsChain r s :=
  Set.Pairwise.mono

theorem IsChain.mono_rel {r' : α → α → Prop} (h : IsChain r s) (h_imp : ∀ x y, r x y → r' x y) :
    IsChain r' s :=
  h.mono' fun x y => Or.imp (h_imp x y) (h_imp y x)

/-- This can be used to turn `IsChain (≥)` into `IsChain (≤)` and vice-versa. -/
theorem IsChain.symm (h : IsChain r s) : IsChain (flip r) s :=
  h.mono' fun _ _ => Or.symm

theorem isChain_of_trichotomous [IsTrichotomous α r] (s : Set α) : IsChain r s :=
  fun a _ b _ hab => (trichotomous_of r a b).imp_right fun h => h.resolve_left hab

protected theorem IsChain.insert (hs : IsChain r s) (ha : ∀ b ∈ s, a ≠ b → a ≺ b ∨ b ≺ a) :
    IsChain r (insert a s) :=
  hs.insert_of_symmetric (fun _ _ => Or.symm) ha

theorem isChain_univ_iff : IsChain r (univ : Set α) ↔ IsTrichotomous α r := by
  refine ⟨fun h => ⟨fun a b => ?_⟩, fun h => @isChain_of_trichotomous _ _ h univ⟩
  rw [or_left_comm, or_iff_not_imp_left]
  exact h trivial trivial

theorem IsChain.image (r : α → α → Prop) (s : β → β → Prop) (f : α → β)
    (h : ∀ x y, r x y → s (f x) (f y)) {c : Set α} (hrc : IsChain r c) : IsChain s (f '' c) :=
  fun _ ⟨_, ha₁, ha₂⟩ _ ⟨_, hb₁, hb₂⟩ =>
  ha₂ ▸ hb₂ ▸ fun hxy => (hrc ha₁ hb₁ <| ne_of_apply_ne f hxy).imp (h _ _) (h _ _)

theorem Monotone.isChain_range [LinearOrder α] [Preorder β] {f : α → β} (hf : Monotone f) :
    IsChain (· ≤ ·) (range f) := by
  rw [← image_univ]
  exact (isChain_of_trichotomous _).image (· ≤ ·) _ _ hf

theorem IsChain.lt_of_le [PartialOrder α] {s : Set α} (h : IsChain (· ≤ ·) s) :
    IsChain (· < ·) s := fun _a ha _b hb hne ↦
  (h ha hb hne).imp hne.lt_of_le hne.lt_of_le'

section Total

variable [IsRefl α r]

theorem IsChain.total (h : IsChain r s) (hx : x ∈ s) (hy : y ∈ s) : x ≺ y ∨ y ≺ x :=
  (eq_or_ne x y).elim (fun e => Or.inl <| e ▸ refl _) (h hx hy)

theorem IsChain.directedOn (H : IsChain r s) : DirectedOn r s := fun x hx y hy =>
  ((H.total hx hy).elim fun h => ⟨y, hy, h, refl _⟩) fun h => ⟨x, hx, refl _, h⟩

protected theorem IsChain.directed {f : β → α} {c : Set β} (h : IsChain (f ⁻¹'o r) c) :
    Directed r fun x : { a : β // a ∈ c } => f x :=
  fun ⟨a, ha⟩ ⟨b, hb⟩ =>
    (by_cases fun hab : a = b => by
      simp only [hab, exists_prop, and_self_iff, Subtype.exists]
      exact ⟨b, hb, refl _⟩)
    fun hab => ((h ha hb hab).elim fun h => ⟨⟨b, hb⟩, h, refl _⟩) fun h => ⟨⟨a, ha⟩, refl _, h⟩

theorem IsChain.exists3 (hchain : IsChain r s) [IsTrans α r] {a b c} (mem1 : a ∈ s) (mem2 : b ∈ s)
    (mem3 : c ∈ s) : ∃ (z : _) (_ : z ∈ s), r a z ∧ r b z ∧ r c z := by
  rcases directedOn_iff_directed.mpr (IsChain.directed hchain) a mem1 b mem2 with ⟨z, mem4, H1, H2⟩
  rcases directedOn_iff_directed.mpr (IsChain.directed hchain) z mem4 c mem3 with
    ⟨z', mem5, H3, H4⟩
  exact ⟨z', mem5, _root_.trans H1 H3, _root_.trans H2 H3, H4⟩

end Total

theorem IsMaxChain.isChain (h : IsMaxChain r s) : IsChain r s :=
  h.1

theorem IsMaxChain.not_superChain (h : IsMaxChain r s) : ¬SuperChain r s t := fun ht =>
  ht.2.ne <| h.2 ht.1 ht.2.1

theorem IsMaxChain.bot_mem [LE α] [OrderBot α] (h : IsMaxChain (· ≤ ·) s) : ⊥ ∈ s :=
  (h.2 (h.1.insert fun _ _ _ => Or.inl bot_le) <| subset_insert _ _).symm ▸ mem_insert _ _

theorem IsMaxChain.top_mem [LE α] [OrderTop α] (h : IsMaxChain (· ≤ ·) s) : ⊤ ∈ s :=
  (h.2 (h.1.insert fun _ _ _ => Or.inr le_top) <| subset_insert _ _).symm ▸ mem_insert _ _

open scoped Classical

/-- Given a set `s`, if there exists a chain `t` strictly including `s`, then `SuccChain s`
is one of these chains. Otherwise it is `s`. -/
def SuccChain (r : α → α → Prop) (s : Set α) : Set α :=
  if h : ∃ t, IsChain r s ∧ SuperChain r s t then h.choose else s

theorem succChain_spec (h : ∃ t, IsChain r s ∧ SuperChain r s t) :
    SuperChain r s (SuccChain r s) := by
  have : IsChain r s ∧ SuperChain r s h.choose := h.choose_spec
  simpa [SuccChain, dif_pos, exists_and_left.mp h] using this.2

theorem IsChain.succ (hs : IsChain r s) : IsChain r (SuccChain r s) :=
  if h : ∃ t, IsChain r s ∧ SuperChain r s t then (succChain_spec h).1
  else by
    rw [exists_and_left] at h
    simpa [SuccChain, dif_neg, h] using hs

theorem IsChain.superChain_succChain (hs₁ : IsChain r s) (hs₂ : ¬IsMaxChain r s) :
    SuperChain r s (SuccChain r s) := by
  simp only [IsMaxChain, _root_.not_and, not_forall, exists_prop, exists_and_left] at hs₂
  obtain ⟨t, ht, hst⟩ := hs₂ hs₁
  exact succChain_spec ⟨t, hs₁, ht, ssubset_iff_subset_ne.2 hst⟩

theorem subset_succChain : s ⊆ SuccChain r s :=
  if h : ∃ t, IsChain r s ∧ SuperChain r s t then (succChain_spec h).2.1
  else by
    rw [exists_and_left] at h
    simp [SuccChain, dif_neg, h, Subset.rfl]

/-- Predicate for whether a set is reachable from `∅` using `SuccChain` and `⋃₀`. -/
inductive ChainClosure (r : α → α → Prop) : Set α → Prop
  | succ : ∀ {s}, ChainClosure r s → ChainClosure r (SuccChain r s)
  | union : ∀ {s}, (∀ a ∈ s, ChainClosure r a) → ChainClosure r (⋃₀s)

/-- An explicit maximal chain. `maxChain` is taken to be the union of all sets in `ChainClosure`.
-/
def maxChain (r : α → α → Prop) : Set α :=
  ⋃₀ setOf (ChainClosure r)

theorem chainClosure_empty : ChainClosure r ∅ := by
<<<<<<< HEAD
  -- TODO: backport to master
  have : ChainClosure r (⋃₀∅) := ChainClosure.union fun a h => (not_mem_empty a h).elim
=======
  have : ChainClosure r (⋃₀∅) := ChainClosure.union fun a h => False.rec _ h
>>>>>>> f5953ebd
  simpa using this

theorem chainClosure_maxChain : ChainClosure r (maxChain r) :=
  ChainClosure.union fun _ => id

private theorem chainClosure_succ_total_aux (hc₁ : ChainClosure r c₁)
    (h : ∀ ⦃c₃⦄, ChainClosure r c₃ → c₃ ⊆ c₂ → c₂ = c₃ ∨ SuccChain r c₃ ⊆ c₂) :
    SuccChain r c₂ ⊆ c₁ ∨ c₁ ⊆ c₂ := by
  induction hc₁ with
  | @succ c₃ hc₃ ih =>
    cases' ih with ih ih
    · exact Or.inl (ih.trans subset_succChain)
    · exact (h hc₃ ih).imp_left fun (h : c₂ = c₃) => h ▸ Subset.rfl
  | union _ ih =>
    refine or_iff_not_imp_left.2 fun hn => sUnion_subset fun a ha => ?_
    exact (ih a ha).resolve_left fun h => hn <| h.trans <| subset_sUnion_of_mem ha

private theorem chainClosure_succ_total (hc₁ : ChainClosure r c₁) (hc₂ : ChainClosure r c₂)
    (h : c₁ ⊆ c₂) : c₂ = c₁ ∨ SuccChain r c₁ ⊆ c₂ := by
  induction hc₂ generalizing c₁ hc₁ with
  | succ _ ih =>
    refine ((chainClosure_succ_total_aux hc₁) fun c₁ => ih).imp h.antisymm' fun h₁ => ?_
    obtain rfl | h₂ := ih hc₁ h₁
    · exact Subset.rfl
    · exact h₂.trans subset_succChain
  | union _ ih =>
    apply Or.imp_left h.antisymm'
    apply by_contradiction
    simp only [sUnion_subset_iff, not_or, not_forall, exists_prop, and_imp, forall_exists_index]
    intro c₃ hc₃ h₁ h₂
    obtain h | h := chainClosure_succ_total_aux hc₁ fun c₄ => ih _ hc₃
    · exact h₁ (subset_succChain.trans h)
    obtain h' | h' := ih c₃ hc₃ hc₁ h
    · exact h₁ h'.subset
    · exact h₂ (h'.trans <| subset_sUnion_of_mem hc₃)

theorem ChainClosure.total (hc₁ : ChainClosure r c₁) (hc₂ : ChainClosure r c₂) :
    c₁ ⊆ c₂ ∨ c₂ ⊆ c₁ :=
  ((chainClosure_succ_total_aux hc₂) fun _ hc₃ => chainClosure_succ_total hc₃ hc₁).imp_left
    subset_succChain.trans

theorem ChainClosure.succ_fixpoint (hc₁ : ChainClosure r c₁) (hc₂ : ChainClosure r c₂)
    (hc : SuccChain r c₂ = c₂) : c₁ ⊆ c₂ := by
  induction hc₁ with
  | succ hc₁ h => exact (chainClosure_succ_total hc₁ hc₂ h).elim (fun h => h ▸ hc.subset) id
  | union _ ih => exact sUnion_subset ih

theorem ChainClosure.succ_fixpoint_iff (hc : ChainClosure r c) :
    SuccChain r c = c ↔ c = maxChain r :=
  ⟨fun h => (subset_sUnion_of_mem hc).antisymm <| chainClosure_maxChain.succ_fixpoint hc h,
    fun h => subset_succChain.antisymm' <| (subset_sUnion_of_mem hc.succ).trans h.symm.subset⟩

theorem ChainClosure.isChain (hc : ChainClosure r c) : IsChain r c := by
  induction hc with
  | succ _ h => exact h.succ
  | union hs h =>
    exact fun c₁ ⟨t₁, ht₁, (hc₁ : c₁ ∈ t₁)⟩ c₂ ⟨t₂, ht₂, (hc₂ : c₂ ∈ t₂)⟩ hneq =>
      ((hs _ ht₁).total <| hs _ ht₂).elim (fun ht => h t₂ ht₂ (ht hc₁) hc₂ hneq) fun ht =>
        h t₁ ht₁ hc₁ (ht hc₂) hneq

/-- **Hausdorff's maximality principle**

There exists a maximal totally ordered set of `α`.
Note that we do not require `α` to be partially ordered by `r`. -/
theorem maxChain_spec : IsMaxChain r (maxChain r) :=
  by_contradiction fun h =>
    let ⟨_, H⟩ := chainClosure_maxChain.isChain.superChain_succChain h
    H.ne (chainClosure_maxChain.succ_fixpoint_iff.mpr rfl).symm

end Chain

/-! ### Flags -/


/-- The type of flags, aka maximal chains, of an order. -/
structure Flag (α : Type*) [LE α] where
  /-- The `carrier` of a flag is the underlying set. -/
  carrier : Set α
  /-- By definition, a flag is a chain -/
  Chain' : IsChain (· ≤ ·) carrier
  /-- By definition, a flag is a maximal chain -/
  max_chain' : ∀ ⦃s⦄, IsChain (· ≤ ·) s → carrier ⊆ s → carrier = s

namespace Flag

section LE

variable [LE α] {s t : Flag α} {a : α}

instance : SetLike (Flag α) α where
  coe := carrier
  coe_injective' s t h := by
    cases s
    cases t
    congr

@[ext]
theorem ext : (s : Set α) = t → s = t :=
  SetLike.ext'

-- Porting note (#10618): `simp` can now prove this
-- @[simp]
theorem mem_coe_iff : a ∈ (s : Set α) ↔ a ∈ s :=
  Iff.rfl

@[simp]
theorem coe_mk (s : Set α) (h₁ h₂) : (mk s h₁ h₂ : Set α) = s :=
  rfl

@[simp]
theorem mk_coe (s : Flag α) : mk (s : Set α) s.Chain' s.max_chain' = s :=
  ext rfl

theorem chain_le (s : Flag α) : IsChain (· ≤ ·) (s : Set α) :=
  s.Chain'

protected theorem maxChain (s : Flag α) : IsMaxChain (· ≤ ·) (s : Set α) :=
  ⟨s.chain_le, s.max_chain'⟩

theorem top_mem [OrderTop α] (s : Flag α) : (⊤ : α) ∈ s :=
  s.maxChain.top_mem

theorem bot_mem [OrderBot α] (s : Flag α) : (⊥ : α) ∈ s :=
  s.maxChain.bot_mem

end LE

section Preorder

variable [Preorder α] {a b : α}

protected theorem le_or_le (s : Flag α) (ha : a ∈ s) (hb : b ∈ s) : a ≤ b ∨ b ≤ a :=
  s.chain_le.total ha hb

instance [OrderTop α] (s : Flag α) : OrderTop s :=
  Subtype.orderTop s.top_mem

instance [OrderBot α] (s : Flag α) : OrderBot s :=
  Subtype.orderBot s.bot_mem

instance [BoundedOrder α] (s : Flag α) : BoundedOrder s :=
  Subtype.boundedOrder s.bot_mem s.top_mem

end Preorder

section PartialOrder

variable [PartialOrder α]

theorem chain_lt (s : Flag α) : IsChain (· < ·) (s : Set α) := s.chain_le.lt_of_le

instance [@DecidableRel α (· ≤ ·)] [@DecidableRel α (· < ·)] (s : Flag α) :
    LinearOrder s :=
  { Subtype.partialOrder _ with
    le_total := fun a b => s.le_or_le a.2 b.2
    decidableLE := Subtype.decidableLE
    decidableLT := Subtype.decidableLT }

end PartialOrder

instance [LinearOrder α] : Unique (Flag α) where
  default := ⟨univ, isChain_of_trichotomous _, fun s _ => s.subset_univ.antisymm'⟩
  uniq s := SetLike.coe_injective <| s.3 (isChain_of_trichotomous _) <| subset_univ _

end Flag<|MERGE_RESOLUTION|>--- conflicted
+++ resolved
@@ -179,12 +179,7 @@
   ⋃₀ setOf (ChainClosure r)
 
 theorem chainClosure_empty : ChainClosure r ∅ := by
-<<<<<<< HEAD
-  -- TODO: backport to master
-  have : ChainClosure r (⋃₀∅) := ChainClosure.union fun a h => (not_mem_empty a h).elim
-=======
   have : ChainClosure r (⋃₀∅) := ChainClosure.union fun a h => False.rec _ h
->>>>>>> f5953ebd
   simpa using this
 
 theorem chainClosure_maxChain : ChainClosure r (maxChain r) :=
