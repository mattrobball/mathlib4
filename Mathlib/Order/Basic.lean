/-
Copyright (c) 2014 Jeremy Avigad. All rights reserved.
Released under Apache 2.0 license as described in the file LICENSE.
Authors: Jeremy Avigad, Mario Carneiro
-/
import Mathlib.Data.Subtype
import Mathlib.Order.Defs.LinearOrder
import Mathlib.Order.Notation
import Mathlib.Tactic.GCongr.Core
import Mathlib.Tactic.Spread
import Mathlib.Tactic.Convert
import Mathlib.Tactic.Inhabit
import Mathlib.Tactic.SimpRw

/-!
# Basic definitions about `≤` and `<`

This file proves basic results about orders, provides extensive dot notation, defines useful order
classes and allows to transfer order instances.

## Type synonyms

* `OrderDual α` : A type synonym reversing the meaning of all inequalities, with notation `αᵒᵈ`.
* `AsLinearOrder α`: A type synonym to promote `PartialOrder α` to `LinearOrder α` using
  `IsTotal α (≤)`.

### Transferring orders

- `Order.Preimage`, `Preorder.lift`: Transfers a (pre)order on `β` to an order on `α`
  using a function `f : α → β`.
- `PartialOrder.lift`, `LinearOrder.lift`: Transfers a partial (resp., linear) order on `β` to a
  partial (resp., linear) order on `α` using an injective function `f`.

### Extra class

* `DenselyOrdered`: An order with no gap, i.e. for any two elements `a < b` there exists `c` such
  that `a < c < b`.

## Notes

`≤` and `<` are highly favored over `≥` and `>` in mathlib. The reason is that we can formulate all
lemmas using `≤`/`<`, and `rw` has trouble unifying `≤` and `≥`. Hence choosing one direction spares
us useless duplication. This is enforced by a linter. See Note [nolint_ge] for more infos.

Dot notation is particularly useful on `≤` (`LE.le`) and `<` (`LT.lt`). To that end, we
provide many aliases to dot notation-less lemmas. For example, `le_trans` is aliased with
`LE.le.trans` and can be used to construct `hab.trans hbc : a ≤ c` when `hab : a ≤ b`,
`hbc : b ≤ c`, `lt_of_le_of_lt` is aliased as `LE.le.trans_lt` and can be used to construct
`hab.trans hbc : a < c` when `hab : a ≤ b`, `hbc : b < c`.

## TODO

- expand module docs
- automatic construction of dual definitions / theorems

## Tags

preorder, order, partial order, poset, linear order, chain
-/


open Function

variable {ι α β : Type*} {π : ι → Type*}

section Preorder

variable [Preorder α] {a b c : α}

theorem le_trans' : b ≤ c → a ≤ b → a ≤ c :=
  flip le_trans

theorem lt_trans' : b < c → a < b → a < c :=
  flip lt_trans

theorem lt_of_le_of_lt' : b ≤ c → a < b → a < c :=
  flip lt_of_lt_of_le

theorem lt_of_lt_of_le' : b < c → a ≤ b → a < c :=
  flip lt_of_le_of_lt

end Preorder

section PartialOrder

variable [PartialOrder α] {a b : α}

theorem ge_antisymm : a ≤ b → b ≤ a → b = a :=
  flip le_antisymm

theorem lt_of_le_of_ne' : a ≤ b → b ≠ a → a < b := fun h₁ h₂ ↦ lt_of_le_of_ne h₁ h₂.symm

theorem Ne.lt_of_le : a ≠ b → a ≤ b → a < b :=
  flip lt_of_le_of_ne

theorem Ne.lt_of_le' : b ≠ a → a ≤ b → a < b :=
  flip lt_of_le_of_ne'

end PartialOrder

attribute [ext] LE

alias LE.le.trans := le_trans

alias LE.le.trans' := le_trans'

alias LE.le.trans_lt := lt_of_le_of_lt

alias LE.le.trans_lt' := lt_of_le_of_lt'

alias LE.le.antisymm := le_antisymm

alias LE.le.antisymm' := ge_antisymm

alias LE.le.lt_of_ne := lt_of_le_of_ne

alias LE.le.lt_of_ne' := lt_of_le_of_ne'

alias LE.le.lt_of_not_le := lt_of_le_not_le

alias LE.le.lt_or_eq := lt_or_eq_of_le

alias LE.le.lt_or_eq_dec := Decidable.lt_or_eq_of_le

alias LT.lt.le := le_of_lt

alias LT.lt.trans := lt_trans

alias LT.lt.trans' := lt_trans'

alias LT.lt.trans_le := lt_of_lt_of_le

alias LT.lt.trans_le' := lt_of_lt_of_le'

alias LT.lt.ne := ne_of_lt

alias LT.lt.asymm := lt_asymm

alias LT.lt.not_lt := lt_asymm

alias Eq.le := le_of_eq

-- Porting note: no `decidable_classical` linter
-- attribute [nolint decidable_classical] LE.le.lt_or_eq_dec

section

variable [Preorder α] {a b c : α}

@[simp]
theorem lt_self_iff_false (x : α) : x < x ↔ False :=
  ⟨lt_irrefl x, False.elim⟩

theorem le_of_le_of_eq' : b ≤ c → a = b → a ≤ c :=
  flip le_of_eq_of_le

theorem le_of_eq_of_le' : b = c → a ≤ b → a ≤ c :=
  flip le_of_le_of_eq

theorem lt_of_lt_of_eq' : b < c → a = b → a < c :=
  flip lt_of_eq_of_lt

theorem lt_of_eq_of_lt' : b = c → a < b → a < c :=
  flip lt_of_lt_of_eq

alias LE.le.trans_eq := le_of_le_of_eq

alias LE.le.trans_eq' := le_of_le_of_eq'

alias LT.lt.trans_eq := lt_of_lt_of_eq

alias LT.lt.trans_eq' := lt_of_lt_of_eq'

alias Eq.trans_le := le_of_eq_of_le

alias Eq.trans_ge := le_of_eq_of_le'

alias Eq.trans_lt := lt_of_eq_of_lt

alias Eq.trans_gt := lt_of_eq_of_lt'

end

namespace Eq

variable [Preorder α] {x y : α}

/-- If `x = y` then `y ≤ x`. Note: this lemma uses `y ≤ x` instead of `x ≥ y`, because `le` is used
almost exclusively in mathlib. -/
protected theorem ge (h : x = y) : y ≤ x :=
  h.symm.le

theorem not_lt (h : x = y) : ¬x < y := fun h' ↦ h'.ne h

theorem not_gt (h : x = y) : ¬y < x :=
  h.symm.not_lt

end Eq

section

variable [Preorder α] {a b : α}

@[simp] lemma le_of_subsingleton [Subsingleton α] : a ≤ b := (Subsingleton.elim a b).le

-- Making this a @[simp] lemma causes confluences problems downstream.
lemma not_lt_of_subsingleton [Subsingleton α] : ¬a < b := (Subsingleton.elim a b).not_lt

end

namespace LE.le

-- see Note [nolint_ge]
-- Porting note: linter not found @[nolint ge_or_gt]
protected theorem ge [LE α] {x y : α} (h : x ≤ y) : y ≥ x :=
  h

section PartialOrder

variable [PartialOrder α] {a b : α}

theorem lt_iff_ne (h : a ≤ b) : a < b ↔ a ≠ b :=
  ⟨fun h ↦ h.ne, h.lt_of_ne⟩

theorem gt_iff_ne (h : a ≤ b) : a < b ↔ b ≠ a :=
  ⟨fun h ↦ h.ne.symm, h.lt_of_ne'⟩

theorem not_lt_iff_eq (h : a ≤ b) : ¬a < b ↔ a = b :=
  h.lt_iff_ne.not_left

theorem not_gt_iff_eq (h : a ≤ b) : ¬a < b ↔ b = a :=
  h.gt_iff_ne.not_left

theorem le_iff_eq (h : a ≤ b) : b ≤ a ↔ b = a :=
  ⟨fun h' ↦ h'.antisymm h, Eq.le⟩

theorem ge_iff_eq (h : a ≤ b) : b ≤ a ↔ a = b :=
  ⟨h.antisymm, Eq.ge⟩

end PartialOrder

theorem lt_or_le [LinearOrder α] {a b : α} (h : a ≤ b) (c : α) : a < c ∨ c ≤ b :=
  ((lt_or_ge a c).imp id) fun hc ↦ le_trans hc h

theorem le_or_lt [LinearOrder α] {a b : α} (h : a ≤ b) (c : α) : a ≤ c ∨ c < b :=
  ((le_or_gt a c).imp id) fun hc ↦ lt_of_lt_of_le hc h

theorem le_or_le [LinearOrder α] {a b : α} (h : a ≤ b) (c : α) : a ≤ c ∨ c ≤ b :=
  (h.le_or_lt c).elim Or.inl fun h ↦ Or.inr <| le_of_lt h

end LE.le

namespace LT.lt

-- see Note [nolint_ge]
-- Porting note: linter not found @[nolint ge_or_gt]
protected theorem gt [LT α] {x y : α} (h : x < y) : y > x :=
  h

protected theorem false [Preorder α] {x : α} : x < x → False :=
  lt_irrefl x

theorem ne' [Preorder α] {x y : α} (h : x < y) : y ≠ x :=
  h.ne.symm

theorem lt_or_lt [LinearOrder α] {x y : α} (h : x < y) (z : α) : x < z ∨ z < y :=
  (lt_or_ge z y).elim Or.inr fun hz ↦ Or.inl <| h.trans_le hz

end LT.lt

-- see Note [nolint_ge]
-- Porting note: linter not found @[nolint ge_or_gt]
protected theorem GE.ge.le [LE α] {x y : α} (h : x ≥ y) : y ≤ x :=
  h

-- see Note [nolint_ge]
-- Porting note: linter not found @[nolint ge_or_gt]
protected theorem GT.gt.lt [LT α] {x y : α} (h : x > y) : y < x :=
  h

-- see Note [nolint_ge]
-- Porting note: linter not found @[nolint ge_or_gt]
theorem ge_of_eq [Preorder α] {a b : α} (h : a = b) : a ≥ b :=
  h.ge

theorem ne_of_not_le [Preorder α] {a b : α} (h : ¬a ≤ b) : a ≠ b := fun hab ↦ h (le_of_eq hab)

section PartialOrder
variable [PartialOrder α] {a b : α}

-- See Note [decidable namespace]
protected theorem Decidable.le_iff_eq_or_lt [DecidableRel (α := α) (· ≤ ·)] :
    a ≤ b ↔ a = b ∨ a < b :=
  Decidable.le_iff_lt_or_eq.trans or_comm

theorem le_iff_eq_or_lt : a ≤ b ↔ a = b ∨ a < b := le_iff_lt_or_eq.trans or_comm

theorem lt_iff_le_and_ne : a < b ↔ a ≤ b ∧ a ≠ b :=
  ⟨fun h ↦ ⟨le_of_lt h, ne_of_lt h⟩, fun ⟨h1, h2⟩ ↦ h1.lt_of_ne h2⟩

lemma eq_iff_not_lt_of_le (hab : a ≤ b) : a = b ↔ ¬ a < b := by simp [hab, lt_iff_le_and_ne]

alias LE.le.eq_iff_not_lt := eq_iff_not_lt_of_le

-- See Note [decidable namespace]
protected theorem Decidable.eq_iff_le_not_lt [DecidableRel (α := α) (· ≤ ·)] :
    a = b ↔ a ≤ b ∧ ¬a < b :=
  ⟨fun h ↦ ⟨h.le, h ▸ lt_irrefl _⟩, fun ⟨h₁, h₂⟩ ↦
    h₁.antisymm <| Decidable.byContradiction fun h₃ ↦ h₂ (h₁.lt_of_not_le h₃)⟩

theorem eq_iff_le_not_lt : a = b ↔ a ≤ b ∧ ¬a < b :=
  haveI := Classical.dec
  Decidable.eq_iff_le_not_lt

theorem eq_or_lt_of_le (h : a ≤ b) : a = b ∨ a < b := h.lt_or_eq.symm
theorem eq_or_gt_of_le (h : a ≤ b) : b = a ∨ a < b := h.lt_or_eq.symm.imp Eq.symm id
theorem gt_or_eq_of_le (h : a ≤ b) : a < b ∨ b = a := (eq_or_gt_of_le h).symm

alias LE.le.eq_or_lt_dec := Decidable.eq_or_lt_of_le
alias LE.le.eq_or_lt := eq_or_lt_of_le
alias LE.le.eq_or_gt := eq_or_gt_of_le
alias LE.le.gt_or_eq := gt_or_eq_of_le

-- Porting note: no `decidable_classical` linter
-- attribute [nolint decidable_classical] LE.le.eq_or_lt_dec

theorem eq_of_le_of_not_lt (hab : a ≤ b) (hba : ¬a < b) : a = b := hab.eq_or_lt.resolve_right hba
theorem eq_of_ge_of_not_gt (hab : a ≤ b) (hba : ¬a < b) : b = a := (eq_of_le_of_not_lt hab hba).symm

alias LE.le.eq_of_not_lt := eq_of_le_of_not_lt
alias LE.le.eq_of_not_gt := eq_of_ge_of_not_gt

theorem Ne.le_iff_lt (h : a ≠ b) : a ≤ b ↔ a < b := ⟨fun h' ↦ lt_of_le_of_ne h' h, fun h ↦ h.le⟩

theorem Ne.not_le_or_not_le (h : a ≠ b) : ¬a ≤ b ∨ ¬b ≤ a := not_and_or.1 <| le_antisymm_iff.not.1 h

-- See Note [decidable namespace]
protected theorem Decidable.ne_iff_lt_iff_le [DecidableEq α] : (a ≠ b ↔ a < b) ↔ a ≤ b :=
  ⟨fun h ↦ Decidable.byCases le_of_eq (le_of_lt ∘ h.mp), fun h ↦ ⟨lt_of_le_of_ne h, ne_of_lt⟩⟩

@[simp]
theorem ne_iff_lt_iff_le : (a ≠ b ↔ a < b) ↔ a ≤ b :=
  haveI := Classical.dec
  Decidable.ne_iff_lt_iff_le

end PartialOrder

-- Variant of `min_def` with the branches reversed.
theorem min_def' [LinearOrder α] (a b : α) : min a b = if b ≤ a then b else a := by
  rw [min_def]
  rcases lt_trichotomy a b with (lt | eq | gt)
  · rw [if_pos lt.le, if_neg (not_le.mpr lt)]
  · rw [if_pos eq.le, if_pos eq.ge, eq]
  · rw [if_neg (not_le.mpr gt.gt), if_pos gt.le]

-- Variant of `min_def` with the branches reversed.
-- This is sometimes useful as it used to be the default.
theorem max_def' [LinearOrder α] (a b : α) : max a b = if b ≤ a then a else b := by
  rw [max_def]
  rcases lt_trichotomy a b with (lt | eq | gt)
  · rw [if_pos lt.le, if_neg (not_le.mpr lt)]
  · rw [if_pos eq.le, if_pos eq.ge, eq]
  · rw [if_neg (not_le.mpr gt.gt), if_pos gt.le]

theorem lt_of_not_le [LinearOrder α] {a b : α} (h : ¬b ≤ a) : a < b :=
  ((le_total _ _).resolve_right h).lt_of_not_le h

theorem lt_iff_not_le [LinearOrder α] {x y : α} : x < y ↔ ¬y ≤ x :=
  ⟨not_le_of_lt, lt_of_not_le⟩

theorem Ne.lt_or_lt [LinearOrder α] {x y : α} (h : x ≠ y) : x < y ∨ y < x :=
  lt_or_gt_of_ne h

/-- A version of `ne_iff_lt_or_gt` with LHS and RHS reversed. -/
@[simp]
theorem lt_or_lt_iff_ne [LinearOrder α] {x y : α} : x < y ∨ y < x ↔ x ≠ y :=
  ne_iff_lt_or_gt.symm

theorem not_lt_iff_eq_or_lt [LinearOrder α] {a b : α} : ¬a < b ↔ a = b ∨ b < a :=
  not_lt.trans <| Decidable.le_iff_eq_or_lt.trans <| or_congr eq_comm Iff.rfl

theorem exists_ge_of_linear [LinearOrder α] (a b : α) : ∃ c, a ≤ c ∧ b ≤ c :=
  match le_total a b with
  | Or.inl h => ⟨_, h, le_rfl⟩
  | Or.inr h => ⟨_, le_rfl, h⟩

lemma exists_forall_ge_and [LinearOrder α] {p q : α → Prop} :
    (∃ i, ∀ j ≥ i, p j) → (∃ i, ∀ j ≥ i, q j) → ∃ i, ∀ j ≥ i, p j ∧ q j
  | ⟨a, ha⟩, ⟨b, hb⟩ =>
    let ⟨c, hac, hbc⟩ := exists_ge_of_linear a b
    ⟨c, fun _d hcd ↦ ⟨ha _ <| hac.trans hcd, hb _ <| hbc.trans hcd⟩⟩

theorem lt_imp_lt_of_le_imp_le {β} [LinearOrder α] [Preorder β] {a b : α} {c d : β}
    (H : a ≤ b → c ≤ d) (h : d < c) : b < a :=
  lt_of_not_le fun h' ↦ (H h').not_lt h

theorem le_imp_le_iff_lt_imp_lt {β} [LinearOrder α] [LinearOrder β] {a b : α} {c d : β} :
    a ≤ b → c ≤ d ↔ d < c → b < a :=
  ⟨lt_imp_lt_of_le_imp_le, le_imp_le_of_lt_imp_lt⟩

theorem lt_iff_lt_of_le_iff_le' {β} [Preorder α] [Preorder β] {a b : α} {c d : β}
    (H : a ≤ b ↔ c ≤ d) (H' : b ≤ a ↔ d ≤ c) : b < a ↔ d < c :=
  lt_iff_le_not_le.trans <| (and_congr H' (not_congr H)).trans lt_iff_le_not_le.symm

theorem lt_iff_lt_of_le_iff_le {β} [LinearOrder α] [LinearOrder β] {a b : α} {c d : β}
    (H : a ≤ b ↔ c ≤ d) : b < a ↔ d < c :=
  not_le.symm.trans <| (not_congr H).trans <| not_le

theorem le_iff_le_iff_lt_iff_lt {β} [LinearOrder α] [LinearOrder β] {a b : α} {c d : β} :
    (a ≤ b ↔ c ≤ d) ↔ (b < a ↔ d < c) :=
  ⟨lt_iff_lt_of_le_iff_le, fun H ↦ not_lt.symm.trans <| (not_congr H).trans <| not_lt⟩

theorem eq_of_forall_le_iff [PartialOrder α] {a b : α} (H : ∀ c, c ≤ a ↔ c ≤ b) : a = b :=
  ((H _).1 le_rfl).antisymm ((H _).2 le_rfl)

theorem le_of_forall_le [Preorder α] {a b : α} (H : ∀ c, c ≤ a → c ≤ b) : a ≤ b :=
  H _ le_rfl

theorem le_of_forall_le' [Preorder α] {a b : α} (H : ∀ c, a ≤ c → b ≤ c) : b ≤ a :=
  H _ le_rfl

theorem le_of_forall_lt [LinearOrder α] {a b : α} (H : ∀ c, c < a → c < b) : a ≤ b :=
  le_of_not_lt fun h ↦ lt_irrefl _ (H _ h)

theorem forall_lt_iff_le [LinearOrder α] {a b : α} : (∀ ⦃c⦄, c < a → c < b) ↔ a ≤ b :=
  ⟨le_of_forall_lt, fun h _ hca ↦ lt_of_lt_of_le hca h⟩

theorem le_of_forall_lt' [LinearOrder α] {a b : α} (H : ∀ c, a < c → b < c) : b ≤ a :=
  le_of_not_lt fun h ↦ lt_irrefl _ (H _ h)

theorem forall_lt_iff_le' [LinearOrder α] {a b : α} : (∀ ⦃c⦄, a < c → b < c) ↔ b ≤ a :=
  ⟨le_of_forall_lt', fun h _ hac ↦ lt_of_le_of_lt h hac⟩

theorem eq_of_forall_ge_iff [PartialOrder α] {a b : α} (H : ∀ c, a ≤ c ↔ b ≤ c) : a = b :=
  ((H _).2 le_rfl).antisymm ((H _).1 le_rfl)

theorem eq_of_forall_lt_iff [LinearOrder α] {a b : α} (h : ∀ c, c < a ↔ c < b) : a = b :=
  (le_of_forall_lt fun _ ↦ (h _).1).antisymm <| le_of_forall_lt fun _ ↦ (h _).2

theorem eq_of_forall_gt_iff [LinearOrder α] {a b : α} (h : ∀ c, a < c ↔ b < c) : a = b :=
  (le_of_forall_lt' fun _ ↦ (h _).2).antisymm <| le_of_forall_lt' fun _ ↦ (h _).1

/-- A symmetric relation implies two values are equal, when it implies they're less-equal. -/
theorem rel_imp_eq_of_rel_imp_le [PartialOrder β] (r : α → α → Prop) [IsSymm α r] {f : α → β}
    (h : ∀ a b, r a b → f a ≤ f b) {a b : α} : r a b → f a = f b := fun hab ↦
  le_antisymm (h a b hab) (h b a <| symm hab)

/-- monotonicity of `≤` with respect to `→` -/
theorem le_implies_le_of_le_of_le {a b c d : α} [Preorder α] (hca : c ≤ a) (hbd : b ≤ d) :
    a ≤ b → c ≤ d :=
  fun hab ↦ (hca.trans hab).trans hbd

section PartialOrder

variable [PartialOrder α]

/-- To prove commutativity of a binary operation `○`, we only to check `a ○ b ≤ b ○ a` for all `a`,
`b`. -/
theorem commutative_of_le {f : β → β → α} (comm : ∀ a b, f a b ≤ f b a) : ∀ a b, f a b = f b a :=
  fun _ _ ↦ (comm _ _).antisymm <| comm _ _

/-- To prove associativity of a commutative binary operation `○`, we only to check
`(a ○ b) ○ c ≤ a ○ (b ○ c)` for all `a`, `b`, `c`. -/
theorem associative_of_commutative_of_le {f : α → α → α} (comm : Std.Commutative f)
    (assoc : ∀ a b c, f (f a b) c ≤ f a (f b c)) : Std.Associative f where
  assoc a b c :=
    le_antisymm (assoc _ _ _) <| by
      rw [comm.comm, comm.comm b, comm.comm _ c, comm.comm a]
      exact assoc _ _ _

end PartialOrder

@[ext]
theorem Preorder.toLE_injective : Function.Injective (@Preorder.toLE α) :=
  fun A B h ↦ match A, B with
  | { lt := A_lt, lt_iff_le_not_le := A_iff, .. },
    { lt := B_lt, lt_iff_le_not_le := B_iff, .. } => by
    cases h
    have : A_lt = B_lt := by
      funext a b
      show (LT.mk A_lt).lt a b = (LT.mk B_lt).lt a b
      rw [A_iff, B_iff]
    cases this
    congr

@[ext]
theorem PartialOrder.toPreorder_injective :
    Function.Injective (@PartialOrder.toPreorder α) := fun A B h ↦ by
  cases A
  cases B
  cases h
  congr

@[ext]
theorem LinearOrder.toPartialOrder_injective :
    Function.Injective (@LinearOrder.toPartialOrder α) :=
  fun A B h ↦ match A, B with
  | { le := A_le, lt := A_lt,
      decidableLE := A_decidableLE, decidableEq := A_decidableEq, decidableLT := A_decidableLT
      min := A_min, max := A_max, min_def := A_min_def, max_def := A_max_def,
      compare := A_compare, compare_eq_compareOfLessAndEq := A_compare_canonical, .. },
    { le := B_le, lt := B_lt,
      decidableLE := B_decidableLE, decidableEq := B_decidableEq, decidableLT := B_decidableLT
      min := B_min, max := B_max, min_def := B_min_def, max_def := B_max_def,
      compare := B_compare, compare_eq_compareOfLessAndEq := B_compare_canonical, .. } => by
    cases h
    obtain rfl : A_decidableLE = B_decidableLE := Subsingleton.elim _ _
    obtain rfl : A_decidableEq = B_decidableEq := Subsingleton.elim _ _
    obtain rfl : A_decidableLT = B_decidableLT := Subsingleton.elim _ _
    have : A_min = B_min := by
      funext a b
      exact (A_min_def _ _).trans (B_min_def _ _).symm
    cases this
    have : A_max = B_max := by
      funext a b
      exact (A_max_def _ _).trans (B_max_def _ _).symm
    cases this
    have : A_compare = B_compare := by
      funext a b
      exact (A_compare_canonical _ _).trans (B_compare_canonical _ _).symm
    congr

theorem Preorder.ext {A B : Preorder α}
    (H : ∀ x y : α, (haveI := A; x ≤ y) ↔ x ≤ y) : A = B := by
  ext x y
  exact H x y

theorem PartialOrder.ext {A B : PartialOrder α}
    (H : ∀ x y : α, (haveI := A; x ≤ y) ↔ x ≤ y) : A = B := by
  ext x y
  exact H x y

theorem PartialOrder.ext_lt {A B : PartialOrder α}
    (H : ∀ x y : α, (haveI := A; x < y) ↔ x < y) : A = B := by
  ext x y
  rw [le_iff_lt_or_eq, @le_iff_lt_or_eq _ A, H]

theorem LinearOrder.ext {A B : LinearOrder α}
    (H : ∀ x y : α, (haveI := A; x ≤ y) ↔ x ≤ y) : A = B := by
  ext x y
  exact H x y

theorem LinearOrder.ext_lt {A B : LinearOrder α}
<<<<<<< HEAD
    (H : ∀ x y : α, (haveI := A; x < y) ↔ x < y) : A = B := by
  ext x y
  rw [← not_lt, ← @not_lt _ A, not_iff_not]
  exact H y x
=======
    (H : ∀ x y : α, (haveI := A; x < y) ↔ x < y) : A = B :=
  LinearOrder.toPartialOrder_injective (PartialOrder.ext_lt H)
>>>>>>> 337fbe4c

/-- Given a relation `R` on `β` and a function `f : α → β`, the preimage relation on `α` is defined
by `x ≤ y ↔ f x ≤ f y`. It is the unique relation on `α` making `f` a `RelEmbedding` (assuming `f`
is injective). -/
@[simp]
def Order.Preimage (f : α → β) (s : β → β → Prop) (x y : α) : Prop :=
  s (f x) (f y)

@[inherit_doc]
infixl:80 " ⁻¹'o " => Order.Preimage

/-- The preimage of a decidable order is decidable. -/
instance Order.Preimage.decidable (f : α → β) (s : β → β → Prop) [H : DecidableRel s] :
    DecidableRel (f ⁻¹'o s) := fun _ _ ↦ H _ _

section ltByCases

variable [LinearOrder α] {P : Sort*} {x y : α}

@[simp]
lemma ltByCases_lt (h : x < y) {h₁ : x < y → P} {h₂ : x = y → P} {h₃ : y < x → P} :
    ltByCases x y h₁ h₂ h₃ = h₁ h := dif_pos h

@[simp]
lemma ltByCases_gt (h : y < x) {h₁ : x < y → P} {h₂ : x = y → P} {h₃ : y < x → P} :
    ltByCases x y h₁ h₂ h₃ = h₃ h := (dif_neg h.not_lt).trans (dif_pos h)

@[simp]
lemma ltByCases_eq (h : x = y) {h₁ : x < y → P} {h₂ : x = y → P} {h₃ : y < x → P} :
    ltByCases x y h₁ h₂ h₃ = h₂ h := (dif_neg h.not_lt).trans (dif_neg h.not_gt)

lemma ltByCases_not_lt (h : ¬ x < y) {h₁ : x < y → P} {h₂ : x = y → P} {h₃ : y < x → P}
    (p : ¬ y < x → x = y := fun h' => (le_antisymm (le_of_not_gt h') (le_of_not_gt h))) :
    ltByCases x y h₁ h₂ h₃ = if h' : y < x then h₃ h' else h₂ (p h') := dif_neg h

lemma ltByCases_not_gt (h : ¬ y < x) {h₁ : x < y → P} {h₂ : x = y → P} {h₃ : y < x → P}
    (p : ¬ x < y → x = y := fun h' => (le_antisymm (le_of_not_gt h) (le_of_not_gt h'))) :
    ltByCases x y h₁ h₂ h₃ = if h' : x < y then h₁ h' else h₂ (p h') :=
  dite_congr rfl (fun _ => rfl) (fun _ => dif_neg h)

lemma ltByCases_ne (h : x ≠ y) {h₁ : x < y → P} {h₂ : x = y → P} {h₃ : y < x → P}
    (p : ¬ x < y → y < x := fun h' => h.lt_or_lt.resolve_left h') :
    ltByCases x y h₁ h₂ h₃ = if h' : x < y then h₁ h' else h₃ (p h') :=
  dite_congr rfl (fun _ => rfl) (fun _ => dif_pos _)

lemma ltByCases_comm {h₁ : x < y → P} {h₂ : x = y → P} {h₃ : y < x → P}
    (p : y = x → x = y := fun h' => h'.symm) :
    ltByCases x y h₁ h₂ h₃ = ltByCases y x h₃ (h₂ ∘ p) h₁ := by
  refine ltByCases x y (fun h => ?_) (fun h => ?_) (fun h => ?_)
  · rw [ltByCases_lt h, ltByCases_gt h]
  · rw [ltByCases_eq h, ltByCases_eq h.symm, comp_apply]
  · rw [ltByCases_lt h, ltByCases_gt h]

lemma eq_iff_eq_of_lt_iff_lt_of_gt_iff_gt {x' y' : α}
    (ltc : (x < y) ↔ (x' < y')) (gtc : (y < x) ↔ (y' < x')) :
    x = y ↔ x' = y' := by simp_rw [eq_iff_le_not_lt, ← not_lt, ltc, gtc]

lemma ltByCases_rec {h₁ : x < y → P} {h₂ : x = y → P} {h₃ : y < x → P} (p : P)
    (hlt : (h : x < y) → h₁ h = p) (heq : (h : x = y) → h₂ h = p)
    (hgt : (h : y < x) → h₃ h = p) :
    ltByCases x y h₁ h₂ h₃ = p :=
  ltByCases x y
    (fun h => ltByCases_lt h ▸ hlt h)
    (fun h => ltByCases_eq h ▸ heq h)
    (fun h => ltByCases_gt h ▸ hgt h)

lemma ltByCases_eq_iff {h₁ : x < y → P} {h₂ : x = y → P} {h₃ : y < x → P} {p : P} :
    ltByCases x y h₁ h₂ h₃ = p ↔ (∃ h, h₁ h = p) ∨ (∃ h, h₂ h = p) ∨ (∃ h, h₃ h = p) := by
  refine ltByCases x y (fun h => ?_) (fun h => ?_) (fun h => ?_)
  · simp only [ltByCases_lt, exists_prop_of_true, h, h.not_lt, not_false_eq_true,
    exists_prop_of_false, or_false, h.ne]
  · simp only [h, lt_self_iff_false, ltByCases_eq, not_false_eq_true,
    exists_prop_of_false, exists_prop_of_true, or_false, false_or]
  · simp only [ltByCases_gt, exists_prop_of_true, h, h.not_lt, not_false_eq_true,
    exists_prop_of_false, false_or, h.ne']

lemma ltByCases_congr {x' y' : α} {h₁ : x < y → P} {h₂ : x = y → P} {h₃ : y < x → P}
    {h₁' : x' < y' → P} {h₂' : x' = y' → P} {h₃' : y' < x' → P} (ltc : (x < y) ↔ (x' < y'))
    (gtc : (y < x) ↔ (y' < x')) (hh'₁ : ∀ (h : x' < y'), h₁ (ltc.mpr h) = h₁' h)
    (hh'₂ : ∀ (h : x' = y'), h₂ ((eq_iff_eq_of_lt_iff_lt_of_gt_iff_gt ltc gtc).mpr h) = h₂' h)
    (hh'₃ : ∀ (h : y' < x'), h₃ (gtc.mpr h) = h₃' h) :
    ltByCases x y h₁ h₂ h₃ = ltByCases x' y' h₁' h₂' h₃' := by
  refine ltByCases_rec _ (fun h => ?_) (fun h => ?_) (fun h => ?_)
  · rw [ltByCases_lt (ltc.mp h), hh'₁]
  · rw [eq_iff_eq_of_lt_iff_lt_of_gt_iff_gt ltc gtc] at h
    rw [ltByCases_eq h, hh'₂]
  · rw [ltByCases_gt (gtc.mp h), hh'₃]

/-- Perform a case-split on the ordering of `x` and `y` in a decidable linear order,
non-dependently. -/
abbrev ltTrichotomy (x y : α) (p q r : P) := ltByCases x y (fun _ => p) (fun _ => q) (fun _ => r)

variable {p q r s : P}

@[simp]
lemma ltTrichotomy_lt (h : x < y) : ltTrichotomy x y p q r = p := ltByCases_lt h

@[simp]
lemma ltTrichotomy_gt (h : y < x) : ltTrichotomy x y p q r = r := ltByCases_gt h

@[simp]
lemma ltTrichotomy_eq (h : x = y) : ltTrichotomy x y p q r = q := ltByCases_eq h

lemma ltTrichotomy_not_lt (h : ¬ x < y) :
    ltTrichotomy x y p q r = if y < x then r else q := ltByCases_not_lt h

lemma ltTrichotomy_not_gt (h : ¬ y < x) :
    ltTrichotomy x y p q r = if x < y then p else q := ltByCases_not_gt h

lemma ltTrichotomy_ne (h : x ≠ y) :
    ltTrichotomy x y p q r = if x < y then p else r := ltByCases_ne h

lemma ltTrichotomy_comm : ltTrichotomy x y p q r = ltTrichotomy y x r q p := ltByCases_comm

lemma ltTrichotomy_self {p : P} : ltTrichotomy x y p p p = p :=
  ltByCases_rec p (fun _ => rfl) (fun _ => rfl) (fun _ => rfl)

lemma ltTrichotomy_eq_iff : ltTrichotomy x y p q r = s ↔
    (x < y ∧ p = s) ∨ (x = y ∧ q = s) ∨ (y < x ∧ r = s) := by
  refine ltByCases x y (fun h => ?_) (fun h => ?_) (fun h => ?_)
  · simp only [ltTrichotomy_lt, false_and, true_and, or_false, h, h.not_lt, h.ne]
  · simp only [ltTrichotomy_eq, false_and, true_and, or_false, false_or, h, lt_irrefl]
  · simp only [ltTrichotomy_gt, false_and, true_and, false_or, h, h.not_lt, h.ne']

lemma ltTrichotomy_congr {x' y' : α} {p' q' r' : P} (ltc : (x < y) ↔ (x' < y'))
    (gtc : (y < x) ↔ (y' < x')) (hh'₁ : x' < y' → p = p')
    (hh'₂ : x' = y' → q = q') (hh'₃ : y' < x' → r = r') :
    ltTrichotomy x y p q r = ltTrichotomy x' y' p' q' r' :=
  ltByCases_congr ltc gtc hh'₁ hh'₂ hh'₃

end ltByCases

/-! ### Order dual -/

/-- Type synonym to equip a type with the dual order: `≤` means `≥` and `<` means `>`. `αᵒᵈ` is
notation for `OrderDual α`. -/
def OrderDual (α : Type*) : Type _ :=
  α

@[inherit_doc]
notation:max α "ᵒᵈ" => OrderDual α

namespace OrderDual

instance (α : Type*) [h : Nonempty α] : Nonempty αᵒᵈ :=
  h

instance (α : Type*) [h : Subsingleton α] : Subsingleton αᵒᵈ :=
  h

instance (α : Type*) [LE α] : LE αᵒᵈ :=
  ⟨fun x y : α ↦ y ≤ x⟩

instance (α : Type*) [LT α] : LT αᵒᵈ :=
  ⟨fun x y : α ↦ y < x⟩

instance instOrd (α : Type*) [Ord α] : Ord αᵒᵈ where
  compare := fun (a b : α) ↦ compare b a

instance instSup (α : Type*) [Min α] : Max αᵒᵈ :=
  ⟨((· ⊓ ·) : α → α → α)⟩

instance instInf (α : Type*) [Max α] : Min αᵒᵈ :=
  ⟨((· ⊔ ·) : α → α → α)⟩

instance instPreorder (α : Type*) [Preorder α] : Preorder αᵒᵈ where
  le_refl := fun _ ↦ le_refl _
  le_trans := fun _ _ _ hab hbc ↦ hbc.trans hab
  lt_iff_le_not_le := fun _ _ ↦ lt_iff_le_not_le

instance instPartialOrder (α : Type*) [PartialOrder α] : PartialOrder αᵒᵈ where
  __ := inferInstanceAs (Preorder αᵒᵈ)
  le_antisymm := fun a b hab hba ↦ @le_antisymm α _ a b hba hab

instance instLinearOrder (α : Type*) [LinearOrder α] : LinearOrder αᵒᵈ where
  __ := inferInstanceAs (PartialOrder αᵒᵈ)
  __ := inferInstanceAs (Ord αᵒᵈ)
  le_total := fun a b : α ↦ le_total b a
  max := fun a b ↦ (min a b : α)
  min := fun a b ↦ (max a b : α)
  min_def := fun a b ↦ show (max .. : α) = _ by rw [max_comm, max_def]; rfl
  max_def := fun a b ↦ show (min .. : α) = _ by rw [min_comm, min_def]; rfl
  decidableLE := (inferInstance : DecidableRel (fun a b : α ↦ b ≤ a))
  decidableLT := (inferInstance : DecidableRel (fun a b : α ↦ b < a))
  decidableEq := (inferInstance : DecidableEq α)
  compare_eq_compareOfLessAndEq a b := by
    simp only [compare, LinearOrder.compare_eq_compareOfLessAndEq, compareOfLessAndEq, eq_comm]
    rfl

/-- The opposite linear order to a given linear order -/
def _root_.LinearOrder.swap (α : Type*) (_ : LinearOrder α) : LinearOrder α :=
  inferInstanceAs <| LinearOrder (OrderDual α)

instance : ∀ [Inhabited α], Inhabited αᵒᵈ := fun [x : Inhabited α] => x

theorem Ord.dual_dual (α : Type*) [H : Ord α] : OrderDual.instOrd αᵒᵈ = H :=
  rfl

theorem Preorder.dual_dual (α : Type*) [H : Preorder α] : OrderDual.instPreorder αᵒᵈ = H :=
  rfl

theorem instPartialOrder.dual_dual (α : Type*) [H : PartialOrder α] :
    OrderDual.instPartialOrder αᵒᵈ = H :=
  rfl

theorem instLinearOrder.dual_dual (α : Type*) [H : LinearOrder α] :
    OrderDual.instLinearOrder αᵒᵈ = H :=
  rfl

end OrderDual

/-! ### `HasCompl` -/


instance Prop.hasCompl : HasCompl Prop :=
  ⟨Not⟩

instance Pi.hasCompl [∀ i, HasCompl (π i)] : HasCompl (∀ i, π i) :=
  ⟨fun x i ↦ (x i)ᶜ⟩

theorem Pi.compl_def [∀ i, HasCompl (π i)] (x : ∀ i, π i) :
    xᶜ = fun i ↦ (x i)ᶜ :=
  rfl

@[simp]
theorem Pi.compl_apply [∀ i, HasCompl (π i)] (x : ∀ i, π i) (i : ι) :
    xᶜ i = (x i)ᶜ :=
  rfl

instance IsIrrefl.compl (r) [IsIrrefl α r] : IsRefl α rᶜ :=
  ⟨@irrefl α r _⟩

instance IsRefl.compl (r) [IsRefl α r] : IsIrrefl α rᶜ :=
  ⟨fun a ↦ not_not_intro (refl a)⟩

theorem compl_lt [LinearOrder α] : (· < · : α → α → _)ᶜ = (· ≥ ·) := by ext; simp [compl]
theorem compl_le [LinearOrder α] : (· ≤ · : α → α → _)ᶜ = (· > ·) := by ext; simp [compl]
theorem compl_gt [LinearOrder α] : (· > · : α → α → _)ᶜ = (· ≤ ·) := by ext; simp [compl]
theorem compl_ge [LinearOrder α] : (· ≥ · : α → α → _)ᶜ = (· < ·) := by ext; simp [compl]

instance Ne.instIsEquiv_compl : IsEquiv α (· ≠ ·)ᶜ := by
  convert eq_isEquiv α
  simp [compl]

/-! ### Order instances on the function space -/


instance Pi.hasLe [∀ i, LE (π i)] :
    LE (∀ i, π i) where le x y := ∀ i, x i ≤ y i

theorem Pi.le_def [∀ i, LE (π i)] {x y : ∀ i, π i} :
    x ≤ y ↔ ∀ i, x i ≤ y i :=
  Iff.rfl

instance Pi.preorder [∀ i, Preorder (π i)] : Preorder (∀ i, π i) where
  __ := inferInstanceAs (LE (∀ i, π i))
  le_refl := fun a i ↦ le_refl (a i)
  le_trans := fun _ _ _ h₁ h₂ i ↦ le_trans (h₁ i) (h₂ i)

theorem Pi.lt_def [∀ i, Preorder (π i)] {x y : ∀ i, π i} :
    x < y ↔ x ≤ y ∧ ∃ i, x i < y i := by
  simp +contextual [lt_iff_le_not_le, Pi.le_def]

instance Pi.partialOrder [∀ i, PartialOrder (π i)] : PartialOrder (∀ i, π i) where
  __ := Pi.preorder
  le_antisymm := fun _ _ h1 h2 ↦ funext fun b ↦ (h1 b).antisymm (h2 b)

namespace Sum

variable {α₁ α₂ : Type*} [LE β]

@[simp]
lemma elim_le_elim_iff {u₁ v₁ : α₁ → β} {u₂ v₂ : α₂ → β} :
    Sum.elim u₁ u₂ ≤ Sum.elim v₁ v₂ ↔ u₁ ≤ v₁ ∧ u₂ ≤ v₂ :=
  Sum.forall

lemma const_le_elim_iff {b : β} {v₁ : α₁ → β} {v₂ : α₂ → β} :
    Function.const _ b ≤ Sum.elim v₁ v₂ ↔ Function.const _ b ≤ v₁ ∧ Function.const _ b ≤ v₂ :=
  elim_const_const b ▸ elim_le_elim_iff ..

lemma elim_le_const_iff {b : β} {u₁ : α₁ → β} {u₂ : α₂ → β} :
    Sum.elim u₁ u₂ ≤ Function.const _ b ↔ u₁ ≤ Function.const _ b ∧ u₂ ≤ Function.const _ b :=
  elim_const_const b ▸ elim_le_elim_iff ..

end Sum

section Pi

/-- A function `a` is strongly less than a function `b` if `a i < b i` for all `i`. -/
def StrongLT [∀ i, LT (π i)] (a b : ∀ i, π i) : Prop :=
  ∀ i, a i < b i

@[inherit_doc]
local infixl:50 " ≺ " => StrongLT

variable [∀ i, Preorder (π i)] {a b c : ∀ i, π i}

theorem le_of_strongLT (h : a ≺ b) : a ≤ b := fun _ ↦ (h _).le

theorem lt_of_strongLT [Nonempty ι] (h : a ≺ b) : a < b := by
  inhabit ι
  exact Pi.lt_def.2 ⟨le_of_strongLT h, default, h _⟩

theorem strongLT_of_strongLT_of_le (hab : a ≺ b) (hbc : b ≤ c) : a ≺ c := fun _ ↦
  (hab _).trans_le <| hbc _

theorem strongLT_of_le_of_strongLT (hab : a ≤ b) (hbc : b ≺ c) : a ≺ c := fun _ ↦
  (hab _).trans_lt <| hbc _

alias StrongLT.le := le_of_strongLT

alias StrongLT.lt := lt_of_strongLT

alias StrongLT.trans_le := strongLT_of_strongLT_of_le

alias LE.le.trans_strongLT := strongLT_of_le_of_strongLT

end Pi

section Function

variable [DecidableEq ι] [∀ i, Preorder (π i)] {x y : ∀ i, π i} {i : ι} {a b : π i}

theorem le_update_iff : x ≤ Function.update y i a ↔ x i ≤ a ∧ ∀ (j) (_ : j ≠ i), x j ≤ y j :=
  Function.forall_update_iff _ fun j z ↦ x j ≤ z

theorem update_le_iff : Function.update x i a ≤ y ↔ a ≤ y i ∧ ∀ (j) (_ : j ≠ i), x j ≤ y j :=
  Function.forall_update_iff _ fun j z ↦ z ≤ y j

theorem update_le_update_iff :
    Function.update x i a ≤ Function.update y i b ↔ a ≤ b ∧ ∀ (j) (_ : j ≠ i), x j ≤ y j := by
  simp +contextual [update_le_iff]

@[simp]
theorem update_le_update_iff' : update x i a ≤ update x i b ↔ a ≤ b := by
  simp [update_le_update_iff]

@[simp]
theorem update_lt_update_iff : update x i a < update x i b ↔ a < b :=
  lt_iff_lt_of_le_iff_le' update_le_update_iff' update_le_update_iff'

@[simp]
theorem le_update_self_iff : x ≤ update x i a ↔ x i ≤ a := by simp [le_update_iff]

@[simp]
theorem update_le_self_iff : update x i a ≤ x ↔ a ≤ x i := by simp [update_le_iff]

@[simp]
theorem lt_update_self_iff : x < update x i a ↔ x i < a := by simp [lt_iff_le_not_le]

@[simp]
theorem update_lt_self_iff : update x i a < x ↔ a < x i := by simp [lt_iff_le_not_le]

end Function

instance Pi.sdiff [∀ i, SDiff (π i)] : SDiff (∀ i, π i) :=
  ⟨fun x y i ↦ x i \ y i⟩

theorem Pi.sdiff_def [∀ i, SDiff (π i)] (x y : ∀ i, π i) :
    x \ y = fun i ↦ x i \ y i :=
  rfl

@[simp]
theorem Pi.sdiff_apply [∀ i, SDiff (π i)] (x y : ∀ i, π i) (i : ι) :
    (x \ y) i = x i \ y i :=
  rfl

namespace Function

variable [Preorder α] [Nonempty β] {a b : α}

@[simp]
theorem const_le_const : const β a ≤ const β b ↔ a ≤ b := by simp [Pi.le_def]

@[simp]
theorem const_lt_const : const β a < const β b ↔ a < b := by simpa [Pi.lt_def] using le_of_lt

end Function

/-! ### `min`/`max` recursors -/


section MinMaxRec

variable [LinearOrder α] {p : α → Prop} {x y : α}

theorem min_rec (hx : x ≤ y → p x) (hy : y ≤ x → p y) : p (min x y) :=
  (le_total x y).rec (fun h ↦ (min_eq_left h).symm.subst (hx h)) fun h ↦
    (min_eq_right h).symm.subst (hy h)

theorem max_rec (hx : y ≤ x → p x) (hy : x ≤ y → p y) : p (max x y) :=
  @min_rec αᵒᵈ _ _ _ _ hx hy

theorem min_rec' (p : α → Prop) (hx : p x) (hy : p y) : p (min x y) :=
  min_rec (fun _ ↦ hx) fun _ ↦ hy

theorem max_rec' (p : α → Prop) (hx : p x) (hy : p y) : p (max x y) :=
  max_rec (fun _ ↦ hx) fun _ ↦ hy

theorem min_def_lt (x y : α) : min x y = if x < y then x else y := by
  rw [min_comm, min_def, ← ite_not]
  simp only [not_le]

theorem max_def_lt (x y : α) : max x y = if x < y then y else x := by
  rw [max_comm, max_def, ← ite_not]
  simp only [not_le]

end MinMaxRec

/-! ### Lifts of order instances -/

/-- Transfer a `Preorder` on `β` to a `Preorder` on `α` using a function `f : α → β`.
See note [reducible non-instances]. -/
abbrev Preorder.lift [Preorder β] (f : α → β) : Preorder α where
  le x y := f x ≤ f y
  le_refl _ := le_rfl
  le_trans _ _ _ := _root_.le_trans
  lt x y := f x < f y
  lt_iff_le_not_le _ _ := _root_.lt_iff_le_not_le

/-- Transfer a `PartialOrder` on `β` to a `PartialOrder` on `α` using an injective
function `f : α → β`. See note [reducible non-instances]. -/
abbrev PartialOrder.lift [PartialOrder β] (f : α → β) (inj : Injective f) : PartialOrder α :=
  { Preorder.lift f with le_antisymm := fun _ _ h₁ h₂ ↦ inj (h₁.antisymm h₂) }

theorem compare_of_injective_eq_compareOfLessAndEq (a b : α) [LinearOrder β]
    [DecidableEq α] (f : α → β) (inj : Injective f)
    [Decidable (LT.lt (self := PartialOrder.lift f inj |>.toLT) a b)] :
    compare (f a) (f b) =
      @compareOfLessAndEq _ a b (PartialOrder.lift f inj |>.toLT) _ _ := by
  have h := LinearOrder.compare_eq_compareOfLessAndEq (f a) (f b)
  simp only [h, compareOfLessAndEq]
  split_ifs <;> try (first | rfl | contradiction)
  · have : ¬ f a = f b := by rename_i h; exact inj.ne h
    contradiction
  · have : f a = f b := by rename_i h; exact congrArg f h
    contradiction

/-- Transfer a `LinearOrder` on `β` to a `LinearOrder` on `α` using an injective
function `f : α → β`. This version takes `[Max α]` and `[Min α]` as arguments, then uses
them for `max` and `min` fields. See `LinearOrder.lift'` for a version that autogenerates `min` and
`max` fields, and `LinearOrder.liftWithOrd` for one that does not auto-generate `compare`
fields. See note [reducible non-instances]. -/
abbrev LinearOrder.lift [LinearOrder β] [Max α] [Min α] (f : α → β) (inj : Injective f)
    (hsup : ∀ x y, f (x ⊔ y) = max (f x) (f y)) (hinf : ∀ x y, f (x ⊓ y) = min (f x) (f y)) :
    LinearOrder α :=
  letI instOrdα : Ord α := ⟨fun a b ↦ compare (f a) (f b)⟩
  letI decidableLE := fun x y ↦ (inferInstance : Decidable (f x ≤ f y))
  letI decidableLT := fun x y ↦ (inferInstance : Decidable (f x < f y))
  letI decidableEq := fun x y ↦ decidable_of_iff (f x = f y) inj.eq_iff
  { PartialOrder.lift f inj, instOrdα with
    le_total := fun x y ↦ le_total (f x) (f y)
    decidableLE := decidableLE
    decidableLT := decidableLT
    decidableEq := decidableEq
    min := (· ⊓ ·)
    max := (· ⊔ ·)
    min_def := by
      intros x y
      apply inj
      rw [apply_ite f]
      exact (hinf _ _).trans (min_def _ _)
    max_def := by
      intros x y
      apply inj
      rw [apply_ite f]
      exact (hsup _ _).trans (max_def _ _)
    compare_eq_compareOfLessAndEq := fun a b ↦
      compare_of_injective_eq_compareOfLessAndEq a b f inj }

/-- Transfer a `LinearOrder` on `β` to a `LinearOrder` on `α` using an injective
function `f : α → β`. This version autogenerates `min` and `max` fields. See `LinearOrder.lift`
for a version that takes `[Max α]` and `[Min α]`, then uses them as `max` and `min`. See
`LinearOrder.liftWithOrd'` for a version which does not auto-generate `compare` fields.
See note [reducible non-instances]. -/
abbrev LinearOrder.lift' [LinearOrder β] (f : α → β) (inj : Injective f) : LinearOrder α :=
  @LinearOrder.lift α β _ ⟨fun x y ↦ if f x ≤ f y then y else x⟩
    ⟨fun x y ↦ if f x ≤ f y then x else y⟩ f inj
    (fun _ _ ↦ (apply_ite f _ _ _).trans (max_def _ _).symm) fun _ _ ↦
    (apply_ite f _ _ _).trans (min_def _ _).symm

/-- Transfer a `LinearOrder` on `β` to a `LinearOrder` on `α` using an injective
function `f : α → β`. This version takes `[Max α]` and `[Min α]` as arguments, then uses
them for `max` and `min` fields. It also takes `[Ord α]` as an argument and uses them for `compare`
fields. See `LinearOrder.lift` for a version that autogenerates `compare` fields, and
`LinearOrder.liftWithOrd'` for one that auto-generates `min` and `max` fields.
fields. See note [reducible non-instances]. -/
abbrev LinearOrder.liftWithOrd [LinearOrder β] [Max α] [Min α] [Ord α] (f : α → β)
    (inj : Injective f) (hsup : ∀ x y, f (x ⊔ y) = max (f x) (f y))
    (hinf : ∀ x y, f (x ⊓ y) = min (f x) (f y))
    (compare_f : ∀ a b : α, compare a b = compare (f a) (f b)) : LinearOrder α :=
  letI decidableLE := fun x y ↦ (inferInstance : Decidable (f x ≤ f y))
  letI decidableLT := fun x y ↦ (inferInstance : Decidable (f x < f y))
  letI decidableEq := fun x y ↦ decidable_of_iff (f x = f y) inj.eq_iff
  { PartialOrder.lift f inj with
    le_total := fun x y ↦ le_total (f x) (f y)
    decidableLE := decidableLE
    decidableLT := decidableLT
    decidableEq := decidableEq
    min := (· ⊓ ·)
    max := (· ⊔ ·)
    min_def := by
      intros x y
      apply inj
      rw [apply_ite f]
      exact (hinf _ _).trans (min_def _ _)
    max_def := by
      intros x y
      apply inj
      rw [apply_ite f]
      exact (hsup _ _).trans (max_def _ _)
    compare_eq_compareOfLessAndEq := fun a b ↦
      (compare_f a b).trans <| compare_of_injective_eq_compareOfLessAndEq a b f inj }

/-- Transfer a `LinearOrder` on `β` to a `LinearOrder` on `α` using an injective
function `f : α → β`. This version auto-generates `min` and `max` fields. It also takes `[Ord α]`
as an argument and uses them for `compare` fields. See `LinearOrder.lift` for a version that
autogenerates `compare` fields, and `LinearOrder.liftWithOrd` for one that doesn't auto-generate
`min` and `max` fields. fields. See note [reducible non-instances]. -/
abbrev LinearOrder.liftWithOrd' [LinearOrder β] [Ord α] (f : α → β)
    (inj : Injective f)
    (compare_f : ∀ a b : α, compare a b = compare (f a) (f b)) : LinearOrder α :=
  @LinearOrder.liftWithOrd α β _ ⟨fun x y ↦ if f x ≤ f y then y else x⟩
    ⟨fun x y ↦ if f x ≤ f y then x else y⟩ _ f inj
    (fun _ _ ↦ (apply_ite f _ _ _).trans (max_def _ _).symm)
    (fun _ _ ↦ (apply_ite f _ _ _).trans (min_def _ _).symm)
    compare_f

/-! ### Subtype of an order -/


namespace Subtype

instance le [LE α] {p : α → Prop} : LE (Subtype p) :=
  ⟨fun x y ↦ (x : α) ≤ y⟩

instance lt [LT α] {p : α → Prop} : LT (Subtype p) :=
  ⟨fun x y ↦ (x : α) < y⟩

@[simp]
theorem mk_le_mk [LE α] {p : α → Prop} {x y : α} {hx : p x} {hy : p y} :
    (⟨x, hx⟩ : Subtype p) ≤ ⟨y, hy⟩ ↔ x ≤ y :=
  Iff.rfl

@[simp]
theorem mk_lt_mk [LT α] {p : α → Prop} {x y : α} {hx : p x} {hy : p y} :
    (⟨x, hx⟩ : Subtype p) < ⟨y, hy⟩ ↔ x < y :=
  Iff.rfl

@[simp, norm_cast]
theorem coe_le_coe [LE α] {p : α → Prop} {x y : Subtype p} : (x : α) ≤ y ↔ x ≤ y :=
  Iff.rfl

@[gcongr] alias ⟨_, GCongr.coe_le_coe⟩ := coe_le_coe

@[simp, norm_cast]
theorem coe_lt_coe [LT α] {p : α → Prop} {x y : Subtype p} : (x : α) < y ↔ x < y :=
  Iff.rfl

@[gcongr] alias ⟨_, GCongr.coe_lt_coe⟩ := coe_lt_coe

instance preorder [Preorder α] (p : α → Prop) : Preorder (Subtype p) :=
  Preorder.lift (fun (a : Subtype p) ↦ (a : α))

instance partialOrder [PartialOrder α] (p : α → Prop) : PartialOrder (Subtype p) :=
  PartialOrder.lift (fun (a : Subtype p) ↦ (a : α)) Subtype.coe_injective

instance decidableLE [Preorder α] [h : DecidableRel (α := α) (· ≤ ·)] {p : α → Prop} :
    DecidableRel (α := Subtype p) (· ≤ ·) := fun a b ↦ h a b

instance decidableLT [Preorder α] [h : DecidableRel (α := α) (· < ·)] {p : α → Prop} :
    DecidableRel (α := Subtype p) (· < ·) := fun a b ↦ h a b

/-- A subtype of a linear order is a linear order. We explicitly give the proofs of decidable
equality and decidable order in order to ensure the decidability instances are all definitionally
equal. -/
instance instLinearOrder [LinearOrder α] (p : α → Prop) : LinearOrder (Subtype p) :=
  @LinearOrder.lift (Subtype p) _ _ ⟨fun x y ↦ ⟨max x y, max_rec' _ x.2 y.2⟩⟩
    ⟨fun x y ↦ ⟨min x y, min_rec' _ x.2 y.2⟩⟩ (fun (a : Subtype p) ↦ (a : α))
    Subtype.coe_injective (fun _ _ ↦ rfl) fun _ _ ↦
    rfl

end Subtype

/-!
### Pointwise order on `α × β`

The lexicographic order is defined in `Data.Prod.Lex`, and the instances are available via the
type synonym `α ×ₗ β = α × β`.
-/


namespace Prod

instance (α β : Type*) [LE α] [LE β] : LE (α × β) :=
  ⟨fun p q ↦ p.1 ≤ q.1 ∧ p.2 ≤ q.2⟩

-- Porting note (https://github.com/leanprover-community/mathlib4/issues/10754): new instance
instance instDecidableLE (α β : Type*) [LE α] [LE β] (x y : α × β)
    [Decidable (x.1 ≤ y.1)] [Decidable (x.2 ≤ y.2)] : Decidable (x ≤ y) :=
  inferInstanceAs (Decidable (x.1 ≤ y.1 ∧ x.2 ≤ y.2))

theorem le_def [LE α] [LE β] {x y : α × β} : x ≤ y ↔ x.1 ≤ y.1 ∧ x.2 ≤ y.2 :=
  Iff.rfl

@[simp]
theorem mk_le_mk [LE α] [LE β] {x₁ x₂ : α} {y₁ y₂ : β} : (x₁, y₁) ≤ (x₂, y₂) ↔ x₁ ≤ x₂ ∧ y₁ ≤ y₂ :=
  Iff.rfl

@[simp]
theorem swap_le_swap [LE α] [LE β] {x y : α × β} : x.swap ≤ y.swap ↔ x ≤ y :=
  and_comm

section Preorder

variable [Preorder α] [Preorder β] {a a₁ a₂ : α} {b b₁ b₂ : β} {x y : α × β}

instance (α β : Type*) [Preorder α] [Preorder β] : Preorder (α × β) where
  __ := inferInstanceAs (LE (α × β))
  le_refl := fun ⟨a, b⟩ ↦ ⟨le_refl a, le_refl b⟩
  le_trans := fun ⟨_, _⟩ ⟨_, _⟩ ⟨_, _⟩ ⟨hac, hbd⟩ ⟨hce, hdf⟩ ↦ ⟨le_trans hac hce, le_trans hbd hdf⟩

@[simp]
theorem swap_lt_swap : x.swap < y.swap ↔ x < y :=
  and_congr swap_le_swap (not_congr swap_le_swap)

theorem mk_le_mk_iff_left : (a₁, b) ≤ (a₂, b) ↔ a₁ ≤ a₂ :=
  and_iff_left le_rfl

theorem mk_le_mk_iff_right : (a, b₁) ≤ (a, b₂) ↔ b₁ ≤ b₂ :=
  and_iff_right le_rfl

theorem mk_lt_mk_iff_left : (a₁, b) < (a₂, b) ↔ a₁ < a₂ :=
  lt_iff_lt_of_le_iff_le' mk_le_mk_iff_left mk_le_mk_iff_left

theorem mk_lt_mk_iff_right : (a, b₁) < (a, b₂) ↔ b₁ < b₂ :=
  lt_iff_lt_of_le_iff_le' mk_le_mk_iff_right mk_le_mk_iff_right

theorem lt_iff : x < y ↔ x.1 < y.1 ∧ x.2 ≤ y.2 ∨ x.1 ≤ y.1 ∧ x.2 < y.2 := by
  refine ⟨fun h ↦ ?_, ?_⟩
  · by_cases h₁ : y.1 ≤ x.1
    · exact Or.inr ⟨h.1.1, LE.le.lt_of_not_le h.1.2 fun h₂ ↦ h.2 ⟨h₁, h₂⟩⟩
    · exact Or.inl ⟨LE.le.lt_of_not_le h.1.1 h₁, h.1.2⟩
  · rintro (⟨h₁, h₂⟩ | ⟨h₁, h₂⟩)
    · exact ⟨⟨h₁.le, h₂⟩, fun h ↦ h₁.not_le h.1⟩
    · exact ⟨⟨h₁, h₂.le⟩, fun h ↦ h₂.not_le h.2⟩

@[simp]
theorem mk_lt_mk : (a₁, b₁) < (a₂, b₂) ↔ a₁ < a₂ ∧ b₁ ≤ b₂ ∨ a₁ ≤ a₂ ∧ b₁ < b₂ :=
  lt_iff

protected lemma lt_of_lt_of_le (h₁ : x.1 < y.1) (h₂ : x.2 ≤ y.2) : x < y := by simp [lt_iff, *]
protected lemma lt_of_le_of_lt (h₁ : x.1 ≤ y.1) (h₂ : x.2 < y.2) : x < y := by simp [lt_iff, *]

lemma mk_lt_mk_of_lt_of_le (h₁ : a₁ < a₂) (h₂ : b₁ ≤ b₂) : (a₁, b₁) < (a₂, b₂) := by
  simp [lt_iff, *]

lemma mk_lt_mk_of_le_of_lt (h₁ : a₁ ≤ a₂) (h₂ : b₁ < b₂) : (a₁, b₁) < (a₂, b₂) := by
  simp [lt_iff, *]

end Preorder

/-- The pointwise partial order on a product.
    (The lexicographic ordering is defined in `Order.Lexicographic`, and the instances are
    available via the type synonym `α ×ₗ β = α × β`.) -/
instance instPartialOrder (α β : Type*) [PartialOrder α] [PartialOrder β] :
    PartialOrder (α × β) where
  __ := inferInstanceAs (Preorder (α × β))
  le_antisymm := fun _ _ ⟨hac, hbd⟩ ⟨hca, hdb⟩ ↦ Prod.ext (hac.antisymm hca) (hbd.antisymm hdb)

end Prod

/-! ### Additional order classes -/

/-- An order is dense if there is an element between any pair of distinct comparable elements. -/
class DenselyOrdered (α : Type*) [LT α] : Prop where
  /-- An order is dense if there is an element between any pair of distinct elements. -/
  dense : ∀ a₁ a₂ : α, a₁ < a₂ → ∃ a, a₁ < a ∧ a < a₂

theorem exists_between [LT α] [DenselyOrdered α] : ∀ {a₁ a₂ : α}, a₁ < a₂ → ∃ a, a₁ < a ∧ a < a₂ :=
  DenselyOrdered.dense _ _

instance OrderDual.denselyOrdered (α : Type*) [LT α] [h : DenselyOrdered α] :
    DenselyOrdered αᵒᵈ :=
  ⟨fun _ _ ha ↦ (@exists_between α _ h _ _ ha).imp fun _ ↦ And.symm⟩

@[simp]
theorem denselyOrdered_orderDual [LT α] : DenselyOrdered αᵒᵈ ↔ DenselyOrdered α :=
  ⟨by convert @OrderDual.denselyOrdered αᵒᵈ _, @OrderDual.denselyOrdered α _⟩

/-- Any ordered subsingleton is densely ordered. Not an instance to avoid a heavy subsingleton
typeclass search. -/
lemma Subsingleton.instDenselyOrdered {X : Type*} [Subsingleton X] [Preorder X] :
    DenselyOrdered X :=
  ⟨fun _ _ h ↦ (not_lt_of_subsingleton h).elim⟩

instance [Preorder α] [Preorder β] [DenselyOrdered α] [DenselyOrdered β] : DenselyOrdered (α × β) :=
  ⟨fun a b ↦ by
    simp_rw [Prod.lt_iff]
    rintro (⟨h₁, h₂⟩ | ⟨h₁, h₂⟩)
    · obtain ⟨c, ha, hb⟩ := exists_between h₁
      exact ⟨(c, _), Or.inl ⟨ha, h₂⟩, Or.inl ⟨hb, le_rfl⟩⟩
    · obtain ⟨c, ha, hb⟩ := exists_between h₂
      exact ⟨(_, c), Or.inr ⟨h₁, ha⟩, Or.inr ⟨le_rfl, hb⟩⟩⟩

instance [∀ i, Preorder (π i)] [∀ i, DenselyOrdered (π i)] :
    DenselyOrdered (∀ i, π i) :=
  ⟨fun a b ↦ by
    classical
      simp_rw [Pi.lt_def]
      rintro ⟨hab, i, hi⟩
      obtain ⟨c, ha, hb⟩ := exists_between hi
      exact
        ⟨Function.update a i c,
          ⟨le_update_iff.2 ⟨ha.le, fun _ _ ↦ le_rfl⟩, i, by rwa [update_same]⟩,
          update_le_iff.2 ⟨hb.le, fun _ _ ↦ hab _⟩, i, by rwa [update_same]⟩⟩

theorem le_of_forall_le_of_dense [LinearOrder α] [DenselyOrdered α] {a₁ a₂ : α}
    (h : ∀ a, a₂ < a → a₁ ≤ a) : a₁ ≤ a₂ :=
  le_of_not_gt fun ha ↦
    let ⟨a, ha₁, ha₂⟩ := exists_between ha
    lt_irrefl a <| lt_of_lt_of_le ‹a < a₁› (h _ ‹a₂ < a›)

theorem eq_of_le_of_forall_le_of_dense [LinearOrder α] [DenselyOrdered α] {a₁ a₂ : α} (h₁ : a₂ ≤ a₁)
    (h₂ : ∀ a, a₂ < a → a₁ ≤ a) : a₁ = a₂ :=
  le_antisymm (le_of_forall_le_of_dense h₂) h₁

theorem le_of_forall_ge_of_dense [LinearOrder α] [DenselyOrdered α] {a₁ a₂ : α}
    (h : ∀ a₃ < a₁, a₃ ≤ a₂) : a₁ ≤ a₂ :=
  le_of_not_gt fun ha ↦
    let ⟨a, ha₁, ha₂⟩ := exists_between ha
    lt_irrefl a <| lt_of_le_of_lt (h _ ‹a < a₁›) ‹a₂ < a›

theorem eq_of_le_of_forall_ge_of_dense [LinearOrder α] [DenselyOrdered α] {a₁ a₂ : α} (h₁ : a₂ ≤ a₁)
    (h₂ : ∀ a₃ < a₁, a₃ ≤ a₂) : a₁ = a₂ :=
  (le_of_forall_ge_of_dense h₂).antisymm h₁

theorem dense_or_discrete [LinearOrder α] (a₁ a₂ : α) :
    (∃ a, a₁ < a ∧ a < a₂) ∨ (∀ a, a₁ < a → a₂ ≤ a) ∧ ∀ a < a₂, a ≤ a₁ :=
  or_iff_not_imp_left.2 fun h ↦
    ⟨fun a ha₁ ↦ le_of_not_gt fun ha₂ ↦ h ⟨a, ha₁, ha₂⟩,
     fun a ha₂ ↦ le_of_not_gt fun ha₁ ↦ h ⟨a, ha₁, ha₂⟩⟩

/-- If a linear order has no elements `x < y < z`, then it has at most two elements. -/
lemma eq_or_eq_or_eq_of_forall_not_lt_lt [LinearOrder α]
    (h : ∀ ⦃x y z : α⦄, x < y → y < z → False) (x y z : α) : x = y ∨ y = z ∨ x = z := by
  by_contra hne
  simp only [not_or, ← Ne.eq_def] at hne
  rcases hne.1.lt_or_lt with h₁ | h₁ <;>
  rcases hne.2.1.lt_or_lt with h₂ | h₂ <;>
  rcases hne.2.2.lt_or_lt with h₃ | h₃
  exacts [h h₁ h₂, h h₂ h₃, h h₃ h₂, h h₃ h₁, h h₁ h₃, h h₂ h₃, h h₁ h₃, h h₂ h₁]

namespace PUnit

variable (a b : PUnit)

instance instLinearOrder : LinearOrder PUnit where
  le  := fun _ _ ↦ True
  lt  := fun _ _ ↦ False
  max := fun _ _ ↦ unit
  min := fun _ _ ↦ unit
  decidableEq := inferInstance
  decidableLE := fun _ _ ↦ Decidable.isTrue trivial
  decidableLT := fun _ _ ↦ Decidable.isFalse id
  le_refl     := by intros; trivial
  le_trans    := by intros; trivial
  le_total    := by intros; exact Or.inl trivial
  le_antisymm := by intros; rfl
  lt_iff_le_not_le := by simp only [not_true, and_false, forall_const]

theorem max_eq : max a b = unit :=
  rfl

theorem min_eq : min a b = unit :=
  rfl

protected theorem le : a ≤ b :=
  trivial

theorem not_lt : ¬a < b :=
  not_false

instance : DenselyOrdered PUnit :=
  ⟨fun _ _ ↦ False.elim⟩

end PUnit

section «Prop»

/-- Propositions form a complete boolean algebra, where the `≤` relation is given by implication. -/
instance Prop.le : LE Prop :=
  ⟨(· → ·)⟩

@[simp]
theorem le_Prop_eq : ((· ≤ ·) : Prop → Prop → Prop) = (· → ·) :=
  rfl

theorem subrelation_iff_le {r s : α → α → Prop} : Subrelation r s ↔ r ≤ s :=
  Iff.rfl

instance Prop.partialOrder : PartialOrder Prop where
  __ := Prop.le
  le_refl _ := id
  le_trans _ _ _ f g := g ∘ f
  le_antisymm _ _ Hab Hba := propext ⟨Hab, Hba⟩

end «Prop»

/-! ### Linear order from a total partial order -/


/-- Type synonym to create an instance of `LinearOrder` from a `PartialOrder` and `IsTotal α (≤)` -/
def AsLinearOrder (α : Type*)  :=
  α

instance [Inhabited α] : Inhabited (AsLinearOrder α) :=
  ⟨(default : α)⟩

noncomputable instance AsLinearOrder.linearOrder [PartialOrder α] [IsTotal α (· ≤ ·)] :
    LinearOrder (AsLinearOrder α) where
  __ := inferInstanceAs (PartialOrder α)
  le_total := @total_of α (· ≤ ·) _
  decidableLE := Classical.decRel _

section dite
variable [One α] {p : Prop} [Decidable p] {a : p → α} {b : ¬ p → α}

@[to_additive dite_nonneg]
lemma one_le_dite [LE α] (ha : ∀ h, 1 ≤ a h) (hb : ∀ h, 1 ≤ b h) : 1 ≤ dite p a b := by
  split; exacts [ha ‹_›, hb ‹_›]

@[to_additive]
lemma dite_le_one [LE α] (ha : ∀ h, a h ≤ 1) (hb : ∀ h, b h ≤ 1) : dite p a b ≤ 1 := by
  split; exacts [ha ‹_›, hb ‹_›]

@[to_additive dite_pos]
lemma one_lt_dite [LT α] (ha : ∀ h, 1 < a h) (hb : ∀ h, 1 < b h) : 1 < dite p a b := by
  split; exacts [ha ‹_›, hb ‹_›]

@[to_additive]
lemma dite_lt_one [LT α] (ha : ∀ h, a h < 1) (hb : ∀ h, b h < 1) : dite p a b < 1 := by
  split; exacts [ha ‹_›, hb ‹_›]

end dite

section
variable [One α] {p : Prop} [Decidable p] {a b : α}

@[to_additive ite_nonneg]
lemma one_le_ite [LE α] (ha : 1 ≤ a) (hb : 1 ≤ b) : 1 ≤ ite p a b := by split <;> assumption

@[to_additive]
lemma ite_le_one [LE α] (ha : a ≤ 1) (hb : b ≤ 1) : ite p a b ≤ 1 := by split <;> assumption

@[to_additive ite_pos]
lemma one_lt_ite [LT α] (ha : 1 < a) (hb : 1 < b) : 1 < ite p a b := by split <;> assumption

@[to_additive]
lemma ite_lt_one [LT α] (ha : a < 1) (hb : b < 1) : ite p a b < 1 := by split <;> assumption

end<|MERGE_RESOLUTION|>--- conflicted
+++ resolved
@@ -541,15 +541,8 @@
   exact H x y
 
 theorem LinearOrder.ext_lt {A B : LinearOrder α}
-<<<<<<< HEAD
-    (H : ∀ x y : α, (haveI := A; x < y) ↔ x < y) : A = B := by
-  ext x y
-  rw [← not_lt, ← @not_lt _ A, not_iff_not]
-  exact H y x
-=======
     (H : ∀ x y : α, (haveI := A; x < y) ↔ x < y) : A = B :=
   LinearOrder.toPartialOrder_injective (PartialOrder.ext_lt H)
->>>>>>> 337fbe4c
 
 /-- Given a relation `R` on `β` and a function `f : α → β`, the preimage relation on `α` is defined
 by `x ≤ y ↔ f x ≤ f y`. It is the unique relation on `α` making `f` a `RelEmbedding` (assuming `f`
