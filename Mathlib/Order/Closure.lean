/-
Copyright (c) 2020 Bhavik Mehta. All rights reserved.
Released under Apache 2.0 license as described in the file LICENSE.
Authors: Bhavik Mehta, Yaël Dillies
-/
import Mathlib.Data.Set.Lattice
import Mathlib.Data.SetLike.Basic
import Mathlib.Order.GaloisConnection
import Mathlib.Order.Hom.Basic

#align_import order.closure from "leanprover-community/mathlib"@"f252872231e87a5db80d9938fc05530e70f23a94"

/-!
# Closure operators between preorders

We define (bundled) closure operators on a preorder as monotone (increasing), extensive
(inflationary) and idempotent functions.
We define closed elements for the operator as elements which are fixed by it.

Lower adjoints to a function between preorders `u : β → α` allow to generalise closure operators to
situations where the closure operator we are dealing with naturally decomposes as `u ∘ l` where `l`
is a worthy function to have on its own. Typical examples include
`l : Set G → Subgroup G := Subgroup.closure`, `u : Subgroup G → Set G := (↑)`, where `G` is a group.
This shows there is a close connection between closure operators, lower adjoints and Galois
connections/insertions: every Galois connection induces a lower adjoint which itself induces a
closure operator by composition (see `GaloisConnection.lowerAdjoint` and
`LowerAdjoint.closureOperator`), and every closure operator on a partial order induces a Galois
insertion from the set of closed elements to the underlying type (see `ClosureOperator.gi`).

## Main definitions

* `ClosureOperator`: A closure operator is a monotone function `f : α → α` such that
  `∀ x, x ≤ f x` and `∀ x, f (f x) = f x`.
* `LowerAdjoint`: A lower adjoint to `u : β → α` is a function `l : α → β` such that `l` and `u`
  form a Galois connection.

## Implementation details

Although `LowerAdjoint` is technically a generalisation of `ClosureOperator` (by defining
`toFun := id`), it is desirable to have both as otherwise `id`s would be carried all over the
place when using concrete closure operators such as `ConvexHull`.

`LowerAdjoint` really is a semibundled `structure` version of `GaloisConnection`.

## References

* https://en.wikipedia.org/wiki/Closure_operator#Closure_operators_on_partially_ordered_sets
-/

open Set

/-! ### Closure operator -/


variable (α : Type*) {ι : Sort*} {κ : ι → Sort*}

/-- A closure operator on the preorder `α` is a monotone function which is extensive (every `x`
is less than its closure) and idempotent. -/
structure ClosureOperator [Preorder α] extends α →o α where
  /-- An element is less than or equal its closure -/
  le_closure' : ∀ x, x ≤ toFun x
  /-- Closures are idempotent -/
  idempotent' : ∀ x, toFun (toFun x) = toFun x
  /-- Predicate for an element to be closed.

  By default, this is defined as `c.IsClosed x := (c x = x)` (see `isClosed_iff`).
  We allow an override to fix definitional equalities. -/
  IsClosed (x : α) : Prop := toFun x = x
  isClosed_iff {x : α} : IsClosed x ↔ toFun x = x := by aesop
#align closure_operator ClosureOperator

namespace ClosureOperator

instance [Preorder α] : FunLike (ClosureOperator α) α α where
  coe c := c.1
  coe_injective' := by rintro ⟨⟩ ⟨⟩ h; obtain rfl := DFunLike.ext' h; congr with x; simp_all

instance [Preorder α] : OrderHomClass (ClosureOperator α) α α where
  map_rel f _ _ h := f.mono h

initialize_simps_projections ClosureOperator (toFun → apply, IsClosed → isClosed)


/-- If `c` is a closure operator on `α` and `e` an order-isomorphism
between `α` and `β` then `e ∘ c ∘ e⁻¹` is a closure operator on `β`. -/
@[simps apply]
def conjBy {α β} [Preorder α] [Preorder β] (c : ClosureOperator α)
    (e : α ≃o β) : ClosureOperator β where
  toFun := e.conj c
  IsClosed b := c.IsClosed (e.symm b)
  monotone' _ _ h :=
<<<<<<< HEAD
    (map_le_map_iff e).mpr $ c.monotone $ (map_le_map_iff e.symm).mpr h
  le_closure' _ := e.symm_apply_le.mp (c.le_closure' _)
  idempotent' _ :=
    congrArg e $ Eq.trans (congrArg c (e.symm_apply_apply _)) (c.idempotent' _)
=======
    (map_le_map_iff e).mpr <| c.monotone <| (map_le_map_iff e.symm).mpr h
  le_closure' _ := e.symm_apply_le.mp (c.le_closure' _)
  idempotent' _ :=
    congrArg e <| Eq.trans (congrArg c (e.symm_apply_apply _)) (c.idempotent' _)
>>>>>>> 25e680d5
  isClosed_iff := Iff.trans c.isClosed_iff e.eq_symm_apply

lemma conjBy_refl {α} [Preorder α] (c : ClosureOperator α) :
    c.conjBy (OrderIso.refl α) = c := rfl

lemma conjBy_trans {α β γ} [Preorder α] [Preorder β] [Preorder γ]
    (e₁ : α ≃o β) (e₂ : β ≃o γ) (c : ClosureOperator α) :
    c.conjBy (e₁.trans e₂) = (c.conjBy e₁).conjBy e₂ := rfl

section PartialOrder

variable [PartialOrder α]

/-- The identity function as a closure operator. -/
@[simps!]
def id : ClosureOperator α where
  toOrderHom := OrderHom.id
  le_closure' _ := le_rfl
  idempotent' _ := rfl
  IsClosed _ := True
#align closure_operator.id ClosureOperator.id
#align closure_operator.id_apply ClosureOperator.id_apply
#align closure_operator.closed ClosureOperator.IsClosed
#align closure_operator.mem_closed_iff ClosureOperator.isClosed_iff

instance : Inhabited (ClosureOperator α) :=
  ⟨id α⟩

variable {α} [PartialOrder α] (c : ClosureOperator α)

@[ext]
<<<<<<< HEAD
theorem ext : ∀ c₁ c₂ : ClosureOperator α, (c₁ : α → α) = (c₂ : α → α) → c₁ = c₂ :=
  @DFunLike.ext' _ _ _ _
#align closure_operator.ext ClosureOperator.ext
=======
theorem ext : ∀ c₁ c₂ : ClosureOperator α, (∀ x, c₁ x = c₂ x) → c₁ = c₂ :=
  DFunLike.ext
>>>>>>> 25e680d5

-- this should probably be the defautlt?
@[ext]
theorem ext' : ∀ c₁ c₂ : ClosureOperator α, (∀ x, c₁ x = c₂ x) → c₁ = c₂ :=
  DFunLike.ext

/-- Constructor for a closure operator using the weaker idempotency axiom: `f (f x) ≤ f x`. -/
@[simps]
def mk' (f : α → α) (hf₁ : Monotone f) (hf₂ : ∀ x, x ≤ f x) (hf₃ : ∀ x, f (f x) ≤ f x) :
    ClosureOperator α where
  toFun := f
  monotone' := hf₁
  le_closure' := hf₂
  idempotent' x := (hf₃ x).antisymm (hf₁ (hf₂ x))
#align closure_operator.mk' ClosureOperator.mk'
#align closure_operator.mk'_apply ClosureOperator.mk'_apply

/-- Convenience constructor for a closure operator using the weaker minimality axiom:
`x ≤ f y → f x ≤ f y`, which is sometimes easier to prove in practice. -/
@[simps]
def mk₂ (f : α → α) (hf : ∀ x, x ≤ f x) (hmin : ∀ ⦃x y⦄, x ≤ f y → f x ≤ f y) : ClosureOperator α
    where
  toFun := f
  monotone' _ y hxy := hmin (hxy.trans (hf y))
  le_closure' := hf
  idempotent' _ := (hmin le_rfl).antisymm (hf _)
#align closure_operator.mk₂ ClosureOperator.mk₂
#align closure_operator.mk₂_apply ClosureOperator.mk₂_apply

/-- Construct a closure operator from an inflationary function `f` and a "closedness" predicate `p`
witnessing minimality of `f x` among closed elements greater than `x`. -/
@[simps!]
def ofPred (f : α → α) (p : α → Prop) (hf : ∀ x, x ≤ f x) (hfp : ∀ x, p (f x))
    (hmin : ∀ ⦃x y⦄, x ≤ y → p y → f x ≤ y) : ClosureOperator α where
  __ := mk₂ f hf fun _ y hxy => hmin hxy (hfp y)
  IsClosed := p
  isClosed_iff := ⟨fun hx ↦ (hmin le_rfl hx).antisymm <| hf _, fun hx ↦ hx ▸ hfp _⟩
#align closure_operator.mk₃ ClosureOperator.ofPred
#align closure_operator.mk₃_apply ClosureOperator.ofPred_apply
#align closure_operator.mem_mk₃_closed ClosureOperator.ofPred_isClosed

#noalign closure_operator.closure_mem_ofPred
#noalign closure_operator.closure_le_ofPred_iff

@[mono]
theorem monotone : Monotone c :=
  c.monotone'
#align closure_operator.monotone ClosureOperator.monotone

/-- Every element is less than its closure. This property is sometimes referred to as extensivity or
inflationarity. -/
theorem le_closure (x : α) : x ≤ c x :=
  c.le_closure' x
#align closure_operator.le_closure ClosureOperator.le_closure

@[simp]
theorem idempotent (x : α) : c (c x) = c x :=
  c.idempotent' x
#align closure_operator.idempotent ClosureOperator.idempotent

@[simp] lemma isClosed_closure (x : α) : c.IsClosed (c x) := c.isClosed_iff.2 <| c.idempotent x
#align closure_operator.closure_is_closed ClosureOperator.isClosed_closure

/-- The type of elements closed under a closure operator. -/
abbrev Closeds := {x // c.IsClosed x}

/-- Send an element to a closed element (by taking the closure). -/
def toCloseds (x : α) : c.Closeds := ⟨c x, c.isClosed_closure x⟩
#align closure_operator.to_closed ClosureOperator.toCloseds

variable {c} {x y : α}

theorem IsClosed.closure_eq : c.IsClosed x → c x = x := c.isClosed_iff.1
#align closure_operator.closure_eq_self_of_mem_closed ClosureOperator.IsClosed.closure_eq

theorem isClosed_iff_closure_le : c.IsClosed x ↔ c x ≤ x :=
  ⟨fun h ↦ h.closure_eq.le, fun h ↦ c.isClosed_iff.2 <| h.antisymm <| c.le_closure x⟩
#align closure_operator.mem_closed_iff_closure_le ClosureOperator.isClosed_iff_closure_le

/-- The set of closed elements for `c` is exactly its range. -/
theorem setOf_isClosed_eq_range_closure : {x | c.IsClosed x} = Set.range c := by
  ext x; exact ⟨fun hx ↦ ⟨x, hx.closure_eq⟩, by rintro ⟨y, rfl⟩; exact c.isClosed_closure _⟩
#align closure_operator.closed_eq_range_close ClosureOperator.setOf_isClosed_eq_range_closure

theorem le_closure_iff : x ≤ c y ↔ c x ≤ c y :=
  ⟨fun h ↦ c.idempotent y ▸ c.monotone h, (c.le_closure x).trans⟩
#align closure_operator.le_closure_iff ClosureOperator.le_closure_iff

@[simp]
theorem IsClosed.closure_le_iff (hy : c.IsClosed y) : c x ≤ y ↔ x ≤ y := by
  rw [← hy.closure_eq, ← le_closure_iff]
#align closure_operator.closure_le_closed_iff_le ClosureOperator.IsClosed.closure_le_iff

lemma closure_min (hxy : x ≤ y) (hy : c.IsClosed y) : c x ≤ y := hy.closure_le_iff.2 hxy

<<<<<<< HEAD
lemma closure_IsGLB (x : α) : IsGLB { y | x ≤ y ∧ c.IsClosed y } (c x) where
  left _ := and_imp.mpr closure_min
  right _ h := h ⟨c.le_closure x, c.isClosed_closure x⟩

theorem ext_IsClosed (c₁ c₂ : ClosureOperator α)
    (h : ∀ x, c₁.IsClosed x ↔ c₂.IsClosed x) : c₁ = c₂ :=
  ext' c₁ c₂ $ fun x => IsGLB.unique (c₁.closure_IsGLB x)
  $ (Set.ext (and_congr_right' $ h .)).substr (c₂.closure_IsGLB x)
=======
lemma closure_isGLB (x : α) : IsGLB { y | x ≤ y ∧ c.IsClosed y } (c x) where
  left _ := and_imp.mpr closure_min
  right _ h := h ⟨c.le_closure x, c.isClosed_closure x⟩

theorem ext_isClosed (c₁ c₂ : ClosureOperator α)
    (h : ∀ x, c₁.IsClosed x ↔ c₂.IsClosed x) : c₁ = c₂ :=
  ext c₁ c₂ <| fun x => IsGLB.unique (c₁.closure_isGLB x) <|
    (Set.ext (and_congr_right' <| h ·)).substr (c₂.closure_isGLB x)
>>>>>>> 25e680d5

/-- A closure operator is equal to the closure operator obtained by feeding `c.closed` into the
`ofPred` constructor. -/
theorem eq_ofPred_closed (c : ClosureOperator α) :
    c = ofPred c c.IsClosed c.le_closure c.isClosed_closure fun x y ↦ closure_min := by
  ext
  rfl
#align closure_operator.eq_mk₃_closed ClosureOperator.eq_ofPred_closed

end PartialOrder

variable {α}

section OrderTop

variable [PartialOrder α] [OrderTop α] (c : ClosureOperator α)

@[simp]
theorem closure_top : c ⊤ = ⊤ :=
  le_top.antisymm (c.le_closure _)
#align closure_operator.closure_top ClosureOperator.closure_top

@[simp] lemma isClosed_top : c.IsClosed ⊤ := c.isClosed_iff.2 c.closure_top
#align closure_operator.top_mem_closed ClosureOperator.isClosed_top

end OrderTop

theorem closure_inf_le [SemilatticeInf α] (c : ClosureOperator α) (x y : α) :
    c (x ⊓ y) ≤ c x ⊓ c y :=
  c.monotone.map_inf_le _ _
#align closure_operator.closure_inf_le ClosureOperator.closure_inf_le

section SemilatticeSup

variable [SemilatticeSup α] (c : ClosureOperator α)

theorem closure_sup_closure_le (x y : α) : c x ⊔ c y ≤ c (x ⊔ y) :=
  c.monotone.le_map_sup _ _
#align closure_operator.closure_sup_closure_le ClosureOperator.closure_sup_closure_le

theorem closure_sup_closure_left (x y : α) : c (c x ⊔ y) = c (x ⊔ y) :=
  (le_closure_iff.1
        (sup_le (c.monotone le_sup_left) (le_sup_right.trans (c.le_closure _)))).antisymm
    (c.monotone (sup_le_sup_right (c.le_closure _) _))
#align closure_operator.closure_sup_closure_left ClosureOperator.closure_sup_closure_left

theorem closure_sup_closure_right (x y : α) : c (x ⊔ c y) = c (x ⊔ y) := by
  rw [sup_comm, closure_sup_closure_left, sup_comm (a := x)]
#align closure_operator.closure_sup_closure_right ClosureOperator.closure_sup_closure_right

theorem closure_sup_closure (x y : α) : c (c x ⊔ c y) = c (x ⊔ y) := by
  rw [closure_sup_closure_left, closure_sup_closure_right]
#align closure_operator.closure_sup_closure ClosureOperator.closure_sup_closure

end SemilatticeSup

section CompleteLattice

variable [CompleteLattice α] (c : ClosureOperator α) {p : α → Prop}

/-- Define a closure operator from a predicate that's preserved under infima. -/
@[simps!]
def ofCompletePred (p : α → Prop) (hsinf : ∀ s, (∀ a ∈ s, p a) → p (sInf s)) : ClosureOperator α :=
  ofPred (fun a ↦ ⨅ b : {b // a ≤ b ∧ p b}, b) p
    (fun a ↦ by set_option tactic.skipAssignedInstances false in simp [forall_swap])
    (fun a ↦ hsinf _ <| forall_mem_range.2 fun b ↦ b.2.2)
    (fun a b hab hb ↦ iInf_le_of_le ⟨b, hab, hb⟩ le_rfl)

<<<<<<< HEAD
theorem sInf_IsClosed {c : ClosureOperator α} {S : Set α}
    (H : ∀ x ∈ S, c.IsClosed x) : c.IsClosed (sInf S) :=
  isClosed_iff_closure_le.mpr $ le_of_le_of_eq c.monotone.map_sInf_le
  $ Eq.trans (biInf_congr (c.isClosed_iff.mp $ H . .)) sInf_eq_iInf.symm
=======
theorem sInf_isClosed {c : ClosureOperator α} {S : Set α}
    (H : ∀ x ∈ S, c.IsClosed x) : c.IsClosed (sInf S) :=
  isClosed_iff_closure_le.mpr <| le_of_le_of_eq c.monotone.map_sInf_le <|
    Eq.trans (biInf_congr (c.isClosed_iff.mp <| H · ·)) sInf_eq_iInf.symm
>>>>>>> 25e680d5

@[simp]
theorem closure_iSup_closure (f : ι → α) : c (⨆ i, c (f i)) = c (⨆ i, f i) :=
  le_antisymm (le_closure_iff.1 <| iSup_le fun i => c.monotone <| le_iSup f i) <|
    c.monotone <| iSup_mono fun _ => c.le_closure _
#align closure_operator.closure_supr_closure ClosureOperator.closure_iSup_closure

@[simp]
theorem closure_iSup₂_closure (f : ∀ i, κ i → α) :
    c (⨆ (i) (j), c (f i j)) = c (⨆ (i) (j), f i j) :=
  le_antisymm (le_closure_iff.1 <| iSup₂_le fun i j => c.monotone <| le_iSup₂ i j) <|
    c.monotone <| iSup₂_mono fun _ _ => c.le_closure _
#align closure_operator.closure_supr₂_closure ClosureOperator.closure_iSup₂_closure

end CompleteLattice

end ClosureOperator

/-- Conjugating `ClosureOperators` on `α` and on `β` by a fixed isomorphism
`e : α ≃o β` gives an equivalence `ClosureOperator α ≃ ClosureOperator β`. -/
@[simps apply symm_apply]
def OrderIso.equivClosureOperator {α β} [Preorder α] [Preorder β] (e : α ≃o β) :
    ClosureOperator α ≃ ClosureOperator β where
  toFun     c := c.conjBy e
  invFun    c := c.conjBy e.symm
  left_inv  c := Eq.trans (c.conjBy_trans _ _).symm
<<<<<<< HEAD
                 $ Eq.trans (congrArg _ e.self_trans_symm) c.conjBy_refl
  right_inv c := Eq.trans (c.conjBy_trans _ _).symm
                 $ Eq.trans (congrArg _ e.symm_trans_self) c.conjBy_refl
=======
                 <| Eq.trans (congrArg _ e.self_trans_symm) c.conjBy_refl
  right_inv c := Eq.trans (c.conjBy_trans _ _).symm
                 <| Eq.trans (congrArg _ e.symm_trans_self) c.conjBy_refl
>>>>>>> 25e680d5

/-! ### Lower adjoint -/


variable {α} {β : Type*}

/-- A lower adjoint of `u` on the preorder `α` is a function `l` such that `l` and `u` form a Galois
connection. It allows us to define closure operators whose output does not match the input. In
practice, `u` is often `(↑) : β → α`. -/
structure LowerAdjoint [Preorder α] [Preorder β] (u : β → α) where
  /-- The underlying function -/
  toFun : α → β
  /-- The underlying function is a lower adjoint. -/
  gc' : GaloisConnection toFun u
#align lower_adjoint LowerAdjoint

namespace LowerAdjoint

variable (α)

/-- The identity function as a lower adjoint to itself. -/
@[simps]
protected def id [Preorder α] : LowerAdjoint (id : α → α) where
  toFun x := x
  gc' := GaloisConnection.id
#align lower_adjoint.id LowerAdjoint.id
#align lower_adjoint.id_to_fun LowerAdjoint.id_toFun

variable {α}

instance [Preorder α] : Inhabited (LowerAdjoint (id : α → α)) :=
  ⟨LowerAdjoint.id α⟩

section Preorder

variable [Preorder α] [Preorder β] {u : β → α} (l : LowerAdjoint u)

instance : CoeFun (LowerAdjoint u) fun _ => α → β where coe := toFun

theorem gc : GaloisConnection l u :=
  l.gc'
#align lower_adjoint.gc LowerAdjoint.gc

@[ext]
theorem ext : ∀ l₁ l₂ : LowerAdjoint u, (l₁ : α → β) = (l₂ : α → β) → l₁ = l₂
  | ⟨l₁, _⟩, ⟨l₂, _⟩, h => by
    congr
#align lower_adjoint.ext LowerAdjoint.ext

@[mono]
theorem monotone : Monotone (u ∘ l) :=
  l.gc.monotone_u.comp l.gc.monotone_l
#align lower_adjoint.monotone LowerAdjoint.monotone

/-- Every element is less than its closure. This property is sometimes referred to as extensivity or
inflationarity. -/
theorem le_closure (x : α) : x ≤ u (l x) :=
  l.gc.le_u_l _
#align lower_adjoint.le_closure LowerAdjoint.le_closure

end Preorder

section PartialOrder

variable [PartialOrder α] [Preorder β] {u : β → α} (l : LowerAdjoint u)

/-- Every lower adjoint induces a closure operator given by the composition. This is the partial
order version of the statement that every adjunction induces a monad. -/
@[simps]
def closureOperator : ClosureOperator α where
  toFun x := u (l x)
  monotone' := l.monotone
  le_closure' := l.le_closure
  idempotent' x := l.gc.u_l_u_eq_u (l x)
#align lower_adjoint.closure_operator LowerAdjoint.closureOperator
#align lower_adjoint.closure_operator_apply LowerAdjoint.closureOperator_apply

theorem idempotent (x : α) : u (l (u (l x))) = u (l x) :=
  l.closureOperator.idempotent _
#align lower_adjoint.idempotent LowerAdjoint.idempotent

theorem le_closure_iff (x y : α) : x ≤ u (l y) ↔ u (l x) ≤ u (l y) :=
  l.closureOperator.le_closure_iff
#align lower_adjoint.le_closure_iff LowerAdjoint.le_closure_iff

end PartialOrder

section Preorder

variable [Preorder α] [Preorder β] {u : β → α} (l : LowerAdjoint u)

/-- An element `x` is closed for `l : LowerAdjoint u` if it is a fixed point: `u (l x) = x` -/
def closed : Set α := {x | u (l x) = x}
#align lower_adjoint.closed LowerAdjoint.closed

theorem mem_closed_iff (x : α) : x ∈ l.closed ↔ u (l x) = x :=
  Iff.rfl
#align lower_adjoint.mem_closed_iff LowerAdjoint.mem_closed_iff

theorem closure_eq_self_of_mem_closed {x : α} (h : x ∈ l.closed) : u (l x) = x :=
  h
#align lower_adjoint.closure_eq_self_of_mem_closed LowerAdjoint.closure_eq_self_of_mem_closed

end Preorder

section PartialOrder

variable [PartialOrder α] [PartialOrder β] {u : β → α} (l : LowerAdjoint u)

theorem mem_closed_iff_closure_le (x : α) : x ∈ l.closed ↔ u (l x) ≤ x :=
  l.closureOperator.isClosed_iff_closure_le
#align lower_adjoint.mem_closed_iff_closure_le LowerAdjoint.mem_closed_iff_closure_le

@[simp, nolint simpNF] -- Porting note: lemma does prove itself, seems to be a linter error
theorem closure_is_closed (x : α) : u (l x) ∈ l.closed :=
  l.idempotent x
#align lower_adjoint.closure_is_closed LowerAdjoint.closure_is_closed

/-- The set of closed elements for `l` is the range of `u ∘ l`. -/
theorem closed_eq_range_close : l.closed = Set.range (u ∘ l) :=
  l.closureOperator.setOf_isClosed_eq_range_closure
#align lower_adjoint.closed_eq_range_close LowerAdjoint.closed_eq_range_close

/-- Send an `x` to an element of the set of closed elements (by taking the closure). -/
def toClosed (x : α) : l.closed :=
  ⟨u (l x), l.closure_is_closed x⟩
#align lower_adjoint.to_closed LowerAdjoint.toClosed

@[simp]
theorem closure_le_closed_iff_le (x : α) {y : α} (hy : l.closed y) : u (l x) ≤ y ↔ x ≤ y :=
  (show l.closureOperator.IsClosed y from hy).closure_le_iff
#align lower_adjoint.closure_le_closed_iff_le LowerAdjoint.closure_le_closed_iff_le

end PartialOrder

theorem closure_top [PartialOrder α] [OrderTop α] [Preorder β] {u : β → α} (l : LowerAdjoint u) :
    u (l ⊤) = ⊤ :=
  l.closureOperator.closure_top
#align lower_adjoint.closure_top LowerAdjoint.closure_top

theorem closure_inf_le [SemilatticeInf α] [Preorder β] {u : β → α} (l : LowerAdjoint u) (x y : α) :
    u (l (x ⊓ y)) ≤ u (l x) ⊓ u (l y) :=
  l.closureOperator.closure_inf_le x y
#align lower_adjoint.closure_inf_le LowerAdjoint.closure_inf_le

section SemilatticeSup

variable [SemilatticeSup α] [Preorder β] {u : β → α} (l : LowerAdjoint u)

theorem closure_sup_closure_le (x y : α) : u (l x) ⊔ u (l y) ≤ u (l (x ⊔ y)) :=
  l.closureOperator.closure_sup_closure_le x y
#align lower_adjoint.closure_sup_closure_le LowerAdjoint.closure_sup_closure_le

theorem closure_sup_closure_left (x y : α) : u (l (u (l x) ⊔ y)) = u (l (x ⊔ y)) :=
  l.closureOperator.closure_sup_closure_left x y
#align lower_adjoint.closure_sup_closure_left LowerAdjoint.closure_sup_closure_left

theorem closure_sup_closure_right (x y : α) : u (l (x ⊔ u (l y))) = u (l (x ⊔ y)) :=
  l.closureOperator.closure_sup_closure_right x y
#align lower_adjoint.closure_sup_closure_right LowerAdjoint.closure_sup_closure_right

theorem closure_sup_closure (x y : α) : u (l (u (l x) ⊔ u (l y))) = u (l (x ⊔ y)) :=
  l.closureOperator.closure_sup_closure x y
#align lower_adjoint.closure_sup_closure LowerAdjoint.closure_sup_closure

end SemilatticeSup

section CompleteLattice

variable [CompleteLattice α] [Preorder β] {u : β → α} (l : LowerAdjoint u)

theorem closure_iSup_closure (f : ι → α) : u (l (⨆ i, u (l (f i)))) = u (l (⨆ i, f i)) :=
  l.closureOperator.closure_iSup_closure _
#align lower_adjoint.closure_supr_closure LowerAdjoint.closure_iSup_closure

theorem closure_iSup₂_closure (f : ∀ i, κ i → α) :
    u (l <| ⨆ (i) (j), u (l <| f i j)) = u (l <| ⨆ (i) (j), f i j) :=
  l.closureOperator.closure_iSup₂_closure _
#align lower_adjoint.closure_supr₂_closure LowerAdjoint.closure_iSup₂_closure

end CompleteLattice

-- Lemmas for `LowerAdjoint ((↑) : α → Set β)`, where `SetLike α β`
section CoeToSet

variable [SetLike α β] (l : LowerAdjoint ((↑) : α → Set β))

theorem subset_closure (s : Set β) : s ⊆ l s :=
  l.le_closure s
#align lower_adjoint.subset_closure LowerAdjoint.subset_closure

theorem not_mem_of_not_mem_closure {s : Set β} {P : β} (hP : P ∉ l s) : P ∉ s := fun h =>
  hP (subset_closure _ s h)
#align lower_adjoint.not_mem_of_not_mem_closure LowerAdjoint.not_mem_of_not_mem_closure

theorem le_iff_subset (s : Set β) (S : α) : l s ≤ S ↔ s ⊆ S :=
  l.gc s S
#align lower_adjoint.le_iff_subset LowerAdjoint.le_iff_subset

theorem mem_iff (s : Set β) (x : β) : x ∈ l s ↔ ∀ S : α, s ⊆ S → x ∈ S := by
  simp_rw [← SetLike.mem_coe, ← Set.singleton_subset_iff, ← l.le_iff_subset]
  exact ⟨fun h S => h.trans, fun h => h _ le_rfl⟩
#align lower_adjoint.mem_iff LowerAdjoint.mem_iff

theorem eq_of_le {s : Set β} {S : α} (h₁ : s ⊆ S) (h₂ : S ≤ l s) : l s = S :=
  ((l.le_iff_subset _ _).2 h₁).antisymm h₂
#align lower_adjoint.eq_of_le LowerAdjoint.eq_of_le

theorem closure_union_closure_subset (x y : α) : (l x : Set β) ∪ l y ⊆ l (x ∪ y) :=
  l.closure_sup_closure_le x y
#align lower_adjoint.closure_union_closure_subset LowerAdjoint.closure_union_closure_subset

@[simp]
theorem closure_union_closure_left (x y : α) : l (l x ∪ y) = l (x ∪ y) :=
  SetLike.coe_injective (l.closure_sup_closure_left x y)
#align lower_adjoint.closure_union_closure_left LowerAdjoint.closure_union_closure_left

@[simp]
theorem closure_union_closure_right (x y : α) : l (x ∪ l y) = l (x ∪ y) :=
  SetLike.coe_injective (l.closure_sup_closure_right x y)
#align lower_adjoint.closure_union_closure_right LowerAdjoint.closure_union_closure_right

theorem closure_union_closure (x y : α) : l (l x ∪ l y) = l (x ∪ y) := by
  rw [closure_union_closure_right, closure_union_closure_left]
#align lower_adjoint.closure_union_closure LowerAdjoint.closure_union_closure

@[simp]
theorem closure_iUnion_closure (f : ι → α) : l (⋃ i, l (f i)) = l (⋃ i, f i) :=
  SetLike.coe_injective <| l.closure_iSup_closure _
#align lower_adjoint.closure_Union_closure LowerAdjoint.closure_iUnion_closure

/- ./././Mathport/Syntax/Translate/Expr.lean:107:6: warning: expanding binder group (i j) -/
/- ./././Mathport/Syntax/Translate/Expr.lean:107:6: warning: expanding binder group (i j) -/
@[simp]
theorem closure_iUnion₂_closure (f : ∀ i, κ i → α) :
    l (⋃ (i) (j), l (f i j)) = l (⋃ (i) (j), f i j) :=
  SetLike.coe_injective <| l.closure_iSup₂_closure _
#align lower_adjoint.closure_Union₂_closure LowerAdjoint.closure_iUnion₂_closure

end CoeToSet

end LowerAdjoint

/-! ### Translations between `GaloisConnection`, `LowerAdjoint`, `ClosureOperator` -/

/-- Every Galois connection induces a lower adjoint. -/
@[simps]
def GaloisConnection.lowerAdjoint [Preorder α] [Preorder β] {l : α → β} {u : β → α}
    (gc : GaloisConnection l u) : LowerAdjoint u
    where
  toFun := l
  gc' := gc
#align galois_connection.lower_adjoint GaloisConnection.lowerAdjoint
#align galois_connection.lower_adjoint_to_fun GaloisConnection.lowerAdjoint_toFun

/-- Every Galois connection induces a closure operator given by the composition. This is the partial
order version of the statement that every adjunction induces a monad. -/
@[simps!]
def GaloisConnection.closureOperator [PartialOrder α] [Preorder β] {l : α → β} {u : β → α}
    (gc : GaloisConnection l u) : ClosureOperator α :=
  gc.lowerAdjoint.closureOperator
#align galois_connection.closure_operator GaloisConnection.closureOperator
#align galois_connection.closure_operator_apply GaloisConnection.closureOperator_apply

/-- The set of closed elements has a Galois insertion to the underlying type. -/
def ClosureOperator.gi [PartialOrder α] (c : ClosureOperator α) :
    GaloisInsertion c.toCloseds (↑) where
  choice x hx := ⟨x, isClosed_iff_closure_le.2 hx⟩
  gc _ y := y.2.closure_le_iff
  le_l_u _ := c.le_closure _
  choice_eq x hx := le_antisymm (c.le_closure x) hx
#align closure_operator.gi ClosureOperator.gi

/-- The Galois insertion associated to a closure operator can be used to reconstruct the closure
operator.
Note that the inverse in the opposite direction does not hold in general. -/
@[simp]
theorem closureOperator_gi_self [PartialOrder α] (c : ClosureOperator α) :
    c.gi.gc.closureOperator = c := by
  ext x
  rfl
#align closure_operator_gi_self closureOperator_gi_self<|MERGE_RESOLUTION|>--- conflicted
+++ resolved
@@ -89,17 +89,10 @@
   toFun := e.conj c
   IsClosed b := c.IsClosed (e.symm b)
   monotone' _ _ h :=
-<<<<<<< HEAD
-    (map_le_map_iff e).mpr $ c.monotone $ (map_le_map_iff e.symm).mpr h
-  le_closure' _ := e.symm_apply_le.mp (c.le_closure' _)
-  idempotent' _ :=
-    congrArg e $ Eq.trans (congrArg c (e.symm_apply_apply _)) (c.idempotent' _)
-=======
     (map_le_map_iff e).mpr <| c.monotone <| (map_le_map_iff e.symm).mpr h
   le_closure' _ := e.symm_apply_le.mp (c.le_closure' _)
   idempotent' _ :=
     congrArg e <| Eq.trans (congrArg c (e.symm_apply_apply _)) (c.idempotent' _)
->>>>>>> 25e680d5
   isClosed_iff := Iff.trans c.isClosed_iff e.eq_symm_apply
 
 lemma conjBy_refl {α} [Preorder α] (c : ClosureOperator α) :
@@ -131,14 +124,8 @@
 variable {α} [PartialOrder α] (c : ClosureOperator α)
 
 @[ext]
-<<<<<<< HEAD
-theorem ext : ∀ c₁ c₂ : ClosureOperator α, (c₁ : α → α) = (c₂ : α → α) → c₁ = c₂ :=
-  @DFunLike.ext' _ _ _ _
-#align closure_operator.ext ClosureOperator.ext
-=======
 theorem ext : ∀ c₁ c₂ : ClosureOperator α, (∀ x, c₁ x = c₂ x) → c₁ = c₂ :=
   DFunLike.ext
->>>>>>> 25e680d5
 
 -- this should probably be the defautlt?
 @[ext]
@@ -234,16 +221,6 @@
 
 lemma closure_min (hxy : x ≤ y) (hy : c.IsClosed y) : c x ≤ y := hy.closure_le_iff.2 hxy
 
-<<<<<<< HEAD
-lemma closure_IsGLB (x : α) : IsGLB { y | x ≤ y ∧ c.IsClosed y } (c x) where
-  left _ := and_imp.mpr closure_min
-  right _ h := h ⟨c.le_closure x, c.isClosed_closure x⟩
-
-theorem ext_IsClosed (c₁ c₂ : ClosureOperator α)
-    (h : ∀ x, c₁.IsClosed x ↔ c₂.IsClosed x) : c₁ = c₂ :=
-  ext' c₁ c₂ $ fun x => IsGLB.unique (c₁.closure_IsGLB x)
-  $ (Set.ext (and_congr_right' $ h .)).substr (c₂.closure_IsGLB x)
-=======
 lemma closure_isGLB (x : α) : IsGLB { y | x ≤ y ∧ c.IsClosed y } (c x) where
   left _ := and_imp.mpr closure_min
   right _ h := h ⟨c.le_closure x, c.isClosed_closure x⟩
@@ -252,7 +229,6 @@
     (h : ∀ x, c₁.IsClosed x ↔ c₂.IsClosed x) : c₁ = c₂ :=
   ext c₁ c₂ <| fun x => IsGLB.unique (c₁.closure_isGLB x) <|
     (Set.ext (and_congr_right' <| h ·)).substr (c₂.closure_isGLB x)
->>>>>>> 25e680d5
 
 /-- A closure operator is equal to the closure operator obtained by feeding `c.closed` into the
 `ofPred` constructor. -/
@@ -321,17 +297,10 @@
     (fun a ↦ hsinf _ <| forall_mem_range.2 fun b ↦ b.2.2)
     (fun a b hab hb ↦ iInf_le_of_le ⟨b, hab, hb⟩ le_rfl)
 
-<<<<<<< HEAD
-theorem sInf_IsClosed {c : ClosureOperator α} {S : Set α}
-    (H : ∀ x ∈ S, c.IsClosed x) : c.IsClosed (sInf S) :=
-  isClosed_iff_closure_le.mpr $ le_of_le_of_eq c.monotone.map_sInf_le
-  $ Eq.trans (biInf_congr (c.isClosed_iff.mp $ H . .)) sInf_eq_iInf.symm
-=======
 theorem sInf_isClosed {c : ClosureOperator α} {S : Set α}
     (H : ∀ x ∈ S, c.IsClosed x) : c.IsClosed (sInf S) :=
   isClosed_iff_closure_le.mpr <| le_of_le_of_eq c.monotone.map_sInf_le <|
     Eq.trans (biInf_congr (c.isClosed_iff.mp <| H · ·)) sInf_eq_iInf.symm
->>>>>>> 25e680d5
 
 @[simp]
 theorem closure_iSup_closure (f : ι → α) : c (⨆ i, c (f i)) = c (⨆ i, f i) :=
@@ -358,15 +327,9 @@
   toFun     c := c.conjBy e
   invFun    c := c.conjBy e.symm
   left_inv  c := Eq.trans (c.conjBy_trans _ _).symm
-<<<<<<< HEAD
-                 $ Eq.trans (congrArg _ e.self_trans_symm) c.conjBy_refl
-  right_inv c := Eq.trans (c.conjBy_trans _ _).symm
-                 $ Eq.trans (congrArg _ e.symm_trans_self) c.conjBy_refl
-=======
                  <| Eq.trans (congrArg _ e.self_trans_symm) c.conjBy_refl
   right_inv c := Eq.trans (c.conjBy_trans _ _).symm
                  <| Eq.trans (congrArg _ e.symm_trans_self) c.conjBy_refl
->>>>>>> 25e680d5
 
 /-! ### Lower adjoint -/
 
