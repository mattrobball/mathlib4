/-
Copyright (c) 2017 Mario Carneiro. All rights reserved.
Released under Apache 2.0 license as described in the file LICENSE.
Authors: Mario Carneiro
-/

import Mathlib.Data.Nat.Lattice
import Mathlib.Logic.Denumerable
import Mathlib.Logic.Function.Iterate
import Mathlib.Order.Hom.Basic
import Mathlib.Data.Set.Subsingleton

/-!
# Relation embeddings from the naturals

This file allows translation from monotone functions `ℕ → α` to order embeddings `ℕ ↪ α` and
defines the limit value of an eventually-constant sequence.

## Main declarations

* `natLT`/`natGT`: Make an order embedding `Nat ↪ α` from
   an increasing/decreasing function `Nat → α`.
* `monotonicSequenceLimit`: The limit of an eventually-constant monotone sequence `Nat →o α`.
* `monotonicSequenceLimitIndex`: The index of the first occurrence of `monotonicSequenceLimit`
  in the sequence.
-/


variable {α : Type*}

namespace RelEmbedding

variable {r : α → α → Prop} [IsStrictOrder α r]

/-- If `f` is a strictly `r`-increasing sequence, then this returns `f` as an order embedding. -/
def natLT (f : ℕ → α) (H : ∀ n : ℕ, r (f n) (f (n + 1))) : ((· < ·) : ℕ → ℕ → Prop) ↪r r :=
  ofMonotone f <| Nat.rel_of_forall_rel_succ_of_lt r H

@[simp]
theorem coe_natLT {f : ℕ → α} {H : ∀ n : ℕ, r (f n) (f (n + 1))} : ⇑(natLT f H) = f :=
  rfl

/-- If `f` is a strictly `r`-decreasing sequence, then this returns `f` as an order embedding. -/
def natGT (f : ℕ → α) (H : ∀ n : ℕ, r (f (n + 1)) (f n)) : ((· > ·) : ℕ → ℕ → Prop) ↪r r :=
  haveI := IsStrictOrder.swap r
  RelEmbedding.swap (natLT f H)

@[simp]
theorem coe_natGT {f : ℕ → α} {H : ∀ n : ℕ, r (f (n + 1)) (f n)} : ⇑(natGT f H) = f :=
  rfl

theorem exists_not_acc_lt_of_not_acc {a : α} {r} (h : ¬Acc r a) : ∃ b, ¬Acc r b ∧ r b a := by
  contrapose! h
  refine ⟨_, fun b hr => ?_⟩
  by_contra hb
  exact h b hb hr

/-- A value is accessible iff it isn't contained in any infinite decreasing sequence. -/
theorem acc_iff_no_decreasing_seq {x} :
    Acc r x ↔ IsEmpty { f : ((· > ·) : ℕ → ℕ → Prop) ↪r r // x ∈ Set.range f } := by
  constructor
  · refine fun h => h.recOn fun x _ IH => ?_
    constructor
    rintro ⟨f, k, hf⟩
    exact IsEmpty.elim' (IH (f (k + 1)) (hf ▸ f.map_rel_iff.2 (Nat.lt_succ_self _))) ⟨f, _, rfl⟩
  · have : ∀ x : { a // ¬Acc r a }, ∃ y : { a // ¬Acc r a }, r y.1 x.1 := by
      rintro ⟨x, hx⟩
      cases exists_not_acc_lt_of_not_acc hx with
      | intro w h => exact ⟨⟨w, h.1⟩, h.2⟩
    choose f h using this
    refine fun E =>
      by_contradiction fun hx => E.elim' ⟨natGT (fun n => (f^[n] ⟨x, hx⟩).1) fun n => ?_, 0, rfl⟩
    simp only [Function.iterate_succ']
    apply h

theorem not_acc_of_decreasing_seq (f : ((· > ·) : ℕ → ℕ → Prop) ↪r r) (k : ℕ) : ¬Acc r (f k) := by
  rw [acc_iff_no_decreasing_seq, not_isEmpty_iff]
  exact ⟨⟨f, k, rfl⟩⟩

/-- A strict order relation is well-founded iff it doesn't have any infinite decreasing sequence.

See `wellFounded_iff_no_descending_seq` for a version which works on any relation. -/
theorem wellFounded_iff_no_descending_seq :
    WellFounded r ↔ IsEmpty (((· > ·) : ℕ → ℕ → Prop) ↪r r) := by
  constructor
  · rintro ⟨h⟩
    exact ⟨fun f => not_acc_of_decreasing_seq f 0 (h _)⟩
  · intro h
    exact ⟨fun x => acc_iff_no_decreasing_seq.2 inferInstance⟩

theorem not_wellFounded_of_decreasing_seq (f : ((· > ·) : ℕ → ℕ → Prop) ↪r r) : ¬WellFounded r := by
  rw [wellFounded_iff_no_descending_seq, not_isEmpty_iff]
  exact ⟨f⟩

end RelEmbedding

theorem not_strictAnti_of_wellFoundedLT [Preorder α] [WellFoundedLT α] (f : ℕ → α) :
    ¬ StrictAnti f := fun hf ↦
  (RelEmbedding.natGT f (fun n ↦ hf (by simp))).not_wellFounded_of_decreasing_seq wellFounded_lt

theorem not_strictMono_of_wellFoundedGT [Preorder α] [WellFoundedGT α] (f : ℕ → α) :
    ¬ StrictMono f :=
  not_strictAnti_of_wellFoundedLT (α := αᵒᵈ) f

namespace Nat

variable (s : Set ℕ) [Infinite s]

/-- An order embedding from `ℕ` to itself with a specified range -/
def orderEmbeddingOfSet [DecidablePred (· ∈ s)] : ℕ ↪o ℕ :=
  (RelEmbedding.orderEmbeddingOfLTEmbedding
    (RelEmbedding.natLT (Nat.Subtype.ofNat s) fun _ => Nat.Subtype.lt_succ_self _)).trans
    (OrderEmbedding.subtype s)

/-- `Nat.Subtype.ofNat` as an order isomorphism between `ℕ` and an infinite subset. See also
`Nat.Nth` for a version where the subset may be finite. -/
noncomputable def Subtype.orderIsoOfNat : ℕ ≃o s := by
  classical
  exact
    RelIso.ofSurjective
      (RelEmbedding.orderEmbeddingOfLTEmbedding
        (RelEmbedding.natLT (Nat.Subtype.ofNat s) fun n => Nat.Subtype.lt_succ_self _))
      Nat.Subtype.ofNat_surjective

variable {s}

@[simp]
theorem coe_orderEmbeddingOfSet [DecidablePred (· ∈ s)] :
    ⇑(orderEmbeddingOfSet s) = (↑) ∘ Subtype.ofNat s :=
  rfl

theorem orderEmbeddingOfSet_apply [DecidablePred (· ∈ s)] {n : ℕ} :
    orderEmbeddingOfSet s n = Subtype.ofNat s n :=
  rfl

@[simp]
theorem Subtype.orderIsoOfNat_apply [dP : DecidablePred (· ∈ s)] {n : ℕ} :
    Subtype.orderIsoOfNat s n = Subtype.ofNat s n := by
  simp [orderIsoOfNat]; congr!

variable (s)

theorem orderEmbeddingOfSet_range [DecidablePred (· ∈ s)] :
    Set.range (Nat.orderEmbeddingOfSet s) = s :=
  Subtype.coe_comp_ofNat_range

theorem exists_subseq_of_forall_mem_union {s t : Set α} (e : ℕ → α) (he : ∀ n, e n ∈ s ∪ t) :
    ∃ g : ℕ ↪o ℕ, (∀ n, e (g n) ∈ s) ∨ ∀ n, e (g n) ∈ t := by
  classical
    have : Infinite (e ⁻¹' s) ∨ Infinite (e ⁻¹' t) := by
      simp only [Set.infinite_coe_iff, ← Set.infinite_union, ← Set.preimage_union,
        Set.eq_univ_of_forall fun n => Set.mem_preimage.2 (he n), Set.infinite_univ]
    cases this
    exacts [⟨Nat.orderEmbeddingOfSet (e ⁻¹' s), Or.inl fun n => (Nat.Subtype.ofNat (e ⁻¹' s) _).2⟩,
      ⟨Nat.orderEmbeddingOfSet (e ⁻¹' t), Or.inr fun n => (Nat.Subtype.ofNat (e ⁻¹' t) _).2⟩]

end Nat

theorem exists_increasing_or_nonincreasing_subseq' (r : α → α → Prop) (f : ℕ → α) :
    ∃ g : ℕ ↪o ℕ,
      (∀ n : ℕ, r (f (g n)) (f (g (n + 1)))) ∨ ∀ m n : ℕ, m < n → ¬r (f (g m)) (f (g n)) := by
  classical
    let bad : Set ℕ := { m | ∀ n, m < n → ¬r (f m) (f n) }
    by_cases hbad : Infinite bad
    · haveI := hbad
      refine ⟨Nat.orderEmbeddingOfSet bad, Or.intro_right _ fun m n mn => ?_⟩
      have h := @Set.mem_range_self _ _ ↑(Nat.orderEmbeddingOfSet bad) m
      rw [Nat.orderEmbeddingOfSet_range bad] at h
      exact h _ ((OrderEmbedding.lt_iff_lt _).2 mn)
    · rw [Set.infinite_coe_iff, Set.Infinite, not_not] at hbad
      obtain ⟨m, hm⟩ : ∃ m, ∀ n, m ≤ n → ¬n ∈ bad := by
        by_cases he : hbad.toFinset.Nonempty
        · refine
            ⟨(hbad.toFinset.max' he).succ, fun n hn nbad =>
              Nat.not_succ_le_self _
                (hn.trans (hbad.toFinset.le_max' n (hbad.mem_toFinset.2 nbad)))⟩
        · exact ⟨0, fun n _ nbad => he ⟨n, hbad.mem_toFinset.2 nbad⟩⟩
      have h : ∀ n : ℕ, ∃ n' : ℕ, n < n' ∧ r (f (n + m)) (f (n' + m)) := by
        intro n
        have h := hm _ (Nat.le_add_left m n)
        simp only [bad, exists_prop, not_not, Set.mem_setOf_eq, not_forall] at h
        obtain ⟨n', hn1, hn2⟩ := h
        refine ⟨n + n' - n - m, by omega, ?_⟩
        convert hn2
        omega
      let g' : ℕ → ℕ := @Nat.rec (fun _ => ℕ) m fun n gn => Nat.find (h gn)
      exact
        ⟨(RelEmbedding.natLT (fun n => g' n + m) fun n =>
              Nat.add_lt_add_right (Nat.find_spec (h (g' n))).1 m).orderEmbeddingOfLTEmbedding,
          Or.intro_left _ fun n => (Nat.find_spec (h (g' n))).2⟩

/-- This is the infinitary Erdős–Szekeres theorem, and an important lemma in the usual proof of
    Bolzano-Weierstrass for `ℝ`. -/
theorem exists_increasing_or_nonincreasing_subseq (r : α → α → Prop) [IsTrans α r] (f : ℕ → α) :
    ∃ g : ℕ ↪o ℕ,
      (∀ m n : ℕ, m < n → r (f (g m)) (f (g n))) ∨ ∀ m n : ℕ, m < n → ¬r (f (g m)) (f (g n)) := by
  obtain ⟨g, hr | hnr⟩ := exists_increasing_or_nonincreasing_subseq' r f
  · refine ⟨g, Or.intro_left _ fun m n mn => ?_⟩
    obtain ⟨x, rfl⟩ := Nat.exists_eq_add_of_le (Nat.succ_le_iff.2 mn)
    induction' x with x ih
    · apply hr
    · apply IsTrans.trans _ _ _ _ (hr _)
      exact ih (lt_of_lt_of_le m.lt_succ_self (Nat.le_add_right _ _))
  · exact ⟨g, Or.intro_right _ hnr⟩

/-- The **monotone chain condition**: a preorder is co-well-founded iff every increasing sequence
contains two non-increasing indices.

See `wellFoundedGT_iff_monotone_chain_condition` for a stronger version on partial orders. -/
theorem wellFoundedGT_iff_monotone_chain_condition' [Preorder α] :
    WellFoundedGT α ↔ ∀ a : ℕ →o α, ∃ n, ∀ m, n ≤ m → ¬a n < a m := by
  refine ⟨fun h a => ?_, fun h => ?_⟩
  · obtain ⟨x, ⟨n, rfl⟩, H⟩ := h.wf.has_min _ (Set.range_nonempty a)
    exact ⟨n, fun m _ => H _ (Set.mem_range_self _)⟩
  · rw [WellFoundedGT, isWellFounded_iff, RelEmbedding.wellFounded_iff_no_descending_seq]
    refine ⟨fun a => ?_⟩
    obtain ⟨n, hn⟩ := h (a.swap : _ →r _).toOrderHom
    exact hn n.succ n.lt_succ_self.le ((RelEmbedding.map_rel_iff _).2 n.lt_succ_self)

theorem WellFoundedGT.monotone_chain_condition' [Preorder α] [h : WellFoundedGT α] (a : ℕ →o α) :
    ∃ n, ∀ m, n ≤ m → ¬a n < a m :=
  wellFoundedGT_iff_monotone_chain_condition'.1 h a

/-- A stronger version of the **monotone chain** condition for partial orders.

See `wellFoundedGT_iff_monotone_chain_condition'` for a version on preorders.  -/
theorem wellFoundedGT_iff_monotone_chain_condition [PartialOrder α] :
    WellFoundedGT α ↔ ∀ a : ℕ →o α, ∃ n, ∀ m, n ≤ m → a n = a m :=
  wellFoundedGT_iff_monotone_chain_condition'.trans <| by
  congrm ∀ a, ∃ n, ∀ m h, ?_
  rw [lt_iff_le_and_ne]
  simp [a.mono h]

theorem WellFoundedGT.monotone_chain_condition [PartialOrder α] [h : WellFoundedGT α] (a : ℕ →o α) :
    ∃ n, ∀ m, n ≤ m → a n = a m :=
  wellFoundedGT_iff_monotone_chain_condition.1 h a

@[deprecated wellFoundedGT_iff_monotone_chain_condition' (since := "2025-01-15")]
theorem WellFounded.monotone_chain_condition' [Preorder α] :
    WellFounded ((· > ·) : α → α → Prop) ↔ ∀ a : ℕ →o α, ∃ n, ∀ m, n ≤ m → ¬a n < a m := by
  rw [← isWellFounded_iff]
  exact wellFoundedGT_iff_monotone_chain_condition'

@[deprecated wellFoundedGT_iff_monotone_chain_condition (since := "2025-01-15")]
theorem WellFounded.monotone_chain_condition [PartialOrder α] :
    WellFounded ((· > ·) : α → α → Prop) ↔ ∀ a : ℕ →o α, ∃ n, ∀ m, n ≤ m → a n = a m := by
  rw [← isWellFounded_iff]
  exact wellFoundedGT_iff_monotone_chain_condition

/-- Given an eventually-constant monotone sequence `a₀ ≤ a₁ ≤ a₂ ≤ ...` in a partially-ordered
type, `monotonicSequenceLimitIndex a` is the least natural number `n` for which `aₙ` reaches the
constant value. For sequences that are not eventually constant, `monotonicSequenceLimitIndex a`
is defined, but is a junk value. -/
noncomputable def monotonicSequenceLimitIndex [Preorder α] (a : ℕ →o α) : ℕ :=
  sInf { n | ∀ m, n ≤ m → a n = a m }

/-- The constant value of an eventually-constant monotone sequence `a₀ ≤ a₁ ≤ a₂ ≤ ...` in a
partially-ordered type. -/
noncomputable def monotonicSequenceLimit [Preorder α] (a : ℕ →o α) :=
  a (monotonicSequenceLimitIndex a)

-- TODO: generalize to a conditionally complete lattice
theorem WellFoundedGT.iSup_eq_monotonicSequenceLimit [CompleteLattice α]
    [WellFoundedGT α] (a : ℕ →o α) : iSup a = monotonicSequenceLimit a := by
  refine (iSup_le fun m => ?_).antisymm (le_iSup a _)
  rcases le_or_lt m (monotonicSequenceLimitIndex a) with hm | hm
  · exact a.monotone hm
<<<<<<< HEAD
  · cases' WellFoundedGT.monotone_chain_condition' a with n hn
=======
  · obtain ⟨n, hn⟩ := WellFoundedGT.monotone_chain_condition' a
>>>>>>> 0ccaba52
    have : n ∈ {n | ∀ m, n ≤ m → a n = a m} := fun k hk => (a.mono hk).eq_of_not_lt (hn k hk)
    exact (Nat.sInf_mem ⟨n, this⟩ m hm.le).ge

@[deprecated WellFoundedGT.iSup_eq_monotonicSequenceLimit (since := "2025-01-15")]
theorem WellFounded.iSup_eq_monotonicSequenceLimit [CompleteLattice α]
    (h : WellFounded ((· > ·) : α → α → Prop)) (a : ℕ →o α) :
    iSup a = monotonicSequenceLimit a := by
  have : WellFoundedGT α := ⟨h⟩
  exact WellFoundedGT.iSup_eq_monotonicSequenceLimit a

theorem exists_covBy_seq_of_wellFoundedLT_wellFoundedGT (α) [Preorder α]
    [Nonempty α] [wfl : WellFoundedLT α] [wfg : WellFoundedGT α] :
    ∃ a : ℕ → α, IsMin (a 0) ∧ ∃ n, IsMax (a n) ∧ ∀ i < n, a i ⋖ a (i + 1) := by
  choose next hnext using exists_covBy_of_wellFoundedLT (α := α)
  have hα := Set.nonempty_iff_univ_nonempty.mp ‹_›
  classical
  let a : ℕ → α := Nat.rec (wfl.wf.min _ hα) fun _n a ↦ if ha : IsMax a then a else next ha
  refine ⟨a, isMin_iff_forall_not_lt.mpr fun _ ↦ wfl.wf.not_lt_min _ hα trivial, ?_⟩
  have cov n (hn : ¬ IsMax (a n)) : a n ⋖ a (n + 1) := by
    change a n ⋖ if ha : IsMax (a n) then a n else _
    rw [dif_neg hn]
    exact hnext hn
  have H : ∃ n, IsMax (a n) := by
    by_contra!
    exact (RelEmbedding.natGT a fun n ↦ (cov n (this n)).1).not_wellFounded_of_decreasing_seq wfg.wf
  exact ⟨_, wellFounded_lt.min_mem _ H, fun i h ↦ cov _ fun h' ↦ wellFounded_lt.not_lt_min _ H h' h⟩<|MERGE_RESOLUTION|>--- conflicted
+++ resolved
@@ -265,11 +265,7 @@
   refine (iSup_le fun m => ?_).antisymm (le_iSup a _)
   rcases le_or_lt m (monotonicSequenceLimitIndex a) with hm | hm
   · exact a.monotone hm
-<<<<<<< HEAD
-  · cases' WellFoundedGT.monotone_chain_condition' a with n hn
-=======
   · obtain ⟨n, hn⟩ := WellFoundedGT.monotone_chain_condition' a
->>>>>>> 0ccaba52
     have : n ∈ {n | ∀ m, n ≤ m → a n = a m} := fun k hk => (a.mono hk).eq_of_not_lt (hn k hk)
     exact (Nat.sInf_mem ⟨n, this⟩ m hm.le).ge
 
