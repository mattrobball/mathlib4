--- conflicted
+++ resolved
@@ -28,7 +28,7 @@
 instance quasicategory {X : SSet.{u}} [StrictSegal X] : Quasicategory X := by
   apply quasicategory_of_filler X
   intro n i σ₀ h₀ hₙ
-  use spineToSimplex <| Path.map (subcomplexHorn.spineId i h₀ hₙ) σ₀
+  use spineToSimplex <| Path.map (horn.spineId i h₀ hₙ) σ₀
   intro j hj
   apply spineInjective
   ext k
@@ -65,11 +65,7 @@
         horn.primitiveTriangle i h₀ hₙ k (by omega)
       /- The interval spanning from `k` to `k + 2` is equivalently the spine
       of the triangle with vertices `k`, `k + 1`, and `k + 2`. -/
-<<<<<<< HEAD
-      have hi : ((subcomplexHorn.spineId i h₀ hₙ).map σ₀).interval k 2 (by omega) =
-=======
       have hi : ((horn.spineId i h₀ hₙ).map σ₀).interval k 2 (by omega) =
->>>>>>> cc796381
           X.spine 2 (σ₀.app _ triangle) := by
         ext m
         dsimp [spine_arrow, Path.interval, Path.map]
