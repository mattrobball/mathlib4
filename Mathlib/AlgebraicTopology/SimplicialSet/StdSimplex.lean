--- conflicted
+++ resolved
@@ -56,20 +56,6 @@
     (stdSimplex.{u}.obj n).obj m ≃ (m.unop ⟶ n) :=
   Equiv.ulift.{u, 0}
 
-<<<<<<< HEAD
-instance (n i : ℕ) : DFunLike (Δ[n] _⦋i⦌) (Fin (i + 1)) (fun _ ↦ Fin (n + 1)) where
-  coe x j := (objEquiv x).toOrderHom j
-  coe_injective' j₁ j₂ h := by
-    apply objEquiv.injective
-    ext k : 3
-    exact congr_fun h k
-
-@[ext]
-lemma ext {n d : ℕ} (x y : Δ[n] _⦋d⦌) (h : ∀ (i : Fin (d + 1)), x i = y i) : x = y := by
-  apply objEquiv.injective
-  ext i : 3
-  apply h
-=======
 /-- If `x : Δ[n] _⦋d⦌` and `i : Fin (d + 1)`, we may evaluate `x i : Fin (n + 1)`. -/
 instance (n i : ℕ) : DFunLike (Δ[n] _⦋i⦌) (Fin (i + 1)) (fun _ ↦ Fin (n + 1)) where
   coe x j := (objEquiv x).toOrderHom j
@@ -78,7 +64,6 @@
 @[ext]
 lemma ext {n d : ℕ} (x y : Δ[n] _⦋d⦌) (h : ∀ (i : Fin (d + 1)), x i = y i) : x = y :=
   DFunLike.ext _ _ h
->>>>>>> cc796381
 
 @[simp]
 lemma objEquiv_toOrderHom_apply {n i : ℕ}
@@ -172,11 +157,7 @@
 
 /-- Given `S : Finset (Fin (n + 1))`, this is the corresponding face of `Δ[n]`,
 as a subcomplex. -/
-<<<<<<< HEAD
-@[simps (config := .lemmasOnly)]
-=======
 @[simps -isSimp obj]
->>>>>>> cc796381
 def face {n : ℕ} (S : Finset (Fin (n + 1))) : (Δ[n] : SSet.{u}).Subcomplex where
   obj U := setOf (fun f ↦ Finset.image (objEquiv f).toOrderHom ⊤ ≤ S)
   map {U V} i := by aesop
