/-
Copyright (c) 2024 Emily Riehl. All rights reserved.
Released under Apache 2.0 license as described in the file LICENSE.
Authors: Mario Carneiro, Emily Riehl, Joël Riou
-/
import Mathlib.AlgebraicTopology.SimplicialObject.Coskeletal
import Mathlib.AlgebraicTopology.SimplicialSet.StrictSegal
import Mathlib.CategoryTheory.Functor.KanExtension.Adjunction
import Mathlib.CategoryTheory.Functor.KanExtension.Basic

/-!
# Coskeletal simplicial sets

In this file, we prove that if `X` is `StrictSegal` then `X` is 2-coskeletal,
i.e. `X ≅ (cosk 2).obj X`. In particular, nerves of categories are 2-coskeletal.

This isomorphism follows from the fact that `rightExtensionInclusion X 2` is a right Kan
extension. In fact, we show that when `X` is `StrictSegal` then
`(rightExtensionInclusion X n).IsPointwiseRightKanExtension` holds.

As an example, `SimplicialObject.IsCoskeletal (nerve C) 2` shows that that nerves of categories
are 2-coskeletal.
-/


universe v u

open CategoryTheory Simplicial SimplexCategory Truncated
open Opposite Category Functor Limits

namespace SSet

namespace Truncated

/-- The identity natural transformation exhibits a simplicial set as a right extension of its
restriction along `(Truncated.inclusion (n := n)).op`.-/
@[simps!]
def rightExtensionInclusion (X : SSet.{u}) (n : ℕ) :
    RightExtension (Truncated.inclusion (n := n)).op
      ((Truncated.inclusion n).op ⋙ X) := RightExtension.mk _ (𝟙 _)

end Truncated

section

<<<<<<< HEAD
=======
local macro:max (priority := high) "⦋" n:term "⦌₂" : term =>
  `((⟨SimplexCategory.mk $n, by dsimp; omega⟩ : SimplexCategory.Truncated 2))

>>>>>>> 53d1998f
open StructuredArrow

namespace StrictSegal
variable (X : SSet.{u}) [StrictSegal X]

namespace isPointwiseRightKanExtensionAt

/-- A morphism in `SimplexCategory` with domain `⦋0⦌`, `⦋1⦌`, or `⦋2⦌` defines an object in the
comma category `StructuredArrow (op ⦋n⦌) (Truncated.inclusion (n := 2)).op`.-/
abbrev strArrowMk₂ {i : ℕ} {n : ℕ} (φ : ⦋i⦌ ⟶ ⦋n⦌) (hi : i ≤ 2 := by omega) :
    StructuredArrow (op ⦋n⦌) (Truncated.inclusion 2).op :=
  StructuredArrow.mk (Y := op ⦋i⦌₂) φ.op

/-- Given a term in the cone over the diagram
`(proj (op ⦋n⦌) ((Truncated.inclusion 2).op ⋙ (Truncated.inclusion 2).op ⋙ X)` where `X` is
Strict Segal, one can produce an `n`-simplex in `X`. -/
@[simp]
noncomputable def lift {X : SSet.{u}} [StrictSegal X] {n}
    (s : Cone (proj (op ⦋n⦌) (Truncated.inclusion 2).op ⋙
      (Truncated.inclusion 2).op ⋙ X)) (x : s.pt) : X _[n] :=
  StrictSegal.spineToSimplex {
    vertex := fun i ↦ s.π.app (.mk (Y := op ⦋0⦌₂) (.op (SimplexCategory.const _ _ i))) x
    arrow := fun i ↦ s.π.app (.mk (Y := op ⦋1⦌₂) (.op (mkOfLe _ _ (Fin.castSucc_le_succ i)))) x
    arrow_src := fun i ↦ by
      let φ : strArrowMk₂ (mkOfLe _ _ (Fin.castSucc_le_succ i)) ⟶
        strArrowMk₂ (⦋0⦌.const _ i.castSucc) :=
          StructuredArrow.homMk (δ 1).op
          (Quiver.Hom.unop_inj (by ext x; fin_cases x; rfl))
      exact congr_fun (s.w φ) x
    arrow_tgt := fun i ↦ by
      dsimp
      let φ : strArrowMk₂ (mkOfLe _ _ (Fin.castSucc_le_succ i)) ⟶
          strArrowMk₂ (⦋0⦌.const _ i.succ) :=
        StructuredArrow.homMk (δ 0).op
          (Quiver.Hom.unop_inj (by ext x; fin_cases x; rfl))
      exact congr_fun (s.w φ) x }

lemma fac_aux₁ {n : ℕ}
    (s : Cone (proj (op ⦋n⦌) (Truncated.inclusion 2).op ⋙ (Truncated.inclusion 2).op ⋙ X))
    (x : s.pt) (i : ℕ) (hi : i < n) :
    X.map (mkOfSucc ⟨i, hi⟩).op (lift s x) =
      s.π.app (strArrowMk₂ (mkOfSucc ⟨i, hi⟩)) x := by
  dsimp [lift]
  rw [spineToSimplex_arrow]
  rfl

lemma fac_aux₂ {n : ℕ}
    (s : Cone (proj (op ⦋n⦌) (Truncated.inclusion 2).op ⋙ (Truncated.inclusion 2).op ⋙ X))
    (x : s.pt) (i j : ℕ) (hij : i ≤ j) (hj : j ≤ n) :
    X.map (mkOfLe ⟨i, by omega⟩ ⟨j, by omega⟩ hij).op (lift s x) =
      s.π.app (strArrowMk₂ (mkOfLe ⟨i, by omega⟩ ⟨j, by omega⟩ hij)) x := by
  obtain ⟨k, hk⟩ := Nat.le.dest hij
  revert i j
  induction k with
  | zero =>
      rintro i j hij hj hik
      obtain rfl : i = j := hik
      have : mkOfLe ⟨i, Nat.lt_add_one_of_le hj⟩ ⟨i, Nat.lt_add_one_of_le hj⟩ (by rfl) =
        ⦋1⦌.const ⦋0⦌ 0 ≫ ⦋0⦌.const ⦋n⦌ ⟨i, Nat.lt_add_one_of_le hj⟩ := Hom.ext_one_left _ _
      rw [this]
      let α : (strArrowMk₂ (⦋0⦌.const ⦋n⦌ ⟨i, Nat.lt_add_one_of_le hj⟩)) ⟶
        (strArrowMk₂ (⦋1⦌.const ⦋0⦌ 0 ≫ ⦋0⦌.const ⦋n⦌ ⟨i, Nat.lt_add_one_of_le hj⟩)) :=
            StructuredArrow.homMk ((⦋1⦌.const ⦋0⦌ 0).op) (by simp; rfl)
      have nat := congr_fun (s.π.naturality α) x
      dsimp only [Fin.val_zero, Nat.add_zero, id_eq, Int.reduceNeg, Int.Nat.cast_ofNat_Int,
        Int.reduceAdd, Fin.eta, comp_obj, StructuredArrow.proj_obj, op_obj, const_obj_obj,
        const_obj_map, types_comp_apply, types_id_apply, Functor.comp_map, StructuredArrow.proj_map,
        op_map] at nat
      rw [nat, op_comp, Functor.map_comp]
      simp only [types_comp_apply]
      refine congrArg (X.map (⦋1⦌.const ⦋0⦌ 0).op) ?_
      unfold strArrowMk₂
      rw [lift, StrictSegal.spineToSimplex_vertex]
      congr
  | succ k hk =>
      intro i j hij hj hik
      let α := strArrowMk₂ (mkOfLeComp (n := n) ⟨i, by omega⟩ ⟨i + k, by omega⟩
          ⟨j, by omega⟩ (by simp) (by simp only [Fin.mk_le_mk]; omega))
      let α₀ := strArrowMk₂ (mkOfLe (n := n) ⟨i + k, by omega⟩ ⟨j, by omega⟩
        (by simp only [Fin.mk_le_mk]; omega))
      let α₁ := strArrowMk₂ (mkOfLe (n := n) ⟨i, by omega⟩ ⟨j, by omega⟩
        (by simp only [Fin.mk_le_mk]; omega))
      let α₂ := strArrowMk₂ (mkOfLe (n := n) ⟨i, by omega⟩ ⟨i + k, by omega⟩ (by simp))
      let β₀ : α ⟶ α₀ := StructuredArrow.homMk ((mkOfSucc 1).op) (Quiver.Hom.unop_inj
        (by ext x; fin_cases x <;> rfl))
      let β₁ : α ⟶ α₁ := StructuredArrow.homMk ((δ 1).op) (Quiver.Hom.unop_inj
        (by ext x; fin_cases x <;> rfl))
      let β₂ : α ⟶ α₂ := StructuredArrow.homMk ((mkOfSucc 0).op) (Quiver.Hom.unop_inj
        (by ext x; fin_cases x <;> rfl))
      have h₀ : X.map α₀.hom (lift s x) = s.π.app α₀ x := by
        subst hik
        exact fac_aux₁ _ _ _ _ hj
      have h₂ : X.map α₂.hom (lift s x) = s.π.app α₂ x :=
        hk i (i + k) (by simp) (by omega) rfl
      change X.map α₁.hom (lift s x) = s.π.app α₁ x
      have : X.map α.hom (lift s x) = s.π.app α x := by
        apply StrictSegal.spineInjective
        apply Path.ext'
        intro t
        dsimp only [spineEquiv]
        rw [Equiv.coe_fn_mk, spine_arrow, spine_arrow,
            ← FunctorToTypes.map_comp_apply]
        match t with
        | 0 =>
            have : α.hom ≫ (mkOfSucc 0).op = α₂.hom :=
              Quiver.Hom.unop_inj (by ext x ; fin_cases x <;> rfl)
            rw [this, h₂, ← congr_fun (s.w β₂) x]
            rfl
        | 1 =>
            have : α.hom ≫ (mkOfSucc 1).op = α₀.hom :=
              Quiver.Hom.unop_inj (by ext x ; fin_cases x <;> rfl)
            rw [this, h₀, ← congr_fun (s.w β₀) x]
            rfl
      rw [← StructuredArrow.w β₁, FunctorToTypes.map_comp_apply, this, ← s.w β₁]
      dsimp

lemma fac_aux₃ {n : ℕ}
    (s : Cone (proj (op ⦋n⦌) (Truncated.inclusion 2).op ⋙ (Truncated.inclusion 2).op ⋙ X))
    (x : s.pt) (φ : ⦋1⦌ ⟶ ⦋n⦌) :
    X.map φ.op (lift s x) = s.π.app (strArrowMk₂ φ) x := by
  obtain ⟨i, j, hij, rfl⟩ : ∃ i j hij, φ = mkOfLe i j hij :=
    ⟨φ.toOrderHom 0, φ.toOrderHom 1, φ.toOrderHom.monotone (by decide),
      Hom.ext_one_left _ _ rfl rfl⟩
  exact fac_aux₂ _ _ _ _ _ _ (by omega)

end isPointwiseRightKanExtensionAt

open Truncated

open isPointwiseRightKanExtensionAt in
/-- A strict Segal simplicial set is 2-coskeletal. -/
noncomputable def isPointwiseRightKanExtensionAt (n : ℕ) :
    (rightExtensionInclusion X 2).IsPointwiseRightKanExtensionAt ⟨⦋n⦌⟩ where
  lift s x := lift (X := X) s x
  fac s j := by
    ext x
    obtain ⟨⟨i, hi⟩, ⟨f :  _ ⟶ _⟩, rfl⟩ := j.mk_surjective
    obtain ⟨i, rfl⟩ : ∃ j, SimplexCategory.mk j = i := ⟨_, i.mk_len⟩
    dsimp at hi ⊢
    apply StrictSegal.spineInjective
    dsimp
    ext k
    · dsimp only [spineEquiv, Equiv.coe_fn_mk]
      rw [show op f = f.op from rfl]
      rw [spine_map_vertex, spine_spineToSimplex, spine_vertex]
      let α : strArrowMk₂ f hi ⟶ strArrowMk₂ (⦋0⦌.const ⦋n⦌ (f.toOrderHom k)) :=
        StructuredArrow.homMk ((⦋0⦌.const _ (by exact k)).op) (by simp; rfl)
      exact congr_fun (s.w α).symm x
    · dsimp only [spineEquiv, Equiv.coe_fn_mk, spine_arrow]
      rw [← FunctorToTypes.map_comp_apply]
      let α : strArrowMk₂ f ⟶ strArrowMk₂ (mkOfSucc k ≫ f) :=
        StructuredArrow.homMk (mkOfSucc k).op (by simp; rfl)
      exact (isPointwiseRightKanExtensionAt.fac_aux₃ _ _ _ _).trans (congr_fun (s.w α).symm x)
  uniq s m hm := by
    ext x
    apply StrictSegal.spineInjective (X := X)
    dsimp [spineEquiv]
    rw [StrictSegal.spine_spineToSimplex]
    ext i
    · exact congr_fun (hm (StructuredArrow.mk (Y := op ⦋0⦌₂) (⦋0⦌.const ⦋n⦌ i).op)) x
    · exact congr_fun (hm (.mk (Y := op ⦋1⦌₂) (.op (mkOfLe _ _ (Fin.castSucc_le_succ i))))) x

/-- Since `StrictSegal.isPointwiseRightKanExtensionAt` proves that the appropriate
cones are limit cones, `rightExtensionInclusion X 2` is a pointwise right Kan extension.-/
noncomputable def isPointwiseRightKanExtension :
    (rightExtensionInclusion X 2).IsPointwiseRightKanExtension :=
  fun Δ => isPointwiseRightKanExtensionAt X Δ.unop.len

theorem isRightKanExtension :
    X.IsRightKanExtension (𝟙 ((inclusion 2).op ⋙ X)) :=
  RightExtension.IsPointwiseRightKanExtension.isRightKanExtension
    (isPointwiseRightKanExtension X)

/-- When `X` is `StrictSegal`, `X` is 2-coskeletal. -/
instance isCoskeletal : SimplicialObject.IsCoskeletal X 2 where
  isRightKanExtension := isRightKanExtension X

end StrictSegal

end

end SSet

namespace CategoryTheory

namespace Nerve

open SSet

example (C : Type u) [Category.{v} C] :
    SimplicialObject.IsCoskeletal (nerve C) 2 := by infer_instance

/-- The essential data of the nerve functor is contained in the 2-truncation, which is
recorded by the composite functor `nerveFunctor₂`.-/
def nerveFunctor₂ : Cat.{v, u} ⥤ SSet.Truncated 2 := nerveFunctor ⋙ truncation 2

/-- The natural isomorphism between `nerveFunctor` and `nerveFunctor₂ ⋙ Truncated.cosk 2` whose
components `nerve C ≅ (Truncated.cosk 2).obj (nerveFunctor₂.obj C)` shows that nerves of categories
are 2-coskeletal.-/
noncomputable def cosk₂Iso : nerveFunctor.{v, u} ≅ nerveFunctor₂.{v, u} ⋙ Truncated.cosk 2 :=
  NatIso.ofComponents (fun C ↦ (nerve C).isoCoskOfIsCoskeletal 2)
    (fun _ ↦ (coskAdj 2).unit.naturality _)

end Nerve

end CategoryTheory<|MERGE_RESOLUTION|>--- conflicted
+++ resolved
@@ -25,8 +25,7 @@
 
 universe v u
 
-open CategoryTheory Simplicial SimplexCategory Truncated
-open Opposite Category Functor Limits
+open CategoryTheory Simplicial SimplexCategory Opposite Category Functor Limits
 
 namespace SSet
 
@@ -43,12 +42,9 @@
 
 section
 
-<<<<<<< HEAD
-=======
 local macro:max (priority := high) "⦋" n:term "⦌₂" : term =>
   `((⟨SimplexCategory.mk $n, by dsimp; omega⟩ : SimplexCategory.Truncated 2))
 
->>>>>>> 53d1998f
 open StructuredArrow
 
 namespace StrictSegal
