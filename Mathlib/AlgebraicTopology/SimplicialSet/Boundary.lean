/-
Copyright (c) 2021 Kim Morrison. All rights reserved.
Released under Apache 2.0 license as described in the file LICENSE.
Authors: Johan Commelin, Kim Morrison, Adam Topaz
-/
import Mathlib.AlgebraicTopology.SimplicialSet.StdSimplex

/-!
# The boundary of the standard simplex

We introduce the boundary `∂Δ[n]` of the standard simplex `Δ[n]`.
(These notations become available by doing `open Simplicial`.)

## Future work

There isn't yet a complete API for simplices, boundaries, and horns.
As an example, we should have a function that constructs
from a non-surjective order preserving function `Fin n → Fin n`
a morphism `Δ[n] ⟶ ∂Δ[n]`.


-/

universe u

open Simplicial

namespace SSet

/-- The boundary `∂Δ[n]` of the `n`-th standard simplex consists of
all `m`-simplices of `stdSimplex n` that are not surjective
(when viewed as monotone function `m → n`). -/
<<<<<<< HEAD
def subcomplexBoundary (n : ℕ) : (Δ[n] : SSet.{u}).Subcomplex where
=======
def boundary (n : ℕ) : (Δ[n] : SSet.{u}).Subcomplex where
>>>>>>> cc796381
  obj _ := setOf (fun s ↦ ¬Function.Surjective (stdSimplex.asOrderHom s))
  map _ _ hs h := hs (Function.Surjective.of_comp h)

/-- The boundary `∂Δ[n]` of the `n`-th standard simplex -/
scoped[Simplicial] notation3 "∂Δ[" n "]" => SSet.subcomplexBoundary n

lemma subcomplexBoundary_eq_iSup (n : ℕ) :
    subcomplexBoundary.{u} n = ⨆ (i : Fin (n + 1)), stdSimplex.face {i}ᶜ := by
  ext
  simp [stdSimplex.face_obj, subcomplexBoundary, Function.Surjective]
  tauto

@[deprecated (since := "2025-01-26")]
alias boundary := subcomplexBoundary

lemma boundary_eq_iSup (n : ℕ) :
    boundary.{u} n = ⨆ (i : Fin (n + 1)), stdSimplex.face {i}ᶜ := by
  ext
  simp [stdSimplex.face_obj, boundary, Function.Surjective]
  tauto

/-- The inclusion of the boundary of the `n`-th standard simplex into that standard simplex. -/
<<<<<<< HEAD
@[deprecated subcomplexBoundary (since := "2025-01-26")]
=======
@[deprecated boundary (since := "2025-01-26")]
>>>>>>> cc796381
abbrev boundaryInclusion (n : ℕ) : (∂Δ[n] : SSet.{u}) ⟶ Δ[n] := ∂Δ[n].ι

end SSet<|MERGE_RESOLUTION|>--- conflicted
+++ resolved
@@ -30,25 +30,12 @@
 /-- The boundary `∂Δ[n]` of the `n`-th standard simplex consists of
 all `m`-simplices of `stdSimplex n` that are not surjective
 (when viewed as monotone function `m → n`). -/
-<<<<<<< HEAD
-def subcomplexBoundary (n : ℕ) : (Δ[n] : SSet.{u}).Subcomplex where
-=======
 def boundary (n : ℕ) : (Δ[n] : SSet.{u}).Subcomplex where
->>>>>>> cc796381
   obj _ := setOf (fun s ↦ ¬Function.Surjective (stdSimplex.asOrderHom s))
   map _ _ hs h := hs (Function.Surjective.of_comp h)
 
 /-- The boundary `∂Δ[n]` of the `n`-th standard simplex -/
-scoped[Simplicial] notation3 "∂Δ[" n "]" => SSet.subcomplexBoundary n
-
-lemma subcomplexBoundary_eq_iSup (n : ℕ) :
-    subcomplexBoundary.{u} n = ⨆ (i : Fin (n + 1)), stdSimplex.face {i}ᶜ := by
-  ext
-  simp [stdSimplex.face_obj, subcomplexBoundary, Function.Surjective]
-  tauto
-
-@[deprecated (since := "2025-01-26")]
-alias boundary := subcomplexBoundary
+scoped[Simplicial] notation3 "∂Δ[" n "]" => SSet.boundary n
 
 lemma boundary_eq_iSup (n : ℕ) :
     boundary.{u} n = ⨆ (i : Fin (n + 1)), stdSimplex.face {i}ᶜ := by
@@ -57,11 +44,7 @@
   tauto
 
 /-- The inclusion of the boundary of the `n`-th standard simplex into that standard simplex. -/
-<<<<<<< HEAD
-@[deprecated subcomplexBoundary (since := "2025-01-26")]
-=======
 @[deprecated boundary (since := "2025-01-26")]
->>>>>>> cc796381
 abbrev boundaryInclusion (n : ℕ) : (∂Δ[n] : SSet.{u}) ⟶ Δ[n] := ∂Δ[n].ι
 
 end SSet