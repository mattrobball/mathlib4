--- conflicted
+++ resolved
@@ -249,9 +249,6 @@
 def whiskering {n} (D : Type*) [Category D] : (C ⥤ D) ⥤ Truncated C n ⥤ Truncated D n :=
   whiskeringRight _ _ _
 
-<<<<<<< HEAD
-variable {C}
-
 open Mathlib.Tactic (subscriptTerm) in
 /-- For `X : Truncated C n` and `m ≤ n`, `X _⦋m⦌ₙ` is the `m`-th term of X. The
 proof `p : m ≤ n` can also be provided using the syntax `X _⦋m, p⦌ₙ`. -/
@@ -268,8 +265,6 @@
     `(($X : CategoryTheory.SimplicialObject.Truncated _ $n).obj
       (Opposite.op ⟨SimplexCategory.mk $m, $p⟩))
 
-=======
->>>>>>> 7fd1f57c
 end Truncated
 
 section Truncation
@@ -697,9 +692,6 @@
 def whiskering {n} (D : Type*) [Category D] : (C ⥤ D) ⥤ Truncated C n ⥤ Truncated D n :=
   whiskeringRight _ _ _
 
-<<<<<<< HEAD
-variable {C}
-
 open Mathlib.Tactic (subscriptTerm) in
 /-- For `X : Truncated C n` and `m ≤ n`, `X ^⦋m⦌ₙ` is the `m`-th term of X. The
 proof `p : m ≤ n` can also be provided using the syntax `X ^⦋m, p⦌ₙ`. -/
@@ -716,8 +708,6 @@
     `(($X : CategoryTheory.CosimplicialObject.Truncated _ $n).obj
       ⟨SimplexCategory.mk $m, $p⟩)
 
-=======
->>>>>>> 7fd1f57c
 end Truncated
 
 section Truncation
