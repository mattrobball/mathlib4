--- conflicted
+++ resolved
@@ -250,14 +250,8 @@
 theorem condExpL2_const_inner (hm : m ≤ m0) (f : Lp E 2 μ) (c : E) :
     condExpL2 𝕜 𝕜 hm (((Lp.memLp f).const_inner c).toLp fun a => ⟪c, f a⟫) =ᵐ[μ]
     fun a => ⟪c, (condExpL2 E 𝕜 hm f : α → E) a⟫ := by
-<<<<<<< HEAD
-  rw [lpMeas_coe]
-  have h_mem_Lp : MemLp (fun a => ⟪c, (condExpL2 E 𝕜 hm f : α → E) a⟫) 2 μ := by
-    refine MemLp.const_inner _ ?_; rw [lpMeas_coe]; exact Lp.memLp _
-=======
   have h_mem_Lp : MemLp (fun a => ⟪c, (condExpL2 E 𝕜 hm f : α → E) a⟫) 2 μ := by
     refine MemLp.const_inner _ ?_; exact Lp.memLp _
->>>>>>> 16f9daaf
   have h_eq : h_mem_Lp.toLp _ =ᵐ[μ] fun a => ⟪c, (condExpL2 E 𝕜 hm f : α → E) a⟫ :=
     h_mem_Lp.coeFn_toLp
   refine EventuallyEq.trans ?_ h_eq
@@ -274,11 +268,7 @@
       L2.inner_indicatorConstLp_eq_setIntegral_inner 𝕜 f (hm s hs) c hμs.ne,
       setIntegral_congr_ae (hm s hs)
         ((MemLp.coeFn_toLp ((Lp.memLp f).const_inner c)).mono fun x hx _ => hx)]
-<<<<<<< HEAD
-  · rw [← lpMeas_coe]; exact lpMeas.aeStronglyMeasurable _
-=======
   · exact lpMeas.aeStronglyMeasurable _
->>>>>>> 16f9daaf
   · refine AEStronglyMeasurable.congr ?_ h_eq.symm
     exact (lpMeas.aeStronglyMeasurable _).const_inner
 
@@ -299,11 +289,7 @@
       ((integrableOn_Lp_of_measure_ne_top _ fact_one_le_two_ennreal.elim hμs).const_inner c)
       ((integrableOn_Lp_of_measure_ne_top _ fact_one_le_two_ennreal.elim hμs).const_inner c)]
   have h_ae_eq_f := MemLp.coeFn_toLp (E := 𝕜) ((Lp.memLp f).const_inner c)
-<<<<<<< HEAD
-  rw [← lpMeas_coe, sub_eq_zero, ←
-=======
   rw [sub_eq_zero, ←
->>>>>>> 16f9daaf
     setIntegral_congr_ae (hm s hs) ((condExpL2_const_inner hm f c).mono fun x hx _ => hx), ←
     setIntegral_congr_ae (hm s hs) (h_ae_eq_f.mono fun x hx _ => hx)]
   exact integral_condExpL2_eq_of_fin_meas_real _ hs hμs
