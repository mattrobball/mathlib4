--- conflicted
+++ resolved
@@ -169,11 +169,7 @@
 
 section CondexpIndL1
 
-<<<<<<< HEAD
-=======
-
 open scoped Classical in
->>>>>>> 0cd97635
 /-- Conditional expectation of the indicator of a set, as a function in L1. Its value for sets
 which are not both measurable and of finite measure is not used: we set it to 0. -/
 def condExpIndL1 {m m0 : MeasurableSpace α} (hm : m ≤ m0) (μ : Measure α) (s : Set α)
