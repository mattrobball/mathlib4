--- conflicted
+++ resolved
@@ -153,17 +153,11 @@
     eLpNorm (f + g) p μ ≤ LpAddConst p * (eLpNorm f p μ + eLpNorm g p μ) :=
       eLpNorm_add_le' hf.aestronglyMeasurable hg.aestronglyMeasurable p
     _ < ∞ := by
-<<<<<<< HEAD
-      apply ENNReal.mul_lt_top (LpAddConst_lt_top p).ne
-      exact (add_lt_top.2 ⟨hf.2, hg.2⟩).ne
-#align measure_theory.snorm_add_lt_top MeasureTheory.snorm_add_lt_top
-=======
       apply ENNReal.mul_lt_top (LpAddConst_lt_top p)
-      exact ENNReal.add_lt_top.2 ⟨hf.2, hg.2⟩
+      exact add_lt_top.2 ⟨hf.2, hg.2⟩
 
 @[deprecated (since := "2024-07-27")]
 alias snorm_add_lt_top := eLpNorm_add_lt_top
->>>>>>> 9a958e83
 
 theorem eLpNorm'_sum_le {ι} {f : ι → α → E} {s : Finset ι}
     (hfs : ∀ i, i ∈ s → AEStronglyMeasurable (f i) μ) (hq1 : 1 ≤ q) :
