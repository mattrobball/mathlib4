/-
Copyright (c) 2020 Rémy Degenne. All rights reserved.
Released under Apache 2.0 license as described in the file LICENSE.
Authors: Rémy Degenne, Sébastien Gouëzel
-/
import Mathlib.Analysis.Normed.Group.Hom
import Mathlib.MeasureTheory.Function.LpSeminorm
import Mathlib.MeasureTheory.Measure.OpenPos
import Mathlib.Topology.ContinuousFunction.Compact

#align_import measure_theory.function.lp_space from "leanprover-community/mathlib"@"c4015acc0a223449d44061e27ddac1835a3852b9"

/-!
# Lp space

This file provides the space `Lp E p μ` as the subtype of elements of `α →ₘ[μ] E` (see ae_eq_fun)
such that `snorm f p μ` is finite. For `1 ≤ p`, `snorm` defines a norm and `Lp` is a complete metric
space.

## Main definitions

* `Lp E p μ` : elements of `α →ₘ[μ] E` (see ae_eq_fun) such that `snorm f p μ` is finite. Defined
  as an `AddSubgroup` of `α →ₘ[μ] E`.

Lipschitz functions vanishing at zero act by composition on `Lp`. We define this action, and prove
that it is continuous. In particular,
* `ContinuousLinearMap.compLp` defines the action on `Lp` of a continuous linear map.
* `Lp.posPart` is the positive part of an `Lp` function.
* `Lp.negPart` is the negative part of an `Lp` function.

When `α` is a topological space equipped with a finite Borel measure, there is a bounded linear map
from the normed space of bounded continuous functions (`α →ᵇ E`) to `Lp E p μ`.  We construct this
as `BoundedContinuousFunction.toLp`.

## Notations

* `α →₁[μ] E` : the type `Lp E 1 μ`.
* `α →₂[μ] E` : the type `Lp E 2 μ`.

## Implementation

Since `Lp` is defined as an `AddSubgroup`, dot notation does not work. Use `Lp.Measurable f` to
say that the coercion of `f` to a genuine function is measurable, instead of the non-working
`f.Measurable`.

To prove that two `Lp` elements are equal, it suffices to show that their coercions to functions
coincide almost everywhere (this is registered as an `ext` rule). This can often be done using
`filter_upwards`. For instance, a proof from first principles that `f + (g + h) = (f + g) + h`
could read (in the `Lp` namespace)
```
example (f g h : Lp E p μ) : (f + g) + h = f + (g + h) := by
  ext1
  filter_upwards [coeFn_add (f + g) h, coeFn_add f g, coeFn_add f (g + h), coeFn_add g h]
    with _ ha1 ha2 ha3 ha4
  simp only [ha1, ha2, ha3, ha4, add_assoc]
```
The lemma `coeFn_add` states that the coercion of `f + g` coincides almost everywhere with the sum
of the coercions of `f` and `g`. All such lemmas use `coeFn` in their name, to distinguish the
function coercion from the coercion to almost everywhere defined functions.
-/


noncomputable section

set_option linter.uppercaseLean3 false

open TopologicalSpace MeasureTheory Filter

open scoped NNReal ENNReal BigOperators Topology MeasureTheory Uniformity

local macro_rules | `($x ^ $y) => `(HPow.hPow $x $y) -- Porting note: See issue lean4#2220

variable {α E F G : Type*} {m m0 : MeasurableSpace α} {p : ℝ≥0∞} {q : ℝ} {μ ν : Measure α}
  [NormedAddCommGroup E] [NormedAddCommGroup F] [NormedAddCommGroup G]

namespace MeasureTheory

/-!
### Lp space

The space of equivalence classes of measurable functions for which `snorm f p μ < ∞`.
-/


@[simp]
theorem snorm_aeeqFun {α E : Type*} [MeasurableSpace α] {μ : Measure α} [NormedAddCommGroup E]
    {p : ℝ≥0∞} {f : α → E} (hf : AEStronglyMeasurable f μ) :
    snorm (AEEqFun.mk f hf) p μ = snorm f p μ :=
  snorm_congr_ae (AEEqFun.coeFn_mk _ _)
#align measure_theory.snorm_ae_eq_fun MeasureTheory.snorm_aeeqFun

theorem Memℒp.snorm_mk_lt_top {α E : Type*} [MeasurableSpace α] {μ : Measure α}
    [NormedAddCommGroup E] {p : ℝ≥0∞} {f : α → E} (hfp : Memℒp f p μ) :
    snorm (AEEqFun.mk f hfp.1) p μ < ∞ := by simp [hfp.2]
#align measure_theory.mem_ℒp.snorm_mk_lt_top MeasureTheory.Memℒp.snorm_mk_lt_top

/-- Lp space -/
def Lp {α} (E : Type*) {m : MeasurableSpace α} [NormedAddCommGroup E] (p : ℝ≥0∞)
    (μ : Measure α := by volume_tac) : AddSubgroup (α →ₘ[μ] E) where
  carrier := { f | snorm f p μ < ∞ }
  zero_mem' := by simp [snorm_congr_ae AEEqFun.coeFn_zero, snorm_zero]
  add_mem' {f g} hf hg := by
    simp [snorm_congr_ae (AEEqFun.coeFn_add f g),
      snorm_add_lt_top ⟨f.aestronglyMeasurable, hf⟩ ⟨g.aestronglyMeasurable, hg⟩]
  neg_mem' {f} hf := by rwa [Set.mem_setOf_eq, snorm_congr_ae (AEEqFun.coeFn_neg f), snorm_neg]
#align measure_theory.Lp MeasureTheory.Lp

-- Porting note: calling the first argument `α` breaks the `(α := ·)` notation
scoped notation:25 α' " →₁[" μ "] " E => MeasureTheory.Lp (α := α') E 1 μ
scoped notation:25 α' " →₂[" μ "] " E => MeasureTheory.Lp (α := α') E 2 μ

namespace Memℒp

/-- make an element of Lp from a function verifying `Memℒp` -/
def toLp (f : α → E) (h_mem_ℒp : Memℒp f p μ) : Lp E p μ :=
  ⟨AEEqFun.mk f h_mem_ℒp.1, h_mem_ℒp.snorm_mk_lt_top⟩
#align measure_theory.mem_ℒp.to_Lp MeasureTheory.Memℒp.toLp

theorem coeFn_toLp {f : α → E} (hf : Memℒp f p μ) : hf.toLp f =ᵐ[μ] f :=
  AEEqFun.coeFn_mk _ _
#align measure_theory.mem_ℒp.coe_fn_to_Lp MeasureTheory.Memℒp.coeFn_toLp

theorem toLp_congr {f g : α → E} (hf : Memℒp f p μ) (hg : Memℒp g p μ) (hfg : f =ᵐ[μ] g) :
    hf.toLp f = hg.toLp g := by simp [toLp, hfg]
#align measure_theory.mem_ℒp.to_Lp_congr MeasureTheory.Memℒp.toLp_congr

@[simp]
theorem toLp_eq_toLp_iff {f g : α → E} (hf : Memℒp f p μ) (hg : Memℒp g p μ) :
    hf.toLp f = hg.toLp g ↔ f =ᵐ[μ] g := by simp [toLp]
#align measure_theory.mem_ℒp.to_Lp_eq_to_Lp_iff MeasureTheory.Memℒp.toLp_eq_toLp_iff

@[simp]
theorem toLp_zero (h : Memℒp (0 : α → E) p μ) : h.toLp 0 = 0 :=
  rfl
#align measure_theory.mem_ℒp.to_Lp_zero MeasureTheory.Memℒp.toLp_zero

theorem toLp_add {f g : α → E} (hf : Memℒp f p μ) (hg : Memℒp g p μ) :
    (hf.add hg).toLp (f + g) = hf.toLp f + hg.toLp g :=
  rfl
#align measure_theory.mem_ℒp.to_Lp_add MeasureTheory.Memℒp.toLp_add

theorem toLp_neg {f : α → E} (hf : Memℒp f p μ) : hf.neg.toLp (-f) = -hf.toLp f :=
  rfl
#align measure_theory.mem_ℒp.to_Lp_neg MeasureTheory.Memℒp.toLp_neg

theorem toLp_sub {f g : α → E} (hf : Memℒp f p μ) (hg : Memℒp g p μ) :
    (hf.sub hg).toLp (f - g) = hf.toLp f - hg.toLp g :=
  rfl
#align measure_theory.mem_ℒp.to_Lp_sub MeasureTheory.Memℒp.toLp_sub

end Memℒp

namespace Lp

instance instCoeFun : CoeFun (Lp E p μ) (fun _ => α → E) :=
  ⟨fun f => ((f : α →ₘ[μ] E) : α → E)⟩
#align measure_theory.Lp.has_coe_to_fun MeasureTheory.Lp.instCoeFun

@[ext high]
theorem ext {f g : Lp E p μ} (h : f =ᵐ[μ] g) : f = g := by
  cases f
  cases g
  simp only [Subtype.mk_eq_mk]
  exact AEEqFun.ext h
#align measure_theory.Lp.ext MeasureTheory.Lp.ext

theorem ext_iff {f g : Lp E p μ} : f = g ↔ f =ᵐ[μ] g :=
  ⟨fun h => by rw [h], fun h => ext h⟩
#align measure_theory.Lp.ext_iff MeasureTheory.Lp.ext_iff

theorem mem_Lp_iff_snorm_lt_top {f : α →ₘ[μ] E} : f ∈ Lp E p μ ↔ snorm f p μ < ∞ := Iff.rfl
#align measure_theory.Lp.mem_Lp_iff_snorm_lt_top MeasureTheory.Lp.mem_Lp_iff_snorm_lt_top

theorem mem_Lp_iff_memℒp {f : α →ₘ[μ] E} : f ∈ Lp E p μ ↔ Memℒp f p μ := by
  simp [mem_Lp_iff_snorm_lt_top, Memℒp, f.stronglyMeasurable.aestronglyMeasurable]
#align measure_theory.Lp.mem_Lp_iff_mem_ℒp MeasureTheory.Lp.mem_Lp_iff_memℒp

protected theorem antitone [IsFiniteMeasure μ] {p q : ℝ≥0∞} (hpq : p ≤ q) : Lp E q μ ≤ Lp E p μ :=
  fun f hf => (Memℒp.memℒp_of_exponent_le ⟨f.aestronglyMeasurable, hf⟩ hpq).2
#align measure_theory.Lp.antitone MeasureTheory.Lp.antitone

@[simp]
theorem coeFn_mk {f : α →ₘ[μ] E} (hf : snorm f p μ < ∞) : ((⟨f, hf⟩ : Lp E p μ) : α → E) = f :=
  rfl
#align measure_theory.Lp.coe_fn_mk MeasureTheory.Lp.coeFn_mk

-- @[simp] -- Porting note: dsimp can prove this
theorem coe_mk {f : α →ₘ[μ] E} (hf : snorm f p μ < ∞) : ((⟨f, hf⟩ : Lp E p μ) : α →ₘ[μ] E) = f :=
  rfl
#align measure_theory.Lp.coe_mk MeasureTheory.Lp.coe_mk

@[simp]
theorem toLp_coeFn (f : Lp E p μ) (hf : Memℒp f p μ) : hf.toLp f = f := by
  cases f
  simp [Memℒp.toLp]
#align measure_theory.Lp.to_Lp_coe_fn MeasureTheory.Lp.toLp_coeFn

theorem snorm_lt_top (f : Lp E p μ) : snorm f p μ < ∞ :=
  f.prop
#align measure_theory.Lp.snorm_lt_top MeasureTheory.Lp.snorm_lt_top

theorem snorm_ne_top (f : Lp E p μ) : snorm f p μ ≠ ∞ :=
  (snorm_lt_top f).ne
#align measure_theory.Lp.snorm_ne_top MeasureTheory.Lp.snorm_ne_top

@[measurability]
protected theorem stronglyMeasurable (f : Lp E p μ) : StronglyMeasurable f :=
  f.val.stronglyMeasurable
#align measure_theory.Lp.strongly_measurable MeasureTheory.Lp.stronglyMeasurable

@[measurability]
protected theorem aestronglyMeasurable (f : Lp E p μ) : AEStronglyMeasurable f μ :=
  f.val.aestronglyMeasurable
#align measure_theory.Lp.ae_strongly_measurable MeasureTheory.Lp.aestronglyMeasurable

protected theorem memℒp (f : Lp E p μ) : Memℒp f p μ :=
  ⟨Lp.aestronglyMeasurable f, f.prop⟩
#align measure_theory.Lp.mem_ℒp MeasureTheory.Lp.memℒp

variable (E p μ)

theorem coeFn_zero : ⇑(0 : Lp E p μ) =ᵐ[μ] 0 :=
  AEEqFun.coeFn_zero
#align measure_theory.Lp.coe_fn_zero MeasureTheory.Lp.coeFn_zero

variable {E p μ}

theorem coeFn_neg (f : Lp E p μ) : ⇑(-f) =ᵐ[μ] -f :=
  AEEqFun.coeFn_neg _
#align measure_theory.Lp.coe_fn_neg MeasureTheory.Lp.coeFn_neg

theorem coeFn_add (f g : Lp E p μ) : ⇑(f + g) =ᵐ[μ] f + g :=
  AEEqFun.coeFn_add _ _
#align measure_theory.Lp.coe_fn_add MeasureTheory.Lp.coeFn_add

theorem coeFn_sub (f g : Lp E p μ) : ⇑(f - g) =ᵐ[μ] f - g :=
  AEEqFun.coeFn_sub _ _
#align measure_theory.Lp.coe_fn_sub MeasureTheory.Lp.coeFn_sub

theorem const_mem_Lp (α) {_ : MeasurableSpace α} (μ : Measure α) (c : E) [IsFiniteMeasure μ] :
    @AEEqFun.const α _ _ μ _ c ∈ Lp E p μ :=
  (memℒp_const c).snorm_mk_lt_top
#align measure_theory.Lp.mem_Lp_const MeasureTheory.Lp.const_mem_Lp

instance instNorm : Norm (Lp E p μ) where norm f := ENNReal.toReal (snorm f p μ)
#align measure_theory.Lp.has_norm MeasureTheory.Lp.instNorm

-- note: we need this to be defeq to the instance from `SeminormedAddGroup.toNNNorm`, so
-- can't use `ENNReal.toNNReal (snorm f p μ)`
instance instNNNorm : NNNorm (Lp E p μ) where nnnorm f := ⟨‖f‖, ENNReal.toReal_nonneg⟩
#align measure_theory.Lp.has_nnnorm MeasureTheory.Lp.instNNNorm

instance instDist : Dist (Lp E p μ) where dist f g := ‖f - g‖
#align measure_theory.Lp.has_dist MeasureTheory.Lp.instDist

instance instEDist : EDist (Lp E p μ) where edist f g := snorm (⇑f - ⇑g) p μ
#align measure_theory.Lp.has_edist MeasureTheory.Lp.instEDist

theorem norm_def (f : Lp E p μ) : ‖f‖ = ENNReal.toReal (snorm f p μ) :=
  rfl
#align measure_theory.Lp.norm_def MeasureTheory.Lp.norm_def

theorem nnnorm_def (f : Lp E p μ) : ‖f‖₊ = ENNReal.toNNReal (snorm f p μ) :=
  rfl
#align measure_theory.Lp.nnnorm_def MeasureTheory.Lp.nnnorm_def

@[simp, norm_cast]
protected theorem coe_nnnorm (f : Lp E p μ) : (‖f‖₊ : ℝ) = ‖f‖ :=
  rfl
#align measure_theory.Lp.coe_nnnorm MeasureTheory.Lp.coe_nnnorm

@[simp, norm_cast]
theorem nnnorm_coe_ennreal (f : Lp E p μ) : (‖f‖₊ : ℝ≥0∞) = snorm f p μ :=
  ENNReal.coe_toNNReal <| Lp.snorm_ne_top f

@[simp]
theorem norm_toLp (f : α → E) (hf : Memℒp f p μ) : ‖hf.toLp f‖ = ENNReal.toReal (snorm f p μ) := by
  erw [norm_def, snorm_congr_ae (Memℒp.coeFn_toLp hf)]
#align measure_theory.Lp.norm_to_Lp MeasureTheory.Lp.norm_toLp

@[simp]
theorem nnnorm_toLp (f : α → E) (hf : Memℒp f p μ) :
    ‖hf.toLp f‖₊ = ENNReal.toNNReal (snorm f p μ) :=
  NNReal.eq <| norm_toLp f hf
#align measure_theory.Lp.nnnorm_to_Lp MeasureTheory.Lp.nnnorm_toLp

theorem coe_nnnorm_toLp {f : α → E} (hf : Memℒp f p μ) : (‖hf.toLp f‖₊ : ℝ≥0∞) = snorm f p μ := by
  rw [nnnorm_toLp f hf, ENNReal.coe_toNNReal hf.2.ne]

theorem dist_def (f g : Lp E p μ) : dist f g = (snorm (⇑f - ⇑g) p μ).toReal := by
  simp_rw [dist, norm_def]
  refine congr_arg _ ?_
  apply snorm_congr_ae (coeFn_sub _ _)
#align measure_theory.Lp.dist_def MeasureTheory.Lp.dist_def

theorem edist_def (f g : Lp E p μ) : edist f g = snorm (⇑f - ⇑g) p μ :=
  rfl
#align measure_theory.Lp.edist_def MeasureTheory.Lp.edist_def

protected theorem edist_dist (f g : Lp E p μ) : edist f g = .ofReal (dist f g) := by
  rw [edist_def, dist_def, ← snorm_congr_ae (coeFn_sub _ _),
    ENNReal.ofReal_toReal (snorm_ne_top (f - g))]

protected theorem dist_edist (f g : Lp E p μ) : dist f g = (edist f g).toReal :=
  MeasureTheory.Lp.dist_def ..

@[simp]
theorem edist_toLp_toLp (f g : α → E) (hf : Memℒp f p μ) (hg : Memℒp g p μ) :
    edist (hf.toLp f) (hg.toLp g) = snorm (f - g) p μ := by
  rw [edist_def]
  exact snorm_congr_ae (hf.coeFn_toLp.sub hg.coeFn_toLp)
#align measure_theory.Lp.edist_to_Lp_to_Lp MeasureTheory.Lp.edist_toLp_toLp

@[simp]
theorem edist_toLp_zero (f : α → E) (hf : Memℒp f p μ) : edist (hf.toLp f) 0 = snorm f p μ := by
  convert edist_toLp_toLp f 0 hf zero_memℒp
  simp
#align measure_theory.Lp.edist_to_Lp_zero MeasureTheory.Lp.edist_toLp_zero

@[simp]
theorem nnnorm_zero : ‖(0 : Lp E p μ)‖₊ = 0 := by
  rw [nnnorm_def]
  change (snorm (⇑(0 : α →ₘ[μ] E)) p μ).toNNReal = 0
  simp [snorm_congr_ae AEEqFun.coeFn_zero, snorm_zero]
#align measure_theory.Lp.nnnorm_zero MeasureTheory.Lp.nnnorm_zero

@[simp]
theorem norm_zero : ‖(0 : Lp E p μ)‖ = 0 :=
  congr_arg ((↑) : ℝ≥0 → ℝ) nnnorm_zero
#align measure_theory.Lp.norm_zero MeasureTheory.Lp.norm_zero

@[simp]
theorem norm_measure_zero (f : Lp E p (0 : MeasureTheory.Measure α)) : ‖f‖ = 0 := by
  simp [norm_def]

@[simp] theorem norm_exponent_zero (f : Lp E 0 μ) : ‖f‖ = 0 := by simp [norm_def]

theorem nnnorm_eq_zero_iff {f : Lp E p μ} (hp : 0 < p) : ‖f‖₊ = 0 ↔ f = 0 := by
  refine' ⟨fun hf => _, fun hf => by simp [hf]⟩
  rw [nnnorm_def, ENNReal.toNNReal_eq_zero_iff] at hf
  cases hf with
  | inl hf =>
    rw [snorm_eq_zero_iff (Lp.aestronglyMeasurable f) hp.ne.symm] at hf
    exact Subtype.eq (AEEqFun.ext (hf.trans AEEqFun.coeFn_zero.symm))
  | inr hf =>
    exact absurd hf (snorm_ne_top f)
#align measure_theory.Lp.nnnorm_eq_zero_iff MeasureTheory.Lp.nnnorm_eq_zero_iff

theorem norm_eq_zero_iff {f : Lp E p μ} (hp : 0 < p) : ‖f‖ = 0 ↔ f = 0 :=
  Iff.symm <| (nnnorm_eq_zero_iff hp).symm.trans <| (NNReal.coe_eq_zero _).symm
#align measure_theory.Lp.norm_eq_zero_iff MeasureTheory.Lp.norm_eq_zero_iff

theorem eq_zero_iff_ae_eq_zero {f : Lp E p μ} : f = 0 ↔ f =ᵐ[μ] 0 := by
  rw [← (Lp.memℒp f).toLp_eq_toLp_iff zero_memℒp, Memℒp.toLp_zero, toLp_coeFn]
#align measure_theory.Lp.eq_zero_iff_ae_eq_zero MeasureTheory.Lp.eq_zero_iff_ae_eq_zero

@[simp]
theorem nnnorm_neg (f : Lp E p μ) : ‖-f‖₊ = ‖f‖₊ := by
  rw [nnnorm_def, nnnorm_def, snorm_congr_ae (coeFn_neg _), snorm_neg]
#align measure_theory.Lp.nnnorm_neg MeasureTheory.Lp.nnnorm_neg

@[simp]
theorem norm_neg (f : Lp E p μ) : ‖-f‖ = ‖f‖ :=
  congr_arg ((↑) : ℝ≥0 → ℝ) (nnnorm_neg f)
#align measure_theory.Lp.norm_neg MeasureTheory.Lp.norm_neg

theorem nnnorm_le_mul_nnnorm_of_ae_le_mul {c : ℝ≥0} {f : Lp E p μ} {g : Lp F p μ}
    (h : ∀ᵐ x ∂μ, ‖f x‖₊ ≤ c * ‖g x‖₊) : ‖f‖₊ ≤ c * ‖g‖₊ := by
  simp only [nnnorm_def]
  have := snorm_le_nnreal_smul_snorm_of_ae_le_mul h p
  rwa [← ENNReal.toNNReal_le_toNNReal, ENNReal.smul_def, smul_eq_mul, ENNReal.toNNReal_mul,
    ENNReal.toNNReal_coe] at this
  · exact (Lp.memℒp _).snorm_ne_top
  · exact ENNReal.mul_ne_top ENNReal.coe_ne_top (Lp.memℒp _).snorm_ne_top
#align measure_theory.Lp.nnnorm_le_mul_nnnorm_of_ae_le_mul MeasureTheory.Lp.nnnorm_le_mul_nnnorm_of_ae_le_mul

theorem norm_le_mul_norm_of_ae_le_mul {c : ℝ} {f : Lp E p μ} {g : Lp F p μ}
    (h : ∀ᵐ x ∂μ, ‖f x‖ ≤ c * ‖g x‖) : ‖f‖ ≤ c * ‖g‖ := by
  cases' le_or_lt 0 c with hc hc
  · lift c to ℝ≥0 using hc
    exact NNReal.coe_le_coe.mpr (nnnorm_le_mul_nnnorm_of_ae_le_mul h)
  · simp only [norm_def]
    have := snorm_eq_zero_and_zero_of_ae_le_mul_neg h hc p
    simp [this]
#align measure_theory.Lp.norm_le_mul_norm_of_ae_le_mul MeasureTheory.Lp.norm_le_mul_norm_of_ae_le_mul

theorem norm_le_norm_of_ae_le {f : Lp E p μ} {g : Lp F p μ} (h : ∀ᵐ x ∂μ, ‖f x‖ ≤ ‖g x‖) :
    ‖f‖ ≤ ‖g‖ := by
  rw [norm_def, norm_def, ENNReal.toReal_le_toReal (snorm_ne_top _) (snorm_ne_top _)]
  exact snorm_mono_ae h
#align measure_theory.Lp.norm_le_norm_of_ae_le MeasureTheory.Lp.norm_le_norm_of_ae_le

theorem mem_Lp_of_nnnorm_ae_le_mul {c : ℝ≥0} {f : α →ₘ[μ] E} {g : Lp F p μ}
    (h : ∀ᵐ x ∂μ, ‖f x‖₊ ≤ c * ‖g x‖₊) : f ∈ Lp E p μ :=
  mem_Lp_iff_memℒp.2 <| Memℒp.of_nnnorm_le_mul (Lp.memℒp g) f.aestronglyMeasurable h
#align measure_theory.Lp.mem_Lp_of_nnnorm_ae_le_mul MeasureTheory.Lp.mem_Lp_of_nnnorm_ae_le_mul

theorem mem_Lp_of_ae_le_mul {c : ℝ} {f : α →ₘ[μ] E} {g : Lp F p μ}
    (h : ∀ᵐ x ∂μ, ‖f x‖ ≤ c * ‖g x‖) : f ∈ Lp E p μ :=
  mem_Lp_iff_memℒp.2 <| Memℒp.of_le_mul (Lp.memℒp g) f.aestronglyMeasurable h
#align measure_theory.Lp.mem_Lp_of_ae_le_mul MeasureTheory.Lp.mem_Lp_of_ae_le_mul

theorem mem_Lp_of_nnnorm_ae_le {f : α →ₘ[μ] E} {g : Lp F p μ} (h : ∀ᵐ x ∂μ, ‖f x‖₊ ≤ ‖g x‖₊) :
    f ∈ Lp E p μ :=
  mem_Lp_iff_memℒp.2 <| Memℒp.of_le (Lp.memℒp g) f.aestronglyMeasurable h
#align measure_theory.Lp.mem_Lp_of_nnnorm_ae_le MeasureTheory.Lp.mem_Lp_of_nnnorm_ae_le

theorem mem_Lp_of_ae_le {f : α →ₘ[μ] E} {g : Lp F p μ} (h : ∀ᵐ x ∂μ, ‖f x‖ ≤ ‖g x‖) :
    f ∈ Lp E p μ :=
  mem_Lp_of_nnnorm_ae_le h
#align measure_theory.Lp.mem_Lp_of_ae_le MeasureTheory.Lp.mem_Lp_of_ae_le

theorem mem_Lp_of_ae_nnnorm_bound [IsFiniteMeasure μ] {f : α →ₘ[μ] E} (C : ℝ≥0)
    (hfC : ∀ᵐ x ∂μ, ‖f x‖₊ ≤ C) : f ∈ Lp E p μ :=
  mem_Lp_iff_memℒp.2 <| Memℒp.of_bound f.aestronglyMeasurable _ hfC
#align measure_theory.Lp.mem_Lp_of_ae_nnnorm_bound MeasureTheory.Lp.mem_Lp_of_ae_nnnorm_bound

theorem mem_Lp_of_ae_bound [IsFiniteMeasure μ] {f : α →ₘ[μ] E} (C : ℝ) (hfC : ∀ᵐ x ∂μ, ‖f x‖ ≤ C) :
    f ∈ Lp E p μ :=
  mem_Lp_iff_memℒp.2 <| Memℒp.of_bound f.aestronglyMeasurable _ hfC
#align measure_theory.Lp.mem_Lp_of_ae_bound MeasureTheory.Lp.mem_Lp_of_ae_bound

theorem nnnorm_le_of_ae_bound [IsFiniteMeasure μ] {f : Lp E p μ} {C : ℝ≥0}
    (hfC : ∀ᵐ x ∂μ, ‖f x‖₊ ≤ C) : ‖f‖₊ ≤ measureUnivNNReal μ ^ p.toReal⁻¹ * C := by
  by_cases hμ : μ = 0
  · by_cases hp : p.toReal⁻¹ = 0
    · simp [hp, hμ, nnnorm_def]
    · simp [hμ, nnnorm_def, Real.zero_rpow hp]
  rw [← ENNReal.coe_le_coe, nnnorm_def, ENNReal.coe_toNNReal (snorm_ne_top _)]
  refine' (snorm_le_of_ae_nnnorm_bound hfC).trans_eq _
  rw [← coe_measureUnivNNReal μ, ENNReal.coe_rpow_of_ne_zero (measureUnivNNReal_pos hμ).ne',
    ENNReal.coe_mul, mul_comm, ENNReal.smul_def, smul_eq_mul]
#align measure_theory.Lp.nnnorm_le_of_ae_bound MeasureTheory.Lp.nnnorm_le_of_ae_bound

theorem norm_le_of_ae_bound [IsFiniteMeasure μ] {f : Lp E p μ} {C : ℝ} (hC : 0 ≤ C)
    (hfC : ∀ᵐ x ∂μ, ‖f x‖ ≤ C) : ‖f‖ ≤ measureUnivNNReal μ ^ p.toReal⁻¹ * C := by
  lift C to ℝ≥0 using hC
  have := nnnorm_le_of_ae_bound hfC
  rwa [← NNReal.coe_le_coe, NNReal.coe_mul, NNReal.coe_rpow] at this
#align measure_theory.Lp.norm_le_of_ae_bound MeasureTheory.Lp.norm_le_of_ae_bound

instance instNormedAddCommGroup [hp : Fact (1 ≤ p)] : NormedAddCommGroup (Lp E p μ) :=
  { AddGroupNorm.toNormedAddCommGroup
      { toFun := (norm : Lp E p μ → ℝ)
        map_zero' := norm_zero
        neg' := by simp
        add_le' := fun f g => by
          suffices (‖f + g‖₊ : ℝ≥0∞) ≤ ‖f‖₊ + ‖g‖₊ by exact_mod_cast this
          simp only [Lp.nnnorm_coe_ennreal]
          exact (snorm_congr_ae (AEEqFun.coeFn_add _ _)).trans_le
            (snorm_add_le (Lp.aestronglyMeasurable _) (Lp.aestronglyMeasurable _) hp.out)
        eq_zero_of_map_eq_zero' := fun f =>
          (norm_eq_zero_iff <| zero_lt_one.trans_le hp.1).1 } with
    edist := edist
    edist_dist := Lp.edist_dist }
#align measure_theory.Lp.normed_add_comm_group MeasureTheory.Lp.instNormedAddCommGroup

-- check no diamond is created
example [Fact (1 ≤ p)] : PseudoEMetricSpace.toEDist = (Lp.instEDist : EDist (Lp E p μ)) :=
  rfl

example [Fact (1 ≤ p)] : SeminormedAddGroup.toNNNorm = (Lp.instNNNorm : NNNorm (Lp E p μ)) :=
  rfl

section BoundedSMul

variable {𝕜 𝕜' : Type*}

variable [NormedRing 𝕜] [NormedRing 𝕜'] [Module 𝕜 E] [Module 𝕜' E]

variable [BoundedSMul 𝕜 E] [BoundedSMul 𝕜' E]

theorem const_smul_mem_Lp (c : 𝕜) (f : Lp E p μ) : c • (f : α →ₘ[μ] E) ∈ Lp E p μ := by
  rw [mem_Lp_iff_snorm_lt_top, snorm_congr_ae (AEEqFun.coeFn_smul _ _)]
  refine' (snorm_const_smul_le _ _).trans_lt _
  rw [ENNReal.smul_def, smul_eq_mul, ENNReal.mul_lt_top_iff]
  exact Or.inl ⟨ENNReal.coe_lt_top, f.prop⟩
#align measure_theory.Lp.mem_Lp_const_smul MeasureTheory.Lp.const_smul_mem_Lp

variable (E p μ 𝕜)

/-- The `𝕜`-submodule of elements of `α →ₘ[μ] E` whose `Lp` norm is finite.  This is `Lp E p μ`,
with extra structure. -/
def LpSubmodule : Submodule 𝕜 (α →ₘ[μ] E) :=
  { Lp E p μ with smul_mem' := fun c f hf => by simpa using const_smul_mem_Lp c ⟨f, hf⟩ }
#align measure_theory.Lp.Lp_submodule MeasureTheory.Lp.LpSubmodule

variable {E p μ 𝕜}

theorem coe_LpSubmodule : (LpSubmodule E p μ 𝕜).toAddSubgroup = Lp E p μ :=
  rfl
#align measure_theory.Lp.coe_Lp_submodule MeasureTheory.Lp.coe_LpSubmodule

instance instModule : Module 𝕜 (Lp E p μ) :=
  { (LpSubmodule E p μ 𝕜).module with }
#align measure_theory.Lp.module MeasureTheory.Lp.instModule

theorem coeFn_smul (c : 𝕜) (f : Lp E p μ) : ⇑(c • f) =ᵐ[μ] c • ⇑f :=
  AEEqFun.coeFn_smul _ _
#align measure_theory.Lp.coe_fn_smul MeasureTheory.Lp.coeFn_smul

instance instIsCentralScalar [Module 𝕜ᵐᵒᵖ E] [BoundedSMul 𝕜ᵐᵒᵖ E] [IsCentralScalar 𝕜 E] :
    IsCentralScalar 𝕜 (Lp E p μ) where
  op_smul_eq_smul k f := Subtype.ext <| op_smul_eq_smul k (f : α →ₘ[μ] E)
#align measure_theory.Lp.is_central_scalar MeasureTheory.Lp.instIsCentralScalar

instance instSMulCommClass [SMulCommClass 𝕜 𝕜' E] : SMulCommClass 𝕜 𝕜' (Lp E p μ) where
  smul_comm k k' f := Subtype.ext <| smul_comm k k' (f : α →ₘ[μ] E)
#align measure_theory.Lp.smul_comm_class MeasureTheory.Lp.instSMulCommClass

instance instIsScalarTower [SMul 𝕜 𝕜'] [IsScalarTower 𝕜 𝕜' E] : IsScalarTower 𝕜 𝕜' (Lp E p μ) where
  smul_assoc k k' f := Subtype.ext <| smul_assoc k k' (f : α →ₘ[μ] E)

instance instBoundedSMul [Fact (1 ≤ p)] : BoundedSMul 𝕜 (Lp E p μ) :=
  -- TODO: add `BoundedSMul.of_nnnorm_smul_le`
  BoundedSMul.of_norm_smul_le fun r f => by
    suffices (‖r • f‖₊ : ℝ≥0∞) ≤ ‖r‖₊ * ‖f‖₊ by exact_mod_cast this
    rw [nnnorm_def, nnnorm_def, ENNReal.coe_toNNReal (Lp.snorm_ne_top _),
      snorm_congr_ae (coeFn_smul _ _), ENNReal.coe_toNNReal (Lp.snorm_ne_top _)]
    exact snorm_const_smul_le r f
#align measure_theory.Lp.has_bounded_smul MeasureTheory.Lp.instBoundedSMul

end BoundedSMul

section NormedSpace

variable {𝕜 : Type*} [NormedField 𝕜] [NormedSpace 𝕜 E]

instance instNormedSpace [Fact (1 ≤ p)] : NormedSpace 𝕜 (Lp E p μ) where
  norm_smul_le _ _ := norm_smul_le _ _
#align measure_theory.Lp.normed_space MeasureTheory.Lp.instNormedSpace

end NormedSpace

end Lp

namespace Memℒp

variable {𝕜 : Type*} [NormedRing 𝕜] [Module 𝕜 E] [BoundedSMul 𝕜 E]

theorem toLp_const_smul {f : α → E} (c : 𝕜) (hf : Memℒp f p μ) :
    (hf.const_smul c).toLp (c • f) = c • hf.toLp f :=
  rfl
#align measure_theory.mem_ℒp.to_Lp_const_smul MeasureTheory.Memℒp.toLp_const_smul

end Memℒp

/-! ### Indicator of a set as an element of Lᵖ

For a set `s` with `(hs : MeasurableSet s)` and `(hμs : μ s < ∞)`, we build
`indicatorConstLp p hs hμs c`, the element of `Lp` corresponding to `s.indicator (fun _ => c)`.
-/


section Indicator

set_option autoImplicit true

variable {c : E} {f : α → E} {hf : AEStronglyMeasurable f μ}

theorem snormEssSup_indicator_le (s : Set α) (f : α → G) :
    snormEssSup (s.indicator f) μ ≤ snormEssSup f μ := by
  refine' essSup_mono_ae (eventually_of_forall fun x => _)
  rw [ENNReal.coe_le_coe, nnnorm_indicator_eq_indicator_nnnorm]
  exact Set.indicator_le_self s _ x
#align measure_theory.snorm_ess_sup_indicator_le MeasureTheory.snormEssSup_indicator_le

theorem snormEssSup_indicator_const_le (s : Set α) (c : G) :
    snormEssSup (s.indicator fun _ : α => c) μ ≤ ‖c‖₊ := by
  by_cases hμ0 : μ = 0
  · rw [hμ0, snormEssSup_measure_zero]
    exact zero_le _
  · exact (snormEssSup_indicator_le s fun _ => c).trans (snormEssSup_const c hμ0).le
#align measure_theory.snorm_ess_sup_indicator_const_le MeasureTheory.snormEssSup_indicator_const_le

theorem snormEssSup_indicator_const_eq (s : Set α) (c : G) (hμs : μ s ≠ 0) :
    snormEssSup (s.indicator fun _ : α => c) μ = ‖c‖₊ := by
  refine' le_antisymm (snormEssSup_indicator_const_le s c) _
  by_contra' h
  have h' := ae_iff.mp (ae_lt_of_essSup_lt h)
  push_neg at h'
  refine' hμs (measure_mono_null (fun x hx_mem => _) h')
  rw [Set.mem_setOf_eq, Set.indicator_of_mem hx_mem]
#align measure_theory.snorm_ess_sup_indicator_const_eq MeasureTheory.snormEssSup_indicator_const_eq

theorem snorm_indicator_le (f : α → E) {s : Set α} :
    snorm (s.indicator f) p μ ≤ snorm f p μ := by
  refine' snorm_mono_ae (eventually_of_forall fun x => _)
  suffices ‖s.indicator f x‖₊ ≤ ‖f x‖₊ by exact NNReal.coe_mono this
  rw [nnnorm_indicator_eq_indicator_nnnorm]
  exact s.indicator_le_self _ x
#align measure_theory.snorm_indicator_le MeasureTheory.snorm_indicator_le

theorem snorm_indicator_const₀ {c : G} (hs : NullMeasurableSet s μ) (hp : p ≠ 0) (hp_top : p ≠ ∞) :
    snorm (s.indicator fun _ => c) p μ = ‖c‖₊ * μ s ^ (1 / p.toReal) :=
  have hp_pos : 0 < p.toReal := ENNReal.toReal_pos hp hp_top
  calc
    snorm (s.indicator fun _ => c) p μ
      = (∫⁻ x, ((‖(s.indicator fun _ ↦ c) x‖₊ : ℝ≥0∞) ^ p.toReal) ∂μ) ^ (1 / p.toReal) :=
          snorm_eq_lintegral_rpow_nnnorm hp hp_top
    _ = (∫⁻ x, (s.indicator fun _ ↦ (‖c‖₊ : ℝ≥0∞) ^ p.toReal) x ∂μ) ^ (1 / p.toReal) := by
      congr 2
      refine (Set.comp_indicator_const c (fun x : G ↦ (‖x‖₊ : ℝ≥0∞) ^ p.toReal) ?_)
      simp [hp_pos]
    _ = ‖c‖₊ * μ s ^ (1 / p.toReal) := by
      rw [lintegral_indicator_const₀ hs, ENNReal.mul_rpow_of_nonneg, ← ENNReal.rpow_mul,
        mul_one_div_cancel hp_pos.ne', ENNReal.rpow_one]
      positivity

theorem snorm_indicator_const {c : G} (hs : MeasurableSet s) (hp : p ≠ 0) (hp_top : p ≠ ∞) :
    snorm (s.indicator fun _ => c) p μ = ‖c‖₊ * μ s ^ (1 / p.toReal) :=
  snorm_indicator_const₀ hs.nullMeasurableSet hp hp_top
#align measure_theory.snorm_indicator_const MeasureTheory.snorm_indicator_const

theorem snorm_indicator_const' {c : G} (hs : MeasurableSet s) (hμs : μ s ≠ 0) (hp : p ≠ 0) :
    snorm (s.indicator fun _ => c) p μ = ‖c‖₊ * μ s ^ (1 / p.toReal) := by
  by_cases hp_top : p = ∞
  · simp [hp_top, snormEssSup_indicator_const_eq s c hμs]
  · exact snorm_indicator_const hs hp hp_top
#align measure_theory.snorm_indicator_const' MeasureTheory.snorm_indicator_const'

theorem snorm_indicator_const_le (c : G) (p : ℝ≥0∞) :
    snorm (s.indicator fun _ => c) p μ ≤ ‖c‖₊ * μ s ^ (1 / p.toReal) := by
  rcases eq_or_ne p 0 with (rfl | hp)
  · simp only [snorm_exponent_zero, zero_le']
  rcases eq_or_ne p ∞ with (rfl | h'p)
  · simp only [snorm_exponent_top, ENNReal.top_toReal, _root_.div_zero, ENNReal.rpow_zero, mul_one]
    exact snormEssSup_indicator_const_le _ _
  let t := toMeasurable μ s
  calc
    snorm (s.indicator fun _ => c) p μ ≤ snorm (t.indicator fun _ => c) p μ :=
      snorm_mono (norm_indicator_le_of_subset (subset_toMeasurable _ _) _)
    _ = ‖c‖₊ * μ t ^ (1 / p.toReal) :=
      (snorm_indicator_const (measurableSet_toMeasurable _ _) hp h'p)
    _ = ‖c‖₊ * μ s ^ (1 / p.toReal) := by rw [measure_toMeasurable]
#align measure_theory.snorm_indicator_const_le MeasureTheory.snorm_indicator_const_le

theorem Memℒp.indicator (hs : MeasurableSet s) (hf : Memℒp f p μ) : Memℒp (s.indicator f) p μ :=
  ⟨hf.aestronglyMeasurable.indicator hs, lt_of_le_of_lt (snorm_indicator_le f) hf.snorm_lt_top⟩
#align measure_theory.mem_ℒp.indicator MeasureTheory.Memℒp.indicator

theorem snormEssSup_indicator_eq_snormEssSup_restrict {f : α → F} (hs : MeasurableSet s) :
    snormEssSup (s.indicator f) μ = snormEssSup f (μ.restrict s) := by
  simp_rw [snormEssSup, nnnorm_indicator_eq_indicator_nnnorm, ENNReal.coe_indicator,
    ENNReal.essSup_indicator_eq_essSup_restrict hs]
#align measure_theory.snorm_ess_sup_indicator_eq_snorm_ess_sup_restrict MeasureTheory.snormEssSup_indicator_eq_snormEssSup_restrict

theorem snorm_indicator_eq_snorm_restrict {f : α → F} (hs : MeasurableSet s) :
    snorm (s.indicator f) p μ = snorm f p (μ.restrict s) := by
  by_cases hp_zero : p = 0
  · simp only [hp_zero, snorm_exponent_zero]
  by_cases hp_top : p = ∞
  · simp_rw [hp_top, snorm_exponent_top]
    exact snormEssSup_indicator_eq_snormEssSup_restrict hs
  simp_rw [snorm_eq_lintegral_rpow_nnnorm hp_zero hp_top]
  suffices (∫⁻ x, (‖s.indicator f x‖₊ : ℝ≥0∞) ^ p.toReal ∂μ) =
      ∫⁻ x in s, (‖f x‖₊ : ℝ≥0∞) ^ p.toReal ∂μ by rw [this]
  rw [← lintegral_indicator _ hs]
  congr
  simp_rw [nnnorm_indicator_eq_indicator_nnnorm, ENNReal.coe_indicator]
  have h_zero : (fun x => x ^ p.toReal) (0 : ℝ≥0∞) = 0 := by
    simp [ENNReal.toReal_pos hp_zero hp_top]
  -- Porting note: The implicit argument should be specified because the elaborator can't deal with
  --               `∘` well.
  exact (Set.indicator_comp_of_zero (g := fun x : ℝ≥0∞ => x ^ p.toReal) h_zero).symm
#align measure_theory.snorm_indicator_eq_snorm_restrict MeasureTheory.snorm_indicator_eq_snorm_restrict

theorem memℒp_indicator_iff_restrict (hs : MeasurableSet s) :
    Memℒp (s.indicator f) p μ ↔ Memℒp f p (μ.restrict s) := by
  simp [Memℒp, aestronglyMeasurable_indicator_iff hs, snorm_indicator_eq_snorm_restrict hs]
#align measure_theory.mem_ℒp_indicator_iff_restrict MeasureTheory.memℒp_indicator_iff_restrict

/-- If a function is supported on a finite-measure set and belongs to `ℒ^p`, then it belongs to
`ℒ^q` for any `q ≤ p`. -/
theorem Memℒp.memℒp_of_exponent_le_of_measure_support_ne_top
    {p q : ℝ≥0∞} {f : α → E} (hfq : Memℒp f q μ) {s : Set α} (hf : ∀ x, x ∉ s → f x = 0)
    (hs : μ s ≠ ∞) (hpq : p ≤ q) : Memℒp f p μ := by
  have : (toMeasurable μ s).indicator f = f := by
    apply Set.indicator_eq_self.2
    apply Function.support_subset_iff'.2 (fun x hx ↦ hf x ?_)
    contrapose! hx
    exact subset_toMeasurable μ s hx
  rw [← this, memℒp_indicator_iff_restrict (measurableSet_toMeasurable μ s)] at hfq ⊢
  have : Fact (μ (toMeasurable μ s) < ∞) := ⟨by simpa [lt_top_iff_ne_top] using hs⟩
  exact memℒp_of_exponent_le hfq hpq

theorem memℒp_indicator_const (p : ℝ≥0∞) (hs : MeasurableSet s) (c : E) (hμsc : c = 0 ∨ μ s ≠ ∞) :
    Memℒp (s.indicator fun _ => c) p μ := by
  rw [memℒp_indicator_iff_restrict hs]
  rcases hμsc with rfl | hμ
  · exact zero_memℒp
  · have := Fact.mk hμ.lt_top
    apply memℒp_const
#align measure_theory.mem_ℒp_indicator_const MeasureTheory.memℒp_indicator_const

/-- The `ℒ^p` norm of the indicator of a set is uniformly small if the set itself has small measure,
for any `p < ∞`. Given here as an existential `∀ ε > 0, ∃ η > 0, ...` to avoid later
management of `ℝ≥0∞`-arithmetic. -/
theorem exists_snorm_indicator_le (hp : p ≠ ∞) (c : E) {ε : ℝ≥0∞} (hε : ε ≠ 0) :
    ∃ η : ℝ≥0, 0 < η ∧ ∀ s : Set α, μ s ≤ η → snorm (s.indicator fun _ => c) p μ ≤ ε := by
  rcases eq_or_ne p 0 with (rfl | h'p)
  · exact ⟨1, zero_lt_one, fun s _ => by simp⟩
  have hp₀ : 0 < p := bot_lt_iff_ne_bot.2 h'p
  have hp₀' : 0 ≤ 1 / p.toReal := div_nonneg zero_le_one ENNReal.toReal_nonneg
  have hp₀'' : 0 < p.toReal := ENNReal.toReal_pos hp₀.ne' hp
  obtain ⟨η, hη_pos, hη_le⟩ :
      ∃ η : ℝ≥0, 0 < η ∧ (‖c‖₊ : ℝ≥0∞) * (η : ℝ≥0∞) ^ (1 / p.toReal) ≤ ε := by
    have :
      Filter.Tendsto (fun x : ℝ≥0 => ((‖c‖₊ * x ^ (1 / p.toReal) : ℝ≥0) : ℝ≥0∞)) (𝓝 0)
        (𝓝 (0 : ℝ≥0)) := by
      rw [ENNReal.tendsto_coe]
      convert (NNReal.continuousAt_rpow_const (Or.inr hp₀')).tendsto.const_mul _
      simp [hp₀''.ne']
    have hε' : 0 < ε := hε.bot_lt
    obtain ⟨δ, hδ, hδε'⟩ :=
      NNReal.nhds_zero_basis.eventually_iff.mp (eventually_le_of_tendsto_lt hε' this)
    obtain ⟨η, hη, hηδ⟩ := exists_between hδ
    refine' ⟨η, hη, _⟩
    rw [ENNReal.coe_rpow_of_nonneg _ hp₀', ← ENNReal.coe_mul]
    exact hδε' hηδ
  refine' ⟨η, hη_pos, fun s hs => _⟩
  refine' (snorm_indicator_const_le _ _).trans (le_trans _ hη_le)
  exact mul_le_mul_left' (ENNReal.rpow_le_rpow hs hp₀') _
#align measure_theory.exists_snorm_indicator_le MeasureTheory.exists_snorm_indicator_le

lemma Memℒp.piecewise [DecidablePred (· ∈ s)]
    (hs : MeasurableSet s) (hf : Memℒp f p (μ.restrict s)) (hg : Memℒp g p (μ.restrict sᶜ)) :
    Memℒp (s.piecewise f g) p μ := by
  by_cases hp_zero : p = 0
  · simp only [hp_zero, memℒp_zero_iff_aestronglyMeasurable]
    exact AEStronglyMeasurable.piecewise hs hf.1 hg.1
  refine ⟨AEStronglyMeasurable.piecewise hs hf.1 hg.1, ?_⟩
<<<<<<< HEAD
  rcases eq_or_ne p ∞ with rfl |  hp_top
=======
  rcases eq_or_ne p ∞ with rfl | hp_top
>>>>>>> e194c756
  · rw [snorm_top_piecewise f g hs]
    exact max_lt hf.2 hg.2
  rw [snorm_lt_top_iff_lintegral_rpow_nnnorm_lt_top hp_zero hp_top, ← lintegral_add_compl _ hs,
    ENNReal.add_lt_top]
  constructor
  · have h : ∀ᵐ (x : α) ∂μ, x ∈ s →
        (‖Set.piecewise s f g x‖₊ : ℝ≥0∞) ^ p.toReal = (‖f x‖₊ : ℝ≥0∞) ^ p.toReal := by
      refine ae_of_all _ (fun a ha ↦ ?_)
      simp [ha]
    rw [set_lintegral_congr_fun hs h]
    exact lintegral_rpow_nnnorm_lt_top_of_snorm_lt_top hp_zero hp_top hf.2
  · have h : ∀ᵐ (x : α) ∂μ, x ∈ sᶜ →
        (‖Set.piecewise s f g x‖₊ : ℝ≥0∞) ^ p.toReal = (‖g x‖₊ : ℝ≥0∞) ^ p.toReal := by
      refine ae_of_all _ (fun a ha ↦ ?_)
      have ha' : a ∉ s := ha
      simp [ha']
    rw [set_lintegral_congr_fun hs.compl h]
    exact lintegral_rpow_nnnorm_lt_top_of_snorm_lt_top hp_zero hp_top hg.2

end Indicator

section IndicatorConstLp

open Set Function

variable {s : Set α} {hs : MeasurableSet s} {hμs : μ s ≠ ∞} {c : E}

/-- Indicator of a set as an element of `Lp`. -/
def indicatorConstLp (p : ℝ≥0∞) (hs : MeasurableSet s) (hμs : μ s ≠ ∞) (c : E) : Lp E p μ :=
  Memℒp.toLp (s.indicator fun _ => c) (memℒp_indicator_const p hs c (Or.inr hμs))
#align measure_theory.indicator_const_Lp MeasureTheory.indicatorConstLp

theorem indicatorConstLp_coeFn : ⇑(indicatorConstLp p hs hμs c) =ᵐ[μ] s.indicator fun _ => c :=
  Memℒp.coeFn_toLp (memℒp_indicator_const p hs c (Or.inr hμs))
#align measure_theory.indicator_const_Lp_coe_fn MeasureTheory.indicatorConstLp_coeFn

theorem indicatorConstLp_coeFn_mem : ∀ᵐ x : α ∂μ, x ∈ s → indicatorConstLp p hs hμs c x = c :=
  indicatorConstLp_coeFn.mono fun _x hx hxs => hx.trans (Set.indicator_of_mem hxs _)
#align measure_theory.indicator_const_Lp_coe_fn_mem MeasureTheory.indicatorConstLp_coeFn_mem

theorem indicatorConstLp_coeFn_nmem : ∀ᵐ x : α ∂μ, x ∉ s → indicatorConstLp p hs hμs c x = 0 :=
  indicatorConstLp_coeFn.mono fun _x hx hxs => hx.trans (Set.indicator_of_not_mem hxs _)
#align measure_theory.indicator_const_Lp_coe_fn_nmem MeasureTheory.indicatorConstLp_coeFn_nmem

theorem norm_indicatorConstLp (hp_ne_zero : p ≠ 0) (hp_ne_top : p ≠ ∞) :
    ‖indicatorConstLp p hs hμs c‖ = ‖c‖ * (μ s).toReal ^ (1 / p.toReal) := by
  rw [Lp.norm_def, snorm_congr_ae indicatorConstLp_coeFn,
    snorm_indicator_const hs hp_ne_zero hp_ne_top, ENNReal.toReal_mul, ENNReal.toReal_rpow,
    ENNReal.coe_toReal, coe_nnnorm]
#align measure_theory.norm_indicator_const_Lp MeasureTheory.norm_indicatorConstLp

theorem norm_indicatorConstLp_top (hμs_ne_zero : μ s ≠ 0) :
    ‖indicatorConstLp ∞ hs hμs c‖ = ‖c‖ := by
  rw [Lp.norm_def, snorm_congr_ae indicatorConstLp_coeFn,
    snorm_indicator_const' hs hμs_ne_zero ENNReal.top_ne_zero, ENNReal.top_toReal, _root_.div_zero,
    ENNReal.rpow_zero, mul_one, ENNReal.coe_toReal, coe_nnnorm]
#align measure_theory.norm_indicator_const_Lp_top MeasureTheory.norm_indicatorConstLp_top

theorem norm_indicatorConstLp' (hp_pos : p ≠ 0) (hμs_pos : μ s ≠ 0) :
    ‖indicatorConstLp p hs hμs c‖ = ‖c‖ * (μ s).toReal ^ (1 / p.toReal) := by
  by_cases hp_top : p = ∞
  · rw [hp_top, ENNReal.top_toReal, _root_.div_zero, Real.rpow_zero, mul_one]
    exact norm_indicatorConstLp_top hμs_pos
  · exact norm_indicatorConstLp hp_pos hp_top
#align measure_theory.norm_indicator_const_Lp' MeasureTheory.norm_indicatorConstLp'

theorem norm_indicatorConstLp_le :
    ‖indicatorConstLp p hs hμs c‖ ≤ ‖c‖ * (μ s).toReal ^ (1 / p.toReal) := by
  rw [indicatorConstLp, Lp.norm_toLp]
  refine ENNReal.toReal_le_of_le_ofReal (by positivity) ?_
  refine (snorm_indicator_const_le _ _).trans_eq ?_
  rw [← coe_nnnorm, ENNReal.ofReal_mul (NNReal.coe_nonneg _), ENNReal.ofReal_coe_nnreal,
    ENNReal.toReal_rpow, ENNReal.ofReal_toReal]
  exact ENNReal.rpow_ne_top_of_nonneg (by positivity) hμs

theorem edist_indicatorConstLp_eq_nnnorm {t : Set α} (ht : MeasurableSet t) (hμt : μ t ≠ ∞) :
    edist (indicatorConstLp p hs hμs c) (indicatorConstLp p ht hμt c) =
      ‖indicatorConstLp p (hs.symmDiff ht) (measure_symmDiff_ne_top hμs hμt) c‖₊ := by
  unfold indicatorConstLp
  rw [Lp.edist_toLp_toLp, snorm_indicator_sub_indicator, Lp.coe_nnnorm_toLp]

theorem dist_indicatorConstLp_eq_norm {t : Set α} (ht : MeasurableSet t) (hμt : μ t ≠ ∞) :
    dist (indicatorConstLp p hs hμs c) (indicatorConstLp p ht hμt c) =
      ‖indicatorConstLp p (hs.symmDiff ht) (measure_symmDiff_ne_top hμs hμt) c‖ := by
  rw [Lp.dist_edist, edist_indicatorConstLp_eq_nnnorm, ENNReal.coe_toReal, Lp.coe_nnnorm]

@[simp]
theorem indicatorConstLp_empty :
    indicatorConstLp p MeasurableSet.empty (by simp : μ ∅ ≠ ∞) c = 0 := by
  rw [Lp.eq_zero_iff_ae_eq_zero]
  convert indicatorConstLp_coeFn (E := E)
  simp [Set.indicator_empty', Pi.zero_def]
#align measure_theory.indicator_const_empty MeasureTheory.indicatorConstLp_empty

theorem memℒp_add_of_disjoint {f g : α → E} (h : Disjoint (support f) (support g))
    (hf : StronglyMeasurable f) (hg : StronglyMeasurable g) :
    Memℒp (f + g) p μ ↔ Memℒp f p μ ∧ Memℒp g p μ := by
  borelize E
  refine' ⟨fun hfg => ⟨_, _⟩, fun h => h.1.add h.2⟩
  · rw [← Set.indicator_add_eq_left h]; exact hfg.indicator (measurableSet_support hf.measurable)
  · rw [← Set.indicator_add_eq_right h]; exact hfg.indicator (measurableSet_support hg.measurable)
#align measure_theory.mem_ℒp_add_of_disjoint MeasureTheory.memℒp_add_of_disjoint

/-- The indicator of a disjoint union of two sets is the sum of the indicators of the sets. -/
theorem indicatorConstLp_disjoint_union {s t : Set α} (hs : MeasurableSet s) (ht : MeasurableSet t)
    (hμs : μ s ≠ ∞) (hμt : μ t ≠ ∞) (hst : s ∩ t = ∅) (c : E) :
    indicatorConstLp p (hs.union ht) (measure_union_ne_top hμs hμt) c =
      indicatorConstLp p hs hμs c + indicatorConstLp p ht hμt c := by
  ext1
  refine' indicatorConstLp_coeFn.trans (EventuallyEq.trans _ (Lp.coeFn_add _ _).symm)
  refine'
    EventuallyEq.trans _
      (EventuallyEq.add indicatorConstLp_coeFn.symm indicatorConstLp_coeFn.symm)
  rw [Set.indicator_union_of_disjoint (Set.disjoint_iff_inter_eq_empty.mpr hst) _]
#align measure_theory.indicator_const_Lp_disjoint_union MeasureTheory.indicatorConstLp_disjoint_union

end IndicatorConstLp

section const

variable (μ p)
variable [IsFiniteMeasure μ] (c : E)

/-- Constant function as an element of `MeasureTheory.Lp` for a finite measure. -/
protected def Lp.const : E →+ Lp E p μ where
  toFun c := ⟨AEEqFun.const α c, const_mem_Lp α μ c⟩
  map_zero' := rfl
  map_add' _ _ := rfl

lemma Lp.coeFn_const : Lp.const p μ c =ᵐ[μ] Function.const α c :=
  AEEqFun.coeFn_const α c

@[simp] lemma Lp.const_val : (Lp.const p μ c).1 = AEEqFun.const α c := rfl

@[simp]
lemma Memℒp.toLp_const : Memℒp.toLp _ (memℒp_const c) = Lp.const p μ c := rfl

@[simp]
lemma indicatorConstLp_univ :
    indicatorConstLp p .univ (measure_ne_top μ _) c = Lp.const p μ c := by
  rw [← Memℒp.toLp_const, indicatorConstLp]
  simp only [Set.indicator_univ, Function.const]

theorem Lp.norm_const [NeZero μ] (hp_zero : p ≠ 0) :
    ‖Lp.const p μ c‖ = ‖c‖ * (μ Set.univ).toReal ^ (1 / p.toReal) := by
  have := NeZero.ne μ
  rw [← Memℒp.toLp_const, Lp.norm_toLp, snorm_const] <;> try assumption
  rw [ENNReal.toReal_mul, ENNReal.coe_toReal, ← ENNReal.toReal_rpow, coe_nnnorm]

theorem Lp.norm_const' (hp_zero : p ≠ 0) (hp_top : p ≠ ∞) :
    ‖Lp.const p μ c‖ = ‖c‖ * (μ Set.univ).toReal ^ (1 / p.toReal) := by
  rw [← Memℒp.toLp_const, Lp.norm_toLp, snorm_const'] <;> try assumption
  rw [ENNReal.toReal_mul, ENNReal.coe_toReal, ← ENNReal.toReal_rpow, coe_nnnorm]

theorem Lp.norm_const_le : ‖Lp.const p μ c‖ ≤ ‖c‖ * (μ Set.univ).toReal ^ (1 / p.toReal) := by
  rw [← indicatorConstLp_univ]
  exact norm_indicatorConstLp_le

/-- `MeasureTheory.Lp.const` as a `LinearMap`. -/
@[simps] protected def Lp.constₗ (𝕜 : Type*) [NormedRing 𝕜] [Module 𝕜 E] [BoundedSMul 𝕜 E] :
    E →ₗ[𝕜] Lp E p μ where
  toFun := Lp.const p μ
  map_add' := map_add _
  map_smul' _ _ := rfl

@[simps! apply]
protected def Lp.constL (𝕜 : Type*) [NormedField 𝕜] [NormedSpace 𝕜 E] [Fact (1 ≤ p)] :
    E →L[𝕜] Lp E p μ :=
  (Lp.constₗ p μ 𝕜).mkContinuous ((μ Set.univ).toReal ^ (1 / p.toReal)) <| fun _ ↦
    (Lp.norm_const_le _ _ _).trans_eq (mul_comm _ _)

theorem Lp.norm_constL_le (𝕜 : Type*) [NontriviallyNormedField 𝕜] [NormedSpace 𝕜 E]
    [Fact (1 ≤ p)] :
    ‖(Lp.constL p μ 𝕜 : E →L[𝕜] Lp E p μ)‖ ≤ (μ Set.univ).toReal ^ (1 / p.toReal) :=
  LinearMap.mkContinuous_norm_le _ (by positivity) _

end const

theorem Memℒp.norm_rpow_div {f : α → E} (hf : Memℒp f p μ) (q : ℝ≥0∞) :
    Memℒp (fun x : α => ‖f x‖ ^ q.toReal) (p / q) μ := by
  refine' ⟨(hf.1.norm.aemeasurable.pow_const q.toReal).aestronglyMeasurable, _⟩
  by_cases q_top : q = ∞
  · simp [q_top]
  by_cases q_zero : q = 0
  · simp [q_zero]
    by_cases p_zero : p = 0
    · simp [p_zero]
    rw [ENNReal.div_zero p_zero]
    exact (memℒp_top_const (1 : ℝ)).2
  rw [snorm_norm_rpow _ (ENNReal.toReal_pos q_zero q_top)]
  apply ENNReal.rpow_lt_top_of_nonneg ENNReal.toReal_nonneg
  rw [ENNReal.ofReal_toReal q_top, div_eq_mul_inv, mul_assoc, ENNReal.inv_mul_cancel q_zero q_top,
    mul_one]
  exact hf.2.ne
#align measure_theory.mem_ℒp.norm_rpow_div MeasureTheory.Memℒp.norm_rpow_div

theorem memℒp_norm_rpow_iff {q : ℝ≥0∞} {f : α → E} (hf : AEStronglyMeasurable f μ) (q_zero : q ≠ 0)
    (q_top : q ≠ ∞) : Memℒp (fun x : α => ‖f x‖ ^ q.toReal) (p / q) μ ↔ Memℒp f p μ := by
  refine' ⟨fun h => _, fun h => h.norm_rpow_div q⟩
  apply (memℒp_norm_iff hf).1
  convert h.norm_rpow_div q⁻¹ using 1
  · ext x
    rw [Real.norm_eq_abs, Real.abs_rpow_of_nonneg (norm_nonneg _), ← Real.rpow_mul (abs_nonneg _),
      ENNReal.toReal_inv, mul_inv_cancel, abs_of_nonneg (norm_nonneg _), Real.rpow_one]
    simp [ENNReal.toReal_eq_zero_iff, not_or, q_zero, q_top]
  · rw [div_eq_mul_inv, inv_inv, div_eq_mul_inv, mul_assoc, ENNReal.inv_mul_cancel q_zero q_top,
      mul_one]
#align measure_theory.mem_ℒp_norm_rpow_iff MeasureTheory.memℒp_norm_rpow_iff

theorem Memℒp.norm_rpow {f : α → E} (hf : Memℒp f p μ) (hp_ne_zero : p ≠ 0) (hp_ne_top : p ≠ ∞) :
    Memℒp (fun x : α => ‖f x‖ ^ p.toReal) 1 μ := by
  convert hf.norm_rpow_div p
  rw [div_eq_mul_inv, ENNReal.mul_inv_cancel hp_ne_zero hp_ne_top]
#align measure_theory.mem_ℒp.norm_rpow MeasureTheory.Memℒp.norm_rpow

theorem AEEqFun.compMeasurePreserving_mem_Lp {β : Type*} [MeasurableSpace β]
    {μb : MeasureTheory.Measure β} {g : β →ₘ[μb] E} (hg : g ∈ Lp E p μb) {f : α → β}
    (hf : MeasurePreserving f μ μb) :
    g.compMeasurePreserving f hf ∈ Lp E p μ := by
  rw [Lp.mem_Lp_iff_snorm_lt_top] at hg ⊢
  rwa [snorm_compMeasurePreserving]

namespace Lp

/-! ### Composition with a measure preserving function -/

variable {β : Type*} [MeasurableSpace β] {μb : MeasureTheory.Measure β} {f : α → β}

/-- Composition of an `L^p` function with a measure preserving function is an `L^p` function. -/
def compMeasurePreserving (f : α → β) (hf : MeasurePreserving f μ μb) :
    Lp E p μb →+ Lp E p μ where
  toFun g := ⟨g.1.compMeasurePreserving f hf, g.1.compMeasurePreserving_mem_Lp g.2 hf⟩
  map_zero' := rfl
  map_add' := by rintro ⟨⟨_⟩, _⟩ ⟨⟨_⟩, _⟩; rfl

@[simp]
theorem compMeasurePreserving_val (g : Lp E p μb) (hf : MeasurePreserving f μ μb) :
    (compMeasurePreserving f hf g).1 = g.1.compMeasurePreserving f hf :=
  rfl

theorem coeFn_compMeasurePreserving (g : Lp E p μb) (hf : MeasurePreserving f μ μb) :
    compMeasurePreserving f hf g =ᵐ[μ] g ∘ f :=
  g.1.coeFn_compMeasurePreserving hf

@[simp]
theorem norm_compMeasurePreserving (g : Lp E p μb) (hf : MeasurePreserving f μ μb) :
    ‖compMeasurePreserving f hf g‖ = ‖g‖ :=
  congr_arg ENNReal.toReal <| g.1.snorm_compMeasurePreserving hf

variable (𝕜 : Type*) [NormedRing 𝕜] [Module 𝕜 E] [BoundedSMul 𝕜 E]

/-- `MeasureTheory.Lp.compMeasurePreserving` as a linear map. -/
@[simps]
def compMeasurePreservingₗ (f : α → β) (hf : MeasurePreserving f μ μb) :
    Lp E p μb →ₗ[𝕜] Lp E p μ where
  __ := compMeasurePreserving f hf
  map_smul' c g := by rcases g with ⟨⟨_⟩, _⟩; rfl

/-- `MeasureTheory.Lp.compMeasurePreserving` as a linear isometry. -/
@[simps!]
def compMeasurePreservingₗᵢ [Fact (1 ≤ p)] (f : α → β) (hf : MeasurePreserving f μ μb) :
    Lp E p μb →ₗᵢ[𝕜] Lp E p μ where
  toLinearMap := compMeasurePreservingₗ 𝕜 f hf
  norm_map' := (norm_compMeasurePreserving · hf)

end Lp

end MeasureTheory

open MeasureTheory

/-!
### Composition on `L^p`

We show that Lipschitz functions vanishing at zero act by composition on `L^p`, and specialize
this to the composition with continuous linear maps, and to the definition of the positive
part of an `L^p` function.
-/


section Composition

variable {g : E → F} {c : ℝ≥0}

theorem LipschitzWith.comp_memℒp {α E F} {K} [MeasurableSpace α] {μ : Measure α}
    [NormedAddCommGroup E] [NormedAddCommGroup F] {f : α → E} {g : E → F} (hg : LipschitzWith K g)
    (g0 : g 0 = 0) (hL : Memℒp f p μ) : Memℒp (g ∘ f) p μ :=
  have : ∀ x, ‖g (f x)‖ ≤ K * ‖f x‖ := fun x ↦ by
    -- TODO: add `LipschitzWith.nnnorm_sub_le` and `LipschitzWith.nnnorm_le`
    simpa [g0] using hg.norm_sub_le (f x) 0
  hL.of_le_mul (hg.continuous.comp_aestronglyMeasurable hL.1) (eventually_of_forall this)
#align lipschitz_with.comp_mem_ℒp LipschitzWith.comp_memℒp

theorem MeasureTheory.Memℒp.of_comp_antilipschitzWith {α E F} {K'} [MeasurableSpace α]
    {μ : Measure α} [NormedAddCommGroup E] [NormedAddCommGroup F] {f : α → E} {g : E → F}
    (hL : Memℒp (g ∘ f) p μ) (hg : UniformContinuous g) (hg' : AntilipschitzWith K' g)
    (g0 : g 0 = 0) : Memℒp f p μ := by
  have A : ∀ x, ‖f x‖ ≤ K' * ‖g (f x)‖ := by
    intro x
    -- TODO: add `AntilipschitzWith.le_mul_nnnorm_sub` and `AntilipschitzWith.le_mul_norm`
    rw [← dist_zero_right, ← dist_zero_right, ← g0]
    apply hg'.le_mul_dist
  have B : AEStronglyMeasurable f μ :=
    (hg'.uniformEmbedding hg).embedding.aestronglyMeasurable_comp_iff.1 hL.1
  exact hL.of_le_mul B (Filter.eventually_of_forall A)
#align measure_theory.mem_ℒp.of_comp_antilipschitz_with MeasureTheory.Memℒp.of_comp_antilipschitzWith

namespace LipschitzWith

theorem memℒp_comp_iff_of_antilipschitz {α E F} {K K'} [MeasurableSpace α] {μ : Measure α}
    [NormedAddCommGroup E] [NormedAddCommGroup F] {f : α → E} {g : E → F} (hg : LipschitzWith K g)
    (hg' : AntilipschitzWith K' g) (g0 : g 0 = 0) : Memℒp (g ∘ f) p μ ↔ Memℒp f p μ :=
  ⟨fun h => h.of_comp_antilipschitzWith hg.uniformContinuous hg' g0, fun h => hg.comp_memℒp g0 h⟩
#align lipschitz_with.mem_ℒp_comp_iff_of_antilipschitz LipschitzWith.memℒp_comp_iff_of_antilipschitz

/-- When `g` is a Lipschitz function sending `0` to `0` and `f` is in `Lp`, then `g ∘ f` is well
defined as an element of `Lp`. -/
def compLp (hg : LipschitzWith c g) (g0 : g 0 = 0) (f : Lp E p μ) : Lp F p μ :=
  ⟨AEEqFun.comp g hg.continuous (f : α →ₘ[μ] E), by
    suffices ∀ᵐ x ∂μ, ‖AEEqFun.comp g hg.continuous (f : α →ₘ[μ] E) x‖ ≤ c * ‖f x‖ from
      Lp.mem_Lp_of_ae_le_mul this
    filter_upwards [AEEqFun.coeFn_comp g hg.continuous (f : α →ₘ[μ] E)] with a ha
    simp only [ha]
    rw [← dist_zero_right, ← dist_zero_right, ← g0]
    exact hg.dist_le_mul (f a) 0⟩
#align lipschitz_with.comp_Lp LipschitzWith.compLp

theorem coeFn_compLp (hg : LipschitzWith c g) (g0 : g 0 = 0) (f : Lp E p μ) :
    hg.compLp g0 f =ᵐ[μ] g ∘ f :=
  AEEqFun.coeFn_comp _ hg.continuous _
#align lipschitz_with.coe_fn_comp_Lp LipschitzWith.coeFn_compLp

@[simp]
theorem compLp_zero (hg : LipschitzWith c g) (g0 : g 0 = 0) : hg.compLp g0 (0 : Lp E p μ) = 0 := by
  rw [Lp.eq_zero_iff_ae_eq_zero]
  apply (coeFn_compLp _ _ _).trans
  filter_upwards [Lp.coeFn_zero E p μ] with _ ha
  simp only [ha, g0, Function.comp_apply, Pi.zero_apply]
#align lipschitz_with.comp_Lp_zero LipschitzWith.compLp_zero

theorem norm_compLp_sub_le (hg : LipschitzWith c g) (g0 : g 0 = 0) (f f' : Lp E p μ) :
    ‖hg.compLp g0 f - hg.compLp g0 f'‖ ≤ c * ‖f - f'‖ := by
  apply Lp.norm_le_mul_norm_of_ae_le_mul
  filter_upwards [hg.coeFn_compLp g0 f, hg.coeFn_compLp g0 f',
    Lp.coeFn_sub (hg.compLp g0 f) (hg.compLp g0 f'), Lp.coeFn_sub f f'] with a ha1 ha2 ha3 ha4
  simp only [ha1, ha2, ha3, ha4, ← dist_eq_norm, Pi.sub_apply, Function.comp_apply]
  exact hg.dist_le_mul (f a) (f' a)
#align lipschitz_with.norm_comp_Lp_sub_le LipschitzWith.norm_compLp_sub_le

theorem norm_compLp_le (hg : LipschitzWith c g) (g0 : g 0 = 0) (f : Lp E p μ) :
    ‖hg.compLp g0 f‖ ≤ c * ‖f‖ := by simpa using hg.norm_compLp_sub_le g0 f 0
#align lipschitz_with.norm_comp_Lp_le LipschitzWith.norm_compLp_le

theorem lipschitzWith_compLp [Fact (1 ≤ p)] (hg : LipschitzWith c g) (g0 : g 0 = 0) :
    LipschitzWith c (hg.compLp g0 : Lp E p μ → Lp F p μ) :=
  LipschitzWith.of_dist_le_mul fun f g => by simp [dist_eq_norm, norm_compLp_sub_le]
#align lipschitz_with.lipschitz_with_comp_Lp LipschitzWith.lipschitzWith_compLp

theorem continuous_compLp [Fact (1 ≤ p)] (hg : LipschitzWith c g) (g0 : g 0 = 0) :
    Continuous (hg.compLp g0 : Lp E p μ → Lp F p μ) :=
  (lipschitzWith_compLp hg g0).continuous
#align lipschitz_with.continuous_comp_Lp LipschitzWith.continuous_compLp

end LipschitzWith

namespace ContinuousLinearMap

variable {𝕜 : Type*} [NontriviallyNormedField 𝕜] [NormedSpace 𝕜 E] [NormedSpace 𝕜 F]

/-- Composing `f : Lp` with `L : E →L[𝕜] F`. -/
def compLp (L : E →L[𝕜] F) (f : Lp E p μ) : Lp F p μ :=
  L.lipschitz.compLp (map_zero L) f
#align continuous_linear_map.comp_Lp ContinuousLinearMap.compLp

theorem coeFn_compLp (L : E →L[𝕜] F) (f : Lp E p μ) : ∀ᵐ a ∂μ, (L.compLp f) a = L (f a) :=
  LipschitzWith.coeFn_compLp _ _ _
#align continuous_linear_map.coe_fn_comp_Lp ContinuousLinearMap.coeFn_compLp

theorem coeFn_compLp' (L : E →L[𝕜] F) (f : Lp E p μ) : L.compLp f =ᵐ[μ] fun a => L (f a) :=
  L.coeFn_compLp f
#align continuous_linear_map.coe_fn_comp_Lp' ContinuousLinearMap.coeFn_compLp'

theorem comp_memℒp (L : E →L[𝕜] F) (f : Lp E p μ) : Memℒp (L ∘ f) p μ :=
  (Lp.memℒp (L.compLp f)).ae_eq (L.coeFn_compLp' f)
#align continuous_linear_map.comp_mem_ℒp ContinuousLinearMap.comp_memℒp

theorem comp_memℒp' (L : E →L[𝕜] F) {f : α → E} (hf : Memℒp f p μ) : Memℒp (L ∘ f) p μ :=
  (L.comp_memℒp (hf.toLp f)).ae_eq (EventuallyEq.fun_comp hf.coeFn_toLp _)
#align continuous_linear_map.comp_mem_ℒp' ContinuousLinearMap.comp_memℒp'

section IsROrC

variable {K : Type*} [IsROrC K]

theorem _root_.MeasureTheory.Memℒp.ofReal {f : α → ℝ} (hf : Memℒp f p μ) :
    Memℒp (fun x => (f x : K)) p μ :=
  (@IsROrC.ofRealClm K _).comp_memℒp' hf
#align measure_theory.mem_ℒp.of_real MeasureTheory.Memℒp.ofReal

theorem _root_.MeasureTheory.memℒp_re_im_iff {f : α → K} :
    Memℒp (fun x => IsROrC.re (f x)) p μ ∧ Memℒp (fun x => IsROrC.im (f x)) p μ ↔ Memℒp f p μ := by
  refine' ⟨_, fun hf => ⟨hf.re, hf.im⟩⟩
  rintro ⟨hre, him⟩
  convert MeasureTheory.Memℒp.add (E := K) hre.ofReal (him.ofReal.const_mul IsROrC.I)
  ext1 x
  rw [Pi.add_apply, mul_comm, IsROrC.re_add_im]
#align measure_theory.mem_ℒp_re_im_iff MeasureTheory.memℒp_re_im_iff

end IsROrC

theorem add_compLp (L L' : E →L[𝕜] F) (f : Lp E p μ) :
    (L + L').compLp f = L.compLp f + L'.compLp f := by
  ext1
  refine' (coeFn_compLp' (L + L') f).trans _
  refine' EventuallyEq.trans _ (Lp.coeFn_add _ _).symm
  refine'
    EventuallyEq.trans _ (EventuallyEq.add (L.coeFn_compLp' f).symm (L'.coeFn_compLp' f).symm)
  refine' eventually_of_forall fun x => _
  rw [coe_add', Pi.add_def]
#align continuous_linear_map.add_comp_Lp ContinuousLinearMap.add_compLp

theorem smul_compLp {𝕜'} [NormedRing 𝕜'] [Module 𝕜' F] [BoundedSMul 𝕜' F] [SMulCommClass 𝕜 𝕜' F]
    (c : 𝕜') (L : E →L[𝕜] F) (f : Lp E p μ) : (c • L).compLp f = c • L.compLp f := by
  ext1
  refine' (coeFn_compLp' (c • L) f).trans _
  refine' EventuallyEq.trans _ (Lp.coeFn_smul _ _).symm
  refine' (L.coeFn_compLp' f).mono fun x hx => _
  rw [Pi.smul_apply, hx, coe_smul', Pi.smul_def]
#align continuous_linear_map.smul_comp_Lp ContinuousLinearMap.smul_compLp

theorem norm_compLp_le (L : E →L[𝕜] F) (f : Lp E p μ) : ‖L.compLp f‖ ≤ ‖L‖ * ‖f‖ :=
  LipschitzWith.norm_compLp_le _ _ _
#align continuous_linear_map.norm_comp_Lp_le ContinuousLinearMap.norm_compLp_le

variable (μ p)

/-- Composing `f : Lp E p μ` with `L : E →L[𝕜] F`, seen as a `𝕜`-linear map on `Lp E p μ`. -/
def compLpₗ (L : E →L[𝕜] F) : Lp E p μ →ₗ[𝕜] Lp F p μ where
  toFun f := L.compLp f
  map_add' f g := by
    ext1
    filter_upwards [Lp.coeFn_add f g, coeFn_compLp L (f + g), coeFn_compLp L f,
      coeFn_compLp L g, Lp.coeFn_add (L.compLp f) (L.compLp g)]
    intro a ha1 ha2 ha3 ha4 ha5
    simp only [ha1, ha2, ha3, ha4, ha5, map_add, Pi.add_apply]
  map_smul' c f := by
    dsimp
    ext1
    filter_upwards [Lp.coeFn_smul c f, coeFn_compLp L (c • f), Lp.coeFn_smul c (L.compLp f),
      coeFn_compLp L f] with _ ha1 ha2 ha3 ha4
    simp only [ha1, ha2, ha3, ha4, SMulHomClass.map_smul, Pi.smul_apply]
#align continuous_linear_map.comp_Lpₗ ContinuousLinearMap.compLpₗ

/-- Composing `f : Lp E p μ` with `L : E →L[𝕜] F`, seen as a continuous `𝕜`-linear map on
`Lp E p μ`. See also the similar
* `LinearMap.compLeft` for functions,
* `ContinuousLinearMap.compLeftContinuous` for continuous functions,
* `ContinuousLinearMap.compLeftContinuousBounded` for bounded continuous functions,
* `ContinuousLinearMap.compLeftContinuousCompact` for continuous functions on compact spaces.
-/
def compLpL [Fact (1 ≤ p)] (L : E →L[𝕜] F) : Lp E p μ →L[𝕜] Lp F p μ :=
  LinearMap.mkContinuous (L.compLpₗ p μ) ‖L‖ L.norm_compLp_le
#align continuous_linear_map.comp_LpL ContinuousLinearMap.compLpL

variable {μ p}

theorem coeFn_compLpL [Fact (1 ≤ p)] (L : E →L[𝕜] F) (f : Lp E p μ) :
    L.compLpL p μ f =ᵐ[μ] fun a => L (f a) :=
  L.coeFn_compLp f
#align continuous_linear_map.coe_fn_comp_LpL ContinuousLinearMap.coeFn_compLpL

theorem add_compLpL [Fact (1 ≤ p)] (L L' : E →L[𝕜] F) :
    (L + L').compLpL p μ = L.compLpL p μ + L'.compLpL p μ := by ext1 f; exact add_compLp L L' f
#align continuous_linear_map.add_comp_LpL ContinuousLinearMap.add_compLpL

theorem smul_compLpL [Fact (1 ≤ p)] {𝕜'} [NormedRing 𝕜'] [Module 𝕜' F] [BoundedSMul 𝕜' F]
    [SMulCommClass 𝕜 𝕜' F] (c : 𝕜') (L : E →L[𝕜] F) : (c • L).compLpL p μ = c • L.compLpL p μ := by
  ext1 f; exact smul_compLp c L f
#align continuous_linear_map.smul_comp_LpL ContinuousLinearMap.smul_compLpL

theorem norm_compLpL_le [Fact (1 ≤ p)] (L : E →L[𝕜] F) : ‖L.compLpL p μ‖ ≤ ‖L‖ :=
  LinearMap.mkContinuous_norm_le _ (norm_nonneg _) _
#align continuous_linear_map.norm_compLpL_le ContinuousLinearMap.norm_compLpL_le

end ContinuousLinearMap

namespace MeasureTheory

theorem indicatorConstLp_eq_toSpanSingleton_compLp {s : Set α} [NormedSpace ℝ F]
    (hs : MeasurableSet s) (hμs : μ s ≠ ∞) (x : F) :
    indicatorConstLp 2 hs hμs x =
      (ContinuousLinearMap.toSpanSingleton ℝ x).compLp (indicatorConstLp 2 hs hμs (1 : ℝ)) := by
  ext1
  refine' indicatorConstLp_coeFn.trans _
  have h_compLp :=
    (ContinuousLinearMap.toSpanSingleton ℝ x).coeFn_compLp (indicatorConstLp 2 hs hμs (1 : ℝ))
  rw [← EventuallyEq] at h_compLp
  refine' EventuallyEq.trans _ h_compLp.symm
  refine' (@indicatorConstLp_coeFn _ _ _ 2 μ _ s hs hμs (1 : ℝ)).mono fun y hy => _
  dsimp only
  rw [hy]
  simp_rw [ContinuousLinearMap.toSpanSingleton_apply]
  by_cases hy_mem : y ∈ s <;> simp [hy_mem, ContinuousLinearMap.lsmul_apply]
#align measure_theory.indicator_const_Lp_eq_to_span_singleton_comp_Lp MeasureTheory.indicatorConstLp_eq_toSpanSingleton_compLp

namespace Lp

section PosPart

theorem lipschitzWith_pos_part : LipschitzWith 1 fun x : ℝ => max x 0 :=
  LipschitzWith.of_dist_le_mul fun x y => by simp [Real.dist_eq, abs_max_sub_max_le_abs]
#align measure_theory.Lp.lipschitz_with_pos_part MeasureTheory.Lp.lipschitzWith_pos_part

theorem _root_.MeasureTheory.Memℒp.pos_part {f : α → ℝ} (hf : Memℒp f p μ) :
    Memℒp (fun x => max (f x) 0) p μ :=
  lipschitzWith_pos_part.comp_memℒp (max_eq_right le_rfl) hf
#align measure_theory.mem_ℒp.pos_part MeasureTheory.Memℒp.pos_part

theorem _root_.MeasureTheory.Memℒp.neg_part {f : α → ℝ} (hf : Memℒp f p μ) :
    Memℒp (fun x => max (-f x) 0) p μ :=
  lipschitzWith_pos_part.comp_memℒp (max_eq_right le_rfl) hf.neg
#align measure_theory.mem_ℒp.neg_part MeasureTheory.Memℒp.neg_part

/-- Positive part of a function in `L^p`. -/
def posPart (f : Lp ℝ p μ) : Lp ℝ p μ :=
  lipschitzWith_pos_part.compLp (max_eq_right le_rfl) f
#align measure_theory.Lp.pos_part MeasureTheory.Lp.posPart

/-- Negative part of a function in `L^p`. -/
def negPart (f : Lp ℝ p μ) : Lp ℝ p μ :=
  posPart (-f)
#align measure_theory.Lp.neg_part MeasureTheory.Lp.negPart

@[norm_cast]
theorem coe_posPart (f : Lp ℝ p μ) : (posPart f : α →ₘ[μ] ℝ) = (f : α →ₘ[μ] ℝ).posPart :=
  rfl
#align measure_theory.Lp.coe_pos_part MeasureTheory.Lp.coe_posPart

theorem coeFn_posPart (f : Lp ℝ p μ) : ⇑(posPart f) =ᵐ[μ] fun a => max (f a) 0 :=
  AEEqFun.coeFn_posPart _
#align measure_theory.Lp.coe_fn_pos_part MeasureTheory.Lp.coeFn_posPart

theorem coeFn_negPart_eq_max (f : Lp ℝ p μ) : ∀ᵐ a ∂μ, negPart f a = max (-f a) 0 := by
  rw [negPart]
  filter_upwards [coeFn_posPart (-f), coeFn_neg f] with _ h₁ h₂
  rw [h₁, h₂, Pi.neg_apply]
#align measure_theory.Lp.coe_fn_neg_part_eq_max MeasureTheory.Lp.coeFn_negPart_eq_max

theorem coeFn_negPart (f : Lp ℝ p μ) : ∀ᵐ a ∂μ, negPart f a = -min (f a) 0 :=
  (coeFn_negPart_eq_max f).mono fun a h => by rw [h, ← max_neg_neg, neg_zero]
#align measure_theory.Lp.coe_fn_neg_part MeasureTheory.Lp.coeFn_negPart

theorem continuous_posPart [Fact (1 ≤ p)] : Continuous fun f : Lp ℝ p μ => posPart f :=
  LipschitzWith.continuous_compLp _ _
#align measure_theory.Lp.continuous_pos_part MeasureTheory.Lp.continuous_posPart

theorem continuous_negPart [Fact (1 ≤ p)] : Continuous fun f : Lp ℝ p μ => negPart f := by
  unfold negPart
  exact continuous_posPart.comp continuous_neg
#align measure_theory.Lp.continuous_neg_part MeasureTheory.Lp.continuous_negPart

end PosPart

end Lp

end MeasureTheory

end Composition

/-!
## `L^p` is a complete space

We show that `L^p` is a complete space for `1 ≤ p`.
-/


section CompleteSpace

namespace MeasureTheory

namespace Lp

theorem snorm'_lim_eq_lintegral_liminf {ι} [Nonempty ι] [LinearOrder ι] {f : ι → α → G} {p : ℝ}
    (hp_nonneg : 0 ≤ p) {f_lim : α → G}
    (h_lim : ∀ᵐ x : α ∂μ, Tendsto (fun n => f n x) atTop (𝓝 (f_lim x))) :
    snorm' f_lim p μ = (∫⁻ a, atTop.liminf fun m => (‖f m a‖₊ : ℝ≥0∞) ^ p ∂μ) ^ (1 / p) := by
  suffices h_no_pow :
      (∫⁻ a, (‖f_lim a‖₊ : ℝ≥0∞) ^ p ∂μ) = ∫⁻ a, atTop.liminf fun m => (‖f m a‖₊ : ℝ≥0∞) ^ p ∂μ by
    rw [snorm', h_no_pow]
  refine' lintegral_congr_ae (h_lim.mono fun a ha => _)
  dsimp only
  rw [Tendsto.liminf_eq]
  simp_rw [ENNReal.coe_rpow_of_nonneg _ hp_nonneg, ENNReal.tendsto_coe]
  refine' ((NNReal.continuous_rpow_const hp_nonneg).tendsto ‖f_lim a‖₊).comp _
  exact (continuous_nnnorm.tendsto (f_lim a)).comp ha
#align measure_theory.Lp.snorm'_lim_eq_lintegral_liminf MeasureTheory.Lp.snorm'_lim_eq_lintegral_liminf

theorem snorm'_lim_le_liminf_snorm' {E} [NormedAddCommGroup E] {f : ℕ → α → E} {p : ℝ}
    (hp_pos : 0 < p) (hf : ∀ n, AEStronglyMeasurable (f n) μ) {f_lim : α → E}
    (h_lim : ∀ᵐ x : α ∂μ, Tendsto (fun n => f n x) atTop (𝓝 (f_lim x))) :
    snorm' f_lim p μ ≤ atTop.liminf fun n => snorm' (f n) p μ := by
  rw [snorm'_lim_eq_lintegral_liminf hp_pos.le h_lim]
  rw [← ENNReal.le_rpow_one_div_iff (by simp [hp_pos] : 0 < 1 / p), one_div_one_div]
  refine (lintegral_liminf_le' fun m => (hf m).ennnorm.pow_const _).trans_eq ?_
  have h_pow_liminf :
    (atTop.liminf fun n => snorm' (f n) p μ) ^ p = atTop.liminf fun n => snorm' (f n) p μ ^ p := by
    have h_rpow_mono := ENNReal.strictMono_rpow_of_pos hp_pos
    have h_rpow_surj := (ENNReal.rpow_left_bijective hp_pos.ne.symm).2
    refine' (h_rpow_mono.orderIsoOfSurjective _ h_rpow_surj).liminf_apply _ _ _ _
    all_goals isBoundedDefault
  rw [h_pow_liminf]
  simp_rw [snorm', ← ENNReal.rpow_mul, one_div, inv_mul_cancel hp_pos.ne.symm, ENNReal.rpow_one]
#align measure_theory.Lp.snorm'_lim_le_liminf_snorm' MeasureTheory.Lp.snorm'_lim_le_liminf_snorm'

theorem snorm_exponent_top_lim_eq_essSup_liminf {ι} [Nonempty ι] [LinearOrder ι] {f : ι → α → G}
    {f_lim : α → G} (h_lim : ∀ᵐ x : α ∂μ, Tendsto (fun n => f n x) atTop (𝓝 (f_lim x))) :
    snorm f_lim ∞ μ = essSup (fun x => atTop.liminf fun m => (‖f m x‖₊ : ℝ≥0∞)) μ := by
  rw [snorm_exponent_top, snormEssSup]
  refine' essSup_congr_ae (h_lim.mono fun x hx => _)
  dsimp only
  apply (Tendsto.liminf_eq ..).symm
  rw [ENNReal.tendsto_coe]
  exact (continuous_nnnorm.tendsto (f_lim x)).comp hx
#align measure_theory.Lp.snorm_exponent_top_lim_eq_ess_sup_liminf MeasureTheory.Lp.snorm_exponent_top_lim_eq_essSup_liminf

theorem snorm_exponent_top_lim_le_liminf_snorm_exponent_top {ι} [Nonempty ι] [Countable ι]
    [LinearOrder ι] {f : ι → α → F} {f_lim : α → F}
    (h_lim : ∀ᵐ x : α ∂μ, Tendsto (fun n => f n x) atTop (𝓝 (f_lim x))) :
    snorm f_lim ∞ μ ≤ atTop.liminf fun n => snorm (f n) ∞ μ := by
  rw [snorm_exponent_top_lim_eq_essSup_liminf h_lim]
  simp_rw [snorm_exponent_top, snormEssSup]
  exact ENNReal.essSup_liminf_le fun n => fun x => (‖f n x‖₊ : ℝ≥0∞)
#align measure_theory.Lp.snorm_exponent_top_lim_le_liminf_snorm_exponent_top MeasureTheory.Lp.snorm_exponent_top_lim_le_liminf_snorm_exponent_top

theorem snorm_lim_le_liminf_snorm {E} [NormedAddCommGroup E] {f : ℕ → α → E}
    (hf : ∀ n, AEStronglyMeasurable (f n) μ) (f_lim : α → E)
    (h_lim : ∀ᵐ x : α ∂μ, Tendsto (fun n => f n x) atTop (𝓝 (f_lim x))) :
    snorm f_lim p μ ≤ atTop.liminf fun n => snorm (f n) p μ := by
  obtain rfl|hp0 := eq_or_ne p 0
  · simp
  by_cases hp_top : p = ∞
  · simp_rw [hp_top]
    exact snorm_exponent_top_lim_le_liminf_snorm_exponent_top h_lim
  simp_rw [snorm_eq_snorm' hp0 hp_top]
  have hp_pos : 0 < p.toReal := ENNReal.toReal_pos hp0 hp_top
  exact snorm'_lim_le_liminf_snorm' hp_pos hf h_lim
#align measure_theory.Lp.snorm_lim_le_liminf_snorm MeasureTheory.Lp.snorm_lim_le_liminf_snorm

/-! ### `Lp` is complete iff Cauchy sequences of `ℒp` have limits in `ℒp` -/


theorem tendsto_Lp_iff_tendsto_ℒp' {ι} {fi : Filter ι} [Fact (1 ≤ p)] (f : ι → Lp E p μ)
    (f_lim : Lp E p μ) :
    fi.Tendsto f (𝓝 f_lim) ↔ fi.Tendsto (fun n => snorm (⇑(f n) - ⇑f_lim) p μ) (𝓝 0) := by
  rw [tendsto_iff_dist_tendsto_zero]
  simp_rw [dist_def]
  rw [← ENNReal.zero_toReal, ENNReal.tendsto_toReal_iff (fun n => ?_) ENNReal.zero_ne_top]
  rw [snorm_congr_ae (Lp.coeFn_sub _ _).symm]
  exact Lp.snorm_ne_top _
#align measure_theory.Lp.tendsto_Lp_iff_tendsto_ℒp' MeasureTheory.Lp.tendsto_Lp_iff_tendsto_ℒp'

theorem tendsto_Lp_iff_tendsto_ℒp {ι} {fi : Filter ι} [Fact (1 ≤ p)] (f : ι → Lp E p μ)
    (f_lim : α → E) (f_lim_ℒp : Memℒp f_lim p μ) :
    fi.Tendsto f (𝓝 (f_lim_ℒp.toLp f_lim)) ↔
      fi.Tendsto (fun n => snorm (⇑(f n) - f_lim) p μ) (𝓝 0) := by
  rw [tendsto_Lp_iff_tendsto_ℒp']
  suffices h_eq :
      (fun n => snorm (⇑(f n) - ⇑(Memℒp.toLp f_lim f_lim_ℒp)) p μ) =
        (fun n => snorm (⇑(f n) - f_lim) p μ) by
    rw [h_eq]
  exact funext fun n => snorm_congr_ae (EventuallyEq.rfl.sub (Memℒp.coeFn_toLp f_lim_ℒp))
#align measure_theory.Lp.tendsto_Lp_iff_tendsto_ℒp MeasureTheory.Lp.tendsto_Lp_iff_tendsto_ℒp

theorem tendsto_Lp_iff_tendsto_ℒp'' {ι} {fi : Filter ι} [Fact (1 ≤ p)] (f : ι → α → E)
    (f_ℒp : ∀ n, Memℒp (f n) p μ) (f_lim : α → E) (f_lim_ℒp : Memℒp f_lim p μ) :
    fi.Tendsto (fun n => (f_ℒp n).toLp (f n)) (𝓝 (f_lim_ℒp.toLp f_lim)) ↔
      fi.Tendsto (fun n => snorm (f n - f_lim) p μ) (𝓝 0) := by
  rw [Lp.tendsto_Lp_iff_tendsto_ℒp' (fun n => (f_ℒp n).toLp (f n)) (f_lim_ℒp.toLp f_lim)]
  refine Filter.tendsto_congr fun n => ?_
  apply snorm_congr_ae
  filter_upwards [((f_ℒp n).sub f_lim_ℒp).coeFn_toLp,
    Lp.coeFn_sub ((f_ℒp n).toLp (f n)) (f_lim_ℒp.toLp f_lim)] with _ hx₁ hx₂
  rw [← hx₂]
  exact hx₁
#align measure_theory.Lp.tendsto_Lp_iff_tendsto_ℒp'' MeasureTheory.Lp.tendsto_Lp_iff_tendsto_ℒp''

theorem tendsto_Lp_of_tendsto_ℒp {ι} {fi : Filter ι} [Fact (1 ≤ p)] {f : ι → Lp E p μ}
    (f_lim : α → E) (f_lim_ℒp : Memℒp f_lim p μ)
    (h_tendsto : fi.Tendsto (fun n => snorm (⇑(f n) - f_lim) p μ) (𝓝 0)) :
    fi.Tendsto f (𝓝 (f_lim_ℒp.toLp f_lim)) :=
  (tendsto_Lp_iff_tendsto_ℒp f f_lim f_lim_ℒp).mpr h_tendsto
#align measure_theory.Lp.tendsto_Lp_of_tendsto_ℒp MeasureTheory.Lp.tendsto_Lp_of_tendsto_ℒp

theorem cauchySeq_Lp_iff_cauchySeq_ℒp {ι} [Nonempty ι] [SemilatticeSup ι] [hp : Fact (1 ≤ p)]
    (f : ι → Lp E p μ) :
    CauchySeq f ↔ Tendsto (fun n : ι × ι => snorm (⇑(f n.fst) - ⇑(f n.snd)) p μ) atTop (𝓝 0) := by
  simp_rw [cauchySeq_iff_tendsto_dist_atTop_0, dist_def]
  rw [← ENNReal.zero_toReal, ENNReal.tendsto_toReal_iff (fun n => ?_) ENNReal.zero_ne_top]
  rw [snorm_congr_ae (Lp.coeFn_sub _ _).symm]
  exact snorm_ne_top _
#align measure_theory.Lp.cauchy_seq_Lp_iff_cauchy_seq_ℒp MeasureTheory.Lp.cauchySeq_Lp_iff_cauchySeq_ℒp

theorem completeSpace_lp_of_cauchy_complete_ℒp [hp : Fact (1 ≤ p)]
    (H :
      ∀ (f : ℕ → α → E) (hf : ∀ n, Memℒp (f n) p μ) (B : ℕ → ℝ≥0∞) (hB : ∑' i, B i < ∞)
        (h_cau : ∀ N n m : ℕ, N ≤ n → N ≤ m → snorm (f n - f m) p μ < B N),
        ∃ (f_lim : α → E), Memℒp f_lim p μ ∧
          atTop.Tendsto (fun n => snorm (f n - f_lim) p μ) (𝓝 0)) :
    CompleteSpace (Lp E p μ) := by
  let B := fun n : ℕ => ((1 : ℝ) / 2) ^ n
  have hB_pos : ∀ n, 0 < B n := fun n => pow_pos (div_pos zero_lt_one zero_lt_two) n
  refine' Metric.complete_of_convergent_controlled_sequences B hB_pos fun f hf => _
  rsuffices ⟨f_lim, hf_lim_meas, h_tendsto⟩ :
    ∃ (f_lim : α → E), Memℒp f_lim p μ ∧
      atTop.Tendsto (fun n => snorm (⇑(f n) - f_lim) p μ) (𝓝 0)
  · exact ⟨hf_lim_meas.toLp f_lim, tendsto_Lp_of_tendsto_ℒp f_lim hf_lim_meas h_tendsto⟩
  obtain ⟨M, hB⟩ : Summable B := summable_geometric_two
  let B1 n := ENNReal.ofReal (B n)
  have hB1_has : HasSum B1 (ENNReal.ofReal M) := by
    have h_tsum_B1 : ∑' i, B1 i = ENNReal.ofReal M := by
      change (∑' n : ℕ, ENNReal.ofReal (B n)) = ENNReal.ofReal M
      rw [← hB.tsum_eq]
      exact (ENNReal.ofReal_tsum_of_nonneg (fun n => le_of_lt (hB_pos n)) hB.summable).symm
    have h_sum := (@ENNReal.summable _ B1).hasSum
    rwa [h_tsum_B1] at h_sum
  have hB1 : ∑' i, B1 i < ∞ := by
    rw [hB1_has.tsum_eq]
    exact ENNReal.ofReal_lt_top
  let f1 : ℕ → α → E := fun n => f n
  refine' H f1 (fun n => Lp.memℒp (f n)) B1 hB1 fun N n m hn hm => _
  specialize hf N n m hn hm
  rw [dist_def] at hf
  dsimp only
  rwa [ENNReal.lt_ofReal_iff_toReal_lt]
  rw [snorm_congr_ae (Lp.coeFn_sub _ _).symm]
  exact Lp.snorm_ne_top _
#align measure_theory.Lp.complete_space_Lp_of_cauchy_complete_ℒp MeasureTheory.Lp.completeSpace_lp_of_cauchy_complete_ℒp

/-! ### Prove that controlled Cauchy sequences of `ℒp` have limits in `ℒp` -/


private theorem snorm'_sum_norm_sub_le_tsum_of_cauchy_snorm' {f : ℕ → α → E}
    (hf : ∀ n, AEStronglyMeasurable (f n) μ) {p : ℝ} (hp1 : 1 ≤ p) {B : ℕ → ℝ≥0∞}
    (h_cau : ∀ N n m : ℕ, N ≤ n → N ≤ m → snorm' (f n - f m) p μ < B N) (n : ℕ) :
    snorm' (fun x => ∑ i in Finset.range (n + 1), ‖f (i + 1) x - f i x‖) p μ ≤ ∑' i, B i := by
  let f_norm_diff i x := ‖f (i + 1) x - f i x‖
  have hgf_norm_diff :
    ∀ n,
      (fun x => ∑ i in Finset.range (n + 1), ‖f (i + 1) x - f i x‖) =
        ∑ i in Finset.range (n + 1), f_norm_diff i :=
    fun n => funext fun x => by simp
  rw [hgf_norm_diff]
  refine' (snorm'_sum_le (fun i _ => ((hf (i + 1)).sub (hf i)).norm) hp1).trans _
  simp_rw [snorm'_norm]
  refine' (Finset.sum_le_sum _).trans (sum_le_tsum _ (fun m _ => zero_le _) ENNReal.summable)
  exact fun m _ => (h_cau m (m + 1) m (Nat.le_succ m) (le_refl m)).le

private theorem lintegral_rpow_sum_coe_nnnorm_sub_le_rpow_tsum
    {f : ℕ → α → E} {p : ℝ} (hp1 : 1 ≤ p) {B : ℕ → ℝ≥0∞} (n : ℕ)
    (hn : snorm' (fun x => ∑ i in Finset.range (n + 1), ‖f (i + 1) x - f i x‖) p μ ≤ ∑' i, B i) :
    (∫⁻ a, (∑ i in Finset.range (n + 1), ‖f (i + 1) a - f i a‖₊ : ℝ≥0∞) ^ p ∂μ) ≤
      (∑' i, B i) ^ p := by
  have hp_pos : 0 < p := zero_lt_one.trans_le hp1
  rw [← one_div_one_div p, @ENNReal.le_rpow_one_div_iff _ _ (1 / p) (by simp [hp_pos]),
    one_div_one_div p]
  simp_rw [snorm'] at hn
  have h_nnnorm_nonneg :
    (fun a => (‖∑ i in Finset.range (n + 1), ‖f (i + 1) a - f i a‖‖₊ : ℝ≥0∞) ^ p) = fun a =>
      (∑ i in Finset.range (n + 1), (‖f (i + 1) a - f i a‖₊ : ℝ≥0∞)) ^ p := by
    ext1 a
    congr
    simp_rw [← ofReal_norm_eq_coe_nnnorm]
    rw [← ENNReal.ofReal_sum_of_nonneg]
    · rw [Real.norm_of_nonneg _]
      exact Finset.sum_nonneg fun x _ => norm_nonneg _
    · exact fun x _ => norm_nonneg _
  change
    (∫⁻ a, (fun x => ↑‖∑ i in Finset.range (n + 1), ‖f (i + 1) x - f i x‖‖₊ ^ p) a ∂μ) ^ (1 / p) ≤
      ∑' i, B i at hn
  rwa [h_nnnorm_nonneg] at hn

private theorem lintegral_rpow_tsum_coe_nnnorm_sub_le_tsum {f : ℕ → α → E}
    (hf : ∀ n, AEStronglyMeasurable (f n) μ) {p : ℝ} (hp1 : 1 ≤ p) {B : ℕ → ℝ≥0∞}
    (h :
      ∀ n,
        (∫⁻ a, (∑ i in Finset.range (n + 1), ‖f (i + 1) a - f i a‖₊ : ℝ≥0∞) ^ p ∂μ) ≤
          (∑' i, B i) ^ p) :
    (∫⁻ a, (∑' i, ‖f (i + 1) a - f i a‖₊ : ℝ≥0∞) ^ p ∂μ) ^ (1 / p) ≤ ∑' i, B i := by
  have hp_pos : 0 < p := zero_lt_one.trans_le hp1
  suffices h_pow : (∫⁻ a, (∑' i, ‖f (i + 1) a - f i a‖₊ : ℝ≥0∞) ^ p ∂μ) ≤ (∑' i, B i) ^ p
  · rwa [← ENNReal.le_rpow_one_div_iff (by simp [hp_pos] : 0 < 1 / p), one_div_one_div]
  have h_tsum_1 :
    ∀ g : ℕ → ℝ≥0∞, ∑' i, g i = atTop.liminf fun n => ∑ i in Finset.range (n + 1), g i := by
    intro g
    rw [ENNReal.tsum_eq_liminf_sum_nat, ← liminf_nat_add _ 1]
  simp_rw [h_tsum_1 _]
  rw [← h_tsum_1]
  have h_liminf_pow :
    (∫⁻ a, (atTop.liminf
      fun n => ∑ i in Finset.range (n + 1), (‖f (i + 1) a - f i a‖₊ : ℝ≥0∞)) ^ p ∂μ) =
      ∫⁻ a, atTop.liminf
        fun n => (∑ i in Finset.range (n + 1), (‖f (i + 1) a - f i a‖₊ : ℝ≥0∞)) ^ p ∂μ := by
    refine' lintegral_congr fun x => _
    have h_rpow_mono := ENNReal.strictMono_rpow_of_pos (zero_lt_one.trans_le hp1)
    have h_rpow_surj := (ENNReal.rpow_left_bijective hp_pos.ne.symm).2
    refine' (h_rpow_mono.orderIsoOfSurjective _ h_rpow_surj).liminf_apply _ _ _ _
    all_goals isBoundedDefault
  rw [h_liminf_pow]
  refine' (lintegral_liminf_le' _).trans _
  · exact fun n =>
      (Finset.aemeasurable_sum (Finset.range (n + 1)) fun i _ =>
            ((hf (i + 1)).sub (hf i)).ennnorm).pow_const
        _
  · exact liminf_le_of_frequently_le' (frequently_of_forall h)

private theorem tsum_nnnorm_sub_ae_lt_top {f : ℕ → α → E} (hf : ∀ n, AEStronglyMeasurable (f n) μ)
    {p : ℝ} (hp1 : 1 ≤ p) {B : ℕ → ℝ≥0∞} (hB : ∑' i, B i ≠ ∞)
    (h : (∫⁻ a, (∑' i, ‖f (i + 1) a - f i a‖₊ : ℝ≥0∞) ^ p ∂μ) ^ (1 / p) ≤ ∑' i, B i) :
    ∀ᵐ x ∂μ, (∑' i, ‖f (i + 1) x - f i x‖₊ : ℝ≥0∞) < ∞ := by
  have hp_pos : 0 < p := zero_lt_one.trans_le hp1
  have h_integral : (∫⁻ a, (∑' i, ‖f (i + 1) a - f i a‖₊ : ℝ≥0∞) ^ p ∂μ) < ∞ := by
    have h_tsum_lt_top : (∑' i, B i) ^ p < ∞ := ENNReal.rpow_lt_top_of_nonneg hp_pos.le hB
    refine' lt_of_le_of_lt _ h_tsum_lt_top
    rwa [← ENNReal.le_rpow_one_div_iff (by simp [hp_pos] : 0 < 1 / p), one_div_one_div] at h
  have rpow_ae_lt_top : ∀ᵐ x ∂μ, (∑' i, ‖f (i + 1) x - f i x‖₊ : ℝ≥0∞) ^ p < ∞ := by
    refine' ae_lt_top' (AEMeasurable.pow_const _ _) h_integral.ne
    exact AEMeasurable.ennreal_tsum fun n => ((hf (n + 1)).sub (hf n)).ennnorm
  refine' rpow_ae_lt_top.mono fun x hx => _
  rwa [← ENNReal.lt_rpow_one_div_iff hp_pos,
    ENNReal.top_rpow_of_pos (by simp [hp_pos] : 0 < 1 / p)] at hx

theorem ae_tendsto_of_cauchy_snorm' [CompleteSpace E] {f : ℕ → α → E} {p : ℝ}
    (hf : ∀ n, AEStronglyMeasurable (f n) μ) (hp1 : 1 ≤ p) {B : ℕ → ℝ≥0∞} (hB : ∑' i, B i ≠ ∞)
    (h_cau : ∀ N n m : ℕ, N ≤ n → N ≤ m → snorm' (f n - f m) p μ < B N) :
    ∀ᵐ x ∂μ, ∃ l : E, atTop.Tendsto (fun n => f n x) (𝓝 l) := by
  have h_summable : ∀ᵐ x ∂μ, Summable fun i : ℕ => f (i + 1) x - f i x := by
    have h1 :
      ∀ n, snorm' (fun x => ∑ i in Finset.range (n + 1), ‖f (i + 1) x - f i x‖) p μ ≤ ∑' i, B i :=
      snorm'_sum_norm_sub_le_tsum_of_cauchy_snorm' hf hp1 h_cau
    have h2 :
      ∀ n,
        (∫⁻ a, (∑ i in Finset.range (n + 1), ‖f (i + 1) a - f i a‖₊ : ℝ≥0∞) ^ p ∂μ) ≤
          (∑' i, B i) ^ p :=
      fun n => lintegral_rpow_sum_coe_nnnorm_sub_le_rpow_tsum hp1 n (h1 n)
    have h3 : (∫⁻ a, (∑' i, ‖f (i + 1) a - f i a‖₊ : ℝ≥0∞) ^ p ∂μ) ^ (1 / p) ≤ ∑' i, B i :=
      lintegral_rpow_tsum_coe_nnnorm_sub_le_tsum hf hp1 h2
    have h4 : ∀ᵐ x ∂μ, (∑' i, ‖f (i + 1) x - f i x‖₊ : ℝ≥0∞) < ∞ :=
      tsum_nnnorm_sub_ae_lt_top hf hp1 hB h3
    exact h4.mono fun x hx => .of_nnnorm <| ENNReal.tsum_coe_ne_top_iff_summable.mp hx.ne
  have h :
    ∀ᵐ x ∂μ, ∃ l : E,
      atTop.Tendsto (fun n => ∑ i in Finset.range n, (f (i + 1) x - f i x)) (𝓝 l) := by
    refine' h_summable.mono fun x hx => _
    let hx_sum := hx.hasSum.tendsto_sum_nat
    exact ⟨∑' i, (f (i + 1) x - f i x), hx_sum⟩
  refine' h.mono fun x hx => _
  cases' hx with l hx
  have h_rw_sum :
      (fun n => ∑ i in Finset.range n, (f (i + 1) x - f i x)) = fun n => f n x - f 0 x := by
    ext1 n
    change
      (∑ i : ℕ in Finset.range n, ((fun m => f m x) (i + 1) - (fun m => f m x) i)) = f n x - f 0 x
    rw [Finset.sum_range_sub (fun m => f m x)]
  rw [h_rw_sum] at hx
  have hf_rw : (fun n => f n x) = fun n => f n x - f 0 x + f 0 x := by
    ext1 n
    abel
  rw [hf_rw]
  exact ⟨l + f 0 x, Tendsto.add_const _ hx⟩
#align measure_theory.Lp.ae_tendsto_of_cauchy_snorm' MeasureTheory.Lp.ae_tendsto_of_cauchy_snorm'

theorem ae_tendsto_of_cauchy_snorm [CompleteSpace E] {f : ℕ → α → E}
    (hf : ∀ n, AEStronglyMeasurable (f n) μ) (hp : 1 ≤ p) {B : ℕ → ℝ≥0∞} (hB : ∑' i, B i ≠ ∞)
    (h_cau : ∀ N n m : ℕ, N ≤ n → N ≤ m → snorm (f n - f m) p μ < B N) :
    ∀ᵐ x ∂μ, ∃ l : E, atTop.Tendsto (fun n => f n x) (𝓝 l) := by
  by_cases hp_top : p = ∞
  · simp_rw [hp_top] at *
    have h_cau_ae : ∀ᵐ x ∂μ, ∀ N n m, N ≤ n → N ≤ m → (‖(f n - f m) x‖₊ : ℝ≥0∞) < B N := by
      simp_rw [ae_all_iff]
      exact fun N n m hnN hmN => ae_lt_of_essSup_lt (h_cau N n m hnN hmN)
    simp_rw [snorm_exponent_top, snormEssSup] at h_cau
    refine' h_cau_ae.mono fun x hx => cauchySeq_tendsto_of_complete _
    refine' cauchySeq_of_le_tendsto_0 (fun n => (B n).toReal) _ _
    · intro n m N hnN hmN
      specialize hx N n m hnN hmN
      rw [dist_eq_norm, ← ENNReal.toReal_ofReal (norm_nonneg _),
        ENNReal.toReal_le_toReal ENNReal.ofReal_ne_top (ENNReal.ne_top_of_tsum_ne_top hB N)]
      rw [← ofReal_norm_eq_coe_nnnorm] at hx
      exact hx.le
    · rw [← ENNReal.zero_toReal]
      exact
        Tendsto.comp (g := ENNReal.toReal) (ENNReal.tendsto_toReal ENNReal.zero_ne_top)
          (ENNReal.tendsto_atTop_zero_of_tsum_ne_top hB)
  have hp1 : 1 ≤ p.toReal := by
    rw [← ENNReal.ofReal_le_iff_le_toReal hp_top, ENNReal.ofReal_one]
    exact hp
  have h_cau' : ∀ N n m : ℕ, N ≤ n → N ≤ m → snorm' (f n - f m) p.toReal μ < B N := by
    intro N n m hn hm
    specialize h_cau N n m hn hm
    rwa [snorm_eq_snorm' (zero_lt_one.trans_le hp).ne.symm hp_top] at h_cau
  exact ae_tendsto_of_cauchy_snorm' hf hp1 hB h_cau'
#align measure_theory.Lp.ae_tendsto_of_cauchy_snorm MeasureTheory.Lp.ae_tendsto_of_cauchy_snorm

theorem cauchy_tendsto_of_tendsto {f : ℕ → α → E} (hf : ∀ n, AEStronglyMeasurable (f n) μ)
    (f_lim : α → E) {B : ℕ → ℝ≥0∞} (hB : ∑' i, B i ≠ ∞)
    (h_cau : ∀ N n m : ℕ, N ≤ n → N ≤ m → snorm (f n - f m) p μ < B N)
    (h_lim : ∀ᵐ x : α ∂μ, Tendsto (fun n => f n x) atTop (𝓝 (f_lim x))) :
    atTop.Tendsto (fun n => snorm (f n - f_lim) p μ) (𝓝 0) := by
  rw [ENNReal.tendsto_atTop_zero]
  intro ε hε
  have h_B : ∃ N : ℕ, B N ≤ ε := by
    suffices h_tendsto_zero : ∃ N : ℕ, ∀ n : ℕ, N ≤ n → B n ≤ ε from
      ⟨h_tendsto_zero.choose, h_tendsto_zero.choose_spec _ le_rfl⟩
    exact (ENNReal.tendsto_atTop_zero.mp (ENNReal.tendsto_atTop_zero_of_tsum_ne_top hB)) ε hε
  cases' h_B with N h_B
  refine' ⟨N, fun n hn => _⟩
  have h_sub : snorm (f n - f_lim) p μ ≤ atTop.liminf fun m => snorm (f n - f m) p μ := by
    refine' snorm_lim_le_liminf_snorm (fun m => (hf n).sub (hf m)) (f n - f_lim) _
    refine' h_lim.mono fun x hx => _
    simp_rw [sub_eq_add_neg]
    exact Tendsto.add tendsto_const_nhds (Tendsto.neg hx)
  refine' h_sub.trans _
  refine' liminf_le_of_frequently_le' (frequently_atTop.mpr _)
  refine' fun N1 => ⟨max N N1, le_max_right _ _, _⟩
  exact (h_cau N n (max N N1) hn (le_max_left _ _)).le.trans h_B
#align measure_theory.Lp.cauchy_tendsto_of_tendsto MeasureTheory.Lp.cauchy_tendsto_of_tendsto

theorem memℒp_of_cauchy_tendsto (hp : 1 ≤ p) {f : ℕ → α → E} (hf : ∀ n, Memℒp (f n) p μ)
    (f_lim : α → E) (h_lim_meas : AEStronglyMeasurable f_lim μ)
    (h_tendsto : atTop.Tendsto (fun n => snorm (f n - f_lim) p μ) (𝓝 0)) : Memℒp f_lim p μ := by
  refine' ⟨h_lim_meas, _⟩
  rw [ENNReal.tendsto_atTop_zero] at h_tendsto
  cases' h_tendsto 1 zero_lt_one with N h_tendsto_1
  specialize h_tendsto_1 N (le_refl N)
  have h_add : f_lim = f_lim - f N + f N := by abel
  rw [h_add]
  refine' lt_of_le_of_lt (snorm_add_le (h_lim_meas.sub (hf N).1) (hf N).1 hp) _
  rw [ENNReal.add_lt_top]
  constructor
  · refine' lt_of_le_of_lt _ ENNReal.one_lt_top
    have h_neg : f_lim - f N = -(f N - f_lim) := by simp
    rwa [h_neg, snorm_neg]
  · exact (hf N).2
#align measure_theory.Lp.mem_ℒp_of_cauchy_tendsto MeasureTheory.Lp.memℒp_of_cauchy_tendsto

theorem cauchy_complete_ℒp [CompleteSpace E] (hp : 1 ≤ p) {f : ℕ → α → E}
    (hf : ∀ n, Memℒp (f n) p μ) {B : ℕ → ℝ≥0∞} (hB : ∑' i, B i ≠ ∞)
    (h_cau : ∀ N n m : ℕ, N ≤ n → N ≤ m → snorm (f n - f m) p μ < B N) :
    ∃ (f_lim : α → E), Memℒp f_lim p μ ∧
      atTop.Tendsto (fun n => snorm (f n - f_lim) p μ) (𝓝 0) := by
  obtain ⟨f_lim, h_f_lim_meas, h_lim⟩ :
      ∃ (f_lim : α → E) (_ : StronglyMeasurable f_lim),
        ∀ᵐ x ∂μ, Tendsto (fun n => f n x) atTop (nhds (f_lim x)) :=
    exists_stronglyMeasurable_limit_of_tendsto_ae (fun n => (hf n).1)
      (ae_tendsto_of_cauchy_snorm (fun n => (hf n).1) hp hB h_cau)
  have h_tendsto' : atTop.Tendsto (fun n => snorm (f n - f_lim) p μ) (𝓝 0) :=
    cauchy_tendsto_of_tendsto (fun m => (hf m).1) f_lim hB h_cau h_lim
  have h_ℒp_lim : Memℒp f_lim p μ :=
    memℒp_of_cauchy_tendsto hp hf f_lim h_f_lim_meas.aestronglyMeasurable h_tendsto'
  exact ⟨f_lim, h_ℒp_lim, h_tendsto'⟩
#align measure_theory.Lp.cauchy_complete_ℒp MeasureTheory.Lp.cauchy_complete_ℒp

/-! ### `Lp` is complete for `1 ≤ p` -/

instance instCompleteSpace [CompleteSpace E] [hp : Fact (1 ≤ p)] : CompleteSpace (Lp E p μ) :=
  completeSpace_lp_of_cauchy_complete_ℒp fun _f hf _B hB h_cau =>
    cauchy_complete_ℒp hp.elim hf hB.ne h_cau
#align measure_theory.Lp.complete_space MeasureTheory.Lp.instCompleteSpace

end Lp

end MeasureTheory

end CompleteSpace

/-! ### Continuous functions in `Lp` -/


open scoped BoundedContinuousFunction

open BoundedContinuousFunction

section

variable [TopologicalSpace α] [BorelSpace α] [SecondCountableTopologyEither α E]

variable (E p μ)

/-- An additive subgroup of `Lp E p μ`, consisting of the equivalence classes which contain a
bounded continuous representative. -/
def MeasureTheory.Lp.boundedContinuousFunction : AddSubgroup (Lp E p μ) :=
  AddSubgroup.addSubgroupOf
    ((ContinuousMap.toAEEqFunAddHom μ).comp (toContinuousMapAddHom α E)).range (Lp E p μ)
#align measure_theory.Lp.bounded_continuous_function MeasureTheory.Lp.boundedContinuousFunction

variable {E p μ}

/-- By definition, the elements of `Lp.boundedContinuousFunction E p μ` are the elements of
`Lp E p μ` which contain a bounded continuous representative. -/
theorem MeasureTheory.Lp.mem_boundedContinuousFunction_iff {f : Lp E p μ} :
    f ∈ MeasureTheory.Lp.boundedContinuousFunction E p μ ↔
      ∃ f₀ : α →ᵇ E, f₀.toContinuousMap.toAEEqFun μ = (f : α →ₘ[μ] E) :=
  AddSubgroup.mem_addSubgroupOf
#align measure_theory.Lp.mem_bounded_continuous_function_iff MeasureTheory.Lp.mem_boundedContinuousFunction_iff

namespace BoundedContinuousFunction

variable [IsFiniteMeasure μ]

/-- A bounded continuous function on a finite-measure space is in `Lp`. -/
theorem mem_Lp (f : α →ᵇ E) : f.toContinuousMap.toAEEqFun μ ∈ Lp E p μ := by
  refine' Lp.mem_Lp_of_ae_bound ‖f‖ _
  filter_upwards [f.toContinuousMap.coeFn_toAEEqFun μ] with x _
  convert f.norm_coe_le_norm x using 2
#align bounded_continuous_function.mem_Lp BoundedContinuousFunction.mem_Lp

/-- The `Lp`-norm of a bounded continuous function is at most a constant (depending on the measure
of the whole space) times its sup-norm. -/
theorem Lp_nnnorm_le (f : α →ᵇ E) :
    ‖(⟨f.toContinuousMap.toAEEqFun μ, mem_Lp f⟩ : Lp E p μ)‖₊ ≤
      measureUnivNNReal μ ^ p.toReal⁻¹ * ‖f‖₊ := by
  apply Lp.nnnorm_le_of_ae_bound
  refine' (f.toContinuousMap.coeFn_toAEEqFun μ).mono _
  intro x hx
  rw [← NNReal.coe_le_coe, coe_nnnorm, coe_nnnorm]
  convert f.norm_coe_le_norm x using 2
#align bounded_continuous_function.Lp_nnnorm_le BoundedContinuousFunction.Lp_nnnorm_le

/-- The `Lp`-norm of a bounded continuous function is at most a constant (depending on the measure
of the whole space) times its sup-norm. -/
theorem Lp_norm_le (f : α →ᵇ E) :
    ‖(⟨f.toContinuousMap.toAEEqFun μ, mem_Lp f⟩ : Lp E p μ)‖ ≤
      measureUnivNNReal μ ^ p.toReal⁻¹ * ‖f‖ :=
  Lp_nnnorm_le f
#align bounded_continuous_function.Lp_norm_le BoundedContinuousFunction.Lp_norm_le

variable (p μ)

/-- The normed group homomorphism of considering a bounded continuous function on a finite-measure
space as an element of `Lp`. -/
def toLpHom [Fact (1 ≤ p)] : NormedAddGroupHom (α →ᵇ E) (Lp E p μ) :=
  { AddMonoidHom.codRestrict ((ContinuousMap.toAEEqFunAddHom μ).comp (toContinuousMapAddHom α E))
      (Lp E p μ) mem_Lp with
    bound' := ⟨_, Lp_norm_le⟩ }
#align bounded_continuous_function.to_Lp_hom BoundedContinuousFunction.toLpHom

theorem range_toLpHom [Fact (1 ≤ p)] :
    ((toLpHom p μ).range : AddSubgroup (Lp E p μ)) =
      MeasureTheory.Lp.boundedContinuousFunction E p μ := by
  symm
  convert AddMonoidHom.addSubgroupOf_range_eq_of_le
      ((ContinuousMap.toAEEqFunAddHom μ).comp (toContinuousMapAddHom α E))
      (by rintro - ⟨f, rfl⟩; exact mem_Lp f : _ ≤ Lp E p μ)
#align bounded_continuous_function.range_to_Lp_hom BoundedContinuousFunction.range_toLpHom

variable (𝕜 : Type*) [Fact (1 ≤ p)]

/-- The bounded linear map of considering a bounded continuous function on a finite-measure space
as an element of `Lp`. -/
def toLp [NormedField 𝕜] [NormedSpace 𝕜 E] : (α →ᵇ E) →L[𝕜] Lp E p μ :=
  LinearMap.mkContinuous
    (LinearMap.codRestrict (Lp.LpSubmodule E p μ 𝕜)
      ((ContinuousMap.toAEEqFunLinearMap μ).comp (toContinuousMapLinearMap α E 𝕜)) mem_Lp)
    _ Lp_norm_le
#align bounded_continuous_function.to_Lp BoundedContinuousFunction.toLp

theorem coeFn_toLp [NormedField 𝕜] [NormedSpace 𝕜 E] (f : α →ᵇ E) :
    toLp (E := E) p μ 𝕜 f =ᵐ[μ] f :=
  AEEqFun.coeFn_mk f _
#align bounded_continuous_function.coe_fn_to_Lp BoundedContinuousFunction.coeFn_toLp

variable {𝕜}

theorem range_toLp [NormedField 𝕜] [NormedSpace 𝕜 E] :
    (LinearMap.range (toLp p μ 𝕜 : (α →ᵇ E) →L[𝕜] Lp E p μ)).toAddSubgroup =
      MeasureTheory.Lp.boundedContinuousFunction E p μ :=
  range_toLpHom p μ
#align bounded_continuous_function.range_to_Lp BoundedContinuousFunction.range_toLp

variable {p}

theorem toLp_norm_le [NontriviallyNormedField 𝕜] [NormedSpace 𝕜 E] :
    ‖(toLp p μ 𝕜 : (α →ᵇ E) →L[𝕜] Lp E p μ)‖ ≤ measureUnivNNReal μ ^ p.toReal⁻¹ :=
  LinearMap.mkContinuous_norm_le _ (measureUnivNNReal μ ^ p.toReal⁻¹).coe_nonneg _
#align bounded_continuous_function.to_Lp_norm_le BoundedContinuousFunction.toLp_norm_le

theorem toLp_inj {f g : α →ᵇ E} [μ.IsOpenPosMeasure] [NormedField 𝕜] [NormedSpace 𝕜 E] :
    toLp (E := E) p μ 𝕜 f = toLp (E := E) p μ 𝕜 g ↔ f = g := by
  refine' ⟨fun h => _, by tauto⟩
  rw [← FunLike.coe_fn_eq, ← (map_continuous f).ae_eq_iff_eq μ (map_continuous g)]
  refine' (coeFn_toLp p μ 𝕜 f).symm.trans (EventuallyEq.trans _ <| coeFn_toLp p μ 𝕜 g)
  rw [h]
#align bounded_continuous_function.to_Lp_inj BoundedContinuousFunction.toLp_inj

theorem toLp_injective [μ.IsOpenPosMeasure] [NormedField 𝕜] [NormedSpace 𝕜 E] :
    Function.Injective (⇑(toLp p μ 𝕜 : (α →ᵇ E) →L[𝕜] Lp E p μ)) :=
  fun _f _g hfg => (toLp_inj μ).mp hfg
#align bounded_continuous_function.to_Lp_injective BoundedContinuousFunction.toLp_injective

end BoundedContinuousFunction

namespace ContinuousMap

variable [CompactSpace α] [IsFiniteMeasure μ]

variable (𝕜 : Type*) (p μ) [Fact (1 ≤ p)]

/-- The bounded linear map of considering a continuous function on a compact finite-measure
space `α` as an element of `Lp`.  By definition, the norm on `C(α, E)` is the sup-norm, transferred
from the space `α →ᵇ E` of bounded continuous functions, so this construction is just a matter of
transferring the structure from `BoundedContinuousFunction.toLp` along the isometry. -/
def toLp [NormedField 𝕜] [NormedSpace 𝕜 E] : C(α, E) →L[𝕜] Lp E p μ :=
  (BoundedContinuousFunction.toLp p μ 𝕜).comp
    (linearIsometryBoundedOfCompact α E 𝕜).toLinearIsometry.toContinuousLinearMap
#align continuous_map.to_Lp ContinuousMap.toLp

variable {𝕜}

theorem range_toLp [NormedField 𝕜] [NormedSpace 𝕜 E] :
    (LinearMap.range (toLp p μ 𝕜 : C(α, E) →L[𝕜] Lp E p μ)).toAddSubgroup =
      MeasureTheory.Lp.boundedContinuousFunction E p μ := by
  refine' SetLike.ext' _
  have := (linearIsometryBoundedOfCompact α E 𝕜).surjective
  convert Function.Surjective.range_comp this (BoundedContinuousFunction.toLp (E := E) p μ 𝕜)
  rw [← BoundedContinuousFunction.range_toLp p μ (𝕜 := 𝕜), Submodule.coe_toAddSubgroup,
    LinearMap.range_coe]
#align continuous_map.range_to_Lp ContinuousMap.range_toLp

variable {p}

theorem coeFn_toLp [NormedField 𝕜] [NormedSpace 𝕜 E] (f : C(α, E)) :
    toLp (E := E) p μ 𝕜 f =ᵐ[μ] f :=
  AEEqFun.coeFn_mk f _
#align continuous_map.coe_fn_to_Lp ContinuousMap.coeFn_toLp

theorem toLp_def [NormedField 𝕜] [NormedSpace 𝕜 E] (f : C(α, E)) :
    toLp (E := E) p μ 𝕜 f =
      BoundedContinuousFunction.toLp (E := E) p μ 𝕜 (linearIsometryBoundedOfCompact α E 𝕜 f) :=
  rfl
#align continuous_map.to_Lp_def ContinuousMap.toLp_def

@[simp]
theorem toLp_comp_toContinuousMap [NormedField 𝕜] [NormedSpace 𝕜 E] (f : α →ᵇ E) :
    toLp (E := E) p μ 𝕜 f.toContinuousMap = BoundedContinuousFunction.toLp (E := E) p μ 𝕜 f :=
  rfl
#align continuous_map.to_Lp_comp_to_continuous_map ContinuousMap.toLp_comp_toContinuousMap

@[simp]
theorem coe_toLp [NormedField 𝕜] [NormedSpace 𝕜 E] (f : C(α, E)) :
    (toLp (E := E) p μ 𝕜 f : α →ₘ[μ] E) = f.toAEEqFun μ :=
  rfl
#align continuous_map.coe_to_Lp ContinuousMap.coe_toLp

theorem toLp_injective [μ.IsOpenPosMeasure] [NormedField 𝕜] [NormedSpace 𝕜 E] :
    Function.Injective (⇑(toLp p μ 𝕜 : C(α, E) →L[𝕜] Lp E p μ)) :=
  (BoundedContinuousFunction.toLp_injective _).comp (linearIsometryBoundedOfCompact α E 𝕜).injective
#align continuous_map.to_Lp_injective ContinuousMap.toLp_injective

theorem toLp_inj {f g : C(α, E)} [μ.IsOpenPosMeasure] [NormedField 𝕜] [NormedSpace 𝕜 E] :
    toLp (E := E) p μ 𝕜 f = toLp (E := E) p μ 𝕜 g ↔ f = g :=
  (toLp_injective μ).eq_iff
#align continuous_map.to_Lp_inj ContinuousMap.toLp_inj

variable {μ}

/-- If a sum of continuous functions `g n` is convergent, and the same sum converges in `Lᵖ` to `h`,
then in fact `g n` converges uniformly to `h`.  -/
theorem hasSum_of_hasSum_Lp {β : Type*} [μ.IsOpenPosMeasure] [NormedField 𝕜] [NormedSpace 𝕜 E]
    {g : β → C(α, E)} {f : C(α, E)} (hg : Summable g)
    (hg2 : HasSum (toLp (E := E) p μ 𝕜 ∘ g) (toLp (E := E) p μ 𝕜 f)) : HasSum g f := by
  convert Summable.hasSum hg
  exact toLp_injective μ (hg2.unique ((toLp p μ 𝕜).hasSum <| Summable.hasSum hg))
#align continuous_map.has_sum_of_has_sum_Lp ContinuousMap.hasSum_of_hasSum_Lp

variable (μ) [NontriviallyNormedField 𝕜] [NormedSpace 𝕜 E]

theorem toLp_norm_eq_toLp_norm_coe :
    ‖(toLp p μ 𝕜 : C(α, E) →L[𝕜] Lp E p μ)‖ =
      ‖(BoundedContinuousFunction.toLp p μ 𝕜 : (α →ᵇ E) →L[𝕜] Lp E p μ)‖ :=
  ContinuousLinearMap.op_norm_comp_linearIsometryEquiv _ _
#align continuous_map.to_Lp_norm_eq_to_Lp_norm_coe ContinuousMap.toLp_norm_eq_toLp_norm_coe

/-- Bound for the operator norm of `ContinuousMap.toLp`. -/
theorem toLp_norm_le :
    ‖(toLp p μ 𝕜 : C(α, E) →L[𝕜] Lp E p μ)‖ ≤ measureUnivNNReal μ ^ p.toReal⁻¹ := by
  rw [toLp_norm_eq_toLp_norm_coe]
  exact BoundedContinuousFunction.toLp_norm_le μ
#align continuous_map.to_Lp_norm_le ContinuousMap.toLp_norm_le

end ContinuousMap

end

namespace MeasureTheory

namespace Lp

theorem pow_mul_meas_ge_le_norm (f : Lp E p μ) (hp_ne_zero : p ≠ 0) (hp_ne_top : p ≠ ∞) (ε : ℝ≥0∞) :
    (ε * μ { x | ε ≤ (‖f x‖₊ : ℝ≥0∞) ^ p.toReal }) ^ (1 / p.toReal) ≤ ENNReal.ofReal ‖f‖ :=
  (ENNReal.ofReal_toReal (snorm_ne_top f)).symm ▸
    pow_mul_meas_ge_le_snorm μ hp_ne_zero hp_ne_top (Lp.aestronglyMeasurable f) ε
#align measure_theory.Lp.pow_mul_meas_ge_le_norm MeasureTheory.Lp.pow_mul_meas_ge_le_norm

theorem mul_meas_ge_le_pow_norm (f : Lp E p μ) (hp_ne_zero : p ≠ 0) (hp_ne_top : p ≠ ∞) (ε : ℝ≥0∞) :
    ε * μ { x | ε ≤ (‖f x‖₊ : ℝ≥0∞) ^ p.toReal } ≤ ENNReal.ofReal ‖f‖ ^ p.toReal :=
  (ENNReal.ofReal_toReal (snorm_ne_top f)).symm ▸
    mul_meas_ge_le_pow_snorm μ hp_ne_zero hp_ne_top (Lp.aestronglyMeasurable f) ε
#align measure_theory.Lp.mul_meas_ge_le_pow_norm MeasureTheory.Lp.mul_meas_ge_le_pow_norm

/-- A version of Markov's inequality with elements of Lp. -/
theorem mul_meas_ge_le_pow_norm' (f : Lp E p μ) (hp_ne_zero : p ≠ 0) (hp_ne_top : p ≠ ∞)
    (ε : ℝ≥0∞) : ε ^ p.toReal * μ { x | ε ≤ ‖f x‖₊ } ≤ ENNReal.ofReal ‖f‖ ^ p.toReal :=
  (ENNReal.ofReal_toReal (snorm_ne_top f)).symm ▸
    mul_meas_ge_le_pow_snorm' μ hp_ne_zero hp_ne_top (Lp.aestronglyMeasurable f) ε
#align measure_theory.Lp.mul_meas_ge_le_pow_norm' MeasureTheory.Lp.mul_meas_ge_le_pow_norm'

theorem meas_ge_le_mul_pow_norm (f : Lp E p μ) (hp_ne_zero : p ≠ 0) (hp_ne_top : p ≠ ∞) {ε : ℝ≥0∞}
    (hε : ε ≠ 0) : μ { x | ε ≤ ‖f x‖₊ } ≤ ε⁻¹ ^ p.toReal * ENNReal.ofReal ‖f‖ ^ p.toReal :=
  (ENNReal.ofReal_toReal (snorm_ne_top f)).symm ▸
    meas_ge_le_mul_pow_snorm μ hp_ne_zero hp_ne_top (Lp.aestronglyMeasurable f) hε
#align measure_theory.Lp.meas_ge_le_mul_pow_norm MeasureTheory.Lp.meas_ge_le_mul_pow_norm

end Lp

end MeasureTheory<|MERGE_RESOLUTION|>--- conflicted
+++ resolved
@@ -730,11 +730,7 @@
   · simp only [hp_zero, memℒp_zero_iff_aestronglyMeasurable]
     exact AEStronglyMeasurable.piecewise hs hf.1 hg.1
   refine ⟨AEStronglyMeasurable.piecewise hs hf.1 hg.1, ?_⟩
-<<<<<<< HEAD
-  rcases eq_or_ne p ∞ with rfl |  hp_top
-=======
   rcases eq_or_ne p ∞ with rfl | hp_top
->>>>>>> e194c756
   · rw [snorm_top_piecewise f g hs]
     exact max_lt hf.2 hg.2
   rw [snorm_lt_top_iff_lintegral_rpow_nnnorm_lt_top hp_zero hp_top, ← lintegral_add_compl _ hs,
