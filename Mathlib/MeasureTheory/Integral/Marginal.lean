--- conflicted
+++ resolved
@@ -158,21 +158,6 @@
 
 variable {μ}
 
-<<<<<<< HEAD
-/-set_option {optN.getId.toString} {opt.getId.toString} in-/ -- See https://github.com/leanprover-community/mathlib4/issues/12532
-theorem lmarginal_singleton (f : (∀ i, π i) → ℝ≥0∞) (i : δ) :
-    ∫⋯∫⁻_{i}, f ∂μ = fun x => ∫⁻ xᵢ, f (Function.update x i xᵢ) ∂μ i := by
-  let α : Type _ := ({i} : Finset δ)
-  let e := (MeasurableEquiv.piUnique fun j : α ↦ π j).symm
-  ext1 x
-  calc (∫⋯∫⁻_{i}, f ∂μ) x
-      = ∫⁻ (y : π (default : α)), f (updateFinset x {i} (e y)) ∂μ (default : α) := by
-        simp_rw [lmarginal, measurePreserving_piUnique (fun j : ({i} : Finset δ) ↦ μ j) |>.symm _
-          |>.lintegral_map_equiv]
-    _ = ∫⁻ xᵢ, f (Function.update x i xᵢ) ∂μ i := by simp [update_eq_updateFinset]; rfl
-
-=======
->>>>>>> 9c5455a1
 /-- Peel off a single integral from a `lmarginal` integral at the beginning (compare with
 `lmarginal_insert'`, which peels off an integral at the end). -/
 theorem lmarginal_insert (f : (∀ i, X i) → ℝ≥0∞) (hf : Measurable f) {i : δ}
