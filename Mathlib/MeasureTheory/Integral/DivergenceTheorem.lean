/-
Copyright (c) 2021 Yury Kudryashov. All rights reserved.
Released under Apache 2.0 license as described in the file LICENSE.
Authors: Yury Kudryashov
-/
import Mathlib.Analysis.BoxIntegral.DivergenceTheorem
import Mathlib.Analysis.BoxIntegral.Integrability
import Mathlib.Analysis.Calculus.Deriv.Basic
import Mathlib.Analysis.Calculus.FDeriv.Equiv
import Mathlib.MeasureTheory.Integral.Prod
import Mathlib.MeasureTheory.Integral.IntervalIntegral.Basic

/-!
# Divergence theorem for Bochner integral

In this file we prove the Divergence theorem for Bochner integral on a box in
`ℝⁿ⁺¹ = Fin (n + 1) → ℝ`. More precisely, we prove the following theorem.

Let `E` be a complete normed space. If `f : ℝⁿ⁺¹ → Eⁿ⁺¹` is
continuous on a rectangular box `[a, b] : Set ℝⁿ⁺¹`, `a ≤ b`, differentiable on its interior with
derivative `f' : ℝⁿ⁺¹ → ℝⁿ⁺¹ →L[ℝ] Eⁿ⁺¹`, and the divergence `fun x ↦ ∑ i, f' x eᵢ i`
is integrable on `[a, b]`, where `eᵢ = Pi.single i 1` is the `i`-th basis vector,
then its integral is equal to the sum of integrals of `f` over the faces of `[a, b]`,
taken with appropriate signs. Moreover, the same
is true if the function is not differentiable at countably many points of the interior of `[a, b]`.

Once we prove the general theorem, we deduce corollaries for functions `ℝ → E` and pairs of
functions `(ℝ × ℝ) → E`.

## Notations

We use the following local notation to make the statement more readable. Note that the documentation
website shows the actual terms, not those abbreviated using local notations.

Porting note (Yury Kudryashov): I disabled some of these notations because I failed to make them
work with Lean 4.

* `ℝⁿ`, `ℝⁿ⁺¹`, `Eⁿ⁺¹`: `Fin n → ℝ`, `Fin (n + 1) → ℝ`, `Fin (n + 1) → E`;
* `face i`: the `i`-th face of the box `[a, b]` as a closed segment in `ℝⁿ`, namely
  `[a ∘ Fin.succAbove i, b ∘ Fin.succAbove i]`;
* `e i` : `i`-th basis vector `Pi.single i 1`;
* `frontFace i`, `backFace i`: embeddings `ℝⁿ → ℝⁿ⁺¹` corresponding to the front face
  `{x | x i = b i}` and back face `{x | x i = a i}` of the box `[a, b]`, respectively.
  They are given by `Fin.insertNth i (b i)` and `Fin.insertNth i (a i)`.

## TODO

* Add a version that assumes existence and integrability of partial derivatives.
* Restore local notations for find another way to make the statements more readable.

## Tags

divergence theorem, Bochner integral
-/


open Set Finset TopologicalSpace Function BoxIntegral MeasureTheory Filter

open scoped Topology Interval

universe u

namespace MeasureTheory

variable {E : Type u} [NormedAddCommGroup E] [NormedSpace ℝ E]

section

variable {n : ℕ}

local macro:arg t:term:max noWs "ⁿ" : term => `(Fin n → $t)

local macro:arg t:term:max noWs "ⁿ⁺¹" : term => `(Fin (n + 1) → $t)

local notation "e " i => Pi.single i 1

section

/-!
### Divergence theorem for functions on `ℝⁿ⁺¹ = Fin (n + 1) → ℝ`.

In this section we use the divergence theorem for a Henstock-Kurzweil-like integral
`BoxIntegral.hasIntegral_GP_divergence_of_forall_hasDerivWithinAt` to prove the divergence
theorem for Bochner integral. The divergence theorem for Bochner integral
`MeasureTheory.integral_divergence_of_hasFDerivWithinAt_off_countable` assumes that the function
itself is continuous on a closed box, differentiable at all but countably many points of its
interior, and the divergence is integrable on the box.

This statement differs from `BoxIntegral.hasIntegral_GP_divergence_of_forall_hasDerivWithinAt`
in several aspects.

* We use Bochner integral instead of a Henstock-Kurzweil integral. This modification is done in
  `MeasureTheory.integral_divergence_of_hasFDerivWithinAt_off_countable_aux₁`. As a side effect
  of this change, we need to assume that the divergence is integrable.

* We don't assume differentiability on the boundary of the box. This modification is done in
  `MeasureTheory.integral_divergence_of_hasFDerivWithinAt_off_countable_aux₂`. To prove it, we
  choose an increasing sequence of smaller boxes that cover the interior of the original box, then
  apply the previous lemma to these smaller boxes and take the limit of both sides of the equation.

* We assume `a ≤ b` instead of `∀ i, a i < b i`. This is the last step of the proof, and it is done
  in the main theorem `MeasureTheory.integral_divergence_of_hasFDerivWithinAt_off_countable`.
-/

/-- An auxiliary lemma for
`MeasureTheory.integral_divergence_of_hasFDerivWithinAt_off_countable`. This is exactly
`BoxIntegral.hasIntegral_GP_divergence_of_forall_hasDerivWithinAt` reformulated for the
Bochner integral. -/
private theorem integral_divergence_of_hasFDerivWithinAt_off_countable_aux₁ (I : Box (Fin (n + 1)))
    (f : ℝⁿ⁺¹ → Eⁿ⁺¹)
    (f' : ℝⁿ⁺¹ → ℝⁿ⁺¹ →L[ℝ] Eⁿ⁺¹) (s : Set ℝⁿ⁺¹)
    (hs : s.Countable) (Hc : ContinuousOn f (Box.Icc I))
    (Hd : ∀ x ∈ (Box.Icc I) \ s, HasFDerivWithinAt f (f' x) (Box.Icc I) x)
    (Hi : IntegrableOn (fun x => ∑ i, f' x (e i) i) (Box.Icc I)) :
    (∫ x in Box.Icc I, ∑ i, f' x (e i) i) =
      ∑ i : Fin (n + 1),
        ((∫ x in Box.Icc (I.face i), f (i.insertNth (I.upper i) x) i) -
          ∫ x in Box.Icc (I.face i), f (i.insertNth (I.lower i) x) i) := by
  wlog hE : CompleteSpace E generalizing
  · simp [integral, hE]
  simp only [← setIntegral_congr_set (Box.coe_ae_eq_Icc _)]
  have A := (Hi.mono_set Box.coe_subset_Icc).hasBoxIntegral ⊥ rfl
  have B :=
    hasIntegral_GP_divergence_of_forall_hasDerivWithinAt I f f' (s ∩ Box.Icc I)
      (hs.mono inter_subset_left) (fun x hx => Hc _ hx.2) fun x hx =>
      Hd _ ⟨hx.1, fun h => hx.2 ⟨h, hx.1⟩⟩
  rw [continuousOn_pi] at Hc
  refine (A.unique B).trans (sum_congr rfl fun i _ => ?_)
  refine congr_arg₂ Sub.sub ?_ ?_
  · have := Box.continuousOn_face_Icc (Hc i) (Set.right_mem_Icc.2 (I.lower_le_upper i))
    have := (this.integrableOn_compact (μ := volume) (Box.isCompact_Icc _)).mono_set
      Box.coe_subset_Icc
    exact (this.hasBoxIntegral ⊥ rfl).integral_eq
  · have := Box.continuousOn_face_Icc (Hc i) (Set.left_mem_Icc.2 (I.lower_le_upper i))
    have := (this.integrableOn_compact (μ := volume) (Box.isCompact_Icc _)).mono_set
      Box.coe_subset_Icc
    exact (this.hasBoxIntegral ⊥ rfl).integral_eq

/-- An auxiliary lemma for
`MeasureTheory.integral_divergence_of_hasFDerivWithinAt_off_countable`. Compared to the previous
lemma, here we drop the assumption of differentiability on the boundary of the box. -/
private theorem integral_divergence_of_hasFDerivAt_off_countable_aux₂ (I : Box (Fin (n + 1)))
    (f : ℝⁿ⁺¹ → Eⁿ⁺¹)
    (f' : ℝⁿ⁺¹ → ℝⁿ⁺¹ →L[ℝ] Eⁿ⁺¹)
    (s : Set ℝⁿ⁺¹) (hs : s.Countable) (Hc : ContinuousOn f (Box.Icc I))
    (Hd : ∀ x ∈ Box.Ioo I \ s, HasFDerivAt f (f' x) x)
    (Hi : IntegrableOn (∑ i, f' · (e i) i) (Box.Icc I)) :
    (∫ x in Box.Icc I, ∑ i, f' x (e i) i) =
      ∑ i : Fin (n + 1),
        ((∫ x in Box.Icc (I.face i), f (i.insertNth (I.upper i) x) i) -
          ∫ x in Box.Icc (I.face i), f (i.insertNth (I.lower i) x) i) := by
  /- Choose a monotone sequence `J k` of subboxes that cover the interior of `I` and prove that
    these boxes satisfy the assumptions of the previous lemma. -/
  rcases I.exists_seq_mono_tendsto with ⟨J, hJ_sub, hJl, hJu⟩
  have hJ_sub' : ∀ k, Box.Icc (J k) ⊆ Box.Icc I := fun k => (hJ_sub k).trans I.Ioo_subset_Icc
  have hJ_le : ∀ k, J k ≤ I := fun k => Box.le_iff_Icc.2 (hJ_sub' k)
  have HcJ : ∀ k, ContinuousOn f (Box.Icc (J k)) := fun k => Hc.mono (hJ_sub' k)
  have HdJ : ∀ (k), ∀ x ∈ (Box.Icc (J k)) \ s, HasFDerivWithinAt f (f' x) (Box.Icc (J k)) x :=
    fun k x hx => (Hd x ⟨hJ_sub k hx.1, hx.2⟩).hasFDerivWithinAt
  have HiJ : ∀ k, IntegrableOn (∑ i, f' · (e i) i) (Box.Icc (J k)) volume := fun k =>
    Hi.mono_set (hJ_sub' k)
  -- Apply the previous lemma to `J k`.
  have HJ_eq := fun k =>
    integral_divergence_of_hasFDerivWithinAt_off_countable_aux₁ (J k) f f' s hs (HcJ k) (HdJ k)
      (HiJ k)
  -- Note that the LHS of `HJ_eq k` tends to the LHS of the goal as `k → ∞`.
  have hI_tendsto :
    Tendsto (fun k => ∫ x in Box.Icc (J k), ∑ i, f' x (e i) i) atTop
      (𝓝 (∫ x in Box.Icc I, ∑ i, f' x (e i) i)) := by
    simp only [IntegrableOn, ← Measure.restrict_congr_set (Box.Ioo_ae_eq_Icc _)] at Hi ⊢
    rw [← Box.iUnion_Ioo_of_tendsto J.monotone hJl hJu] at Hi ⊢
    exact tendsto_setIntegral_of_monotone (fun k => (J k).measurableSet_Ioo)
      (Box.Ioo.comp J).monotone Hi
  -- Thus it suffices to prove the same about the RHS.
  refine tendsto_nhds_unique_of_eventuallyEq hI_tendsto ?_ (Eventually.of_forall HJ_eq)
  clear hI_tendsto
  rw [tendsto_pi_nhds] at hJl hJu
  /- We'll need to prove a similar statement about the integrals over the front sides and the
    integrals over the back sides. In order to avoid repeating ourselves, we formulate a lemma. -/
  suffices ∀ (i : Fin (n + 1)) (c : ℕ → ℝ) (d), (∀ k, c k ∈ Icc (I.lower i) (I.upper i)) →
    Tendsto c atTop (𝓝 d) →
      Tendsto (fun k => ∫ x in Box.Icc ((J k).face i), f (i.insertNth (c k) x) i) atTop
        (𝓝 <| ∫ x in Box.Icc (I.face i), f (i.insertNth d x) i) by
    rw [Box.Icc_eq_pi] at hJ_sub'
    refine tendsto_finset_sum _ fun i _ => (this _ _ _ ?_ (hJu _)).sub (this _ _ _ ?_ (hJl _))
    exacts [fun k => hJ_sub' k (J k).upper_mem_Icc _ trivial, fun k =>
      hJ_sub' k (J k).lower_mem_Icc _ trivial]
  intro i c d hc hcd
  /- First we prove that the integrals of the restriction of `f` to `{x | x i = d}` over increasing
    boxes `((J k).face i).Icc` tend to the desired limit. The proof mostly repeats the one above. -/
  have hd : d ∈ Icc (I.lower i) (I.upper i) :=
    isClosed_Icc.mem_of_tendsto hcd (Eventually.of_forall hc)
  have Hic : ∀ k, IntegrableOn (fun x => f (i.insertNth (c k) x) i) (Box.Icc (I.face i)) := fun k =>
    (Box.continuousOn_face_Icc ((continuous_apply i).comp_continuousOn Hc) (hc k)).integrableOn_Icc
  have Hid : IntegrableOn (fun x => f (i.insertNth d x) i) (Box.Icc (I.face i)) :=
    (Box.continuousOn_face_Icc ((continuous_apply i).comp_continuousOn Hc) hd).integrableOn_Icc
  have H :
    Tendsto (fun k => ∫ x in Box.Icc ((J k).face i), f (i.insertNth d x) i) atTop
      (𝓝 <| ∫ x in Box.Icc (I.face i), f (i.insertNth d x) i) := by
    have hIoo : (⋃ k, Box.Ioo ((J k).face i)) = Box.Ioo (I.face i) :=
      Box.iUnion_Ioo_of_tendsto ((Box.monotone_face i).comp J.monotone)
        (tendsto_pi_nhds.2 fun _ => hJl _) (tendsto_pi_nhds.2 fun _ => hJu _)
    simp only [IntegrableOn, ← Measure.restrict_congr_set (Box.Ioo_ae_eq_Icc _), ← hIoo] at Hid ⊢
    exact tendsto_setIntegral_of_monotone (fun k => ((J k).face i).measurableSet_Ioo)
      (Box.Ioo.monotone.comp ((Box.monotone_face i).comp J.monotone)) Hid
  /- Thus it suffices to show that the distance between the integrals of the restrictions of `f` to
    `{x | x i = c k}` and `{x | x i = d}` over `((J k).face i).Icc` tends to zero as `k → ∞`. Choose
    `ε > 0`. -/
  refine H.congr_dist (Metric.nhds_basis_closedBall.tendsto_right_iff.2 fun ε εpos => ?_)
  have hvol_pos : ∀ J : Box (Fin n), 0 < ∏ j, (J.upper j - J.lower j) := fun J =>
    prod_pos fun j hj => sub_pos.2 <| J.lower_lt_upper _
  /- Choose `δ > 0` such that for any `x y ∈ I.Icc` at distance at most `δ`, the distance between
    `f x` and `f y` is at most `ε / volume (I.face i).Icc`, then the distance between the integrals
    is at most `(ε / volume (I.face i).Icc) * volume ((J k).face i).Icc ≤ ε`. -/
  rcases Metric.uniformContinuousOn_iff_le.1 (I.isCompact_Icc.uniformContinuousOn_of_continuous Hc)
      (ε / ∏ j, ((I.face i).upper j - (I.face i).lower j)) (div_pos εpos (hvol_pos (I.face i)))
    with ⟨δ, δpos, hδ⟩
  refine (hcd.eventually (Metric.ball_mem_nhds _ δpos)).mono fun k hk => ?_
  have Hsub : Box.Icc ((J k).face i) ⊆ Box.Icc (I.face i) :=
    Box.le_iff_Icc.1 (Box.face_mono (hJ_le _) i)
  rw [mem_closedBall_zero_iff, Real.norm_eq_abs, abs_of_nonneg dist_nonneg, dist_eq_norm,
    ← integral_sub (Hid.mono_set Hsub) ((Hic _).mono_set Hsub)]
  calc
    ‖∫ x in Box.Icc ((J k).face i), f (i.insertNth d x) i - f (i.insertNth (c k) x) i‖ ≤
        (ε / ∏ j, ((I.face i).upper j - (I.face i).lower j)) *
          (volume (Box.Icc ((J k).face i))).toReal := by
      refine norm_setIntegral_le_of_norm_le_const (((J k).face i).measure_Icc_lt_top _)
        fun x hx => ?_
      rw [← dist_eq_norm]
      calc
        dist (f (i.insertNth d x) i) (f (i.insertNth (c k) x) i) ≤
            dist (f (i.insertNth d x)) (f (i.insertNth (c k) x)) :=
          dist_le_pi_dist (f (i.insertNth d x)) (f (i.insertNth (c k) x)) i
        _ ≤ ε / ∏ j, ((I.face i).upper j - (I.face i).lower j) :=
          hδ _ (I.mapsTo_insertNth_face_Icc hd <| Hsub hx) _
            (I.mapsTo_insertNth_face_Icc (hc _) <| Hsub hx) ?_
      rw [Fin.dist_insertNth_insertNth, dist_self, dist_comm]
      exact max_le hk.le δpos.lt.le
    _ ≤ ε := by
      rw [Box.Icc_def, Real.volume_Icc_pi_toReal ((J k).face i).lower_le_upper,
        ← le_div_iff₀ (hvol_pos _)]
      gcongr
      exacts [hvol_pos _, fun _ _ ↦ sub_nonneg.2 (Box.lower_le_upper _ _),
        (hJ_sub' _ (J _).upper_mem_Icc).2 _, (hJ_sub' _ (J _).lower_mem_Icc).1 _]

variable (a b : Fin (n + 1) → ℝ)

local notation "face " i => Set.Icc (a ∘ Fin.succAbove i) (b ∘ Fin.succAbove i)
local notation:max "frontFace " i:arg => Fin.insertNth i (b i)
local notation:max "backFace " i:arg => Fin.insertNth i (a i)

/-- **Divergence theorem** for Bochner integral. If `f : ℝⁿ⁺¹ → Eⁿ⁺¹` is continuous on a rectangular
box `[a, b] : Set ℝⁿ⁺¹`, `a ≤ b`, is differentiable on its interior with derivative
`f' : ℝⁿ⁺¹ → ℝⁿ⁺¹ →L[ℝ] Eⁿ⁺¹` and the divergence `fun x ↦ ∑ i, f' x eᵢ i` is integrable on `[a, b]`,
where `eᵢ = Pi.single i 1` is the `i`-th basis vector, then its integral is equal to the sum of
integrals of `f` over the faces of `[a, b]`, taken with appropriate signs.

Moreover, the same is true if the function is not differentiable at countably many
points of the interior of `[a, b]`.

We represent both faces `x i = a i` and `x i = b i` as the box
`face i = [a ∘ Fin.succAbove i, b ∘ Fin.succAbove i]` in `ℝⁿ`, where
`Fin.succAbove : Fin n ↪o Fin (n + 1)` is the order embedding with range `{i}ᶜ`. The restrictions
of `f : ℝⁿ⁺¹ → Eⁿ⁺¹` to these faces are given by `f ∘ backFace i` and `f ∘ frontFace i`, where
`backFace i = Fin.insertNth i (a i)` and `frontFace i = Fin.insertNth i (b i)` are embeddings
`ℝⁿ → ℝⁿ⁺¹` that take `y : ℝⁿ` and insert `a i` (resp., `b i`) as `i`-th coordinate. -/
theorem integral_divergence_of_hasFDerivAt_off_countable (hle : a ≤ b)
    (f : ℝⁿ⁺¹ → Eⁿ⁺¹) (f' : ℝⁿ⁺¹ → ℝⁿ⁺¹ →L[ℝ] Eⁿ⁺¹)
    (s : Set ℝⁿ⁺¹) (hs : s.Countable) (Hc : ContinuousOn f (Icc a b))
    (Hd : ∀ x ∈ (Set.pi univ fun i => Ioo (a i) (b i)) \ s, HasFDerivAt f (f' x) x)
    (Hi : IntegrableOn (fun x => ∑ i, f' x (e i) i) (Icc a b)) :
    (∫ x in Icc a b, ∑ i, f' x (e i) i) =
      ∑ i : Fin (n + 1),
        ((∫ x in face i, f (frontFace i x) i) - ∫ x in face i, f (backFace i x) i) := by
  rcases em (∃ i, a i = b i) with (⟨i, hi⟩ | hne)
  · -- First we sort out the trivial case `∃ i, a i = b i`.
    rw [volume_pi, ← setIntegral_congr_set Measure.univ_pi_Ioc_ae_eq_Icc]
    have hi' : Ioc (a i) (b i) = ∅ := Ioc_eq_empty hi.not_lt
    have : (pi Set.univ fun j => Ioc (a j) (b j)) = ∅ := univ_pi_eq_empty hi'
    rw [this, setIntegral_empty, sum_eq_zero]
    rintro j -
    rcases eq_or_ne i j with (rfl | hne)
    · simp [hi]
    · rcases Fin.exists_succAbove_eq hne with ⟨i, rfl⟩
      have : Icc (a ∘ j.succAbove) (b ∘ j.succAbove) =ᵐ[volume] (∅ : Set ℝⁿ) := by
        rw [ae_eq_empty, Real.volume_Icc_pi, prod_eq_zero (Finset.mem_univ i)]
        simp [hi]
      rw [setIntegral_congr_set this, setIntegral_congr_set this, setIntegral_empty,
        setIntegral_empty, sub_self]
  · -- In the non-trivial case `∀ i, a i < b i`, we apply a lemma we proved above.
    have hlt : ∀ i, a i < b i := fun i => (hle i).lt_of_ne fun hi => hne ⟨i, hi⟩
    exact integral_divergence_of_hasFDerivAt_off_countable_aux₂ ⟨a, b, hlt⟩ f f' s hs Hc Hd Hi

@[deprecated (since := "2025-05-02")]
alias integral_divergence_of_hasFDerivWithinAt_off_countable :=
  integral_divergence_of_hasFDerivAt_off_countable

/-- **Divergence theorem** for a family of functions `f : Fin (n + 1) → ℝⁿ⁺¹ → E`. See also
`MeasureTheory.integral_divergence_of_hasFDerivWithinAt_off_countable'` for a version formulated
in terms of a vector-valued function `f : ℝⁿ⁺¹ → Eⁿ⁺¹`. -/
theorem integral_divergence_of_hasFDerivAt_off_countable' (hle : a ≤ b)
    (f : Fin (n + 1) → ℝⁿ⁺¹ → E)
    (f' : Fin (n + 1) → ℝⁿ⁺¹ → ℝⁿ⁺¹ →L[ℝ] E) (s : Set ℝⁿ⁺¹)
    (hs : s.Countable) (Hc : ∀ i, ContinuousOn (f i) (Icc a b))
    (Hd : ∀ x ∈ (pi Set.univ fun i => Ioo (a i) (b i)) \ s, ∀ (i), HasFDerivAt (f i) (f' i x) x)
    (Hi : IntegrableOn (fun x => ∑ i, f' i x (e i)) (Icc a b)) :
    (∫ x in Icc a b, ∑ i, f' i x (e i)) =
      ∑ i : Fin (n + 1), ((∫ x in face i, f i (frontFace i x)) -
        ∫ x in face i, f i (backFace i x)) :=
  integral_divergence_of_hasFDerivAt_off_countable a b hle (fun x i => f i x)
    (fun x => ContinuousLinearMap.pi fun i => f' i x) s hs (continuousOn_pi.2 Hc)
    (fun x hx => hasFDerivAt_pi.2 (Hd x hx)) Hi

@[deprecated (since := "2025-05-02")]
alias integral_divergence_of_hasFDerivWithinAt_off_countable' :=
  integral_divergence_of_hasFDerivAt_off_countable'

end

/-- An auxiliary lemma that is used to specialize the general divergence theorem to spaces that do
not have the form `Fin n → ℝ`. -/
theorem integral_divergence_of_hasFDerivAt_off_countable_of_equiv {F : Type*}
    [NormedAddCommGroup F] [NormedSpace ℝ F] [Preorder F] [MeasureSpace F] [BorelSpace F]
    (eL : F ≃L[ℝ] ℝⁿ⁺¹) (he_ord : ∀ x y, eL x ≤ eL y ↔ x ≤ y)
    (he_vol : MeasurePreserving eL volume volume) (f : Fin (n + 1) → F → E)
    (f' : Fin (n + 1) → F → F →L[ℝ] E) (s : Set F) (hs : s.Countable) (a b : F) (hle : a ≤ b)
    (Hc : ∀ i, ContinuousOn (f i) (Icc a b))
    (Hd : ∀ x ∈ interior (Icc a b) \ s, ∀ (i), HasFDerivAt (f i) (f' i x) x) (DF : F → E)
    (hDF : ∀ x, DF x = ∑ i, f' i x (eL.symm <| e i)) (Hi : IntegrableOn DF (Icc a b)) :
    ∫ x in Icc a b, DF x =
      ∑ i : Fin (n + 1),
        ((∫ x in Icc (eL a ∘ i.succAbove) (eL b ∘ i.succAbove),
            f i (eL.symm <| i.insertNth (eL b i) x)) -
          ∫ x in Icc (eL a ∘ i.succAbove) (eL b ∘ i.succAbove),
            f i (eL.symm <| i.insertNth (eL a i) x)) :=
  have he_emb : MeasurableEmbedding eL := eL.toHomeomorph.measurableEmbedding
  have hIcc : eL ⁻¹' Icc (eL a) (eL b) = Icc a b := by
    ext1 x; simp only [Set.mem_preimage, Set.mem_Icc, he_ord]
  have hIcc' : Icc (eL a) (eL b) = eL.symm ⁻¹' Icc a b := by rw [← hIcc, eL.symm_preimage_preimage]
  calc
    ∫ x in Icc a b, DF x = ∫ x in Icc a b, ∑ i, f' i x (eL.symm <| e i) := by simp only [hDF]
    _ = ∫ x in Icc (eL a) (eL b), ∑ i, f' i (eL.symm x) (eL.symm <| e i) := by
      rw [← he_vol.setIntegral_preimage_emb he_emb]
      simp only [hIcc, eL.symm_apply_apply]
    _ = ∑ i : Fin (n + 1),
          ((∫ x in Icc (eL a ∘ i.succAbove) (eL b ∘ i.succAbove),
              f i (eL.symm <| i.insertNth (eL b i) x)) -
            ∫ x in Icc (eL a ∘ i.succAbove) (eL b ∘ i.succAbove),
              f i (eL.symm <| i.insertNth (eL a i) x)) := by
      refine integral_divergence_of_hasFDerivAt_off_countable' (eL a) (eL b)
        ((he_ord _ _).2 hle) (fun i x => f i (eL.symm x))
        (fun i x => f' i (eL.symm x) ∘L (eL.symm : ℝⁿ⁺¹ →L[ℝ] F)) (eL.symm ⁻¹' s)
        (hs.preimage eL.symm.injective) ?_ ?_ ?_
      · exact fun i => (Hc i).comp eL.symm.continuousOn hIcc'.subset
      · refine fun x hx i => (Hd (eL.symm x) ⟨?_, hx.2⟩ i).comp x eL.symm.hasFDerivAt
        rw [← hIcc]
        refine preimage_interior_subset_interior_preimage eL.continuous ?_
        simpa only [Set.mem_preimage, eL.apply_symm_apply, ← pi_univ_Icc,
          interior_pi_set (@finite_univ (Fin _) _), interior_Icc] using hx.1
      · rw [← he_vol.integrableOn_comp_preimage he_emb, hIcc]
        simp [← hDF, Function.comp_def, Hi]

@[deprecated (since := "2025-05-02")]
alias integral_divergence_of_hasFDerivWithinAt_off_countable_of_equiv :=
  integral_divergence_of_hasFDerivAt_off_countable_of_equiv

end

open scoped Interval

open ContinuousLinearMap (smulRight)


local macro:arg t:term:max noWs "¹" : term => `(Fin 1 → $t)
local macro:arg t:term:max noWs "²" : term => `(Fin 2 → $t)

/-- **Fundamental theorem of calculus, part 2**. This version assumes that `f` is continuous on the
interval and is differentiable off a countable set `s`.

See also

* `intervalIntegral.integral_eq_sub_of_hasDeriv_right_of_le` for a version that only assumes right
differentiability of `f`;

* `MeasureTheory.integral_eq_of_hasDerivWithinAt_off_countable` for a version that works both
  for `a ≤ b` and `b ≤ a` at the expense of using unordered intervals instead of `Set.Icc`. -/
theorem integral_eq_of_hasDerivAt_off_countable_of_le [CompleteSpace E] (f f' : ℝ → E)
    {a b : ℝ} (hle : a ≤ b) {s : Set ℝ} (hs : s.Countable) (Hc : ContinuousOn f (Icc a b))
    (Hd : ∀ x ∈ Ioo a b \ s, HasDerivAt f (f' x) x) (Hi : IntervalIntegrable f' volume a b) :
    ∫ x in a..b, f' x = f b - f a := by
  set e : ℝ ≃L[ℝ] ℝ¹ := (ContinuousLinearEquiv.funUnique (Fin 1) ℝ ℝ).symm
  have e_symm : ∀ x, e.symm x = x 0 := fun x => rfl
  set F' : ℝ → ℝ →L[ℝ] E := fun x => smulRight (1 : ℝ →L[ℝ] ℝ) (f' x)
  have hF' : ∀ x y, F' x y = y • f' x := fun x y => rfl
  calc
    ∫ x in a..b, f' x = ∫ x in Icc a b, f' x := by
      rw [intervalIntegral.integral_of_le hle, setIntegral_congr_set Ioc_ae_eq_Icc]
    _ = ∑ i : Fin 1,
          ((∫ x in Icc (e a ∘ i.succAbove) (e b ∘ i.succAbove),
              f (e.symm <| i.insertNth (e b i) x)) -
            ∫ x in Icc (e a ∘ i.succAbove) (e b ∘ i.succAbove),
              f (e.symm <| i.insertNth (e a i) x)) := by
      simp only [← interior_Icc] at Hd
      refine
        integral_divergence_of_hasFDerivAt_off_countable_of_equiv e ?_ ?_ (fun _ => f)
          (fun _ => F') s hs a b hle (fun _ => Hc) (fun x hx _ => Hd x hx) _ ?_ ?_
      · exact fun x y => (OrderIso.funUnique (Fin 1) ℝ).symm.le_iff_le
      · exact (volume_preserving_funUnique (Fin 1) ℝ).symm _
      · intro x; rw [Fin.sum_univ_one, hF', e_symm, Pi.single_eq_same, one_smul]
      · rw [intervalIntegrable_iff_integrableOn_Ioc_of_le hle] at Hi
        exact Hi.congr_set_ae Ioc_ae_eq_Icc.symm
    _ = f b - f a := by
      simp only [e, Fin.sum_univ_one, e_symm]
      have : ∀ c : ℝ, const (Fin 0) c = isEmptyElim := fun c => Subsingleton.elim _ _
      simp [this, volume_pi, Measure.pi_of_empty fun _ : Fin 0 => volume]

@[deprecated (since := "2025-05-02")]
alias integral_eq_of_hasDerivWithinAt_off_countable_of_le :=
  integral_eq_of_hasDerivAt_off_countable_of_le

/-- **Fundamental theorem of calculus, part 2**. This version assumes that `f` is continuous on the
interval and is differentiable off a countable set `s`.

See also `intervalIntegral.integral_eq_sub_of_hasDeriv_right` for a version that
only assumes right differentiability of `f`.
-/
theorem integral_eq_of_hasDerivAt_off_countable [CompleteSpace E] (f f' : ℝ → E) {a b : ℝ}
    {s : Set ℝ} (hs : s.Countable) (Hc : ContinuousOn f [[a, b]])
    (Hd : ∀ x ∈ Ioo (min a b) (max a b) \ s, HasDerivAt f (f' x) x)
    (Hi : IntervalIntegrable f' volume a b) : ∫ x in a..b, f' x = f b - f a := by
  rcases le_total a b with hab | hab
  · simp only [uIcc_of_le hab, min_eq_left hab, max_eq_right hab] at *
    exact integral_eq_of_hasDerivAt_off_countable_of_le f f' hab hs Hc Hd Hi
  · simp only [uIcc_of_ge hab, min_eq_right hab, max_eq_left hab] at *
    rw [intervalIntegral.integral_symm, neg_eq_iff_eq_neg, neg_sub]
    exact integral_eq_of_hasDerivAt_off_countable_of_le f f' hab hs Hc Hd Hi.symm

@[deprecated (since := "2025-05-02")]
alias integral_eq_of_hasDerivWithinAt_off_countable := integral_eq_of_hasDerivAt_off_countable

/-- **Divergence theorem** for functions on the plane along rectangles. It is formulated in terms of
two functions `f g : ℝ × ℝ → E` and an integral over `Icc a b = [a.1, b.1] × [a.2, b.2]`, where
`a b : ℝ × ℝ`, `a ≤ b`. When thinking of `f` and `g` as the two coordinates of a single function
`F : ℝ × ℝ → E × E` and when `E = ℝ`, this is the usual statement that the integral of the
divergence of `F` inside the rectangle equals the integral of the normal derivative of `F` along the
boundary.

See also `MeasureTheory.integral2_divergence_prod_of_hasFDerivAt_off_countable` for a
version that does not assume `a ≤ b` and uses iterated interval integral instead of the integral
over `Icc a b`. -/
theorem integral_divergence_prod_Icc_of_hasFDerivAt_off_countable_of_le (f g : ℝ × ℝ → E)
    (f' g' : ℝ × ℝ → ℝ × ℝ →L[ℝ] E) (a b : ℝ × ℝ) (hle : a ≤ b) (s : Set (ℝ × ℝ)) (hs : s.Countable)
    (Hcf : ContinuousOn f (Icc a b)) (Hcg : ContinuousOn g (Icc a b))
    (Hdf : ∀ x ∈ Ioo a.1 b.1 ×ˢ Ioo a.2 b.2 \ s, HasFDerivAt f (f' x) x)
    (Hdg : ∀ x ∈ Ioo a.1 b.1 ×ˢ Ioo a.2 b.2 \ s, HasFDerivAt g (g' x) x)
    (Hi : IntegrableOn (fun x => f' x (1, 0) + g' x (0, 1)) (Icc a b)) :
    (∫ x in Icc a b, f' x (1, 0) + g' x (0, 1)) =
      (((∫ x in a.1..b.1, g (x, b.2)) - ∫ x in a.1..b.1, g (x, a.2)) +
          ∫ y in a.2..b.2, f (b.1, y)) -
        ∫ y in a.2..b.2, f (a.1, y) :=
  let e : (ℝ × ℝ) ≃L[ℝ] ℝ² := (ContinuousLinearEquiv.finTwoArrow ℝ ℝ).symm
  calc
    (∫ x in Icc a b, f' x (1, 0) + g' x (0, 1)) =
        ∑ i : Fin 2,
          ((∫ x in Icc (e a ∘ i.succAbove) (e b ∘ i.succAbove),
              ![f, g] i (e.symm <| i.insertNth (e b i) x)) -
            ∫ x in Icc (e a ∘ i.succAbove) (e b ∘ i.succAbove),
              ![f, g] i (e.symm <| i.insertNth (e a i) x)) := by
      refine integral_divergence_of_hasFDerivAt_off_countable_of_equiv e ?_ ?_ ![f, g]
        ![f', g'] s hs a b hle ?_ (fun x hx => ?_) _ ?_ Hi
      · exact fun x y => (OrderIso.finTwoArrowIso ℝ).symm.le_iff_le
      · exact (volume_preserving_finTwoArrow ℝ).symm _
      · exact Fin.forall_fin_two.2 ⟨Hcf, Hcg⟩
      · rw [Icc_prod_eq, interior_prod_eq, interior_Icc, interior_Icc] at hx
        exact Fin.forall_fin_two.2 ⟨Hdf x hx, Hdg x hx⟩
      · intro x; rw [Fin.sum_univ_two]; rfl
    _ = ((∫ y in Icc a.2 b.2, f (b.1, y)) - ∫ y in Icc a.2 b.2, f (a.1, y)) +
          ((∫ x in Icc a.1 b.1, g (x, b.2)) - ∫ x in Icc a.1 b.1, g (x, a.2)) := by
      have : ∀ (a b : ℝ¹) (f : ℝ¹ → E),
          ∫ x in Icc a b, f x = ∫ x in Icc (a 0) (b 0), f fun _ => x := fun a b f ↦ by
        convert (((volume_preserving_funUnique (Fin 1) ℝ).symm _).setIntegral_preimage_emb
          (MeasurableEquiv.measurableEmbedding _) f _).symm
        exact ((OrderIso.funUnique (Fin 1) ℝ).symm.preimage_Icc a b).symm
      simp only [Fin.sum_univ_two, this]
      rfl
    _ = (((∫ x in a.1..b.1, g (x, b.2)) - ∫ x in a.1..b.1, g (x, a.2)) +
            ∫ y in a.2..b.2, f (b.1, y)) - ∫ y in a.2..b.2, f (a.1, y) := by
      simp only [intervalIntegral.integral_of_le hle.1, intervalIntegral.integral_of_le hle.2,
        setIntegral_congr_set (Ioc_ae_eq_Icc (α := ℝ) (μ := volume))]
      abel

<<<<<<< HEAD
theorem integral_divergence_prod_Icc_of_hasFDerivAt_of_le (f g : ℝ × ℝ → E)
    (f' g' : ℝ × ℝ → ℝ × ℝ →L[ℝ] E) (a b : ℝ × ℝ) (hle : a ≤ b)
    (Hcf : ContinuousOn f (Icc a b)) (Hcg : ContinuousOn g (Icc a b))
    (Hdf : ∀ x ∈ Ioo a.1 b.1 ×ˢ Ioo a.2 b.2, HasFDerivAt f (f' x) x)
    (Hdg : ∀ x ∈ Ioo a.1 b.1 ×ˢ Ioo a.2 b.2, HasFDerivAt g (g' x) x)
    (Hi : IntegrableOn (fun x => f' x (1, 0) + g' x (0, 1)) (Icc a b)) :
    (∫ x in Icc a b, f' x (1, 0) + g' x (0, 1)) =
      (((∫ x in a.1..b.1, g (x, b.2)) - ∫ x in a.1..b.1, g (x, a.2)) +
          ∫ y in a.2..b.2, f (b.1, y)) - ∫ y in a.2..b.2, f (a.1, y) :=
  integral_divergence_prod_Icc_of_hasFDerivWithinAt_off_countable_of_le f g f' g' a b hle ∅
    (by simp) Hcf Hcg (by simpa only [diff_empty]) (by simpa only [diff_empty]) Hi
=======
@[deprecated (since := "2025-05-02")]
alias integral_divergence_prod_Icc_of_hasFDerivWithinAt_off_countable_of_le :=
  integral_divergence_prod_Icc_of_hasFDerivAt_off_countable_of_le
>>>>>>> 3008304e

/-- **Divergence theorem** for functions on the plane. It is formulated in terms of two functions
`f g : ℝ × ℝ → E` and iterated integral `∫ x in a₁..b₁, ∫ y in a₂..b₂, _`, where
`a₁ a₂ b₁ b₂ : ℝ`. When thinking of `f` and `g` as the two coordinates of a single function
`F : ℝ × ℝ → E × E` and when `E = ℝ`, this is the usual statement that the integral of the
divergence of `F` inside the rectangle with vertices `(aᵢ, bⱼ)`, `i, j =1,2`, equals the integral of
the normal derivative of `F` along the boundary.

See also `MeasureTheory.integral_divergence_prod_Icc_of_hasFDerivAt_off_countable_of_le`
for a version that uses an integral over `Icc a b`, where `a b : ℝ × ℝ`, `a ≤ b`. -/
theorem integral2_divergence_prod_of_hasFDerivAt_off_countable (f g : ℝ × ℝ → E)
    (f' g' : ℝ × ℝ → ℝ × ℝ →L[ℝ] E) (a₁ a₂ b₁ b₂ : ℝ) (s : Set (ℝ × ℝ)) (hs : s.Countable)
    (Hcf : ContinuousOn f ([[a₁, b₁]] ×ˢ [[a₂, b₂]]))
    (Hcg : ContinuousOn g ([[a₁, b₁]] ×ˢ [[a₂, b₂]]))
    (Hdf : ∀ x ∈ Ioo (min a₁ b₁) (max a₁ b₁) ×ˢ Ioo (min a₂ b₂) (max a₂ b₂) \ s,
      HasFDerivAt f (f' x) x)
    (Hdg : ∀ x ∈ Ioo (min a₁ b₁) (max a₁ b₁) ×ˢ Ioo (min a₂ b₂) (max a₂ b₂) \ s,
      HasFDerivAt g (g' x) x)
    (Hi : IntegrableOn (fun x => f' x (1, 0) + g' x (0, 1)) ([[a₁, b₁]] ×ˢ [[a₂, b₂]])) :
    (∫ x in a₁..b₁, ∫ y in a₂..b₂, f' (x, y) (1, 0) + g' (x, y) (0, 1)) =
      (((∫ x in a₁..b₁, g (x, b₂)) - ∫ x in a₁..b₁, g (x, a₂)) + ∫ y in a₂..b₂, f (b₁, y)) -
        ∫ y in a₂..b₂, f (a₁, y) := by
  wlog h₁ : a₁ ≤ b₁ generalizing a₁ b₁
  · specialize this b₁ a₁
    rw [uIcc_comm b₁ a₁, min_comm b₁ a₁, max_comm b₁ a₁] at this
    simp only [intervalIntegral.integral_symm b₁ a₁]
    refine (congr_arg Neg.neg (this Hcf Hcg Hdf Hdg Hi (le_of_not_le h₁))).trans ?_; abel
  wlog h₂ : a₂ ≤ b₂ generalizing a₂ b₂
  · specialize this b₂ a₂
    rw [uIcc_comm b₂ a₂, min_comm b₂ a₂, max_comm b₂ a₂] at this
    simp only [intervalIntegral.integral_symm b₂ a₂, intervalIntegral.integral_neg]
    refine (congr_arg Neg.neg (this Hcf Hcg Hdf Hdg Hi (le_of_not_le h₂))).trans ?_; abel
  simp only [uIcc_of_le h₁, uIcc_of_le h₂, min_eq_left, max_eq_right, h₁, h₂] at Hcf Hcg Hdf Hdg Hi
  calc
    (∫ x in a₁..b₁, ∫ y in a₂..b₂, f' (x, y) (1, 0) + g' (x, y) (0, 1)) =
        ∫ x in Icc a₁ b₁, ∫ y in Icc a₂ b₂, f' (x, y) (1, 0) + g' (x, y) (0, 1) := by
      simp only [intervalIntegral.integral_of_le, h₁, h₂,
        setIntegral_congr_set (Ioc_ae_eq_Icc (α := ℝ) (μ := volume))]
    _ = ∫ x in Icc a₁ b₁ ×ˢ Icc a₂ b₂, f' x (1, 0) + g' x (0, 1) := (setIntegral_prod _ Hi).symm
    _ = (((∫ x in a₁..b₁, g (x, b₂)) - ∫ x in a₁..b₁, g (x, a₂)) + ∫ y in a₂..b₂, f (b₁, y)) -
          ∫ y in a₂..b₂, f (a₁, y) := by
      rw [Icc_prod_Icc] at *
      apply integral_divergence_prod_Icc_of_hasFDerivAt_off_countable_of_le f g f' g'
        (a₁, a₂) (b₁, b₂) ⟨h₁, h₂⟩ s <;> assumption

@[deprecated (since := "2025-05-02")]
alias integral2_divergence_prod_of_hasFDerivWithinAt_off_countable :=
  integral2_divergence_prod_of_hasFDerivAt_off_countable

end MeasureTheory<|MERGE_RESOLUTION|>--- conflicted
+++ resolved
@@ -489,7 +489,10 @@
         setIntegral_congr_set (Ioc_ae_eq_Icc (α := ℝ) (μ := volume))]
       abel
 
-<<<<<<< HEAD
+@[deprecated (since := "2025-05-02")]
+alias integral_divergence_prod_Icc_of_hasFDerivWithinAt_off_countable_of_le :=
+  integral_divergence_prod_Icc_of_hasFDerivAt_off_countable_of_le
+
 theorem integral_divergence_prod_Icc_of_hasFDerivAt_of_le (f g : ℝ × ℝ → E)
     (f' g' : ℝ × ℝ → ℝ × ℝ →L[ℝ] E) (a b : ℝ × ℝ) (hle : a ≤ b)
     (Hcf : ContinuousOn f (Icc a b)) (Hcg : ContinuousOn g (Icc a b))
@@ -499,13 +502,8 @@
     (∫ x in Icc a b, f' x (1, 0) + g' x (0, 1)) =
       (((∫ x in a.1..b.1, g (x, b.2)) - ∫ x in a.1..b.1, g (x, a.2)) +
           ∫ y in a.2..b.2, f (b.1, y)) - ∫ y in a.2..b.2, f (a.1, y) :=
-  integral_divergence_prod_Icc_of_hasFDerivWithinAt_off_countable_of_le f g f' g' a b hle ∅
+  integral_divergence_prod_Icc_of_hasFDerivAt_off_countable_of_le f g f' g' a b hle ∅
     (by simp) Hcf Hcg (by simpa only [diff_empty]) (by simpa only [diff_empty]) Hi
-=======
-@[deprecated (since := "2025-05-02")]
-alias integral_divergence_prod_Icc_of_hasFDerivWithinAt_off_countable_of_le :=
-  integral_divergence_prod_Icc_of_hasFDerivAt_off_countable_of_le
->>>>>>> 3008304e
 
 /-- **Divergence theorem** for functions on the plane. It is formulated in terms of two functions
 `f g : ℝ × ℝ → E` and iterated integral `∫ x in a₁..b₁, ∫ y in a₂..b₂, _`, where
