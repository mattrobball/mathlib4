/-
Copyright (c) 2020 Floris van Doorn. All rights reserved.
Released under Apache 2.0 license as described in the file LICENSE.
Authors: Floris van Doorn
-/
import Mathlib.MeasureTheory.Integral.DominatedConvergence
import Mathlib.MeasureTheory.Integral.Bochner.Set
import Mathlib.MeasureTheory.Measure.Prod

/-!
# Integration with respect to the product measure

In this file we prove Fubini's theorem.

## Main results

* `MeasureTheory.integrable_prod_iff` states that a binary function is integrable iff both
  * `y ↦ f (x, y)` is integrable for almost every `x`, and
  * the function `x ↦ ∫ ‖f (x, y)‖ dy` is integrable.
* `MeasureTheory.integral_prod`: Fubini's theorem. It states that for an integrable function
  `α × β → E` (where `E` is a second countable Banach space) we have
  `∫ z, f z ∂(μ.prod ν) = ∫ x, ∫ y, f (x, y) ∂ν ∂μ`. This theorem has the same variants as
  Tonelli's theorem (see `MeasureTheory.lintegral_prod`). The lemma
  `MeasureTheory.Integrable.integral_prod_right` states that the inner integral of the right-hand
  side is integrable.
* `MeasureTheory.integral_integral_swap_of_hasCompactSupport`: a version of Fubini theorem for
  continuous functions with compact support, which does not assume that the measures are σ-finite
  contrary to all the usual versions of Fubini.

## Tags

product measure, Fubini's theorem, Fubini-Tonelli theorem
-/


noncomputable section

open scoped Topology ENNReal MeasureTheory

open Set Function Real ENNReal

open MeasureTheory MeasurableSpace MeasureTheory.Measure

open TopologicalSpace

open Filter hiding prod_eq map

variable {α β E : Type*} [MeasurableSpace α] [MeasurableSpace β] {μ : Measure α} {ν : Measure β}
variable [NormedAddCommGroup E]

/-! ### Measurability

Before we define the product measure, we can talk about the measurability of operations on binary
functions. We show that if `f` is a binary measurable function, then the function that integrates
along one of the variables (using either the Lebesgue or Bochner integral) is measurable.
-/


theorem measurableSet_integrable [SFinite ν] ⦃f : α → β → E⦄
    (hf : StronglyMeasurable (uncurry f)) : MeasurableSet {x | Integrable (f x) ν} := by
  simp_rw [Integrable, hf.of_uncurry_left.aestronglyMeasurable, true_and]
  exact measurableSet_lt (Measurable.lintegral_prod_right hf.enorm) measurable_const

section

variable [NormedSpace ℝ E]

/-- The Bochner integral is measurable. This shows that the integrand of (the right-hand-side of)
  Fubini's theorem is measurable.
  This version has `f` in curried form. -/
theorem MeasureTheory.StronglyMeasurable.integral_prod_right [SFinite ν] ⦃f : α → β → E⦄
    (hf : StronglyMeasurable (uncurry f)) : StronglyMeasurable fun x => ∫ y, f x y ∂ν := by
  classical
  by_cases hE : CompleteSpace E; swap; · simp [integral, hE, stronglyMeasurable_const]
  borelize E
  haveI : SeparableSpace (range (uncurry f) ∪ {0} : Set E) :=
    hf.separableSpace_range_union_singleton
  let s : ℕ → SimpleFunc (α × β) E :=
    SimpleFunc.approxOn _ hf.measurable (range (uncurry f) ∪ {0}) 0 (by simp)
  let s' : ℕ → α → SimpleFunc β E := fun n x => (s n).comp (Prod.mk x) measurable_prodMk_left
  let f' : ℕ → α → E := fun n => {x | Integrable (f x) ν}.indicator fun x => (s' n x).integral ν
  have hf' : ∀ n, StronglyMeasurable (f' n) := by
    intro n; refine StronglyMeasurable.indicator ?_ (measurableSet_integrable hf)
    have : ∀ x, ((s' n x).range.filter fun x => x ≠ 0) ⊆ (s n).range := by
      intro x; refine Finset.Subset.trans (Finset.filter_subset _ _) ?_; intro y
      simp_rw [SimpleFunc.mem_range]; rintro ⟨z, rfl⟩; exact ⟨(x, z), rfl⟩
    simp only [SimpleFunc.integral_eq_sum_of_subset (this _)]
    refine Finset.stronglyMeasurable_sum _ fun x _ => ?_
    refine (Measurable.ennreal_toReal ?_).stronglyMeasurable.smul_const _
    simp only [s', SimpleFunc.coe_comp, preimage_comp]
    apply measurable_measure_prodMk_left
    exact (s n).measurableSet_fiber x
  have h2f' : Tendsto f' atTop (𝓝 fun x : α => ∫ y : β, f x y ∂ν) := by
    rw [tendsto_pi_nhds]; intro x
    by_cases hfx : Integrable (f x) ν
    · have (n) : Integrable (s' n x) ν := by
        apply (hfx.norm.add hfx.norm).mono' (s' n x).aestronglyMeasurable
        filter_upwards with y
        simp_rw [s', SimpleFunc.coe_comp]; exact SimpleFunc.norm_approxOn_zero_le _ _ (x, y) n
      simp only [f', hfx, SimpleFunc.integral_eq_integral _ (this _), indicator_of_mem,
        mem_setOf_eq]
      refine
        tendsto_integral_of_dominated_convergence (fun y => ‖f x y‖ + ‖f x y‖)
          (fun n => (s' n x).aestronglyMeasurable) (hfx.norm.add hfx.norm) ?_ ?_
      · refine fun n => Eventually.of_forall fun y =>
          SimpleFunc.norm_approxOn_zero_le ?_ ?_ (x, y) n
        · exact hf.measurable
        · simp
      · refine Eventually.of_forall fun y => SimpleFunc.tendsto_approxOn ?_ ?_ ?_
        · exact hf.measurable.of_uncurry_left
        · simp
        apply subset_closure
        simp [-uncurry_apply_pair]
    · simp [f', hfx, integral_undef]
  exact stronglyMeasurable_of_tendsto _ hf' h2f'

/-- The Bochner integral is measurable. This shows that the integrand of (the right-hand-side of)
  Fubini's theorem is measurable. -/
theorem MeasureTheory.StronglyMeasurable.integral_prod_right' [SFinite ν] ⦃f : α × β → E⦄
    (hf : StronglyMeasurable f) : StronglyMeasurable fun x => ∫ y, f (x, y) ∂ν := by
  rw [← uncurry_curry f] at hf; exact hf.integral_prod_right

/-- The Bochner integral is measurable. This shows that the integrand of (the right-hand-side of)
  the symmetric version of Fubini's theorem is measurable.
  This version has `f` in curried form. -/
theorem MeasureTheory.StronglyMeasurable.integral_prod_left [SFinite μ] ⦃f : α → β → E⦄
    (hf : StronglyMeasurable (uncurry f)) : StronglyMeasurable fun y => ∫ x, f x y ∂μ :=
  (hf.comp_measurable measurable_swap).integral_prod_right'

/-- The Bochner integral is measurable. This shows that the integrand of (the right-hand-side of)
  the symmetric version of Fubini's theorem is measurable. -/
theorem MeasureTheory.StronglyMeasurable.integral_prod_left' [SFinite μ] ⦃f : α × β → E⦄
    (hf : StronglyMeasurable f) : StronglyMeasurable fun y => ∫ x, f (x, y) ∂μ :=
  (hf.comp_measurable measurable_swap).integral_prod_right'

end

/-! ### The product measure -/


namespace MeasureTheory

namespace Measure

variable [SFinite ν]

theorem integrable_measure_prodMk_left {s : Set (α × β)} (hs : MeasurableSet s)
    (h2s : (μ.prod ν) s ≠ ∞) : Integrable (fun x => (ν (Prod.mk x ⁻¹' s)).toReal) μ := by
  refine ⟨(measurable_measure_prodMk_left hs).ennreal_toReal.aemeasurable.aestronglyMeasurable, ?_⟩
  simp_rw [hasFiniteIntegral_iff_enorm, enorm_eq_ofReal toReal_nonneg]
  convert h2s.lt_top using 1
  rw [prod_apply hs]
  apply lintegral_congr_ae
  filter_upwards [ae_measure_lt_top hs h2s] with x hx
  rw [lt_top_iff_ne_top] at hx; simp [ofReal_toReal, hx]

@[deprecated (since := "2025-03-05")]
alias MeasureTheory.Measure.integrable_measure_prod_mk_left := integrable_measure_prodMk_left

end Measure

open Measure

end MeasureTheory

open MeasureTheory.Measure

section

nonrec theorem MeasureTheory.AEStronglyMeasurable.prod_swap {γ : Type*} [TopologicalSpace γ]
    [SFinite μ] [SFinite ν] {f : β × α → γ} (hf : AEStronglyMeasurable f (ν.prod μ)) :
    AEStronglyMeasurable (fun z : α × β => f z.swap) (μ.prod ν) := by
  rw [← prod_swap] at hf
  exact hf.comp_measurable measurable_swap

theorem MeasureTheory.AEStronglyMeasurable.fst {γ} [TopologicalSpace γ] {f : α → γ}
    (hf : AEStronglyMeasurable f μ) : AEStronglyMeasurable (fun z : α × β => f z.1) (μ.prod ν) :=
  hf.comp_quasiMeasurePreserving quasiMeasurePreserving_fst

theorem MeasureTheory.AEStronglyMeasurable.snd {γ} [TopologicalSpace γ] {f : β → γ}
    (hf : AEStronglyMeasurable f ν) : AEStronglyMeasurable (fun z : α × β => f z.2) (μ.prod ν) :=
  hf.comp_quasiMeasurePreserving quasiMeasurePreserving_snd

/-- The Bochner integral is a.e.-measurable.
  This shows that the integrand of (the right-hand-side of) Fubini's theorem is a.e.-measurable. -/
theorem MeasureTheory.AEStronglyMeasurable.integral_prod_right' [SFinite ν] [NormedSpace ℝ E]
    ⦃f : α × β → E⦄ (hf : AEStronglyMeasurable f (μ.prod ν)) :
    AEStronglyMeasurable (fun x => ∫ y, f (x, y) ∂ν) μ :=
  ⟨fun x => ∫ y, hf.mk f (x, y) ∂ν, hf.stronglyMeasurable_mk.integral_prod_right', by
    filter_upwards [ae_ae_of_ae_prod hf.ae_eq_mk] with _ hx using integral_congr_ae hx⟩

theorem MeasureTheory.AEStronglyMeasurable.prodMk_left {γ : Type*} [SFinite ν] [TopologicalSpace γ]
    {f : α × β → γ} (hf : AEStronglyMeasurable f (μ.prod ν)) :
    ∀ᵐ x ∂μ, AEStronglyMeasurable (fun y => f (x, y)) ν := by
  filter_upwards [ae_ae_of_ae_prod hf.ae_eq_mk] with x hx
  exact ⟨fun y ↦ hf.mk f (x, y),
    hf.stronglyMeasurable_mk.comp_measurable measurable_prodMk_left, hx⟩

@[deprecated (since := "2025-03-05")]
alias MeasureTheory.AEStronglyMeasurable.prod_mk_left :=
  MeasureTheory.AEStronglyMeasurable.prodMk_left

end

namespace MeasureTheory

variable [SFinite ν]

/-! ### Integrability on a product -/

section

theorem integrable_swap_iff [SFinite μ] {f : α × β → E} :
    Integrable (f ∘ Prod.swap) (ν.prod μ) ↔ Integrable f (μ.prod ν) :=
  measurePreserving_swap.integrable_comp_emb MeasurableEquiv.prodComm.measurableEmbedding

theorem Integrable.swap [SFinite μ] ⦃f : α × β → E⦄ (hf : Integrable f (μ.prod ν)) :
    Integrable (f ∘ Prod.swap) (ν.prod μ) :=
  integrable_swap_iff.2 hf

theorem hasFiniteIntegral_prod_iff ⦃f : α × β → E⦄ (h1f : StronglyMeasurable f) :
    HasFiniteIntegral f (μ.prod ν) ↔
      (∀ᵐ x ∂μ, HasFiniteIntegral (fun y => f (x, y)) ν) ∧
        HasFiniteIntegral (fun x => ∫ y, ‖f (x, y)‖ ∂ν) μ := by
  simp only [hasFiniteIntegral_iff_enorm, lintegral_prod _ h1f.enorm.aemeasurable]
  have (x) : ∀ᵐ y ∂ν, 0 ≤ ‖f (x, y)‖ := by filter_upwards with y using norm_nonneg _
  simp_rw [integral_eq_lintegral_of_nonneg_ae (this _)
      (h1f.norm.comp_measurable measurable_prodMk_left).aestronglyMeasurable,
    enorm_eq_ofReal toReal_nonneg, ofReal_norm_eq_enorm]
  -- this fact is probably too specialized to be its own lemma
  have : ∀ {p q r : Prop} (_ : r → p), (r ↔ p ∧ q) ↔ p → (r ↔ q) := fun {p q r} h1 => by
    rw [← and_congr_right_iff, and_iff_right_of_imp h1]
  rw [this]
  · intro h2f; rw [lintegral_congr_ae]
    filter_upwards [h2f] with x hx
    rw [ofReal_toReal]; rw [← lt_top_iff_ne_top]; exact hx
  · intro h2f; refine ae_lt_top ?_ h2f.ne; exact h1f.enorm.lintegral_prod_right'

theorem hasFiniteIntegral_prod_iff' ⦃f : α × β → E⦄ (h1f : AEStronglyMeasurable f (μ.prod ν)) :
    HasFiniteIntegral f (μ.prod ν) ↔
      (∀ᵐ x ∂μ, HasFiniteIntegral (fun y => f (x, y)) ν) ∧
        HasFiniteIntegral (fun x => ∫ y, ‖f (x, y)‖ ∂ν) μ := by
  rw [hasFiniteIntegral_congr h1f.ae_eq_mk,
    hasFiniteIntegral_prod_iff h1f.stronglyMeasurable_mk]
  apply and_congr
  · apply eventually_congr
    filter_upwards [ae_ae_of_ae_prod h1f.ae_eq_mk.symm]
    intro x hx
    exact hasFiniteIntegral_congr hx
  · apply hasFiniteIntegral_congr
    filter_upwards [ae_ae_of_ae_prod h1f.ae_eq_mk.symm] with _ hx using
      integral_congr_ae (EventuallyEq.fun_comp hx _)

/-- A binary function is integrable if the function `y ↦ f (x, y)` is integrable for almost every
  `x` and the function `x ↦ ∫ ‖f (x, y)‖ dy` is integrable. -/
theorem integrable_prod_iff ⦃f : α × β → E⦄ (h1f : AEStronglyMeasurable f (μ.prod ν)) :
    Integrable f (μ.prod ν) ↔
      (∀ᵐ x ∂μ, Integrable (fun y => f (x, y)) ν) ∧ Integrable (fun x => ∫ y, ‖f (x, y)‖ ∂ν) μ := by
  simp [Integrable, h1f, hasFiniteIntegral_prod_iff', h1f.norm.integral_prod_right',
    h1f.prodMk_left]

/-- A binary function is integrable if the function `x ↦ f (x, y)` is integrable for almost every
  `y` and the function `y ↦ ∫ ‖f (x, y)‖ dx` is integrable. -/
theorem integrable_prod_iff' [SFinite μ] ⦃f : α × β → E⦄
    (h1f : AEStronglyMeasurable f (μ.prod ν)) :
    Integrable f (μ.prod ν) ↔
      (∀ᵐ y ∂ν, Integrable (fun x => f (x, y)) μ) ∧ Integrable (fun y => ∫ x, ‖f (x, y)‖ ∂μ) ν := by
  convert integrable_prod_iff h1f.prod_swap using 1
  rw [funext fun _ => Function.comp_apply.symm, integrable_swap_iff]

theorem Integrable.prod_left_ae [SFinite μ] ⦃f : α × β → E⦄ (hf : Integrable f (μ.prod ν)) :
    ∀ᵐ y ∂ν, Integrable (fun x => f (x, y)) μ :=
  ((integrable_prod_iff' hf.aestronglyMeasurable).mp hf).1

theorem Integrable.prod_right_ae [SFinite μ] ⦃f : α × β → E⦄ (hf : Integrable f (μ.prod ν)) :
    ∀ᵐ x ∂μ, Integrable (fun y => f (x, y)) ν :=
  hf.swap.prod_left_ae

theorem Integrable.integral_norm_prod_left ⦃f : α × β → E⦄ (hf : Integrable f (μ.prod ν)) :
    Integrable (fun x => ∫ y, ‖f (x, y)‖ ∂ν) μ :=
  ((integrable_prod_iff hf.aestronglyMeasurable).mp hf).2

theorem Integrable.integral_norm_prod_right [SFinite μ] ⦃f : α × β → E⦄
    (hf : Integrable f (μ.prod ν)) : Integrable (fun y => ∫ x, ‖f (x, y)‖ ∂μ) ν :=
  hf.swap.integral_norm_prod_left

<<<<<<< HEAD
omit [SFinite ν] in
theorem Integrable.op_fst_snd {F G : Type*} [NormedAddCommGroup F] [NormedAddCommGroup G]
    {op : E → F → G} (hop : Continuous op.uncurry) (hop_norm : ∃ C, ∀ x y, ‖op x y‖ ≤ C * ‖x‖ * ‖y‖)
    {f : α → E} {g : β → F} (hf : Integrable f μ) (hg : Integrable g ν) :
    Integrable (fun z ↦ op (f z.1) (g z.2)) (μ.prod ν) := by
  use hop.comp_aestronglyMeasurable₂ hf.1.fst hg.1.snd
  rcases hop_norm with ⟨C, hC⟩
  calc
    ∫⁻ z, ‖op (f z.1) (g z.2)‖ₑ ∂μ.prod ν ≤ ∫⁻ z, .ofReal C * ‖f z.1‖ₑ * ‖g z.2‖ₑ ∂μ.prod ν := by
      gcongr with z
      simp only [enorm_eq_nnnorm, ENNReal.ofReal, ← ENNReal.coe_mul, ENNReal.coe_le_coe,
        ← NNReal.coe_le_coe, NNReal.coe_mul, coe_nnnorm]
      refine (hC _ _).trans ?_
      gcongr
      apply le_coe_toNNReal
    _ ≤ ∫⁻ x, ∫⁻ y, .ofReal C * ‖f x‖ₑ * ‖g y‖ₑ ∂ν ∂μ := lintegral_prod_le _
    _ ≤ .ofReal C * (∫⁻ x, ‖f x‖ₑ ∂μ) * ∫⁻ y, ‖g y‖ₑ ∂ν := by
      simp [lintegral_const_mul', lintegral_mul_const', hf.2.ne, hg.2.ne, mul_assoc]
    _ < ∞ := by apply_rules [ENNReal.mul_lt_top, hf.2, hg.2, ENNReal.ofReal_lt_top]

omit [SFinite ν] in
theorem Integrable.smul_prod {R : Type*} [NormedRing R] [Module R E] [IsBoundedSMul R E]
    {f : α → R} {g : β → E} (hf : Integrable f μ) (hg : Integrable g ν) :
    Integrable (fun z : α × β => f z.1 • g z.2) (μ.prod ν) :=
  hf.op_fst_snd continuous_smul ⟨1, by simpa using norm_smul_le⟩ hg

@[deprecated (since := "2025-04-06")]
alias Integrable.prod_smul := Integrable.smul_prod

omit [SFinite ν] in
theorem Integrable.mul_prod {L : Type*} [NormedRing L] {f : α → L} {g : β → L} (hf : Integrable f μ)
    (hg : Integrable g ν) : Integrable (fun z : α × β => f z.1 * g z.2) (μ.prod ν) :=
  hf.smul_prod hg

@[deprecated (since := "2025-04-06")]
alias Integrable.prod_mul := Integrable.mul_prod
=======
theorem Integrable.prod_smul {𝕜 : Type*} [NormedField 𝕜] [NormedSpace 𝕜 E]
    {f : α → 𝕜} {g : β → E} (hf : Integrable f μ) (hg : Integrable g ν) :
    Integrable (fun z : α × β => f z.1 • g z.2) (μ.prod ν) := by
  refine (integrable_prod_iff ?_).2 ⟨?_, ?_⟩
  · exact hf.1.fst.smul hg.1.snd
  · exact Eventually.of_forall fun x => hg.smul (f x)
  · simpa only [norm_smul, integral_mul_left] using hf.norm.mul_const _

theorem Integrable.prod_mul {L : Type*} [NormedField L] {f : α → L} {g : β → L}
    (hf : Integrable f μ) (hg : Integrable g ν) :
    Integrable (fun z : α × β => f z.1 * g z.2) (μ.prod ν) :=
  hf.prod_smul hg
>>>>>>> 06feae04

theorem IntegrableOn.swap [SFinite μ] {f : α × β → E} {s : Set α} {t : Set β}
    (hf : IntegrableOn f (s ×ˢ t) (μ.prod ν)) :
    IntegrableOn (f ∘ Prod.swap) (t ×ˢ s) (ν.prod μ) := by
  rw [IntegrableOn, ← Measure.prod_restrict] at hf ⊢
  exact hf.swap

end

variable [NormedSpace ℝ E]

theorem Integrable.integral_prod_left ⦃f : α × β → E⦄ (hf : Integrable f (μ.prod ν)) :
    Integrable (fun x => ∫ y, f (x, y) ∂ν) μ :=
  Integrable.mono hf.integral_norm_prod_left hf.aestronglyMeasurable.integral_prod_right' <|
    Eventually.of_forall fun x =>
      (norm_integral_le_integral_norm _).trans_eq <|
        (norm_of_nonneg <|
            integral_nonneg_of_ae <|
              Eventually.of_forall fun y => (norm_nonneg (f (x, y)) :)).symm

theorem Integrable.integral_prod_right [SFinite μ] ⦃f : α × β → E⦄
    (hf : Integrable f (μ.prod ν)) : Integrable (fun y => ∫ x, f (x, y) ∂μ) ν :=
  hf.swap.integral_prod_left

/-! ### The Bochner integral on a product -/

variable [SFinite μ]

theorem integral_prod_swap (f : α × β → E) :
    ∫ z, f z.swap ∂ν.prod μ = ∫ z, f z ∂μ.prod ν :=
  measurePreserving_swap.integral_comp MeasurableEquiv.prodComm.measurableEmbedding _

theorem setIntegral_prod_swap (s : Set α) (t : Set β) (f : α × β → E) :
    ∫ (z : β × α) in t ×ˢ s, f z.swap ∂ν.prod μ = ∫ (z : α × β) in s ×ˢ t, f z ∂μ.prod ν := by
  rw [← Measure.prod_restrict, ← Measure.prod_restrict, integral_prod_swap]

variable {E' : Type*} [NormedAddCommGroup E'] [NormedSpace ℝ E']

/-! Some rules about the sum/difference of double integrals. They follow from `integral_add`, but
  we separate them out as separate lemmas, because they involve quite some steps. -/


/-- Integrals commute with addition inside another integral. `F` can be any function. -/
theorem integral_fn_integral_add ⦃f g : α × β → E⦄ (F : E → E') (hf : Integrable f (μ.prod ν))
    (hg : Integrable g (μ.prod ν)) :
    (∫ x, F (∫ y, f (x, y) + g (x, y) ∂ν) ∂μ) =
      ∫ x, F ((∫ y, f (x, y) ∂ν) + ∫ y, g (x, y) ∂ν) ∂μ := by
  refine integral_congr_ae ?_
  filter_upwards [hf.prod_right_ae, hg.prod_right_ae] with _ h2f h2g
  simp [integral_add h2f h2g]

/-- Integrals commute with subtraction inside another integral.
  `F` can be any measurable function. -/
theorem integral_fn_integral_sub ⦃f g : α × β → E⦄ (F : E → E') (hf : Integrable f (μ.prod ν))
    (hg : Integrable g (μ.prod ν)) :
    (∫ x, F (∫ y, f (x, y) - g (x, y) ∂ν) ∂μ) =
      ∫ x, F ((∫ y, f (x, y) ∂ν) - ∫ y, g (x, y) ∂ν) ∂μ := by
  refine integral_congr_ae ?_
  filter_upwards [hf.prod_right_ae, hg.prod_right_ae] with _ h2f h2g
  simp [integral_sub h2f h2g]

/-- Integrals commute with subtraction inside a lower Lebesgue integral.
  `F` can be any function. -/
theorem lintegral_fn_integral_sub ⦃f g : α × β → E⦄ (F : E → ℝ≥0∞) (hf : Integrable f (μ.prod ν))
    (hg : Integrable g (μ.prod ν)) :
    (∫⁻ x, F (∫ y, f (x, y) - g (x, y) ∂ν) ∂μ) =
      ∫⁻ x, F ((∫ y, f (x, y) ∂ν) - ∫ y, g (x, y) ∂ν) ∂μ := by
  refine lintegral_congr_ae ?_
  filter_upwards [hf.prod_right_ae, hg.prod_right_ae] with _ h2f h2g
  simp [integral_sub h2f h2g]

/-- Double integrals commute with addition. -/
theorem integral_integral_add ⦃f g : α × β → E⦄ (hf : Integrable f (μ.prod ν))
    (hg : Integrable g (μ.prod ν)) :
    (∫ x, ∫ y, f (x, y) + g (x, y) ∂ν ∂μ) = (∫ x, ∫ y, f (x, y) ∂ν ∂μ) + ∫ x, ∫ y, g (x, y) ∂ν ∂μ :=
  (integral_fn_integral_add id hf hg).trans <|
    integral_add hf.integral_prod_left hg.integral_prod_left

/-- Double integrals commute with addition. This is the version with `(f + g) (x, y)`
  (instead of `f (x, y) + g (x, y)`) in the LHS. -/
theorem integral_integral_add' ⦃f g : α × β → E⦄ (hf : Integrable f (μ.prod ν))
    (hg : Integrable g (μ.prod ν)) :
    (∫ x, ∫ y, (f + g) (x, y) ∂ν ∂μ) = (∫ x, ∫ y, f (x, y) ∂ν ∂μ) + ∫ x, ∫ y, g (x, y) ∂ν ∂μ :=
  integral_integral_add hf hg

/-- Double integrals commute with subtraction. -/
theorem integral_integral_sub ⦃f g : α × β → E⦄ (hf : Integrable f (μ.prod ν))
    (hg : Integrable g (μ.prod ν)) :
    (∫ x, ∫ y, f (x, y) - g (x, y) ∂ν ∂μ) = (∫ x, ∫ y, f (x, y) ∂ν ∂μ) - ∫ x, ∫ y, g (x, y) ∂ν ∂μ :=
  (integral_fn_integral_sub id hf hg).trans <|
    integral_sub hf.integral_prod_left hg.integral_prod_left

/-- Double integrals commute with subtraction. This is the version with `(f - g) (x, y)`
  (instead of `f (x, y) - g (x, y)`) in the LHS. -/
theorem integral_integral_sub' ⦃f g : α × β → E⦄ (hf : Integrable f (μ.prod ν))
    (hg : Integrable g (μ.prod ν)) :
    (∫ x, ∫ y, (f - g) (x, y) ∂ν ∂μ) = (∫ x, ∫ y, f (x, y) ∂ν ∂μ) - ∫ x, ∫ y, g (x, y) ∂ν ∂μ :=
  integral_integral_sub hf hg

/-- The map that sends an L¹-function `f : α × β → E` to `∫∫f` is continuous. -/
theorem continuous_integral_integral :
    Continuous fun f : α × β →₁[μ.prod ν] E => ∫ x, ∫ y, f (x, y) ∂ν ∂μ := by
  rw [continuous_iff_continuousAt]; intro g
  refine
    tendsto_integral_of_L1 _ (L1.integrable_coeFn g).integral_prod_left
      (Eventually.of_forall fun h => (L1.integrable_coeFn h).integral_prod_left) ?_
  simp_rw [← lintegral_fn_integral_sub _ (L1.integrable_coeFn _) (L1.integrable_coeFn g)]
  apply tendsto_of_tendsto_of_tendsto_of_le_of_le tendsto_const_nhds _ (fun i => zero_le _) _
  · exact fun i => ∫⁻ x, ∫⁻ y, ‖i (x, y) - g (x, y)‖ₑ ∂ν ∂μ
  swap; · exact fun i => lintegral_mono fun x => enorm_integral_le_lintegral_enorm _
  show
    Tendsto (fun i : α × β →₁[μ.prod ν] E => ∫⁻ x, ∫⁻ y : β, ‖i (x, y) - g (x, y)‖ₑ ∂ν ∂μ) (𝓝 g)
      (𝓝 0)
  have this (i : α × β →₁[μ.prod ν] E) : Measurable fun z => ‖i z - g z‖ₑ :=
    ((Lp.stronglyMeasurable i).sub (Lp.stronglyMeasurable g)).enorm
  simp_rw [← lintegral_prod _ (this _).aemeasurable, ← L1.ofReal_norm_sub_eq_lintegral,
    ← ofReal_zero]
  refine (continuous_ofReal.tendsto 0).comp ?_
  rw [← tendsto_iff_norm_sub_tendsto_zero]; exact tendsto_id

/-- **Fubini's Theorem**: For integrable functions on `α × β`,
  the Bochner integral of `f` is equal to the iterated Bochner integral.
  `integrable_prod_iff` can be useful to show that the function in question in integrable.
  `MeasureTheory.Integrable.integral_prod_right` is useful to show that the inner integral
  of the right-hand side is integrable. -/
theorem integral_prod (f : α × β → E) (hf : Integrable f (μ.prod ν)) :
    ∫ z, f z ∂μ.prod ν = ∫ x, ∫ y, f (x, y) ∂ν ∂μ := by
  by_cases hE : CompleteSpace E; swap; · simp only [integral, dif_neg hE]
  revert f
  apply Integrable.induction
  · intro c s hs h2s
    simp_rw [integral_indicator hs, ← indicator_comp_right, Function.comp_def,
      integral_indicator (measurable_prodMk_left hs), setIntegral_const, integral_smul_const,
      integral_toReal (measurable_measure_prodMk_left hs).aemeasurable
        (ae_measure_lt_top hs h2s.ne)]
    rw [prod_apply hs]
  · rintro f g - i_f i_g hf hg
    simp_rw [integral_add' i_f i_g, integral_integral_add' i_f i_g, hf, hg]
  · exact isClosed_eq continuous_integral continuous_integral_integral
  · rintro f g hfg - hf; convert hf using 1
    · exact integral_congr_ae hfg.symm
    · apply integral_congr_ae
      filter_upwards [ae_ae_of_ae_prod hfg] with x hfgx using integral_congr_ae (ae_eq_symm hfgx)

/-- Symmetric version of **Fubini's Theorem**: For integrable functions on `α × β`,
  the Bochner integral of `f` is equal to the iterated Bochner integral.
  This version has the integrals on the right-hand side in the other order. -/
theorem integral_prod_symm (f : α × β → E) (hf : Integrable f (μ.prod ν)) :
    ∫ z, f z ∂μ.prod ν = ∫ y, ∫ x, f (x, y) ∂μ ∂ν := by
  rw [← integral_prod_swap f]; exact integral_prod _ hf.swap

/-- Reversed version of **Fubini's Theorem**. -/
theorem integral_integral {f : α → β → E} (hf : Integrable (uncurry f) (μ.prod ν)) :
    ∫ x, ∫ y, f x y ∂ν ∂μ = ∫ z, f z.1 z.2 ∂μ.prod ν :=
  (integral_prod _ hf).symm

/-- Reversed version of **Fubini's Theorem** (symmetric version). -/
theorem integral_integral_symm {f : α → β → E} (hf : Integrable (uncurry f) (μ.prod ν)) :
    ∫ x, ∫ y, f x y ∂ν ∂μ = ∫ z, f z.2 z.1 ∂ν.prod μ :=
  (integral_prod_symm _ hf.swap).symm

/-- Change the order of Bochner integration. -/
theorem integral_integral_swap ⦃f : α → β → E⦄ (hf : Integrable (uncurry f) (μ.prod ν)) :
    ∫ x, ∫ y, f x y ∂ν ∂μ = ∫ y, ∫ x, f x y ∂μ ∂ν :=
  (integral_integral hf).trans (integral_prod_symm _ hf)

/-- **Fubini's Theorem** for set integrals. -/
theorem setIntegral_prod (f : α × β → E) {s : Set α} {t : Set β}
    (hf : IntegrableOn f (s ×ˢ t) (μ.prod ν)) :
    ∫ z in s ×ˢ t, f z ∂μ.prod ν = ∫ x in s, ∫ y in t, f (x, y) ∂ν ∂μ := by
  simp only [← Measure.prod_restrict s t, IntegrableOn] at hf ⊢
  exact integral_prod f hf

theorem integral_prod_smul {𝕜 : Type*} [RCLike 𝕜] [NormedSpace 𝕜 E] (f : α → 𝕜) (g : β → E) :
    ∫ z, f z.1 • g z.2 ∂μ.prod ν = (∫ x, f x ∂μ) • ∫ y, g y ∂ν := by
  by_cases hE : CompleteSpace E; swap; · simp [integral, hE]
  by_cases h : Integrable (fun z : α × β => f z.1 • g z.2) (μ.prod ν)
  · rw [integral_prod _ h]
    simp_rw [integral_smul, integral_smul_const]
  have H : ¬Integrable f μ ∨ ¬Integrable g ν := by
    contrapose! h
    exact h.1.smul_prod h.2
  rcases H with H | H <;> simp [integral_undef h, integral_undef H]

theorem integral_prod_mul {L : Type*} [RCLike L] (f : α → L) (g : β → L) :
    ∫ z, f z.1 * g z.2 ∂μ.prod ν = (∫ x, f x ∂μ) * ∫ y, g y ∂ν :=
  integral_prod_smul f g

theorem setIntegral_prod_mul {L : Type*} [RCLike L] (f : α → L) (g : β → L) (s : Set α)
    (t : Set β) :
    ∫ z in s ×ˢ t, f z.1 * g z.2 ∂μ.prod ν = (∫ x in s, f x ∂μ) * ∫ y in t, g y ∂ν := by
  rw [← Measure.prod_restrict s t]
  apply integral_prod_mul

theorem integral_fun_snd (f : β → E) : ∫ z, f z.2 ∂μ.prod ν = (μ univ).toReal • ∫ y, f y ∂ν := by
  simpa using integral_prod_smul (1 : α → ℝ) f

theorem integral_fun_fst (f : α → E) : ∫ z, f z.1 ∂μ.prod ν = (ν univ).toReal • ∫ x, f x ∂μ := by
  rw [← integral_prod_swap]
  apply integral_fun_snd

section

variable {X Y : Type*}
    [TopologicalSpace X] [TopologicalSpace Y] [MeasurableSpace X] [MeasurableSpace Y]
    [OpensMeasurableSpace X] [OpensMeasurableSpace Y]

/-- A version of *Fubini theorem* for continuous functions with compact support: one may swap
the order of integration with respect to locally finite measures. One does not assume that the
measures are σ-finite, contrary to the usual Fubini theorem. -/
lemma integral_integral_swap_of_hasCompactSupport
    {f : X → Y → E} (hf : Continuous f.uncurry) (h'f : HasCompactSupport f.uncurry)
    {μ : Measure X} {ν : Measure Y} [IsFiniteMeasureOnCompacts μ] [IsFiniteMeasureOnCompacts ν] :
    ∫ x, (∫ y, f x y ∂ν) ∂μ = ∫ y, (∫ x, f x y ∂μ) ∂ν := by
  let U := Prod.fst '' (tsupport f.uncurry)
  have : Fact (μ U < ∞) := ⟨(IsCompact.image h'f continuous_fst).measure_lt_top⟩
  let V := Prod.snd '' (tsupport f.uncurry)
  have : Fact (ν V < ∞) := ⟨(IsCompact.image h'f continuous_snd).measure_lt_top⟩
  calc
  ∫ x, (∫ y, f x y ∂ν) ∂μ = ∫ x, (∫ y in V, f x y ∂ν) ∂μ := by
    congr 1 with x
    apply (setIntegral_eq_integral_of_forall_compl_eq_zero (fun y hy ↦ ?_)).symm
    contrapose! hy
    have : (x, y) ∈ Function.support f.uncurry := hy
    exact mem_image_of_mem _ (subset_tsupport _ this)
  _ = ∫ x in U, (∫ y in V, f x y ∂ν) ∂μ := by
    apply (setIntegral_eq_integral_of_forall_compl_eq_zero (fun x hx ↦ ?_)).symm
    have : ∀ y, f x y = 0 := by
      intro y
      contrapose! hx
      have : (x, y) ∈ Function.support f.uncurry := hx
      exact mem_image_of_mem _ (subset_tsupport _ this)
    simp [this]
  _ = ∫ y in V, (∫ x in U, f x y ∂μ) ∂ν := by
    apply integral_integral_swap
    apply (integrableOn_iff_integrable_of_support_subset (subset_tsupport f.uncurry)).mp
    refine ⟨(h'f.stronglyMeasurable_of_prod hf).aestronglyMeasurable, ?_⟩
    obtain ⟨C, hC⟩ : ∃ C, ∀ p, ‖f.uncurry p‖ ≤ C := hf.bounded_above_of_compact_support h'f
    exact hasFiniteIntegral_of_bounded (C := C) (Eventually.of_forall hC)
  _ = ∫ y, (∫ x in U, f x y ∂μ) ∂ν := by
    apply setIntegral_eq_integral_of_forall_compl_eq_zero (fun y hy ↦ ?_)
    have : ∀ x, f x y = 0 := by
      intro x
      contrapose! hy
      have : (x, y) ∈ Function.support f.uncurry := hy
      exact mem_image_of_mem _ (subset_tsupport _ this)
    simp [this]
  _ = ∫ y, (∫ x, f x y ∂μ) ∂ν := by
    congr 1 with y
    apply setIntegral_eq_integral_of_forall_compl_eq_zero (fun x hx ↦ ?_)
    contrapose! hx
    have : (x, y) ∈ Function.support f.uncurry := hx
    exact mem_image_of_mem _ (subset_tsupport _ this)

end

end MeasureTheory<|MERGE_RESOLUTION|>--- conflicted
+++ resolved
@@ -284,7 +284,6 @@
     (hf : Integrable f (μ.prod ν)) : Integrable (fun y => ∫ x, ‖f (x, y)‖ ∂μ) ν :=
   hf.swap.integral_norm_prod_left
 
-<<<<<<< HEAD
 omit [SFinite ν] in
 theorem Integrable.op_fst_snd {F G : Type*} [NormedAddCommGroup F] [NormedAddCommGroup G]
     {op : E → F → G} (hop : Continuous op.uncurry) (hop_norm : ∃ C, ∀ x y, ‖op x y‖ ≤ C * ‖x‖ * ‖y‖)
@@ -321,20 +320,6 @@
 
 @[deprecated (since := "2025-04-06")]
 alias Integrable.prod_mul := Integrable.mul_prod
-=======
-theorem Integrable.prod_smul {𝕜 : Type*} [NormedField 𝕜] [NormedSpace 𝕜 E]
-    {f : α → 𝕜} {g : β → E} (hf : Integrable f μ) (hg : Integrable g ν) :
-    Integrable (fun z : α × β => f z.1 • g z.2) (μ.prod ν) := by
-  refine (integrable_prod_iff ?_).2 ⟨?_, ?_⟩
-  · exact hf.1.fst.smul hg.1.snd
-  · exact Eventually.of_forall fun x => hg.smul (f x)
-  · simpa only [norm_smul, integral_mul_left] using hf.norm.mul_const _
-
-theorem Integrable.prod_mul {L : Type*} [NormedField L] {f : α → L} {g : β → L}
-    (hf : Integrable f μ) (hg : Integrable g ν) :
-    Integrable (fun z : α × β => f z.1 * g z.2) (μ.prod ν) :=
-  hf.prod_smul hg
->>>>>>> 06feae04
 
 theorem IntegrableOn.swap [SFinite μ] {f : α × β → E} {s : Set α} {t : Set β}
     (hf : IntegrableOn f (s ×ˢ t) (μ.prod ν)) :
