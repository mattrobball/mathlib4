--- conflicted
+++ resolved
@@ -374,14 +374,6 @@
     measure_mono_null hs ht
 #align measure_theory.measure.ae MeasureTheory.Measure.ae
 
-<<<<<<< HEAD
-notation3 "∀ᵐ "(...)" ∂"μ", "r:(scoped p => Filter.Eventually p <| Measure.ae μ) => r
-
-notation3 "∃ᵐ "(...)" ∂"μ", "r:(scoped P => Filter.Frequently P <| Measure.ae μ) => r
-
-notation:50 f " =ᵐ[" μ:50 "] " g:50 => Filter.EventuallyEq (Measure.ae μ) f g
-
-=======
 /-- `∀ᵐ a ∂μ, p a` means that `p a` for a.e. `a`, i.e. `p` holds true away from a null set.
 
 This is notation for `Filter.Eventually p (Measure.ae μ)`. -/
@@ -403,7 +395,6 @@
 i.e. `f ≤ g` away from a null set.
 
 This is notation for `Filter.EventuallyLE (Measure.ae μ) f g`. -/
->>>>>>> 8a48cc6b
 notation:50 f " ≤ᵐ[" μ:50 "] " g:50 => Filter.EventuallyLE (Measure.ae μ) f g
 
 theorem mem_ae_iff {s : Set α} : s ∈ μ.ae ↔ μ sᶜ = 0 :=
@@ -695,11 +686,6 @@
 
 section MeasureSpace
 
-<<<<<<< HEAD
-notation3 "∀ᵐ "(...)", "r:(scoped P =>
-  Filter.Eventually P <| MeasureTheory.Measure.ae MeasureTheory.MeasureSpace.volume) => r
-
-=======
 /-- `∀ᵐ a, p a` means that `p a` for a.e. `a`, i.e. `p` holds true away from a null set.
 
 This is notation for `Filter.Eventually P (Measure.ae MeasureSpace.volume)`. -/
@@ -710,7 +696,6 @@
 w.r.t. the volume measure.
 
 This is notation for `Filter.Frequently P (Measure.ae MeasureSpace.volume)`. -/
->>>>>>> 8a48cc6b
 notation3 "∃ᵐ "(...)", "r:(scoped P =>
   Filter.Frequently P <| MeasureTheory.Measure.ae MeasureTheory.MeasureSpace.volume) => r
 
