/-
Copyright (c) 2024 Jakob Stiefel. All rights reserved.
Released under Apache 2.0 license as described in the file LICENSE.
Authors: Jakob Stiefel, Rémy Degenne, Thomas Zhu
-/
import Mathlib.Analysis.Fourier.BoundedContinuousFunctionChar
import Mathlib.Analysis.Fourier.FourierTransform
<<<<<<< HEAD
=======
import Mathlib.Analysis.InnerProductSpace.Dual
>>>>>>> 9e1731c2
import Mathlib.Analysis.Normed.Module.Dual
import Mathlib.MeasureTheory.Measure.FiniteMeasureExt

/-!
# Characteristic Function of a Finite Measure

This file defines the characteristic function of a finite measure on a topological vector space `V`.

The characteristic function of a finite measure `P` on `V` is the mapping
`W → ℂ, w => ∫ v, e (L v w) ∂P`,
where `e` is a continuous additive character and `L : V →ₗ[ℝ] W →ₗ[ℝ] ℝ` is a bilinear map.

A typical example is `V = W = ℝ` and `L v w = v * w`.

The integral is expressed as `∫ v, char he hL w v ∂P`, where `char he hL w` is the
bounded continuous function `fun v ↦ e (L v w)` and `he`, `hL` are continuity hypotheses on `e`
and `L`.

## Main definitions

* `innerProbChar`: the bounded continuous map `x ↦ exp(⟪x, t⟫ * I)` in an inner product space.
  This is `char` for the inner product bilinear map and the additive character `e = probChar`.
* `charFun μ t`: the characteristic function of a measure `μ` at `t` in an inner product space `E`.
  This is defined as `∫ x, exp (⟪x, t⟫ * I) ∂μ`, where `⟪x, t⟫` is the inner product on `E`.
  It is equal to `∫ v, innerProbChar w v ∂P` (see `charFun_eq_integral_innerProbChar`).
<<<<<<< HEAD
* `probCharCLM`: the bounded continuous map `x ↦ exp (L x * I)`, for a continuous linear form `L`.
* `charFunCLM μ L`: the characteristic function of a measure `μ` at `L : E →L[ℝ] ℝ` in
=======
* `probCharDual`: the bounded continuous map `x ↦ exp (L x * I)`, for a continuous linear form `L`.
* `charFunDual μ L`: the characteristic function of a measure `μ` at `L : Dual ℝ E` in
>>>>>>> 9e1731c2
  a normed space `E`. This is the integral `∫ v, exp (L v * I) ∂μ`.

## Main statements

* `ext_of_integral_char_eq`: Assume `e` and `L` are non-trivial. If the integrals of `char`
  with respect to two finite measures `P` and `P'` coincide, then `P = P'`.
* `Measure.ext_of_charFun`: If the characteristic functions `charFun` of two finite measures
  `μ` and `ν` on a complete second-countable inner product space coincide, then `μ = ν`.
<<<<<<< HEAD
* `Measure.ext_of_charFunCLM`: If the characteristic functions `charFunCLM` of two finite measures
=======
* `Measure.ext_of_charFunDual`: If the characteristic functions `charFunDual` of two finite measures
>>>>>>> 9e1731c2
  `μ` and `ν` on a Banach space coincide, then `μ = ν`.

-/

open BoundedContinuousFunction RealInnerProductSpace Real Complex ComplexConjugate NormedSpace

namespace BoundedContinuousFunction

variable {E F : Type*} [SeminormedAddCommGroup E] [InnerProductSpace ℝ E]
  [SeminormedAddCommGroup F] [NormedSpace ℝ F]

/-- The bounded continuous map `x ↦ exp(⟪x, t⟫ * I)`. -/
noncomputable
def innerProbChar (t : E) : E →ᵇ ℂ :=
  char continuous_probChar (L := bilinFormOfRealInner) continuous_inner t

lemma innerProbChar_apply (t x : E) : innerProbChar t x = exp (⟪x, t⟫ * I) := rfl

@[simp]
lemma innerProbChar_zero : innerProbChar (0 : E) = 1 := by simp [innerProbChar]

/-- The bounded continuous map `x ↦ exp (L x * I)`, for a continuous linear form `L`. -/
noncomputable
<<<<<<< HEAD
def probCharCLM (L : F →L[ℝ] ℝ) : F →ᵇ ℂ :=
  char continuous_probChar (L := isBoundedBilinearMap_apply.symm.toContinuousLinearMap.toLinearMap₂)
    isBoundedBilinearMap_apply.symm.continuous L

lemma probCharCLM_apply (L : F →L[ℝ] ℝ) (x : F) : probCharCLM L x = exp (L x * I) := rfl

@[simp]
lemma probCharCLM_zero : probCharCLM (0 : F →L[ℝ] ℝ) = 1 := by simp [probCharCLM]
=======
def probCharDual (L : Dual ℝ F) : F →ᵇ ℂ :=
  char continuous_probChar (L := isBoundedBilinearMap_apply.symm.toContinuousLinearMap.toLinearMap₂)
    isBoundedBilinearMap_apply.symm.continuous L

lemma probCharDual_apply (L : Dual ℝ F) (x : F) : probCharDual L x = exp (L x * I) := rfl

@[simp]
lemma probCharDual_zero : probCharDual (0 : Dual ℝ F) = 1 := by simp [probCharDual]
>>>>>>> 9e1731c2

end BoundedContinuousFunction

namespace MeasureTheory

variable {W : Type*} [AddCommGroup W] [Module ℝ W] [TopologicalSpace W]
    {e : AddChar ℝ Circle}

section ext

variable {V : Type*} [AddCommGroup V] [Module ℝ V] [PseudoEMetricSpace V] [MeasurableSpace V]
    [BorelSpace V] [CompleteSpace V] [SecondCountableTopology V] {L : V →ₗ[ℝ] W →ₗ[ℝ] ℝ}

/-- If the integrals of `char` with respect to two finite measures `P` and `P'` coincide, then
`P = P'`. -/
theorem ext_of_integral_char_eq (he : Continuous e) (he' : e ≠ 1)
    (hL' : ∀ v ≠ 0, L v ≠ 0) (hL : Continuous fun p : V × W ↦ L p.1 p.2)
    {P P' : Measure V} [IsFiniteMeasure P] [IsFiniteMeasure P']
    (h : ∀ w, ∫ v, char he hL w v ∂P = ∫ v, char he hL w v ∂P') :
    P = P' := by
  apply ext_of_forall_mem_subalgebra_integral_eq_of_pseudoEMetric_complete_countable
      (separatesPoints_charPoly he he' hL hL')
  intro _ hg
  simp only [mem_charPoly] at hg
  obtain ⟨w, hw⟩ := hg
  rw [hw]
  have hsum (P : Measure V) [IsFiniteMeasure P] :
      ∫ v, ∑ a ∈ w.support, w a * e (L v a) ∂P = ∑ a ∈ w.support, ∫ v, w a * e (L v a) ∂P :=
    integral_finset_sum w.support
      fun a ha => Integrable.const_mul (integrable P (char he hL a)) _
  rw [hsum P, hsum P']
  apply Finset.sum_congr rfl fun i _ => ?_
  simp only [smul_eq_mul, MeasureTheory.integral_const_mul, mul_eq_mul_left_iff]
  exact Or.inl (h i)

end ext

section InnerProductSpace

variable {E : Type*} {mE : MeasurableSpace E} {μ : Measure E} {t : E}

/-- The characteristic function of a measure in an inner product space. -/
noncomputable def charFun [Inner ℝ E] (μ : Measure E) (t : E) : ℂ := ∫ x, exp (⟪x, t⟫ * I) ∂μ

lemma charFun_apply [Inner ℝ E] (t : E) : charFun μ t = ∫ x, exp (⟪x, t⟫ * I) ∂μ := rfl

lemma charFun_apply_real {μ : Measure ℝ} (t : ℝ) :
    charFun μ t = ∫ x, exp (t * x * I) ∂μ := by simp [charFun_apply]

variable [SeminormedAddCommGroup E] [InnerProductSpace ℝ E]

@[simp]
lemma charFun_zero (μ : Measure E) : charFun μ 0 = μ.real Set.univ := by
  simp [charFun_apply]

@[simp]
lemma charFun_zero_measure : charFun (0 : Measure E) t = 0 := by simp [charFun_apply]

@[simp]
lemma charFun_neg (t : E) : charFun μ (-t) = conj (charFun μ t) := by
  simp [charFun_apply, ← integral_conj, ← exp_conj]

/-- `charFun` as the integral of a bounded continuous function. -/
lemma charFun_eq_integral_innerProbChar : charFun μ t = ∫ v, innerProbChar t v ∂μ := by
  simp [charFun_apply, innerProbChar_apply]

lemma charFun_eq_integral_probChar (t : E) : charFun μ t = ∫ x, (probChar ⟪x, t⟫ : ℂ) ∂μ := by
  simp [charFun_apply, probChar_apply]

/-- `charFun` is a Fourier integral for the inner product and the character `probChar`. -/
lemma charFun_eq_fourierIntegral (t : E) :
    charFun μ t = VectorFourier.fourierIntegral probChar μ bilinFormOfRealInner 1 (-t) := by
  simp [charFun_apply, VectorFourier.fourierIntegral_probChar]

/-- `charFun` is a Fourier integral for the inner product and the character `fourierChar`. -/
lemma charFun_eq_fourierIntegral' (t : E) :
    charFun μ t
      = VectorFourier.fourierIntegral fourierChar μ bilinFormOfRealInner 1 (-(2 * π)⁻¹ • t) := by
  simp only [charFun_apply, VectorFourier.fourierIntegral, neg_smul,
    bilinFormOfRealInner_apply_apply, inner_neg_right, inner_smul_right, neg_neg,
    fourierChar_apply', Pi.ofNat_apply, Circle.smul_def, Circle.coe_exp, ofReal_mul, ofReal_ofNat,
    ofReal_inv, smul_eq_mul, mul_one]
  congr with x
  rw [← mul_assoc, mul_inv_cancel₀ (by simp [pi_ne_zero]), one_mul]

lemma norm_charFun_le (t : E) : ‖charFun μ t‖ ≤ μ.real Set.univ := by
  rw [charFun_eq_fourierIntegral]
  exact (VectorFourier.norm_fourierIntegral_le_integral_norm _ _ _ _ _).trans_eq (by simp)

lemma norm_charFun_le_one [IsProbabilityMeasure μ] (t : E) : ‖charFun μ t‖ ≤ 1 :=
  (norm_charFun_le _).trans_eq (by simp)

lemma norm_one_sub_charFun_le_two [IsProbabilityMeasure μ] : ‖1 - charFun μ t‖ ≤ 2 :=
  calc ‖1 - charFun μ t‖
  _ ≤ ‖(1 : ℂ)‖ + ‖charFun μ t‖ := norm_sub_le _ _
  _ ≤ 1 + 1 := by simp [norm_charFun_le_one]
  _ = 2 := by norm_num

@[fun_prop, measurability]
lemma stronglyMeasurable_charFun [OpensMeasurableSpace E] [SecondCountableTopology E] [SFinite μ] :
    StronglyMeasurable (charFun μ) :=
  (Measurable.stronglyMeasurable (by fun_prop)).integral_prod_left

@[fun_prop, measurability]
lemma measurable_charFun [OpensMeasurableSpace E] [SecondCountableTopology E] [SFinite μ] :
    Measurable (charFun μ) :=
  stronglyMeasurable_charFun.measurable

lemma intervalIntegrable_charFun {μ : Measure ℝ} [IsFiniteMeasure μ] {a b : ℝ} :
    IntervalIntegrable (charFun μ) volume a b :=
  IntervalIntegrable.mono_fun' (g := fun _ ↦ μ.real Set.univ) (by simp)
    stronglyMeasurable_charFun.aestronglyMeasurable (ae_of_all _ norm_charFun_le)

lemma charFun_map_smul [BorelSpace E] [SecondCountableTopology E] (r : ℝ) (t : E) :
    charFun (μ.map (r • ·)) t = charFun μ (r • t) := by
  rw [charFun_apply, charFun_apply,
    integral_map (by fun_prop) (Measurable.aestronglyMeasurable <| by fun_prop)]
  simp_rw [inner_smul_right, ← real_inner_smul_left]

lemma charFun_map_mul {μ : Measure ℝ} (r t : ℝ) :
    charFun (μ.map (r * ·)) t = charFun μ (r * t) := charFun_map_smul r t

variable {E : Type*} [MeasurableSpace E] {μ ν : Measure E} {t : E}
  [NormedAddCommGroup E] [InnerProductSpace ℝ E] [BorelSpace E] [SecondCountableTopology E]

/-- If the characteristic functions `charFun` of two finite measures `μ` and `ν` on
a complete second-countable inner product space coincide, then `μ = ν`. -/
theorem Measure.ext_of_charFun [CompleteSpace E]
    [IsFiniteMeasure μ] [IsFiniteMeasure ν] (h : charFun μ = charFun ν) :
    μ = ν := by
  simp_rw [funext_iff, charFun_eq_integral_innerProbChar] at h
  refine ext_of_integral_char_eq continuous_probChar probChar_ne_one (L := bilinFormOfRealInner)
    ?_ ?_ h
  · exact fun v hv ↦ DFunLike.ne_iff.mpr ⟨v, inner_self_ne_zero.mpr hv⟩
  · exact continuous_inner

end InnerProductSpace

section NormedSpace

variable {E F : Type*} [NormedAddCommGroup E] [NormedSpace ℝ E] {mE : MeasurableSpace E}
  [NormedAddCommGroup F] [NormedSpace ℝ F] {mF : MeasurableSpace F}
  {μ : Measure E} {ν : Measure F}

<<<<<<< HEAD
/-- The characteristic function of a measure in a normed space, function from `E →L[ℝ] ℝ` to `ℂ`
with `charFunCLM μ L = ∫ v, exp (L v * I) ∂μ`. -/
noncomputable
def charFunCLM (μ : Measure E) (L : E →L[ℝ] ℝ) : ℂ := ∫ v, probCharCLM L v ∂μ

lemma charFunCLM_apply (L : E →L[ℝ] ℝ) : charFunCLM μ L = ∫ v, exp (L v * I) ∂μ := rfl

lemma charFunCLM_eq_charFun_map_one [OpensMeasurableSpace E] (L : E →L[ℝ] ℝ) :
    charFunCLM μ L = charFun (μ.map L) 1 := by
  rw [charFunCLM_apply]
=======
/-- The characteristic function of a measure in a normed space, function from `Dual ℝ E` to `ℂ`
with `charFunDual μ L = ∫ v, exp (L v * I) ∂μ`. -/
noncomputable
def charFunDual (μ : Measure E) (L : Dual ℝ E) : ℂ := ∫ v, probCharDual L v ∂μ

lemma charFunDual_apply (L : Dual ℝ E) : charFunDual μ L = ∫ v, exp (L v * I) ∂μ := rfl

lemma charFunDual_eq_charFun_map_one [OpensMeasurableSpace E] (L : Dual ℝ E) :
    charFunDual μ L = charFun (μ.map L) 1 := by
  rw [charFunDual_apply]
>>>>>>> 9e1731c2
  have : ∫ x, cexp (L x * I) ∂μ = ∫ x, cexp (x * I) ∂(μ.map L) := by
    rw [integral_map]
    · fun_prop
    · exact Measurable.aestronglyMeasurable <| by fun_prop
  rw [this, charFun_apply]
  simp

<<<<<<< HEAD
lemma charFun_map_eq_charFunCLM_smul [OpensMeasurableSpace E] (L : E →L[ℝ] ℝ) (u : ℝ) :
    charFun (μ.map L) u = charFunCLM μ (u • L) := by
  rw [charFunCLM_apply]
=======
lemma charFun_map_eq_charFunDual_smul [OpensMeasurableSpace E] (L : Dual ℝ E) (u : ℝ) :
    charFun (μ.map L) u = charFunDual μ (u • L) := by
  rw [charFunDual_apply]
>>>>>>> 9e1731c2
  have : ∫ x, cexp ((u • L) x * I) ∂μ = ∫ x, cexp (u * x * I) ∂(μ.map L) := by
    rw [integral_map]
    · simp
    · fun_prop
    · exact Measurable.aestronglyMeasurable <| by fun_prop
  rw [this, charFun_apply]
  simp

<<<<<<< HEAD
lemma charFunCLM_map [OpensMeasurableSpace E] [BorelSpace F] (L : E →L[ℝ] F) (L' : F →L[ℝ] ℝ) :
    charFunCLM (μ.map L) L' = charFunCLM μ (L'.comp L) := by
  rw [charFunCLM_eq_charFun_map_one, charFunCLM_eq_charFun_map_one,
=======
lemma charFun_eq_charFunDual_toDualMap {E : Type*} [NormedAddCommGroup E] [InnerProductSpace ℝ E]
    {mE : MeasurableSpace E} {μ : Measure E} (t : E) :
    charFun μ t = charFunDual μ (InnerProductSpace.toDualMap ℝ E t) := by
  simp [charFunDual_apply, charFun_apply, real_inner_comm]

lemma charFunDual_map [OpensMeasurableSpace E] [BorelSpace F] (L : E →L[ℝ] F) (L' : Dual ℝ F) :
    charFunDual (μ.map L) L' = charFunDual μ (L'.comp L) := by
  rw [charFunDual_eq_charFun_map_one, charFunDual_eq_charFun_map_one,
>>>>>>> 9e1731c2
    Measure.map_map (by fun_prop) (by fun_prop)]
  simp

@[simp]
<<<<<<< HEAD
lemma charFunCLM_dirac [OpensMeasurableSpace E] {x : E} (L : E →L[ℝ] ℝ) :
    charFunCLM (Measure.dirac x) L = cexp (L x * I) := by
  rw [charFunCLM_apply, integral_dirac]

/-- The characteristic function of a product of measures is a product of
characteristic functions. -/
lemma charFunCLM_prod [SFinite μ] [SFinite ν] (L : E × F →L[ℝ] ℝ) :
    charFunCLM (μ.prod ν) L
      = charFunCLM μ (L.comp (.inl ℝ E F)) * charFunCLM ν (L.comp (.inr ℝ E F)) := by
  let L₁ : E →L[ℝ] ℝ := L.comp (.inl ℝ E F)
  let L₂ : F →L[ℝ] ℝ := L.comp (.inr ℝ E F)
  simp_rw [charFunCLM_apply, ← L.comp_inl_add_comp_inr, ofReal_add, add_mul,
=======
lemma charFunDual_dirac [OpensMeasurableSpace E] {x : E} (L : Dual ℝ E) :
    charFunDual (Measure.dirac x) L = cexp (L x * I) := by
  rw [charFunDual_apply, integral_dirac]

/-- The characteristic function of a product of measures is a product of
characteristic functions. -/
lemma charFunDual_prod [SFinite μ] [SFinite ν] (L : Dual ℝ (E × F)) :
    charFunDual (μ.prod ν) L
      = charFunDual μ (L.comp (.inl ℝ E F)) * charFunDual ν (L.comp (.inr ℝ E F)) := by
  let L₁ : Dual ℝ E := L.comp (.inl ℝ E F)
  let L₂ : Dual ℝ F := L.comp (.inr ℝ E F)
  simp_rw [charFunDual_apply, ← L.comp_inl_add_comp_inr, ofReal_add, add_mul,
>>>>>>> 9e1731c2
    Complex.exp_add]
  rw [integral_prod_mul (f := fun x ↦ cexp ((L₁ x * I))) (g := fun x ↦ cexp ((L₂ x * I)))]

variable [CompleteSpace E] [BorelSpace E] [SecondCountableTopology E]

/-- If two finite measures have the same characteristic function, then they are equal. -/
<<<<<<< HEAD
theorem Measure.ext_of_charFunCLM {μ ν : Measure E} [IsFiniteMeasure μ] [IsFiniteMeasure ν]
    (h : charFunCLM μ = charFunCLM ν) :
=======
theorem Measure.ext_of_charFunDual {μ ν : Measure E} [IsFiniteMeasure μ] [IsFiniteMeasure ν]
    (h : charFunDual μ = charFunDual ν) :
>>>>>>> 9e1731c2
    μ = ν := by
  refine ext_of_integral_char_eq continuous_probChar probChar_ne_one
    ?_ ?_ (fun L ↦ funext_iff.mp h L)
  · intro v hv
    rw [ne_eq, LinearMap.ext_iff]
    simp only [ContinuousLinearMap.toLinearMap₂_apply, LinearMap.zero_apply, not_forall]
<<<<<<< HEAD
    change ∃ L : E →L[ℝ] ℝ, L v ≠ 0
=======
    change ∃ L : Dual ℝ E, L v ≠ 0
>>>>>>> 9e1731c2
    by_contra! h
    exact hv (NormedSpace.eq_zero_of_forall_dual_eq_zero _ h)
  · exact isBoundedBilinearMap_apply.symm.continuous

end NormedSpace

end MeasureTheory<|MERGE_RESOLUTION|>--- conflicted
+++ resolved
@@ -5,10 +5,7 @@
 -/
 import Mathlib.Analysis.Fourier.BoundedContinuousFunctionChar
 import Mathlib.Analysis.Fourier.FourierTransform
-<<<<<<< HEAD
-=======
 import Mathlib.Analysis.InnerProductSpace.Dual
->>>>>>> 9e1731c2
 import Mathlib.Analysis.Normed.Module.Dual
 import Mathlib.MeasureTheory.Measure.FiniteMeasureExt
 
@@ -34,13 +31,8 @@
 * `charFun μ t`: the characteristic function of a measure `μ` at `t` in an inner product space `E`.
   This is defined as `∫ x, exp (⟪x, t⟫ * I) ∂μ`, where `⟪x, t⟫` is the inner product on `E`.
   It is equal to `∫ v, innerProbChar w v ∂P` (see `charFun_eq_integral_innerProbChar`).
-<<<<<<< HEAD
-* `probCharCLM`: the bounded continuous map `x ↦ exp (L x * I)`, for a continuous linear form `L`.
-* `charFunCLM μ L`: the characteristic function of a measure `μ` at `L : E →L[ℝ] ℝ` in
-=======
 * `probCharDual`: the bounded continuous map `x ↦ exp (L x * I)`, for a continuous linear form `L`.
 * `charFunDual μ L`: the characteristic function of a measure `μ` at `L : Dual ℝ E` in
->>>>>>> 9e1731c2
   a normed space `E`. This is the integral `∫ v, exp (L v * I) ∂μ`.
 
 ## Main statements
@@ -49,11 +41,7 @@
   with respect to two finite measures `P` and `P'` coincide, then `P = P'`.
 * `Measure.ext_of_charFun`: If the characteristic functions `charFun` of two finite measures
   `μ` and `ν` on a complete second-countable inner product space coincide, then `μ = ν`.
-<<<<<<< HEAD
-* `Measure.ext_of_charFunCLM`: If the characteristic functions `charFunCLM` of two finite measures
-=======
 * `Measure.ext_of_charFunDual`: If the characteristic functions `charFunDual` of two finite measures
->>>>>>> 9e1731c2
   `μ` and `ν` on a Banach space coincide, then `μ = ν`.
 
 -/
@@ -77,16 +65,6 @@
 
 /-- The bounded continuous map `x ↦ exp (L x * I)`, for a continuous linear form `L`. -/
 noncomputable
-<<<<<<< HEAD
-def probCharCLM (L : F →L[ℝ] ℝ) : F →ᵇ ℂ :=
-  char continuous_probChar (L := isBoundedBilinearMap_apply.symm.toContinuousLinearMap.toLinearMap₂)
-    isBoundedBilinearMap_apply.symm.continuous L
-
-lemma probCharCLM_apply (L : F →L[ℝ] ℝ) (x : F) : probCharCLM L x = exp (L x * I) := rfl
-
-@[simp]
-lemma probCharCLM_zero : probCharCLM (0 : F →L[ℝ] ℝ) = 1 := by simp [probCharCLM]
-=======
 def probCharDual (L : Dual ℝ F) : F →ᵇ ℂ :=
   char continuous_probChar (L := isBoundedBilinearMap_apply.symm.toContinuousLinearMap.toLinearMap₂)
     isBoundedBilinearMap_apply.symm.continuous L
@@ -95,7 +73,6 @@
 
 @[simp]
 lemma probCharDual_zero : probCharDual (0 : Dual ℝ F) = 1 := by simp [probCharDual]
->>>>>>> 9e1731c2
 
 end BoundedContinuousFunction
 
@@ -240,18 +217,6 @@
   [NormedAddCommGroup F] [NormedSpace ℝ F] {mF : MeasurableSpace F}
   {μ : Measure E} {ν : Measure F}
 
-<<<<<<< HEAD
-/-- The characteristic function of a measure in a normed space, function from `E →L[ℝ] ℝ` to `ℂ`
-with `charFunCLM μ L = ∫ v, exp (L v * I) ∂μ`. -/
-noncomputable
-def charFunCLM (μ : Measure E) (L : E →L[ℝ] ℝ) : ℂ := ∫ v, probCharCLM L v ∂μ
-
-lemma charFunCLM_apply (L : E →L[ℝ] ℝ) : charFunCLM μ L = ∫ v, exp (L v * I) ∂μ := rfl
-
-lemma charFunCLM_eq_charFun_map_one [OpensMeasurableSpace E] (L : E →L[ℝ] ℝ) :
-    charFunCLM μ L = charFun (μ.map L) 1 := by
-  rw [charFunCLM_apply]
-=======
 /-- The characteristic function of a measure in a normed space, function from `Dual ℝ E` to `ℂ`
 with `charFunDual μ L = ∫ v, exp (L v * I) ∂μ`. -/
 noncomputable
@@ -262,7 +227,6 @@
 lemma charFunDual_eq_charFun_map_one [OpensMeasurableSpace E] (L : Dual ℝ E) :
     charFunDual μ L = charFun (μ.map L) 1 := by
   rw [charFunDual_apply]
->>>>>>> 9e1731c2
   have : ∫ x, cexp (L x * I) ∂μ = ∫ x, cexp (x * I) ∂(μ.map L) := by
     rw [integral_map]
     · fun_prop
@@ -270,15 +234,9 @@
   rw [this, charFun_apply]
   simp
 
-<<<<<<< HEAD
-lemma charFun_map_eq_charFunCLM_smul [OpensMeasurableSpace E] (L : E →L[ℝ] ℝ) (u : ℝ) :
-    charFun (μ.map L) u = charFunCLM μ (u • L) := by
-  rw [charFunCLM_apply]
-=======
 lemma charFun_map_eq_charFunDual_smul [OpensMeasurableSpace E] (L : Dual ℝ E) (u : ℝ) :
     charFun (μ.map L) u = charFunDual μ (u • L) := by
   rw [charFunDual_apply]
->>>>>>> 9e1731c2
   have : ∫ x, cexp ((u • L) x * I) ∂μ = ∫ x, cexp (u * x * I) ∂(μ.map L) := by
     rw [integral_map]
     · simp
@@ -287,11 +245,6 @@
   rw [this, charFun_apply]
   simp
 
-<<<<<<< HEAD
-lemma charFunCLM_map [OpensMeasurableSpace E] [BorelSpace F] (L : E →L[ℝ] F) (L' : F →L[ℝ] ℝ) :
-    charFunCLM (μ.map L) L' = charFunCLM μ (L'.comp L) := by
-  rw [charFunCLM_eq_charFun_map_one, charFunCLM_eq_charFun_map_one,
-=======
 lemma charFun_eq_charFunDual_toDualMap {E : Type*} [NormedAddCommGroup E] [InnerProductSpace ℝ E]
     {mE : MeasurableSpace E} {μ : Measure E} (t : E) :
     charFun μ t = charFunDual μ (InnerProductSpace.toDualMap ℝ E t) := by
@@ -300,25 +253,10 @@
 lemma charFunDual_map [OpensMeasurableSpace E] [BorelSpace F] (L : E →L[ℝ] F) (L' : Dual ℝ F) :
     charFunDual (μ.map L) L' = charFunDual μ (L'.comp L) := by
   rw [charFunDual_eq_charFun_map_one, charFunDual_eq_charFun_map_one,
->>>>>>> 9e1731c2
     Measure.map_map (by fun_prop) (by fun_prop)]
   simp
 
 @[simp]
-<<<<<<< HEAD
-lemma charFunCLM_dirac [OpensMeasurableSpace E] {x : E} (L : E →L[ℝ] ℝ) :
-    charFunCLM (Measure.dirac x) L = cexp (L x * I) := by
-  rw [charFunCLM_apply, integral_dirac]
-
-/-- The characteristic function of a product of measures is a product of
-characteristic functions. -/
-lemma charFunCLM_prod [SFinite μ] [SFinite ν] (L : E × F →L[ℝ] ℝ) :
-    charFunCLM (μ.prod ν) L
-      = charFunCLM μ (L.comp (.inl ℝ E F)) * charFunCLM ν (L.comp (.inr ℝ E F)) := by
-  let L₁ : E →L[ℝ] ℝ := L.comp (.inl ℝ E F)
-  let L₂ : F →L[ℝ] ℝ := L.comp (.inr ℝ E F)
-  simp_rw [charFunCLM_apply, ← L.comp_inl_add_comp_inr, ofReal_add, add_mul,
-=======
 lemma charFunDual_dirac [OpensMeasurableSpace E] {x : E} (L : Dual ℝ E) :
     charFunDual (Measure.dirac x) L = cexp (L x * I) := by
   rw [charFunDual_apply, integral_dirac]
@@ -331,31 +269,21 @@
   let L₁ : Dual ℝ E := L.comp (.inl ℝ E F)
   let L₂ : Dual ℝ F := L.comp (.inr ℝ E F)
   simp_rw [charFunDual_apply, ← L.comp_inl_add_comp_inr, ofReal_add, add_mul,
->>>>>>> 9e1731c2
     Complex.exp_add]
   rw [integral_prod_mul (f := fun x ↦ cexp ((L₁ x * I))) (g := fun x ↦ cexp ((L₂ x * I)))]
 
 variable [CompleteSpace E] [BorelSpace E] [SecondCountableTopology E]
 
 /-- If two finite measures have the same characteristic function, then they are equal. -/
-<<<<<<< HEAD
-theorem Measure.ext_of_charFunCLM {μ ν : Measure E} [IsFiniteMeasure μ] [IsFiniteMeasure ν]
-    (h : charFunCLM μ = charFunCLM ν) :
-=======
 theorem Measure.ext_of_charFunDual {μ ν : Measure E} [IsFiniteMeasure μ] [IsFiniteMeasure ν]
     (h : charFunDual μ = charFunDual ν) :
->>>>>>> 9e1731c2
     μ = ν := by
   refine ext_of_integral_char_eq continuous_probChar probChar_ne_one
     ?_ ?_ (fun L ↦ funext_iff.mp h L)
   · intro v hv
     rw [ne_eq, LinearMap.ext_iff]
     simp only [ContinuousLinearMap.toLinearMap₂_apply, LinearMap.zero_apply, not_forall]
-<<<<<<< HEAD
-    change ∃ L : E →L[ℝ] ℝ, L v ≠ 0
-=======
     change ∃ L : Dual ℝ E, L v ≠ 0
->>>>>>> 9e1731c2
     by_contra! h
     exact hv (NormedSpace.eq_zero_of_forall_dual_eq_zero _ h)
   · exact isBoundedBilinearMap_apply.symm.continuous
