/-
Copyright (c) 2020 Floris van Doorn. All rights reserved.
Released under Apache 2.0 license as described in the file LICENSE.
Authors: Floris van Doorn
-/
import Mathlib.MeasureTheory.Measure.GiryMonad
import Mathlib.MeasureTheory.Measure.OpenPos

/-!
# The product measure

In this file we define and prove properties about the binary product measure. If `α` and `β` have
s-finite measures `μ` resp. `ν` then `α × β` can be equipped with a s-finite measure `μ.prod ν` that
satisfies `(μ.prod ν) s = ∫⁻ x, ν {y | (x, y) ∈ s} ∂μ`.
We also have `(μ.prod ν) (s ×ˢ t) = μ s * ν t`, i.e. the measure of a rectangle is the product of
the measures of the sides.

We also prove Tonelli's theorem.

## Main definition

* `MeasureTheory.Measure.prod`: The product of two measures.

## Main results

* `MeasureTheory.Measure.prod_apply` states `μ.prod ν s = ∫⁻ x, ν {y | (x, y) ∈ s} ∂μ`
  for measurable `s`. `MeasureTheory.Measure.prod_apply_symm` is the reversed version.
* `MeasureTheory.Measure.prod_prod` states `μ.prod ν (s ×ˢ t) = μ s * ν t` for measurable sets
  `s` and `t`.
* `MeasureTheory.lintegral_prod`: Tonelli's theorem. It states that for a measurable function
  `α × β → ℝ≥0∞` we have `∫⁻ z, f z ∂(μ.prod ν) = ∫⁻ x, ∫⁻ y, f (x, y) ∂ν ∂μ`. The version
  for functions `α → β → ℝ≥0∞` is reversed, and called `lintegral_lintegral`. Both versions have
  a variant with `_symm` appended, where the order of integration is reversed.
  The lemma `Measurable.lintegral_prod_right'` states that the inner integral of the right-hand side
  is measurable.

## Implementation Notes

Many results are proven twice, once for functions in curried form (`α → β → γ`) and one for
functions in uncurried form (`α × β → γ`). The former often has an assumption
`Measurable (uncurry f)`, which could be inconvenient to discharge, but for the latter it is more
common that the function has to be given explicitly, since Lean cannot synthesize the function by
itself. We name the lemmas about the uncurried form with a prime.
Tonelli's theorem has a different naming scheme, since the version for the uncurried version is
reversed.

## Tags

product measure, Tonelli's theorem, Fubini-Tonelli theorem
-/


noncomputable section

open Topology ENNReal MeasureTheory Set Function Real ENNReal MeasurableSpace MeasureTheory.Measure

open TopologicalSpace hiding generateFrom

open Filter hiding prod_eq map

variable {α β γ : Type*}

variable [MeasurableSpace α] [MeasurableSpace β] [MeasurableSpace γ]
variable {μ μ' : Measure α} {ν ν' : Measure β} {τ : Measure γ}

/-- If `ν` is a finite measure, and `s ⊆ α × β` is measurable, then `x ↦ ν { y | (x, y) ∈ s }` is
  a measurable function. `measurable_measure_prodMk_left` is strictly more general. -/
theorem measurable_measure_prodMk_left_finite [IsFiniteMeasure ν] {s : Set (α × β)}
    (hs : MeasurableSet s) : Measurable fun x => ν (Prod.mk x ⁻¹' s) := by
  induction s, hs using induction_on_inter generateFrom_prod.symm isPiSystem_prod with
  | empty => simp
  | basic s hs =>
    obtain ⟨s, hs, t, -, rfl⟩ := hs
    classical simpa only [mk_preimage_prod_right_eq_if, measure_if]
      using measurable_const.indicator hs
  | compl s hs ihs =>
    simp_rw [preimage_compl, measure_compl (measurable_prodMk_left hs) (measure_ne_top ν _)]
    exact ihs.const_sub _
  | iUnion f hfd hfm ihf =>
    have (a : α) : ν (Prod.mk a ⁻¹' ⋃ i, f i) = ∑' i, ν (Prod.mk a ⁻¹' f i) := by
      rw [preimage_iUnion, measure_iUnion]
      exacts [hfd.mono fun _ _ ↦ .preimage _, fun i ↦ measurable_prodMk_left (hfm i)]
    simpa only [this] using Measurable.ennreal_tsum ihf

@[deprecated (since := "2025-03-05")]
alias measurable_measure_prod_mk_left_finite := measurable_measure_prodMk_left_finite

/-- If `ν` is an s-finite measure, and `s ⊆ α × β` is measurable, then `x ↦ ν { y | (x, y) ∈ s }`
is a measurable function.

Not true without the s-finite assumption: on `ℝ × ℝ` with the product sigma-algebra, let `s` be the
diagonal and let `ν` be an uncountable sum of Dirac measures (all Dirac measures for points in a
set `t`). Then `ν (Prod.mk x ⁻¹' s) = ν {x} = if x ∈ t then 1 else 0`. If `t` is chosen
non-measurable, this will not be measurable. -/
theorem measurable_measure_prodMk_left [SFinite ν] {s : Set (α × β)} (hs : MeasurableSet s) :
    Measurable fun x => ν (Prod.mk x ⁻¹' s) := by
  rw [← sum_sfiniteSeq ν]
  simp_rw [Measure.sum_apply_of_countable]
  exact Measurable.ennreal_tsum (fun i ↦ measurable_measure_prodMk_left_finite hs)

@[deprecated (since := "2025-03-05")]
alias measurable_measure_prod_mk_left := measurable_measure_prodMk_left

/-- If `μ` is an s-finite measure, and `s ⊆ α × β` is measurable, then `y ↦ μ { x | (x, y) ∈ s }` is
  a measurable function. -/
theorem measurable_measure_prodMk_right {μ : Measure α} [SFinite μ] {s : Set (α × β)}
    (hs : MeasurableSet s) : Measurable fun y => μ ((fun x => (x, y)) ⁻¹' s) :=
  measurable_measure_prodMk_left (measurableSet_swap_iff.mpr hs)

@[deprecated (since := "2025-03-05")]
alias measurable_measure_prod_mk_right := measurable_measure_prodMk_right

theorem Measurable.map_prodMk_left [SFinite ν] :
    Measurable fun x : α => map (Prod.mk x) ν := by
  apply measurable_of_measurable_coe; intro s hs
  simp_rw [map_apply measurable_prodMk_left hs]
  exact measurable_measure_prodMk_left hs

@[deprecated (since := "2025-03-05")]
alias Measurable.map_prod_mk_left := Measurable.map_prodMk_left

theorem Measurable.map_prodMk_right {μ : Measure α} [SFinite μ] :
    Measurable fun y : β => map (fun x : α => (x, y)) μ := by
  apply measurable_of_measurable_coe; intro s hs
  simp_rw [map_apply measurable_prodMk_right hs]
  exact measurable_measure_prodMk_right hs

@[deprecated (since := "2025-03-05")]
alias Measurable.map_prod_mk_right := Measurable.map_prodMk_right

/-- The Lebesgue integral is measurable. This shows that the integrand of (the right-hand-side of)
  Tonelli's theorem is measurable. -/
theorem Measurable.lintegral_prod_right' [SFinite ν] :
    ∀ {f : α × β → ℝ≥0∞}, Measurable f → Measurable fun x => ∫⁻ y, f (x, y) ∂ν := by
  have m := @measurable_prodMk_left
  refine Measurable.ennreal_induction (motive := fun f ↦ Measurable fun (x : α) ↦ ∫⁻ y, f (x, y) ∂ν)
    ?_ ?_ ?_
  · intro c s hs
    simp only [← indicator_comp_right]
    suffices Measurable fun x => c * ν (Prod.mk x ⁻¹' s) by simpa [lintegral_indicator (m hs)]
    exact (measurable_measure_prodMk_left hs).const_mul _
  · rintro f g - hf - h2f h2g
    simp only [Pi.add_apply]
    conv => enter [1, x]; erw [lintegral_add_left (hf.comp m)]
    exact h2f.add h2g
  · intro f hf h2f h3f
    have : ∀ x, Monotone fun n y => f n (x, y) := fun x i j hij y => h2f hij (x, y)
    conv => enter [1, x]; erw [lintegral_iSup (fun n => (hf n).comp m) (this x)]
    exact .iSup h3f

/-- The Lebesgue integral is measurable. This shows that the integrand of (the right-hand-side of)
  Tonelli's theorem is measurable.
  This version has the argument `f` in curried form. -/
theorem Measurable.lintegral_prod_right [SFinite ν] {f : α → β → ℝ≥0∞}
    (hf : Measurable (uncurry f)) : Measurable fun x => ∫⁻ y, f x y ∂ν :=
  hf.lintegral_prod_right'

/-- The Lebesgue integral is measurable. This shows that the integrand of (the right-hand-side of)
  the symmetric version of Tonelli's theorem is measurable. -/
theorem Measurable.lintegral_prod_left' [SFinite μ] {f : α × β → ℝ≥0∞} (hf : Measurable f) :
    Measurable fun y => ∫⁻ x, f (x, y) ∂μ :=
  (measurable_swap_iff.mpr hf).lintegral_prod_right'

/-- The Lebesgue integral is measurable. This shows that the integrand of (the right-hand-side of)
  the symmetric version of Tonelli's theorem is measurable.
  This version has the argument `f` in curried form. -/
theorem Measurable.lintegral_prod_left [SFinite μ] {f : α → β → ℝ≥0∞}
    (hf : Measurable (uncurry f)) : Measurable fun y => ∫⁻ x, f x y ∂μ :=
  hf.lintegral_prod_left'

/-! ### The product measure -/


namespace MeasureTheory

namespace Measure

/-- The binary product of measures. They are defined for arbitrary measures, but we basically
  prove all properties under the assumption that at least one of them is s-finite. -/
protected irreducible_def prod (μ : Measure α) (ν : Measure β) : Measure (α × β) :=
  bind μ fun x : α => map (Prod.mk x) ν

instance prod.measureSpace {α β} [MeasureSpace α] [MeasureSpace β] : MeasureSpace (α × β) where
  volume := volume.prod volume

theorem volume_eq_prod (α β) [MeasureSpace α] [MeasureSpace β] :
    (volume : Measure (α × β)) = (volume : Measure α).prod (volume : Measure β) :=
  rfl

/-- For an s-finite measure `ν`, see `prod_apply` below. -/
theorem prod_apply_le {s : Set (α × β)} (hs : MeasurableSet s) :
    μ.prod ν s ≤ ∫⁻ x, ν (Prod.mk x ⁻¹' s) ∂μ := by
  simp only [Measure.prod, ← map_apply measurable_prodMk_left hs]
  exact bind_apply_le _ hs

/-- For any measures `μ` and `ν` and any sets `s` and `t`,
we have `μ.prod ν (s ×ˢ t) ≤ μ s * ν t`.

If `ν` is an s-finite measure (which is usually true),
then this inequality becomes an equality, see `prod_prod` below. -/
theorem prod_prod_le (s : Set α) (t : Set β) : μ.prod ν (s ×ˢ t) ≤ μ s * ν t := by
  set S := toMeasurable μ s
  set T := toMeasurable ν t
  calc
    μ.prod ν (s ×ˢ t) ≤ μ.prod ν (S ×ˢ T) := by gcongr <;> apply subset_toMeasurable
    _ ≤ ∫⁻ x, ν (Prod.mk x ⁻¹' (S ×ˢ T)) ∂μ := prod_apply_le (by measurability)
    _ = μ S * ν T := by
      classical
      simp_rw [S, mk_preimage_prod_right_eq_if, measure_if,
        lintegral_indicator (measurableSet_toMeasurable _ _), lintegral_const,
        restrict_apply_univ, mul_comm]
    _ = μ s * ν t := by rw [measure_toMeasurable, measure_toMeasurable]

instance prod.instNoAtoms_fst [NoAtoms μ] :
    NoAtoms (Measure.prod μ ν) where
  measure_singleton
  | (x, y) => nonpos_iff_eq_zero.mp <| calc
    μ.prod ν {(x, y)} = μ.prod ν ({x} ×ˢ {y}) := by rw [singleton_prod_singleton]
    _ ≤ μ {x} * ν {y} := prod_prod_le _ _
    _ = 0 := by simp

instance prod.instNoAtoms_snd [NoAtoms ν] :
    NoAtoms (Measure.prod μ ν) where
  measure_singleton
  | (x, y) => nonpos_iff_eq_zero.mp <| calc
    μ.prod ν {(x, y)} = μ.prod ν ({x} ×ˢ {y}) := by rw [singleton_prod_singleton]
    _ ≤ μ {x} * ν {y} := prod_prod_le _ _
    _ = 0 := by simp

variable [SFinite ν]

theorem prod_apply {s : Set (α × β)} (hs : MeasurableSet s) :
    μ.prod ν s = ∫⁻ x, ν (Prod.mk x ⁻¹' s) ∂μ := by
  simp_rw [Measure.prod, bind_apply hs (Measurable.map_prodMk_left (ν := ν)).aemeasurable,
    map_apply measurable_prodMk_left hs]

/-- The product measure of the product of two sets is the product of their measures. Note that we
do not need the sets to be measurable. -/
@[simp]
theorem prod_prod (s : Set α) (t : Set β) : μ.prod ν (s ×ˢ t) = μ s * ν t := by
  apply (prod_prod_le s t).antisymm
  -- Formalization is based on https://mathoverflow.net/a/254134/136589
  set ST := toMeasurable (μ.prod ν) (s ×ˢ t)
  have hSTm : MeasurableSet ST := measurableSet_toMeasurable _ _
  have hST : s ×ˢ t ⊆ ST := subset_toMeasurable _ _
  set f : α → ℝ≥0∞ := fun x => ν (Prod.mk x ⁻¹' ST)
  have hfm : Measurable f := measurable_measure_prodMk_left hSTm
  set s' : Set α := { x | ν t ≤ f x }
  have hss' : s ⊆ s' := fun x hx => measure_mono fun y hy => hST <| mk_mem_prod hx hy
  calc
    μ s * ν t ≤ μ s' * ν t := by gcongr
    _ = ∫⁻ _ in s', ν t ∂μ := by rw [setLIntegral_const, mul_comm]
    _ ≤ ∫⁻ x in s', f x ∂μ := setLIntegral_mono hfm fun x => id
    _ ≤ ∫⁻ x, f x ∂μ := lintegral_mono' restrict_le_self le_rfl
    _ = μ.prod ν ST := (prod_apply hSTm).symm
    _ = μ.prod ν (s ×ˢ t) := measure_toMeasurable _

@[simp] lemma map_fst_prod : Measure.map Prod.fst (μ.prod ν) = (ν univ) • μ := by
  ext s hs
  simp [Measure.map_apply measurable_fst hs, ← prod_univ, mul_comm]

@[simp] lemma map_snd_prod : Measure.map Prod.snd (μ.prod ν) = (μ univ) • ν := by
  ext s hs
  simp [Measure.map_apply measurable_snd hs, ← univ_prod]

instance prod.instIsOpenPosMeasure {X Y : Type*} [TopologicalSpace X] [TopologicalSpace Y]
    {m : MeasurableSpace X} {μ : Measure X} [IsOpenPosMeasure μ] {m' : MeasurableSpace Y}
    {ν : Measure Y} [IsOpenPosMeasure ν] [SFinite ν] : IsOpenPosMeasure (μ.prod ν) := by
  constructor
  rintro U U_open ⟨⟨x, y⟩, hxy⟩
  rcases isOpen_prod_iff.1 U_open x y hxy with ⟨u, v, u_open, v_open, xu, yv, huv⟩
  refine ne_of_gt (lt_of_lt_of_le ?_ (measure_mono huv))
  simp only [prod_prod, CanonicallyOrderedAdd.mul_pos]
  constructor
  · exact u_open.measure_pos μ ⟨x, xu⟩
  · exact v_open.measure_pos ν ⟨y, yv⟩

instance {X Y : Type*}
    [TopologicalSpace X] [MeasureSpace X] [IsOpenPosMeasure (volume : Measure X)]
    [TopologicalSpace Y] [MeasureSpace Y] [IsOpenPosMeasure (volume : Measure Y)]
    [SFinite (volume : Measure Y)] : IsOpenPosMeasure (volume : Measure (X × Y)) :=
  prod.instIsOpenPosMeasure

instance prod.instIsFiniteMeasure {α β : Type*} {mα : MeasurableSpace α} {mβ : MeasurableSpace β}
    (μ : Measure α) (ν : Measure β) [IsFiniteMeasure μ] [IsFiniteMeasure ν] :
    IsFiniteMeasure (μ.prod ν) := by
  constructor
  rw [← univ_prod_univ, prod_prod]
  exact mul_lt_top (measure_lt_top _ _) (measure_lt_top _ _)

instance {α β : Type*} [MeasureSpace α] [MeasureSpace β] [IsFiniteMeasure (volume : Measure α)]
    [IsFiniteMeasure (volume : Measure β)] : IsFiniteMeasure (volume : Measure (α × β)) :=
  prod.instIsFiniteMeasure _ _

instance prod.instIsProbabilityMeasure {α β : Type*} {mα : MeasurableSpace α}
    {mβ : MeasurableSpace β} (μ : Measure α) (ν : Measure β) [IsProbabilityMeasure μ]
    [IsProbabilityMeasure ν] : IsProbabilityMeasure (μ.prod ν) :=
  ⟨by rw [← univ_prod_univ, prod_prod, measure_univ, measure_univ, mul_one]⟩

instance {α β : Type*} [MeasureSpace α] [MeasureSpace β]
    [IsProbabilityMeasure (volume : Measure α)] [IsProbabilityMeasure (volume : Measure β)] :
    IsProbabilityMeasure (volume : Measure (α × β)) :=
  prod.instIsProbabilityMeasure _ _

instance prod.instIsFiniteMeasureOnCompacts {α β : Type*} [TopologicalSpace α] [TopologicalSpace β]
    {mα : MeasurableSpace α} {mβ : MeasurableSpace β} (μ : Measure α) (ν : Measure β)
    [IsFiniteMeasureOnCompacts μ] [IsFiniteMeasureOnCompacts ν] :
    IsFiniteMeasureOnCompacts (μ.prod ν) where
  lt_top_of_isCompact K hK := calc
    μ.prod ν K ≤ μ.prod ν ((Prod.fst '' K) ×ˢ (Prod.snd '' K)) := measure_mono subset_prod
    _ ≤ μ (Prod.fst '' K) * ν (Prod.snd '' K) := prod_prod_le _ _
    _ < ∞ :=
      mul_lt_top (hK.image continuous_fst).measure_lt_top (hK.image continuous_snd).measure_lt_top

instance {X Y : Type*}
    [TopologicalSpace X] [MeasureSpace X] [IsFiniteMeasureOnCompacts (volume : Measure X)]
    [TopologicalSpace Y] [MeasureSpace Y] [IsFiniteMeasureOnCompacts (volume : Measure Y)] :
    IsFiniteMeasureOnCompacts (volume : Measure (X × Y)) :=
  prod.instIsFiniteMeasureOnCompacts _ _

theorem ae_measure_lt_top {s : Set (α × β)} (hs : MeasurableSet s) (h2s : (μ.prod ν) s ≠ ∞) :
    ∀ᵐ x ∂μ, ν (Prod.mk x ⁻¹' s) < ∞ := by
  rw [prod_apply hs] at h2s
  exact ae_lt_top (measurable_measure_prodMk_left hs) h2s

omit [SFinite ν] in
/-- If `μ`-a.e. section `{y | (x, y) ∈ s}` of a measurable set have `ν` measure zero,
then `s` has `μ.prod ν` measure zero.

This implication requires `s` to be measurable but does not require `ν` to be s-finite.
See also `measure_prod_null` and `measure_ae_null_of_prod_null` below. -/
theorem measure_prod_null_of_ae_null {s : Set (α × β)} (hsm : MeasurableSet s)
    (hs : (fun x => ν (Prod.mk x ⁻¹' s)) =ᵐ[μ] 0) : μ.prod ν s = 0 := by
  rw [← nonpos_iff_eq_zero]
  calc
    μ.prod ν s ≤ ∫⁻ x, ν (Prod.mk x ⁻¹' s) ∂μ := prod_apply_le hsm
    _ = 0 := by simp [lintegral_congr_ae hs]

/-- A measurable set `s` has `μ.prod ν` measure zero, where `ν` is an s-finite measure,
if and only if `μ`-a.e. section `{y | (x, y) ∈ s}` of `s` have `ν` measure zero.

See `measure_ae_null_of_prod_null` for the forward implication without the measurability assumption
and `measure_prod_null_of_ae_null` for the reverse implication without the s-finiteness assumption.

Note: the assumption `hs` cannot be dropped. For a counterexample, see
Walter Rudin *Real and Complex Analysis*, example (c) in section 8.9. -/
theorem measure_prod_null {s : Set (α × β)} (hs : MeasurableSet s) :
    μ.prod ν s = 0 ↔ (fun x => ν (Prod.mk x ⁻¹' s)) =ᵐ[μ] 0 := by
  rw [prod_apply hs, lintegral_eq_zero_iff (measurable_measure_prodMk_left hs)]

/-- Note: the converse is not true without assuming that `s` is measurable. For a counterexample,
  see Walter Rudin *Real and Complex Analysis*, example (c) in section 8.9. -/
theorem measure_ae_null_of_prod_null {s : Set (α × β)} (h : μ.prod ν s = 0) :
    (fun x => ν (Prod.mk x ⁻¹' s)) =ᵐ[μ] 0 := by
  obtain ⟨t, hst, mt, ht⟩ := exists_measurable_superset_of_null h
  rw [measure_prod_null mt] at ht
  rw [eventuallyLE_antisymm_iff]
  exact
    ⟨EventuallyLE.trans_eq (Eventually.of_forall fun x => measure_mono (preimage_mono hst))
        ht,
      Eventually.of_forall fun x => zero_le _⟩

omit [SFinite ν] in
theorem AbsolutelyContinuous.prod [SFinite ν'] (h1 : μ ≪ μ') (h2 : ν ≪ ν') :
    μ.prod ν ≪ μ'.prod ν' := by
  refine AbsolutelyContinuous.mk fun s hs h2s => ?_
  apply measure_prod_null_of_ae_null hs
  rw [measure_prod_null hs] at h2s
  exact (h2s.filter_mono h1.ae_le).mono fun _ h => h2 h

/-- Note: the converse is not true. For a counterexample, see
  Walter Rudin *Real and Complex Analysis*, example (c) in section 8.9. It is true if the set is
  measurable, see `ae_prod_mem_iff_ae_ae_mem`. -/
theorem ae_ae_of_ae_prod {p : α × β → Prop} (h : ∀ᵐ z ∂μ.prod ν, p z) :
    ∀ᵐ x ∂μ, ∀ᵐ y ∂ν, p (x, y) :=
  measure_ae_null_of_prod_null h

theorem ae_ae_eq_curry_of_prod {γ : Type*} {f g : α × β → γ} (h : f =ᵐ[μ.prod ν] g) :
    ∀ᵐ x ∂μ, curry f x =ᵐ[ν] curry g x :=
  ae_ae_of_ae_prod h

theorem ae_ae_eq_of_ae_eq_uncurry {γ : Type*} {f g : α → β → γ}
    (h : uncurry f =ᵐ[μ.prod ν] uncurry g) : ∀ᵐ x ∂μ, f x =ᵐ[ν] g x :=
  ae_ae_eq_curry_of_prod h

theorem ae_prod_iff_ae_ae {p : α × β → Prop} (hp : MeasurableSet {x | p x}) :
    (∀ᵐ z ∂μ.prod ν, p z) ↔ ∀ᵐ x ∂μ, ∀ᵐ y ∂ν, p (x, y) :=
  measure_prod_null hp.compl

theorem ae_prod_mem_iff_ae_ae_mem {s : Set (α × β)} (hs : MeasurableSet s) :
    (∀ᵐ z ∂μ.prod ν, z ∈ s) ↔ ∀ᵐ x ∂μ, ∀ᵐ y ∂ν, (x, y) ∈ s :=
  measure_prod_null hs.compl

omit [SFinite ν] in
theorem quasiMeasurePreserving_fst : QuasiMeasurePreserving Prod.fst (μ.prod ν) μ := by
  refine ⟨measurable_fst, AbsolutelyContinuous.mk fun s hs h2s => ?_⟩
  rw [map_apply measurable_fst hs, ← prod_univ, ← nonpos_iff_eq_zero]
  refine (prod_prod_le _ _).trans_eq ?_
  rw [h2s, zero_mul]

omit [SFinite ν] in
theorem quasiMeasurePreserving_snd : QuasiMeasurePreserving Prod.snd (μ.prod ν) ν := by
  refine ⟨measurable_snd, AbsolutelyContinuous.mk fun s hs h2s => ?_⟩
  rw [map_apply measurable_snd hs, ← univ_prod, ← nonpos_iff_eq_zero]
  refine (prod_prod_le _ _).trans_eq ?_
  rw [h2s, mul_zero]

omit [SFinite ν] in
lemma set_prod_ae_eq {s s' : Set α} {t t' : Set β} (hs : s =ᵐ[μ] s') (ht : t =ᵐ[ν] t') :
    (s ×ˢ t : Set (α × β)) =ᵐ[μ.prod ν] (s' ×ˢ t' : Set (α × β)) :=
  (quasiMeasurePreserving_fst.preimage_ae_eq hs).inter
    (quasiMeasurePreserving_snd.preimage_ae_eq ht)

lemma measure_prod_compl_eq_zero {s : Set α} {t : Set β}
    (s_ae_univ : μ sᶜ = 0) (t_ae_univ : ν tᶜ = 0) :
    μ.prod ν (s ×ˢ t)ᶜ = 0 := by
  rw [Set.compl_prod_eq_union, measure_union_null_iff]
  simp [s_ae_univ, t_ae_univ]

omit [SFinite ν] in
lemma _root_.MeasureTheory.NullMeasurableSet.prod {s : Set α} {t : Set β}
    (s_mble : NullMeasurableSet s μ) (t_mble : NullMeasurableSet t ν) :
    NullMeasurableSet (s ×ˢ t) (μ.prod ν) :=
  let ⟨s₀, mble_s₀, s_aeeq_s₀⟩ := s_mble
  let ⟨t₀, mble_t₀, t_aeeq_t₀⟩ := t_mble
  ⟨s₀ ×ˢ t₀, ⟨mble_s₀.prod mble_t₀, set_prod_ae_eq s_aeeq_s₀ t_aeeq_t₀⟩⟩

/-- If `s ×ˢ t` is a null measurable set and `μ s ≠ 0`, then `t` is a null measurable set. -/
lemma _root_.MeasureTheory.NullMeasurableSet.right_of_prod {s : Set α} {t : Set β}
    (h : NullMeasurableSet (s ×ˢ t) (μ.prod ν)) (hs : μ s ≠ 0) : NullMeasurableSet t ν := by
  rcases h with ⟨u, hum, hu⟩
  obtain ⟨x, hxs, hx⟩ : ∃ x ∈ s, (Prod.mk x ⁻¹' (s ×ˢ t)) =ᵐ[ν] (Prod.mk x ⁻¹' u) :=
    ((frequently_ae_iff.2 hs).and_eventually (ae_ae_eq_curry_of_prod hu)).exists
  refine ⟨Prod.mk x ⁻¹' u, measurable_prodMk_left hum, ?_⟩
  rwa [mk_preimage_prod_right hxs] at hx

/-- If `Prod.snd ⁻¹' t` is a null measurable set and `μ ≠ 0`, then `t` is a null measurable set. -/
lemma _root_.MeasureTheory.NullMeasurableSet.of_preimage_snd [NeZero μ] {t : Set β}
    (h : NullMeasurableSet (Prod.snd ⁻¹' t) (μ.prod ν)) : NullMeasurableSet t ν :=
  .right_of_prod (by rwa [univ_prod]) (NeZero.ne (μ univ))

/-- `Prod.snd ⁻¹' t` is null measurable w.r.t. `μ.prod ν` iff `t` is null measurable w.r.t. `ν`
provided that `μ ≠ 0`. -/
lemma nullMeasurableSet_preimage_snd [NeZero μ] {t : Set β} :
    NullMeasurableSet (Prod.snd ⁻¹' t) (μ.prod ν) ↔ NullMeasurableSet t ν :=
  ⟨.of_preimage_snd, (.preimage · quasiMeasurePreserving_snd)⟩

lemma nullMeasurable_comp_snd [NeZero μ] {f : β → γ} :
    NullMeasurable (f ∘ Prod.snd) (μ.prod ν) ↔ NullMeasurable f ν :=
  forall₂_congr fun s _ ↦ nullMeasurableSet_preimage_snd (t := f ⁻¹' s)

/-- `μ.prod ν` has finite spanning sets in rectangles of finite spanning sets. -/
noncomputable def FiniteSpanningSetsIn.prod {ν : Measure β} {C : Set (Set α)} {D : Set (Set β)}
    (hμ : μ.FiniteSpanningSetsIn C) (hν : ν.FiniteSpanningSetsIn D) :
    (μ.prod ν).FiniteSpanningSetsIn (image2 (· ×ˢ ·) C D) := by
  haveI := hν.sigmaFinite
  refine
    ⟨fun n => hμ.set n.unpair.1 ×ˢ hν.set n.unpair.2, fun n =>
      mem_image2_of_mem (hμ.set_mem _) (hν.set_mem _), fun n => ?_, ?_⟩
  · rw [prod_prod]
    exact mul_lt_top (hμ.finite _) (hν.finite _)
  · simp_rw [iUnion_unpair_prod, hμ.spanning, hν.spanning, univ_prod_univ]

lemma prod_sum_left {ι : Type*} (m : ι → Measure α) (μ : Measure β) [SFinite μ] :
    (Measure.sum m).prod μ = Measure.sum (fun i ↦ (m i).prod μ) := by
  ext s hs
  simp only [prod_apply hs, lintegral_sum_measure, hs, sum_apply, ENNReal.tsum_prod']

lemma prod_sum_right {ι' : Type*} [Countable ι'] (m : Measure α) (m' : ι' → Measure β)
    [∀ n, SFinite (m' n)] :
    m.prod (Measure.sum m') = Measure.sum (fun p ↦ m.prod (m' p)) := by
  ext s hs
  simp only [prod_apply hs, lintegral_sum_measure, hs, sum_apply, ENNReal.tsum_prod']
  have M : ∀ x, MeasurableSet (Prod.mk x ⁻¹' s) := fun x => measurable_prodMk_left hs
  simp_rw [Measure.sum_apply _ (M _)]
  rw [lintegral_tsum (fun i ↦ (measurable_measure_prodMk_left hs).aemeasurable)]

lemma prod_sum {ι ι' : Type*} [Countable ι'] (m : ι → Measure α) (m' : ι' → Measure β)
    [∀ n, SFinite (m' n)] :
    (Measure.sum m).prod (Measure.sum m') =
      Measure.sum (fun (p : ι × ι') ↦ (m p.1).prod (m' p.2)) := by
  simp_rw [prod_sum_left, prod_sum_right, sum_sum]

instance prod.instSigmaFinite {α β : Type*} {_ : MeasurableSpace α} {μ : Measure α}
    [SigmaFinite μ] {_ : MeasurableSpace β} {ν : Measure β} [SigmaFinite ν] :
    SigmaFinite (μ.prod ν) :=
  (μ.toFiniteSpanningSetsIn.prod ν.toFiniteSpanningSetsIn).sigmaFinite

instance prod.instSFinite {α β : Type*} {_ : MeasurableSpace α} {μ : Measure α}
    [SFinite μ] {_ : MeasurableSpace β} {ν : Measure β} [SFinite ν] :
    SFinite (μ.prod ν) := by
  have : μ.prod ν =
      Measure.sum (fun (p : ℕ × ℕ) ↦ (sfiniteSeq μ p.1).prod (sfiniteSeq ν p.2)) := by
    conv_lhs => rw [← sum_sfiniteSeq μ, ← sum_sfiniteSeq ν]
    apply prod_sum
  rw [this]
  infer_instance

instance {α β} [MeasureSpace α] [SigmaFinite (volume : Measure α)]
    [MeasureSpace β] [SigmaFinite (volume : Measure β)] : SigmaFinite (volume : Measure (α × β)) :=
  prod.instSigmaFinite

instance {α β} [MeasureSpace α] [SFinite (volume : Measure α)]
    [MeasureSpace β] [SFinite (volume : Measure β)] : SFinite (volume : Measure (α × β)) :=
  prod.instSFinite

/-- A measure on a product space equals the product measure if they are equal on rectangles
  with as sides sets that generate the corresponding σ-algebras. -/
theorem prod_eq_generateFrom {μ : Measure α} {ν : Measure β} {C : Set (Set α)} {D : Set (Set β)}
    (hC : generateFrom C = ‹_›) (hD : generateFrom D = ‹_›) (h2C : IsPiSystem C)
    (h2D : IsPiSystem D) (h3C : μ.FiniteSpanningSetsIn C) (h3D : ν.FiniteSpanningSetsIn D)
    {μν : Measure (α × β)} (h₁ : ∀ s ∈ C, ∀ t ∈ D, μν (s ×ˢ t) = μ s * ν t) : μ.prod ν = μν := by
  refine
    (h3C.prod h3D).ext
      (generateFrom_eq_prod hC hD h3C.isCountablySpanning h3D.isCountablySpanning).symm
      (h2C.prod h2D) ?_
  rintro _ ⟨s, hs, t, ht, rfl⟩
  haveI := h3D.sigmaFinite
  rw [h₁ s hs t ht, prod_prod]

/- Note that the next theorem is not true for s-finite measures: let `μ = ν = ∞ • Leb` on `[0,1]`
(they are  s-finite as countable sums of the finite Lebesgue measure), and let `μν = μ.prod ν + λ`
where `λ` is Lebesgue measure on the diagonal. Then both measures give infinite mass to rectangles
`s × t` whose sides have positive Lebesgue measure, and `0` measure when one of the sides has zero
Lebesgue measure. And yet they do not coincide, as the first one gives zero mass to the diagonal,
and the second one gives mass one.
-/
/-- A measure on a product space equals the product measure of sigma-finite measures if they are
equal on rectangles. -/
theorem prod_eq {μ : Measure α} [SigmaFinite μ] {ν : Measure β} [SigmaFinite ν]
    {μν : Measure (α × β)}
    (h : ∀ s t, MeasurableSet s → MeasurableSet t → μν (s ×ˢ t) = μ s * ν t) : μ.prod ν = μν :=
  prod_eq_generateFrom generateFrom_measurableSet generateFrom_measurableSet
    isPiSystem_measurableSet isPiSystem_measurableSet μ.toFiniteSpanningSetsIn
    ν.toFiniteSpanningSetsIn fun s hs t ht => h s t hs ht

variable [SFinite μ]

theorem prod_swap : map Prod.swap (μ.prod ν) = ν.prod μ := by
  have : sum (fun (i : ℕ × ℕ) ↦ map Prod.swap ((sfiniteSeq μ i.1).prod (sfiniteSeq ν i.2)))
       = sum (fun (i : ℕ × ℕ) ↦ map Prod.swap ((sfiniteSeq μ i.2).prod (sfiniteSeq ν i.1))) := by
    ext s hs
    rw [sum_apply _ hs, sum_apply _ hs]
    exact ((Equiv.prodComm ℕ ℕ).tsum_eq _).symm
  rw [← sum_sfiniteSeq μ, ← sum_sfiniteSeq ν, prod_sum, prod_sum,
    map_sum measurable_swap.aemeasurable, this]
  congr 1
  ext1 i
  refine (prod_eq ?_).symm
  intro s t hs ht
  simp_rw [map_apply measurable_swap (hs.prod ht), preimage_swap_prod, prod_prod, mul_comm]

theorem measurePreserving_swap : MeasurePreserving Prod.swap (μ.prod ν) (ν.prod μ) :=
  ⟨measurable_swap, prod_swap⟩

theorem prod_apply_symm {s : Set (α × β)} (hs : MeasurableSet s) :
    μ.prod ν s = ∫⁻ y, μ ((fun x => (x, y)) ⁻¹' s) ∂ν := by
  rw [← prod_swap, map_apply measurable_swap hs, prod_apply (measurable_swap hs)]
  rfl

theorem ae_ae_comm {p : α → β → Prop} (h : MeasurableSet {x : α × β | p x.1 x.2}) :
    (∀ᵐ x ∂μ, ∀ᵐ y ∂ν, p x y) ↔ ∀ᵐ y ∂ν, ∀ᵐ x ∂μ, p x y := calc
  _ ↔ ∀ᵐ x ∂μ.prod ν, p x.1 x.2 := .symm <| ae_prod_iff_ae_ae h
  _ ↔ ∀ᵐ x ∂ν.prod μ, p x.2 x.1 := by rw [← prod_swap, ae_map_iff (by fun_prop) h]; simp
  _ ↔ ∀ᵐ y ∂ν, ∀ᵐ x ∂μ, p x y := ae_prod_iff_ae_ae <| measurable_swap h

/-- If `s ×ˢ t` is a null measurable set and `ν t ≠ 0`, then `s` is a null measurable set. -/
lemma _root_.MeasureTheory.NullMeasurableSet.left_of_prod {s : Set α} {t : Set β}
    (h : NullMeasurableSet (s ×ˢ t) (μ.prod ν)) (ht : ν t ≠ 0) : NullMeasurableSet s μ := by
  refine .right_of_prod ?_ ht
  rw [← preimage_swap_prod]
  exact h.preimage measurePreserving_swap.quasiMeasurePreserving

/-- If `Prod.fst ⁻¹' s` is a null measurable set and `ν ≠ 0`, then `s` is a null measurable set. -/
lemma _root_.MeasureTheory.NullMeasurableSet.of_preimage_fst [NeZero ν] {s : Set α}
    (h : NullMeasurableSet (Prod.fst ⁻¹' s) (μ.prod ν)) : NullMeasurableSet s μ :=
  .left_of_prod (by rwa [prod_univ]) (NeZero.ne (ν univ))

/-- `Prod.fst ⁻¹' s` is null measurable w.r.t. `μ.prod ν` iff `s` is null measurable w.r.t. `μ`
provided that `ν ≠ 0`. -/
lemma nullMeasurableSet_preimage_fst [NeZero ν] {s : Set α} :
    NullMeasurableSet (Prod.fst ⁻¹' s) (μ.prod ν) ↔ NullMeasurableSet s μ :=
  ⟨.of_preimage_fst, (.preimage · quasiMeasurePreserving_fst)⟩

lemma nullMeasurable_comp_fst [NeZero ν] {f : α → γ} :
    NullMeasurable (f ∘ Prod.fst) (μ.prod ν) ↔ NullMeasurable f μ :=
  forall₂_congr fun s _ ↦ nullMeasurableSet_preimage_fst (s := f ⁻¹' s)

/-- The product of two non-null sets is null measurable
if and only if both of them are null measurable. -/
lemma nullMeasurableSet_prod_of_ne_zero {s : Set α} {t : Set β} (hs : μ s ≠ 0) (ht : ν t ≠ 0) :
    NullMeasurableSet (s ×ˢ t) (μ.prod ν) ↔ NullMeasurableSet s μ ∧ NullMeasurableSet t ν :=
  ⟨fun h ↦ ⟨h.left_of_prod ht, h.right_of_prod hs⟩, fun ⟨hs, ht⟩ ↦ hs.prod ht⟩

/-- The product of two sets is null measurable
if and only if both of them are null measurable or one of them has measure zero. -/
lemma nullMeasurableSet_prod {s : Set α} {t : Set β} :
    NullMeasurableSet (s ×ˢ t) (μ.prod ν) ↔
      NullMeasurableSet s μ ∧ NullMeasurableSet t ν ∨ μ s = 0 ∨ ν t = 0 := by
  rcases eq_or_ne (μ s) 0 with hs | hs; · simp [NullMeasurableSet.of_null, *]
  rcases eq_or_ne (ν t) 0 with ht | ht; · simp [NullMeasurableSet.of_null, *]
  simp [*, nullMeasurableSet_prod_of_ne_zero]

theorem prodAssoc_prod [SFinite τ] :
    map MeasurableEquiv.prodAssoc ((μ.prod ν).prod τ) = μ.prod (ν.prod τ) := by
  have : sum (fun (p : ℕ × ℕ × ℕ) ↦
        (sfiniteSeq μ p.1).prod ((sfiniteSeq ν p.2.1).prod (sfiniteSeq τ p.2.2)))
      = sum (fun (p : (ℕ × ℕ) × ℕ) ↦
        (sfiniteSeq μ p.1.1).prod ((sfiniteSeq ν p.1.2).prod (sfiniteSeq τ p.2))) := by
    ext s hs
    rw [sum_apply _ hs, sum_apply _ hs, ← (Equiv.prodAssoc _ _ _).tsum_eq]
    simp only [Equiv.prodAssoc_apply]
  rw [← sum_sfiniteSeq μ, ← sum_sfiniteSeq ν, ← sum_sfiniteSeq τ, prod_sum, prod_sum,
    map_sum MeasurableEquiv.prodAssoc.measurable.aemeasurable, prod_sum, prod_sum, this]
  congr
  ext1 i
  refine (prod_eq_generateFrom generateFrom_measurableSet generateFrom_prod
    isPiSystem_measurableSet isPiSystem_prod ((sfiniteSeq μ i.1.1)).toFiniteSpanningSetsIn
    ((sfiniteSeq ν i.1.2).toFiniteSpanningSetsIn.prod (sfiniteSeq τ i.2).toFiniteSpanningSetsIn)
      ?_).symm
  rintro s hs _ ⟨t, ht, u, hu, rfl⟩; rw [mem_setOf_eq] at hs ht hu
  simp_rw [map_apply (MeasurableEquiv.measurable _) (hs.prod (ht.prod hu)),
    MeasurableEquiv.prodAssoc, MeasurableEquiv.coe_mk, Equiv.prod_assoc_preimage, prod_prod,
    mul_assoc]

/-! ### The product of specific measures -/

theorem prod_restrict (s : Set α) (t : Set β) :
    (μ.restrict s).prod (ν.restrict t) = (μ.prod ν).restrict (s ×ˢ t) := by
  rw [← sum_sfiniteSeq μ, ← sum_sfiniteSeq ν, restrict_sum_of_countable, restrict_sum_of_countable,
    prod_sum, prod_sum, restrict_sum_of_countable]
  congr 1
  ext1 i
  refine prod_eq fun s' t' hs' ht' => ?_
  rw [restrict_apply (hs'.prod ht'), prod_inter_prod, prod_prod, restrict_apply hs',
    restrict_apply ht']

theorem restrict_prod_eq_prod_univ (s : Set α) :
    (μ.restrict s).prod ν = (μ.prod ν).restrict (s ×ˢ univ) := by
  have : ν = ν.restrict Set.univ := Measure.restrict_univ.symm
  rw [this, Measure.prod_restrict, ← this]

theorem prod_dirac (y : β) : μ.prod (dirac y) = map (fun x => (x, y)) μ := by
  classical
  rw [← sum_sfiniteSeq μ, prod_sum_left, map_sum measurable_prodMk_right.aemeasurable]
  congr
  ext1 i
  refine prod_eq fun s t hs ht => ?_
  simp_rw [map_apply measurable_prodMk_right (hs.prod ht), mk_preimage_prod_left_eq_if, measure_if,
    dirac_apply' _ ht, ← indicator_mul_right _ fun _ => sfiniteSeq μ i s, Pi.one_apply, mul_one]

theorem dirac_prod (x : α) : (dirac x).prod ν = map (Prod.mk x) ν := by
  classical
  rw [← sum_sfiniteSeq ν, prod_sum_right, map_sum measurable_prodMk_left.aemeasurable]
  congr
  ext1 i
  refine prod_eq fun s t hs ht => ?_
  simp_rw [map_apply measurable_prodMk_left (hs.prod ht), mk_preimage_prod_right_eq_if, measure_if,
    dirac_apply' _ hs, ← indicator_mul_left _ _ fun _ => sfiniteSeq ν i t, Pi.one_apply, one_mul]

theorem dirac_prod_dirac {x : α} {y : β} : (dirac x).prod (dirac y) = dirac (x, y) := by
  rw [prod_dirac, map_dirac measurable_prodMk_right]

theorem prod_add (ν' : Measure β) [SFinite ν'] : μ.prod (ν + ν') = μ.prod ν + μ.prod ν' := by
  simp_rw [← sum_sfiniteSeq ν, ← sum_sfiniteSeq ν', sum_add_sum, ← sum_sfiniteSeq μ, prod_sum,
    sum_add_sum]
  congr
  ext1 i
  refine prod_eq fun s t _ _ => ?_
  simp_rw [add_apply, prod_prod, left_distrib]

theorem add_prod (μ' : Measure α) [SFinite μ'] : (μ + μ').prod ν = μ.prod ν + μ'.prod ν := by
  simp_rw [← sum_sfiniteSeq μ, ← sum_sfiniteSeq μ', sum_add_sum, ← sum_sfiniteSeq ν, prod_sum,
    sum_add_sum]
  congr
  ext1 i
  refine prod_eq fun s t _ _ => ?_
  simp_rw [add_apply, prod_prod, right_distrib]

@[simp]
theorem zero_prod (ν : Measure β) : (0 : Measure α).prod ν = 0 := by
  rw [Measure.prod]
  exact bind_zero_left _

@[simp]
theorem prod_zero (μ : Measure α) : μ.prod (0 : Measure β) = 0 := by simp [Measure.prod]

theorem map_prod_map {δ} [MeasurableSpace δ] {f : α → β} {g : γ → δ} (μa : Measure α)
    (μc : Measure γ) [SFinite μa] [SFinite μc] (hf : Measurable f) (hg : Measurable g) :
    (map f μa).prod (map g μc) = map (Prod.map f g) (μa.prod μc) := by
  simp_rw [← sum_sfiniteSeq μa, ← sum_sfiniteSeq μc, map_sum hf.aemeasurable,
    map_sum hg.aemeasurable, prod_sum, map_sum (hf.prodMap hg).aemeasurable]
  congr
  ext1 i
  refine prod_eq fun s t hs ht => ?_
  rw [map_apply (hf.prodMap hg) (hs.prod ht), map_apply hf hs, map_apply hg ht]
  exact prod_prod (f ⁻¹' s) (g ⁻¹' t)

end Measure

open Measure

namespace MeasurePreserving

variable {δ : Type*} [MeasurableSpace δ] {μa : Measure α} {μb : Measure β} {μc : Measure γ}
  {μd : Measure δ}

/-- Let `f : α → β` be a measure preserving map.
For a.e. all `a`, let `g a : γ → δ` be a measure preserving map.
Also suppose that `g` is measurable as a function of two arguments.
Then the map `fun (a, c) ↦ (f a, g a c)` is a measure preserving map
for the product measures on `α × γ` and `β × δ`.

Some authors call a map of the form `fun (a, c) ↦ (f a, g a c)` a *skew product* over `f`,
thus the choice of a name.
-/
theorem skew_product [SFinite μa] [SFinite μc] {f : α → β} (hf : MeasurePreserving f μa μb)
    {g : α → γ → δ} (hgm : Measurable (uncurry g)) (hg : ∀ᵐ a ∂μa, map (g a) μc = μd) :
    MeasurePreserving (fun p : α × γ => (f p.1, g p.1 p.2)) (μa.prod μc) (μb.prod μd) := by
  have : Measurable fun p : α × γ => (f p.1, g p.1 p.2) := (hf.1.comp measurable_fst).prodMk hgm
  use this
  /- if `μa = 0`, then the lemma is trivial, otherwise we can use `hg`
    to deduce `SFinite μd`. -/
  rcases eq_zero_or_neZero μa with rfl | _
  · simp [← hf.map_eq]
  have sf : SFinite μd := by
    obtain ⟨a, ha⟩ : ∃ a, map (g a) μc = μd := hg.exists
    rw [← ha]
    infer_instance
  -- Thus we can use the integral formula for the product measure, and compute things explicitly
  ext s hs
  rw [map_apply this hs, prod_apply (this hs), prod_apply hs,
    ← hf.lintegral_comp (measurable_measure_prodMk_left hs)]
  apply lintegral_congr_ae
  filter_upwards [hg] with a ha
  rw [← ha, map_apply hgm.of_uncurry_left (measurable_prodMk_left hs), preimage_preimage,
    preimage_preimage]

/-- If `f : α → β` sends the measure `μa` to `μb` and `g : γ → δ` sends the measure `μc` to `μd`,
then `Prod.map f g` sends `μa.prod μc` to `μb.prod μd`. -/
protected theorem prod [SFinite μa] [SFinite μc] {f : α → β} {g : γ → δ}
    (hf : MeasurePreserving f μa μb) (hg : MeasurePreserving g μc μd) :
    MeasurePreserving (Prod.map f g) (μa.prod μc) (μb.prod μd) :=
  have : Measurable (uncurry fun _ : α => g) := hg.1.comp measurable_snd
  hf.skew_product this <| ae_of_all _ fun _ => hg.map_eq

end MeasurePreserving

namespace QuasiMeasurePreserving

theorem prod_of_right {f : α × β → γ} {μ : Measure α} {ν : Measure β} {τ : Measure γ}
    (hf : Measurable f) [SFinite ν]
    (h2f : ∀ᵐ x ∂μ, QuasiMeasurePreserving (fun y => f (x, y)) ν τ) :
    QuasiMeasurePreserving f (μ.prod ν) τ := by
  refine ⟨hf, ?_⟩
  refine AbsolutelyContinuous.mk fun s hs h2s => ?_
  rw [map_apply hf hs, prod_apply (hf hs)]; simp_rw [preimage_preimage]
  rw [lintegral_congr_ae (h2f.mono fun x hx => hx.preimage_null h2s), lintegral_zero]

theorem prod_of_left {α β γ} [MeasurableSpace α] [MeasurableSpace β] [MeasurableSpace γ]
    {f : α × β → γ} {μ : Measure α} {ν : Measure β} {τ : Measure γ} (hf : Measurable f)
    [SFinite μ] [SFinite ν]
    (h2f : ∀ᵐ y ∂ν, QuasiMeasurePreserving (fun x => f (x, y)) μ τ) :
    QuasiMeasurePreserving f (μ.prod ν) τ := by
  rw [← prod_swap]
  convert (QuasiMeasurePreserving.prod_of_right (hf.comp measurable_swap) h2f).comp
      ((measurable_swap.measurePreserving (ν.prod μ)).symm
          MeasurableEquiv.prodComm).quasiMeasurePreserving

end QuasiMeasurePreserving

end MeasureTheory

open MeasureTheory.Measure

section

theorem AEMeasurable.prod_swap [SFinite μ] [SFinite ν] {f : β × α → γ}
    (hf : AEMeasurable f (ν.prod μ)) : AEMeasurable (fun z : α × β => f z.swap) (μ.prod ν) := by
  rw [← Measure.prod_swap] at hf
  exact hf.comp_measurable measurable_swap

theorem MeasureTheory.NullMeasurable.comp_fst {f : α → γ} (hf : NullMeasurable f μ) :
    NullMeasurable (fun z : α × β => f z.1) (μ.prod ν) :=
  hf.comp_quasiMeasurePreserving quasiMeasurePreserving_fst

-- TODO: make this theorem usable with `fun_prop`
theorem AEMeasurable.fst {f : α → γ} (hf : AEMeasurable f μ) :
    AEMeasurable (fun z : α × β => f z.1) (μ.prod ν) :=
  hf.comp_quasiMeasurePreserving quasiMeasurePreserving_fst

theorem MeasureTheory.NullMeasurable.comp_snd {f : β → γ} (hf : NullMeasurable f ν) :
    NullMeasurable (fun z : α × β => f z.2) (μ.prod ν) :=
  hf.comp_quasiMeasurePreserving quasiMeasurePreserving_snd

-- TODO: make this theorem usable with `fun_prop`
theorem AEMeasurable.snd {f : β → γ} (hf : AEMeasurable f ν) :
    AEMeasurable (fun z : α × β => f z.2) (μ.prod ν) :=
  hf.comp_quasiMeasurePreserving quasiMeasurePreserving_snd

end

namespace MeasureTheory

/-! ### The Lebesgue integral on a product -/

variable [SFinite ν]

theorem lintegral_prod_swap [SFinite μ] (f : α × β → ℝ≥0∞) :
    ∫⁻ z, f z.swap ∂ν.prod μ = ∫⁻ z, f z ∂μ.prod ν :=
  measurePreserving_swap.lintegral_comp_emb MeasurableEquiv.prodComm.measurableEmbedding f

<<<<<<< HEAD
/-- **Tonelli's Theorem**: For `ℝ≥0∞`-valued measurable functions on `α × β`,
  the integral of `f` is equal to the iterated integral. -/
theorem lintegral_prod_of_measurable (f : α × β → ℝ≥0∞) (hf : Measurable f) :
    ∫⁻ z, f z ∂μ.prod ν = ∫⁻ x, ∫⁻ y, f (x, y) ∂ν ∂μ := by
  rw [Measure.prod, lintegral_bind Measurable.map_prodMk_left hf]
  simp only [lintegral_map hf measurable_prodMk_left]

=======
>>>>>>> b0d28e58
/-- **Tonelli's Theorem**: For `ℝ≥0∞`-valued almost everywhere measurable functions on `α × β`,
  the integral of `f` is equal to the iterated integral. -/
theorem lintegral_prod (f : α × β → ℝ≥0∞) (hf : AEMeasurable f (μ.prod ν)) :
    ∫⁻ z, f z ∂μ.prod ν = ∫⁻ x, ∫⁻ y, f (x, y) ∂ν ∂μ := by
  rw [Measure.prod] at *
  rw [lintegral_bind Measurable.map_prodMk_left.aemeasurable hf]
  apply lintegral_congr_ae
  filter_upwards [Measurable.map_prodMk_left.aemeasurable.ae_of_bind hf] with a ha
  exact lintegral_map' ha (by fun_prop)

/-- **Tonelli's Theorem**: For `ℝ≥0∞`-valued measurable functions on `α × β`,
  the integral of `f` is equal to the iterated integral. -/
@[deprecated lintegral_prod (since := "2025-04-06")]
theorem lintegral_prod_of_measurable (f : α × β → ℝ≥0∞) (hf : Measurable f) :
    ∫⁻ z, f z ∂μ.prod ν = ∫⁻ x, ∫⁻ y, f (x, y) ∂ν ∂μ :=
  lintegral_prod f hf.aemeasurable

omit [SFinite ν] in
theorem lintegral_prod_le (f : α × β → ℝ≥0∞) :
    ∫⁻ z, f z ∂μ.prod ν ≤ ∫⁻ x, ∫⁻ y, f (x, y) ∂ν ∂μ := by
  rw [Measure.prod]
  exact lintegral_bind_le.trans <| lintegral_mono fun a ↦ lintegral_map_le _ _

/-- **Tonelli's Theorem for set integrals**: For `ℝ≥0∞`-valued almost everywhere measurable
functions on `s ×ˢ t`, the integral of `f` on `s ×ˢ t` is equal to the iterated integral on `s`
and `t` respectively. -/
theorem setLIntegral_prod [SFinite μ] {s : Set α} {t : Set β} (f : α × β → ℝ≥0∞)
    (hf : AEMeasurable f ((μ.prod ν).restrict (s ×ˢ t))) :
    ∫⁻ z in s ×ˢ t, f z ∂μ.prod ν = ∫⁻ x in s, ∫⁻ y in t, f (x, y) ∂ν ∂μ := by
  rw [← Measure.prod_restrict, lintegral_prod _ (by rwa [Measure.prod_restrict])]

/-- The symmetric version of Tonelli's Theorem: For `ℝ≥0∞`-valued almost everywhere measurable
functions on `α × β`, the integral of `f` is equal to the iterated integral, in reverse order. -/
theorem lintegral_prod_symm [SFinite μ] (f : α × β → ℝ≥0∞) (hf : AEMeasurable f (μ.prod ν)) :
    ∫⁻ z, f z ∂μ.prod ν = ∫⁻ y, ∫⁻ x, f (x, y) ∂μ ∂ν := by
  simp_rw [← lintegral_prod_swap f]
  exact lintegral_prod _ hf.prod_swap

/-- The symmetric version of Tonelli's Theorem: For `ℝ≥0∞`-valued measurable
functions on `α × β`, the integral of `f` is equal to the iterated integral, in reverse order. -/
theorem lintegral_prod_symm' [SFinite μ] (f : α × β → ℝ≥0∞) (hf : Measurable f) :
    ∫⁻ z, f z ∂μ.prod ν = ∫⁻ y, ∫⁻ x, f (x, y) ∂μ ∂ν :=
  lintegral_prod_symm f hf.aemeasurable

/-- The symmetric version of Tonelli's Theorem for set integrals: For `ℝ≥0∞`-valued almost
everywhere measurable functions on `s ×ˢ t`, the integral of `f` on `s ×ˢ t` is equal to the
iterated integral on `t` and `s` respectively. -/
theorem setLIntegral_prod_symm [SFinite μ] {s : Set α} {t : Set β} (f : α × β → ℝ≥0∞)
    (hf : AEMeasurable f ((μ.prod ν).restrict (s ×ˢ t))) :
    ∫⁻ z in s ×ˢ t, f z ∂μ.prod ν = ∫⁻ y in t, ∫⁻ x in s, f (x, y) ∂μ ∂ν := by
  rw [← Measure.prod_restrict, ← lintegral_prod_swap, Measure.prod_restrict,
    setLIntegral_prod]
  · rfl
  · refine AEMeasurable.comp_measurable ?_ measurable_swap
    convert hf
    rw [← Measure.prod_restrict, Measure.prod_swap, Measure.prod_restrict]

/-- The reversed version of **Tonelli's Theorem**. In this version `f` is in curried form, which
makes it easier for the elaborator to figure out `f` automatically. -/
theorem lintegral_lintegral ⦃f : α → β → ℝ≥0∞⦄ (hf : AEMeasurable (uncurry f) (μ.prod ν)) :
    ∫⁻ x, ∫⁻ y, f x y ∂ν ∂μ = ∫⁻ z, f z.1 z.2 ∂μ.prod ν :=
  (lintegral_prod _ hf).symm

/-- The reversed version of **Tonelli's Theorem** (symmetric version). In this version `f` is in
curried form, which makes it easier for the elaborator to figure out `f` automatically. -/
theorem lintegral_lintegral_symm [SFinite μ] ⦃f : α → β → ℝ≥0∞⦄
    (hf : AEMeasurable (uncurry f) (μ.prod ν)) :
    ∫⁻ x, ∫⁻ y, f x y ∂ν ∂μ = ∫⁻ z, f z.2 z.1 ∂ν.prod μ :=
  (lintegral_prod_symm _ hf.prod_swap).symm

/-- Change the order of Lebesgue integration. -/
theorem lintegral_lintegral_swap [SFinite μ] ⦃f : α → β → ℝ≥0∞⦄
    (hf : AEMeasurable (uncurry f) (μ.prod ν)) :
    ∫⁻ x, ∫⁻ y, f x y ∂ν ∂μ = ∫⁻ y, ∫⁻ x, f x y ∂μ ∂ν :=
  (lintegral_lintegral hf).trans (lintegral_prod_symm _ hf)

theorem lintegral_prod_mul {f : α → ℝ≥0∞} {g : β → ℝ≥0∞} (hf : AEMeasurable f μ)
    (hg : AEMeasurable g ν) : ∫⁻ z, f z.1 * g z.2 ∂μ.prod ν = (∫⁻ x, f x ∂μ) * ∫⁻ y, g y ∂ν := by
  simp [lintegral_prod _ (hf.fst.mul hg.snd), lintegral_lintegral_mul hf hg]

/-! ### Marginals of a measure defined on a product -/


namespace Measure

variable {ρ : Measure (α × β)}

/-- Marginal measure on `α` obtained from a measure `ρ` on `α × β`, defined by `ρ.map Prod.fst`. -/
noncomputable def fst (ρ : Measure (α × β)) : Measure α :=
  ρ.map Prod.fst

theorem fst_apply {s : Set α} (hs : MeasurableSet s) : ρ.fst s = ρ (Prod.fst ⁻¹' s) := by
  rw [fst, Measure.map_apply measurable_fst hs]

theorem fst_univ : ρ.fst univ = ρ univ := by rw [fst_apply MeasurableSet.univ, preimage_univ]

@[simp] theorem fst_zero : fst (0 : Measure (α × β)) = 0 := by simp [fst]

instance [SFinite ρ] : SFinite ρ.fst := by
  rw [fst]
  infer_instance

instance fst.instIsFiniteMeasure [IsFiniteMeasure ρ] : IsFiniteMeasure ρ.fst := by
  rw [fst]
  infer_instance

instance fst.instIsProbabilityMeasure [IsProbabilityMeasure ρ] : IsProbabilityMeasure ρ.fst where
  measure_univ := by
    rw [fst_univ]
    exact measure_univ

instance fst.instIsZeroOrProbabilityMeasure [IsZeroOrProbabilityMeasure ρ] :
    IsZeroOrProbabilityMeasure ρ.fst := by
  rcases eq_zero_or_isProbabilityMeasure ρ with h | h
  · simp only [h, fst_zero]
    infer_instance
  · infer_instance

@[simp]
lemma fst_prod [IsProbabilityMeasure ν] : (μ.prod ν).fst = μ := by
  ext1 s hs
  rw [fst_apply hs, ← prod_univ, prod_prod, measure_univ, mul_one]

theorem fst_map_prodMk₀ {X : α → β} {Y : α → γ} {μ : Measure α}
    (hY : AEMeasurable Y μ) : (μ.map fun a => (X a, Y a)).fst = μ.map X := by
  by_cases hX : AEMeasurable X μ
  · ext1 s hs
    rw [Measure.fst_apply hs, Measure.map_apply_of_aemeasurable (hX.prodMk hY) (measurable_fst hs),
      Measure.map_apply_of_aemeasurable hX hs, ← prod_univ, mk_preimage_prod, preimage_univ,
      inter_univ]
  · have : ¬AEMeasurable (fun x ↦ (X x, Y x)) μ := by
      contrapose! hX
      exact measurable_fst.comp_aemeasurable hX
    simp [map_of_not_aemeasurable, hX, this]

@[deprecated (since := "2025-03-05")]
alias fst_map_prod_mk₀ := fst_map_prodMk₀

theorem fst_map_prodMk {X : α → β} {Y : α → γ} {μ : Measure α}
    (hY : Measurable Y) : (μ.map fun a => (X a, Y a)).fst = μ.map X :=
  fst_map_prodMk₀ hY.aemeasurable

@[deprecated (since := "2025-03-05")]
alias fst_map_prod_mk := fst_map_prodMk

@[simp]
lemma fst_add {μ ν : Measure (α × β)} : (μ + ν).fst = μ.fst + ν.fst :=
  Measure.map_add _ _ measurable_fst

lemma fst_sum {ι : Type*} (μ : ι → Measure (α × β)) : (sum μ).fst = sum (fun n ↦ (μ n).fst) :=
  Measure.map_sum measurable_fst.aemeasurable

@[gcongr]
theorem fst_mono {μ : Measure (α × β)} (h : ρ ≤ μ) : ρ.fst ≤ μ.fst := map_mono h measurable_fst

/-- Marginal measure on `β` obtained from a measure on `ρ` `α × β`, defined by `ρ.map Prod.snd`. -/
noncomputable def snd (ρ : Measure (α × β)) : Measure β :=
  ρ.map Prod.snd

theorem snd_apply {s : Set β} (hs : MeasurableSet s) : ρ.snd s = ρ (Prod.snd ⁻¹' s) := by
  rw [snd, Measure.map_apply measurable_snd hs]

theorem snd_univ : ρ.snd univ = ρ univ := by rw [snd_apply MeasurableSet.univ, preimage_univ]

@[simp] theorem snd_zero : snd (0 : Measure (α × β)) = 0 := by simp [snd]

instance [SFinite ρ] : SFinite ρ.snd := by
  rw [snd]
  infer_instance

instance snd.instIsFiniteMeasure [IsFiniteMeasure ρ] : IsFiniteMeasure ρ.snd := by
  rw [snd]
  infer_instance

instance snd.instIsProbabilityMeasure [IsProbabilityMeasure ρ] : IsProbabilityMeasure ρ.snd where
  measure_univ := by
    rw [snd_univ]
    exact measure_univ

instance snd.instIsZeroOrProbabilityMeasure [IsZeroOrProbabilityMeasure ρ] :
    IsZeroOrProbabilityMeasure ρ.snd := by
  rcases eq_zero_or_isProbabilityMeasure ρ with h | h
  · simp only [h, snd_zero]
    infer_instance
  · infer_instance

@[simp]
lemma snd_prod [IsProbabilityMeasure μ] : (μ.prod ν).snd = ν := by
  ext1 s hs
  rw [snd_apply hs, ← univ_prod, prod_prod, measure_univ, one_mul]

theorem snd_map_prodMk₀ {X : α → β} {Y : α → γ} {μ : Measure α} (hX : AEMeasurable X μ) :
    (μ.map fun a => (X a, Y a)).snd = μ.map Y := by
  by_cases hY : AEMeasurable Y μ
  · ext1 s hs
    rw [Measure.snd_apply hs, Measure.map_apply_of_aemeasurable (hX.prodMk hY) (measurable_snd hs),
      Measure.map_apply_of_aemeasurable hY hs, ← univ_prod, mk_preimage_prod, preimage_univ,
      univ_inter]
  · have : ¬AEMeasurable (fun x ↦ (X x, Y x)) μ := by
      contrapose! hY
      exact measurable_snd.comp_aemeasurable hY
    simp [map_of_not_aemeasurable, hY, this]

@[deprecated (since := "2025-03-05")]
alias snd_map_prod_mk₀ := snd_map_prodMk₀

theorem snd_map_prodMk {X : α → β} {Y : α → γ} {μ : Measure α} (hX : Measurable X) :
    (μ.map fun a => (X a, Y a)).snd = μ.map Y :=
  snd_map_prodMk₀ hX.aemeasurable

@[deprecated (since := "2025-03-05")]
alias snd_map_prod_mk := snd_map_prodMk

@[simp]
lemma snd_add {μ ν : Measure (α × β)} : (μ + ν).snd = μ.snd + ν.snd :=
  Measure.map_add _ _ measurable_snd

lemma snd_sum {ι : Type*} (μ : ι → Measure (α × β)) : (sum μ).snd = sum (fun n ↦ (μ n).snd) :=
  map_sum measurable_snd.aemeasurable

@[gcongr]
theorem snd_mono {μ : Measure (α × β)} (h : ρ ≤ μ) : ρ.snd ≤ μ.snd := map_mono h measurable_snd

@[simp] lemma fst_map_swap : (ρ.map Prod.swap).fst = ρ.snd := by
  rw [Measure.fst, Measure.map_map measurable_fst measurable_swap]
  rfl

@[simp] lemma snd_map_swap : (ρ.map Prod.swap).snd = ρ.fst := by
  rw [Measure.snd, Measure.map_map measurable_snd measurable_swap]
  rfl

end Measure

section MeasurePreserving

-- Note that these results cannot be put in the previous `measurePreserving` section since
-- they use `lintegral_prod`.

/-- The measurable equiv induced by the equiv `(α × β) × γ ≃ α × (β × γ)` is measure preserving. -/
theorem _root_.MeasureTheory.measurePreserving_prodAssoc (μa : Measure α) (μb : Measure β)
    (μc : Measure γ) [SFinite μb] [SFinite μc] :
    MeasurePreserving (MeasurableEquiv.prodAssoc : (α × β) × γ ≃ᵐ α × β × γ)
      ((μa.prod μb).prod μc) (μa.prod (μb.prod μc)) where
  measurable := MeasurableEquiv.prodAssoc.measurable
  map_eq := by
    ext s hs
    have A (x : α) : MeasurableSet (Prod.mk x ⁻¹' s) := measurable_prodMk_left hs
    have B : MeasurableSet (MeasurableEquiv.prodAssoc ⁻¹' s) :=
      MeasurableEquiv.prodAssoc.measurable hs
    simp_rw [map_apply MeasurableEquiv.prodAssoc.measurable hs, prod_apply hs, prod_apply (A _),
      prod_apply B, lintegral_prod _ (measurable_measure_prodMk_left B).aemeasurable]
    rfl

theorem _root_.MeasureTheory.volume_preserving_prodAssoc {α₁ β₁ γ₁ : Type*} [MeasureSpace α₁]
    [MeasureSpace β₁] [MeasureSpace γ₁] [SFinite (volume : Measure β₁)]
    [SFinite (volume : Measure γ₁)] :
    MeasurePreserving (MeasurableEquiv.prodAssoc : (α₁ × β₁) × γ₁ ≃ᵐ α₁ × β₁ × γ₁) :=
  MeasureTheory.measurePreserving_prodAssoc volume volume volume

end MeasurePreserving

end MeasureTheory<|MERGE_RESOLUTION|>--- conflicted
+++ resolved
@@ -810,16 +810,6 @@
     ∫⁻ z, f z.swap ∂ν.prod μ = ∫⁻ z, f z ∂μ.prod ν :=
   measurePreserving_swap.lintegral_comp_emb MeasurableEquiv.prodComm.measurableEmbedding f
 
-<<<<<<< HEAD
-/-- **Tonelli's Theorem**: For `ℝ≥0∞`-valued measurable functions on `α × β`,
-  the integral of `f` is equal to the iterated integral. -/
-theorem lintegral_prod_of_measurable (f : α × β → ℝ≥0∞) (hf : Measurable f) :
-    ∫⁻ z, f z ∂μ.prod ν = ∫⁻ x, ∫⁻ y, f (x, y) ∂ν ∂μ := by
-  rw [Measure.prod, lintegral_bind Measurable.map_prodMk_left hf]
-  simp only [lintegral_map hf measurable_prodMk_left]
-
-=======
->>>>>>> b0d28e58
 /-- **Tonelli's Theorem**: For `ℝ≥0∞`-valued almost everywhere measurable functions on `α × β`,
   the integral of `f` is equal to the iterated integral. -/
 theorem lintegral_prod (f : α × β → ℝ≥0∞) (hf : AEMeasurable f (μ.prod ν)) :
