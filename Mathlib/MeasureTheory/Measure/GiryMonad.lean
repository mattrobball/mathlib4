/-
Copyright (c) 2019 Johannes Hölzl. All rights reserved.
Released under Apache 2.0 license as described in the file LICENSE.
Authors: Johannes Hölzl
-/
import Mathlib.MeasureTheory.Integral.Lebesgue

/-!
# The Giry monad

Let X be a measurable space. The collection of all measures on X again
forms a measurable space. This construction forms a monad on
measurable spaces and measurable functions, called the Giry monad.

Note that most sources use the term "Giry monad" for the restriction
to *probability* measures. Here we include all measures on X.

See also `MeasureTheory/Category/MeasCat.lean`, containing an upgrade of the type-level
monad to an honest monad of the functor `measure : MeasCat ⥤ MeasCat`.

## References

* <https://ncatlab.org/nlab/show/Giry+monad>

## Tags

giry monad
-/


noncomputable section

open ENNReal Set Filter

variable {α β : Type*}

namespace MeasureTheory

namespace Measure

variable {mα : MeasurableSpace α} {mβ : MeasurableSpace β}

/-- Measurability structure on `Measure`: Measures are measurable w.r.t. all projections -/
instance instMeasurableSpace : MeasurableSpace (Measure α) :=
  ⨆ (s : Set α) (_ : MeasurableSet s), (borel ℝ≥0∞).comap fun μ => μ s

theorem measurable_coe {s : Set α} (hs : MeasurableSet s) : Measurable fun μ : Measure α => μ s :=
  Measurable.of_comap_le <| le_iSup_of_le s <| le_iSup_of_le hs <| le_rfl

theorem measurable_of_measurable_coe (f : β → Measure α)
    (h : ∀ (s : Set α), MeasurableSet s → Measurable fun b => f b s) : Measurable f :=
  Measurable.of_le_map <|
    iSup₂_le fun s hs =>
      MeasurableSpace.comap_le_iff_le_map.2 <| by rw [MeasurableSpace.map_comp]; exact h s hs

instance instMeasurableAdd₂ {α : Type*} {m : MeasurableSpace α} : MeasurableAdd₂ (Measure α) := by
  refine ⟨Measure.measurable_of_measurable_coe _ fun s hs => ?_⟩
  simp_rw [Measure.coe_add, Pi.add_apply]
  refine Measurable.add ?_ ?_
  · exact (Measure.measurable_coe hs).comp measurable_fst
  · exact (Measure.measurable_coe hs).comp measurable_snd

theorem measurable_measure {μ : α → Measure β} :
    Measurable μ ↔ ∀ (s : Set β), MeasurableSet s → Measurable fun b => μ b s :=
  ⟨fun hμ _s hs => (measurable_coe hs).comp hμ, measurable_of_measurable_coe μ⟩

theorem _root_.Measurable.measure_of_isPiSystem {μ : α → Measure β} [∀ a, IsFiniteMeasure (μ a)]
    {S : Set (Set β)} (hgen : ‹MeasurableSpace β› = .generateFrom S) (hpi : IsPiSystem S)
    (h_basic : ∀ s ∈ S, Measurable fun a ↦ μ a s) (h_univ : Measurable fun a ↦ μ a univ) :
    Measurable μ := by
  rw [measurable_measure]
  intro s hs
  induction s, hs using MeasurableSpace.induction_on_inter hgen hpi with
  | empty => simp
  | basic s hs => exact h_basic s hs
  | compl s hsm ihs =>
    simp only [measure_compl hsm (measure_ne_top _ _)]
    exact h_univ.sub ihs
  | iUnion f hfd hfm ihf =>
    simpa only [measure_iUnion hfd hfm] using .ennreal_tsum ihf

theorem _root_.Measurable.measure_of_isPiSystem_of_isProbabilityMeasure {μ : α → Measure β}
    [∀ a, IsProbabilityMeasure (μ a)]
    {S : Set (Set β)} (hgen : ‹MeasurableSpace β› = .generateFrom S) (hpi : IsPiSystem S)
    (h_basic : ∀ s ∈ S, Measurable fun a ↦ μ a s) : Measurable μ :=
  .measure_of_isPiSystem hgen hpi h_basic <| by simp

@[fun_prop]
theorem measurable_map (f : α → β) (hf : Measurable f) :
    Measurable fun μ : Measure α => map f μ := by
  refine measurable_of_measurable_coe _ fun s hs => ?_
  simp_rw [map_apply hf hs]
  exact measurable_coe (hf hs)

@[fun_prop]
theorem measurable_dirac : Measurable (Measure.dirac : α → Measure α) := by
  refine measurable_of_measurable_coe _ fun s hs => ?_
  simp_rw [dirac_apply' _ hs]
  exact measurable_one.indicator hs

@[fun_prop]
theorem measurable_lintegral {f : α → ℝ≥0∞} (hf : Measurable f) :
    Measurable fun μ : Measure α => ∫⁻ x, f x ∂μ := by
  simp only [lintegral_eq_iSup_eapprox_lintegral, hf, SimpleFunc.lintegral]
  refine .iSup fun n => Finset.measurable_sum _ fun i _ => ?_
  refine Measurable.const_mul ?_ _
  exact measurable_coe ((SimpleFunc.eapprox f n).measurableSet_preimage _)

/-- Monadic join on `Measure` in the category of measurable spaces and measurable
functions. -/
def join (m : Measure (Measure α)) : Measure α :=
  Measure.ofMeasurable (fun s _ => ∫⁻ μ, μ s ∂m)
    (by simp only [measure_empty, lintegral_const, zero_mul])
    (by
      intro f hf h
      simp_rw [measure_iUnion h hf]
      apply lintegral_tsum
      intro i; exact (measurable_coe (hf i)).aemeasurable)

@[simp]
theorem join_apply {m : Measure (Measure α)} {s : Set α} (hs : MeasurableSet s) :
    join m s = ∫⁻ μ, μ s ∂m :=
  Measure.ofMeasurable_apply s hs

theorem le_join_apply (m : Measure (Measure α)) (s : Set α) : ∫⁻ μ, μ s ∂m ≤ join m s := by
  rw [measure_eq_iInf]
  exact le_iInf₂ fun t hst ↦ le_iInf fun htm ↦ join_apply htm ▸ by gcongr

@[simp]
theorem join_zero : (0 : Measure (Measure α)).join = 0 := by
  ext1 s hs
  simp only [hs, join_apply, lintegral_zero_measure, coe_zero, Pi.zero_apply]

@[fun_prop]
theorem measurable_join : Measurable (join : Measure (Measure α) → Measure α) :=
  measurable_of_measurable_coe _ fun s hs => by
    simp only [join_apply hs]; exact measurable_lintegral (measurable_coe hs)

theorem lintegral_join {m : Measure (Measure α)} {f : α → ℝ≥0∞} (hf : Measurable f) :
    ∫⁻ x, f x ∂join m = ∫⁻ μ, ∫⁻ x, f x ∂μ ∂m := by
  simp_rw [lintegral_eq_iSup_eapprox_lintegral hf, SimpleFunc.lintegral,
    join_apply (SimpleFunc.measurableSet_preimage _ _)]
  suffices
    ∀ (s : ℕ → Finset ℝ≥0∞) (f : ℕ → ℝ≥0∞ → Measure α → ℝ≥0∞), (∀ n r, Measurable (f n r)) →
      Monotone (fun n μ => ∑ r ∈ s n, r * f n r μ) →
      ⨆ n, ∑ r ∈ s n, r * ∫⁻ μ, f n r μ ∂m = ∫⁻ μ, ⨆ n, ∑ r ∈ s n, r * f n r μ ∂m by
    refine
      this (fun n => SimpleFunc.range (SimpleFunc.eapprox f n))
        (fun n r μ => μ (SimpleFunc.eapprox f n ⁻¹' {r})) ?_ ?_
    · exact fun n r => measurable_coe (SimpleFunc.measurableSet_preimage _ _)
    · exact fun n m h μ => SimpleFunc.lintegral_mono (SimpleFunc.monotone_eapprox _ h) le_rfl
  intro s f hf hm
  rw [lintegral_iSup _ hm]
  swap
  · fun_prop
  congr
  funext n
  rw [lintegral_finset_sum (s n)]
  · simp_rw [lintegral_const_mul _ (hf _ _)]
  · exact fun r _ => (hf _ _).const_mul _

theorem lintegral_join_le (f : α → ℝ≥0∞) (m : Measure (Measure α)) :
    ∫⁻ x, f x ∂join m ≤ ∫⁻ μ, ∫⁻ x, f x ∂μ ∂m := by
  rcases exists_measurable_le_lintegral_eq (join m) f with ⟨g, hgm, hgf, hfg_int⟩
  rw [hfg_int, lintegral_join hgm]
  gcongr
  apply hgf

/-- Monadic bind on `Measure`, only works in the category of measurable spaces and measurable
functions. When the function `f` is not measurable the result is not well defined. -/
def bind (m : Measure α) (f : α → Measure β) : Measure β :=
  join (map f m)

@[simp]
theorem bind_zero_left (f : α → Measure β) : bind (0 : Measure α) f = 0 := by simp [bind]

@[simp]
theorem bind_zero_right (m : Measure α) : bind m (0 : α → Measure β) = 0 := by
  ext1 s hs
  simp only [bind, hs, join_apply, coe_zero, Pi.zero_apply]
  rw [lintegral_map (measurable_coe hs) measurable_zero]
  simp only [Pi.zero_apply, coe_zero, lintegral_const, zero_mul]

@[simp]
theorem bind_zero_right' (m : Measure α) : bind m (fun _ => 0 : α → Measure β) = 0 :=
  bind_zero_right m

@[simp]
theorem bind_apply {m : Measure α} {f : α → Measure β} {s : Set β} (hs : MeasurableSet s)
    (hf : Measurable f) : bind m f s = ∫⁻ a, f a s ∂m := by
  rw [bind, join_apply hs, lintegral_map (measurable_coe hs) hf]

theorem bind_apply_le {m : Measure α} (f : α → Measure β) {s : Set β} (hs : MeasurableSet s) :
    bind m f s ≤ ∫⁻ a, f a s ∂m := by
  rw [bind, join_apply hs]
  apply lintegral_map_le

@[simp]
lemma bind_const {m : Measure α} {ν : Measure β} : m.bind (fun _ ↦ ν) = m Set.univ • ν := by
  ext s hs
  rw [bind_apply hs measurable_const, lintegral_const, smul_apply, smul_eq_mul, mul_comm]

@[fun_prop]
theorem measurable_bind' {g : α → Measure β} (hg : Measurable g) :
    Measurable fun m : Measure α => bind m g :=
  measurable_join.comp (measurable_map _ hg)

theorem lintegral_bind {m : Measure α} {μ : α → Measure β} {f : β → ℝ≥0∞} (hμ : Measurable μ)
    (hf : Measurable f) : ∫⁻ x, f x ∂bind m μ = ∫⁻ a, ∫⁻ x, f x ∂μ a ∂m :=
  (lintegral_join hf).trans (lintegral_map (measurable_lintegral hf) hμ)

<<<<<<< HEAD
theorem lintegral_bind_le {m : Measure α} {μ : α → Measure β} {f : β → ℝ≥0∞} :
=======
theorem lintegral_bind_le (f : β → ℝ≥0∞) (m : Measure α) (μ : α → Measure β) :
>>>>>>> 2aa907ab
    ∫⁻ x, f x ∂bind m μ ≤ ∫⁻ a, ∫⁻ x, f x ∂μ a ∂m :=
  (lintegral_join_le _ _).trans (lintegral_map_le _ _)

theorem bind_bind {γ} [MeasurableSpace γ] {m : Measure α} {f : α → Measure β} {g : β → Measure γ}
    (hf : Measurable f) (hg : Measurable g) : bind (bind m f) g = bind m fun a => bind (f a) g := by
  ext1 s hs
  rw [bind_apply hs hg]
  erw [bind_apply hs ((measurable_bind' hg).comp hf),
    lintegral_bind hf ((measurable_coe hs).comp hg)]
  conv_rhs => enter [2, a]; erw [bind_apply hs hg]
  rfl

theorem dirac_bind {f : α → Measure β} (hf : Measurable f) (a : α) : bind (dirac a) f = f a := by
  ext1 s hs
  erw [bind_apply hs hf, lintegral_dirac' a ((measurable_coe hs).comp hf)]
  rfl

@[simp]
theorem bind_dirac {m : Measure α} : bind m dirac = m := by
  ext1 s hs
  simp only [bind_apply hs measurable_dirac, dirac_apply' _ hs, lintegral_indicator hs,
    Pi.one_apply, lintegral_one, restrict_apply, MeasurableSet.univ, univ_inter]

@[simp]
lemma bind_dirac_eq_map (m : Measure α) {f : α → β} (hf : Measurable f) :
    m.bind (fun x ↦ Measure.dirac (f x)) = m.map f := by
  ext s hs
  rw [bind_apply hs]
  swap; · fun_prop
  simp_rw [dirac_apply' _ hs]
  rw [← lintegral_map _ hf, lintegral_indicator_one hs]
  exact measurable_const.indicator hs

theorem join_eq_bind (μ : Measure (Measure α)) : join μ = bind μ id := by rw [bind, map_id]

theorem join_map_map {f : α → β} (hf : Measurable f) (μ : Measure (Measure α)) :
    join (map (map f) μ) = map f (join μ) := by
  ext1 s hs
  rw [join_apply hs, map_apply hf hs, join_apply (hf hs),
    lintegral_map (measurable_coe hs) (measurable_map f hf)]
  simp_rw [map_apply hf hs]

theorem join_map_join (μ : Measure (Measure (Measure α))) : join (map join μ) = join (join μ) := by
  show bind μ join = join (join μ)
  rw [join_eq_bind, join_eq_bind, bind_bind measurable_id measurable_id]
  apply congr_arg (bind μ)
  funext ν
  exact join_eq_bind ν

theorem join_map_dirac (μ : Measure α) : join (map dirac μ) = μ := bind_dirac

theorem join_dirac (μ : Measure α) : join (dirac μ) = μ :=
  (join_eq_bind (dirac μ)).trans (dirac_bind measurable_id _)

end Measure

end MeasureTheory<|MERGE_RESOLUTION|>--- conflicted
+++ resolved
@@ -209,11 +209,7 @@
     (hf : Measurable f) : ∫⁻ x, f x ∂bind m μ = ∫⁻ a, ∫⁻ x, f x ∂μ a ∂m :=
   (lintegral_join hf).trans (lintegral_map (measurable_lintegral hf) hμ)
 
-<<<<<<< HEAD
-theorem lintegral_bind_le {m : Measure α} {μ : α → Measure β} {f : β → ℝ≥0∞} :
-=======
 theorem lintegral_bind_le (f : β → ℝ≥0∞) (m : Measure α) (μ : α → Measure β) :
->>>>>>> 2aa907ab
     ∫⁻ x, f x ∂bind m μ ≤ ∫⁻ a, ∫⁻ x, f x ∂μ a ∂m :=
   (lintegral_join_le _ _).trans (lintegral_map_le _ _)
 
