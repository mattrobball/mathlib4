/-
Copyright (c) 2023 Xavier Roblot. All rights reserved.
Released under Apache 2.0 license as described in the file LICENSE.
Authors: Xavier Roblot
-/
import Mathlib.MeasureTheory.Constructions.HaarToSphere
import Mathlib.MeasureTheory.Integral.Gamma
import Mathlib.MeasureTheory.Integral.Pi
import Mathlib.Analysis.SpecialFunctions.Gamma.BohrMollerup

/-!
# Volume of balls

Let `E` be a finite dimensional normed `ℝ`-vector space equipped with a Haar measure `μ`. We
prove that
`μ (Metric.ball 0 1) = (∫ (x : E), Real.exp (- ‖x‖ ^ p) ∂μ) / Real.Gamma (finrank ℝ E / p + 1)`
for any real number `p` with `0 < p`, see `MeasureTheorymeasure_unitBall_eq_integral_div_gamma`. We
also prove the corresponding result to compute `μ {x : E | g x < 1}` where `g : E → ℝ` is a function
defining a norm on `E`, see `MeasureTheory.measure_lt_one_eq_integral_div_gamma`.

Using these formulas, we compute the volume of the unit balls in several cases.

* `MeasureTheory.volume_sum_rpow_lt` / `MeasureTheory.volume_sum_rpow_le`: volume of the open and
  closed balls for the norm `Lp` over a real finite dimensional vector space with `1 ≤ p`. These
  are computed as `volume {x : ι → ℝ | (∑ i, |x i| ^ p) ^ (1 / p) < r}` and
  `volume {x : ι → ℝ | (∑ i, |x i| ^ p) ^ (1 / p) ≤ r}` since the spaces `PiLp` do not have a
  `MeasureSpace` instance.

* `Complex.volume_sum_rpow_lt_one` / `Complex.volume_sum_rpow_lt`: same as above but for complex
  finite dimensional vector space.

* `EuclideanSpace.volume_ball` / `EuclideanSpace.volume_closedBall` : volume of open and closed
  balls in a finite dimensional Euclidean space.

* `InnerProductSpace.volume_ball` / `InnerProductSpace.volume_closedBall`: volume of open and closed
  balls in a finite dimensional real inner product space.

* `Complex.volume_ball` / `Complex.volume_closedBall`: volume of open and closed balls in `ℂ`.
-/

section general_case

open MeasureTheory MeasureTheory.Measure FiniteDimensional ENNReal

theorem MeasureTheory.measure_unitBall_eq_integral_div_gamma {E : Type*} {p : ℝ}
    [NormedAddCommGroup E] [NormedSpace ℝ E] [FiniteDimensional ℝ E] [MeasurableSpace E]
    [BorelSpace E] (μ : Measure E) [IsAddHaarMeasure μ] (hp : 0 < p) :
    μ (Metric.ball 0 1) =
      .ofReal ((∫ (x : E), Real.exp (- ‖x‖ ^ p) ∂μ) / Real.Gamma (finrank ℝ E / p + 1)) := by
  obtain hE | hE := subsingleton_or_nontrivial E
  · rw [(Metric.nonempty_ball.mpr zero_lt_one).eq_zero, ← integral_univ, Set.univ_nonempty.eq_zero,
      integral_singleton, finrank_zero_of_subsingleton, Nat.cast_zero, zero_div, zero_add,
      Real.Gamma_one, div_one, norm_zero, Real.zero_rpow (ne_of_gt hp), neg_zero, Real.exp_zero,
      smul_eq_mul, mul_one, ofReal_toReal (measure_ne_top μ {0})]
  · have : (0 : ℝ) < finrank ℝ E := Nat.cast_pos.mpr finrank_pos
    have : ((∫ y in Set.Ioi (0 : ℝ), y ^ (finrank ℝ E - 1) • Real.exp (-y ^ p)) /
        Real.Gamma ((finrank ℝ E) / p + 1)) * (finrank ℝ E) = 1 := by
      simp_rw [← Real.rpow_natCast _ (finrank ℝ E - 1), smul_eq_mul, Nat.cast_sub finrank_pos,
        Nat.cast_one]
      rw [integral_rpow_mul_exp_neg_rpow hp (by linarith), sub_add_cancel,
        Real.Gamma_add_one (ne_of_gt (by positivity))]
      field_simp; ring
    rw [integral_fun_norm_addHaar μ (fun x => Real.exp (- x ^ p)), nsmul_eq_mul, smul_eq_mul,
      mul_div_assoc, mul_div_assoc, mul_comm, mul_assoc, this, mul_one, ofReal_toReal]
    exact ne_of_lt measure_ball_lt_top

variable {E : Type*} [AddCommGroup E] [Module ℝ E] [FiniteDimensional ℝ E] [mE : MeasurableSpace E]
  [tE : TopologicalSpace E] [TopologicalAddGroup E] [BorelSpace E] [T2Space E] [ContinuousSMul ℝ E]
  (μ : Measure E) [IsAddHaarMeasure μ] {g : E → ℝ} (h1 : g 0 = 0) (h2 : ∀ x, g (- x) = g x)
  (h3 : ∀ x y, g (x + y) ≤ g x + g y) (h4 : ∀ {x}, g x = 0 → x = 0)
  (h5 : ∀ r x, g (r • x) ≤ |r| * (g x))

theorem MeasureTheory.measure_lt_one_eq_integral_div_gamma {p : ℝ} (hp : 0 < p) :
    μ {x : E | g x < 1} =
      .ofReal ((∫ (x : E), Real.exp (- (g x) ^ p) ∂μ) / Real.Gamma (finrank ℝ E / p + 1)) := by
  -- We copy `E` to a new type `F` on which we will put the norm defined by `g`
  letI F : Type _ := E
  letI : NormedAddCommGroup F :=
  { norm := g
    dist := fun x y => g (x - y)
    dist_self := by simp only [_root_.sub_self, h1, forall_const]
    dist_comm := fun _ _ => by dsimp [dist]; rw [← h2, neg_sub]
    dist_triangle := fun x y z => by convert h3 (x - y) (y - z) using 1; abel_nf
    edist := fun x y => .ofReal (g (x - y))
    edist_dist := fun _ _ => rfl
    eq_of_dist_eq_zero := by convert fun _ _ h => eq_of_sub_eq_zero (h4 h) }
  letI : NormedSpace ℝ F :=
  { norm_smul_le := fun _ _ ↦ h5 _ _ }
  -- We put the new topology on F
  letI : TopologicalSpace F := UniformSpace.toTopologicalSpace
  letI : MeasurableSpace F := borel F
  have : BorelSpace F := { measurable_eq := rfl }
  -- The map between `E` and `F` as a continuous linear equivalence
  let φ := @LinearEquiv.toContinuousLinearEquiv ℝ _ E _ _ tE _ _ F _ _ _ _ _ _ _ _ _
    (LinearEquiv.refl ℝ E : E ≃ₗ[ℝ] F)
  -- The measure `ν` is the measure on `F` defined by `μ`
  -- Since we have two different topologies, it is necessary to specify the topology of E
  let ν : Measure F := @Measure.map E F _ mE φ μ
  have : IsAddHaarMeasure ν :=
    @ContinuousLinearEquiv.isAddHaarMeasure_map E F ℝ ℝ _ _ _ _ _ _ tE _ _ _ _ _ _ _ mE _ _ _ φ μ _
  convert (measure_unitBall_eq_integral_div_gamma ν hp) using 1
  · rw [@Measure.map_apply E F mE _ μ φ _ _ measurableSet_ball]
    · congr!
      simp_rw [Metric.ball, dist_zero_right]
      rfl
    · refine @Continuous.measurable E F tE mE _ _ _ _ φ ?_
      exact @ContinuousLinearEquiv.continuous ℝ ℝ _ _ _ _ _ _ E tE _ F _ _ _ _ φ
  · -- The map between `E` and `F` as a measurable equivalence
    let ψ := @Homeomorph.toMeasurableEquiv E F tE mE _ _ _ _
      (@ContinuousLinearEquiv.toHomeomorph ℝ ℝ _ _ _ _ _ _ E tE _ F _ _ _ _ φ)
    -- The map `ψ` is measure preserving by construction
    have : @MeasurePreserving E F mE _ ψ μ ν :=
      @Measurable.measurePreserving E F mE _ ψ (@MeasurableEquiv.measurable E F mE _ ψ) _
    erw [← this.integral_comp']
    rfl

theorem MeasureTheory.measure_le_eq_lt [Nontrivial E] (r : ℝ) :
    μ {x : E | g x ≤ r} = μ {x : E | g x < r} := by
  -- We copy `E` to a new type `F` on which we will put the norm defined by `g`
  letI F : Type _ := E
  letI : NormedAddCommGroup F :=
  { norm := g
    dist := fun x y => g (x - y)
    dist_self := by simp only [_root_.sub_self, h1, forall_const]
    dist_comm := fun _ _ => by dsimp [dist]; rw [← h2, neg_sub]
    dist_triangle := fun x y z => by convert h3 (x - y) (y - z) using 1; abel_nf
    edist := fun x y => .ofReal (g (x - y))
    edist_dist := fun _ _ => rfl
    eq_of_dist_eq_zero := by convert fun _ _ h => eq_of_sub_eq_zero (h4 h) }
  letI : NormedSpace ℝ F :=
  { norm_smul_le := fun _ _ ↦ h5 _ _ }
  -- We put the new topology on F
  letI : TopologicalSpace F := UniformSpace.toTopologicalSpace
  letI : MeasurableSpace F := borel F
  have : BorelSpace F := { measurable_eq := rfl }
  -- The map between `E` and `F` as a continuous linear equivalence
  let φ := @LinearEquiv.toContinuousLinearEquiv ℝ _ E _ _ tE _ _ F _ _ _ _ _ _ _ _ _
    (LinearEquiv.refl ℝ E : E ≃ₗ[ℝ] F)
  -- The measure `ν` is the measure on `F` defined by `μ`
  -- Since we have two different topologies, it is necessary to specify the topology of E
  let ν : Measure F := @Measure.map E F _ mE φ μ
  have : IsAddHaarMeasure ν :=
    @ContinuousLinearEquiv.isAddHaarMeasure_map E F ℝ ℝ _ _ _ _ _ _ tE _ _ _ _ _ _ _ mE _ _ _ φ μ _
  convert addHaar_closedBall_eq_addHaar_ball ν 0 r using 1
  · rw [@Measure.map_apply E F mE _ μ φ _ _ measurableSet_closedBall]
    · congr!
      simp_rw [Metric.closedBall, dist_zero_right]
      rfl
    · refine @Continuous.measurable E F tE mE _ _ _ _ φ ?_
      exact @ContinuousLinearEquiv.continuous ℝ ℝ _ _ _ _ _ _ E tE _ F _ _ _ _ φ
  · rw [@Measure.map_apply E F mE _ μ φ _ _ measurableSet_ball]
    · congr!
      simp_rw [Metric.ball, dist_zero_right]
      rfl
    · refine @Continuous.measurable E F tE mE _ _ _ _ φ ?_
      exact @ContinuousLinearEquiv.continuous ℝ ℝ _ _ _ _ _ _ E tE _ F _ _ _ _ φ

end general_case

section LpSpace

open Real Fintype ENNReal FiniteDimensional MeasureTheory MeasureTheory.Measure

variable (ι : Type*) [Fintype ι] {p : ℝ} (hp : 1 ≤ p)

theorem MeasureTheory.volume_sum_rpow_lt_one :
    volume {x : ι → ℝ | ∑ i, |x i| ^ p < 1} =
      .ofReal ((2 * Gamma (1 / p + 1)) ^ card ι / Gamma (card ι / p + 1)) := by
  have h₁ : 0 < p := by linarith
  have h₂ : ∀ x : ι → ℝ, 0 ≤ ∑ i, |x i| ^ p := by
    refine fun _ => Finset.sum_nonneg' ?_
    exact fun i => (fun _ => rpow_nonneg (abs_nonneg _) _) _
  -- We collect facts about `Lp` norms that will be used in `measure_lt_one_eq_integral_div_gamma`
  have eq_norm := fun x : ι → ℝ => (PiLp.norm_eq_sum (p := .ofReal p) (f := x)
    ((toReal_ofReal (le_of_lt h₁)).symm ▸ h₁))
  simp_rw [toReal_ofReal (le_of_lt h₁), Real.norm_eq_abs] at eq_norm
  have : Fact (1 ≤ ENNReal.ofReal p) := fact_iff.mpr (ofReal_one ▸ (ofReal_le_ofReal hp))
  have nm_zero := norm_zero (E := PiLp (.ofReal p) (fun _ : ι => ℝ))
  have eq_zero := fun x : ι → ℝ => norm_eq_zero (E := PiLp (.ofReal p) (fun _ : ι => ℝ)) (a := x)
  have nm_neg := fun x : ι → ℝ => norm_neg (E := PiLp (.ofReal p) (fun _ : ι => ℝ)) x
  have nm_add := fun x y : ι → ℝ => norm_add_le (E := PiLp (.ofReal p) (fun _ : ι => ℝ)) x y
  simp_rw [eq_norm] at eq_zero nm_zero nm_neg nm_add
  have nm_smul := fun (r : ℝ) (x : ι → ℝ) =>
    norm_smul_le (β := PiLp (.ofReal p) (fun _ : ι => ℝ)) r x
  simp_rw [eq_norm, norm_eq_abs] at nm_smul
  -- We use `measure_lt_one_eq_integral_div_gamma` with `g` equals to the norm `L_p`
  convert (measure_lt_one_eq_integral_div_gamma (volume : Measure (ι → ℝ))
    (g := fun x => (∑ i, |x i| ^ p) ^ (1 / p)) nm_zero nm_neg nm_add (eq_zero _).mp
    (fun r x => nm_smul r x) (by linarith : 0 < p)) using 4
  · rw [rpow_lt_one_iff' _ (one_div_pos.mpr h₁)]
    exact Finset.sum_nonneg' (fun _ => rpow_nonneg (abs_nonneg _) _)
  · simp_rw [← rpow_mul (h₂ _), div_mul_cancel₀ _ (ne_of_gt h₁), Real.rpow_one,
      ← Finset.sum_neg_distrib, exp_sum]
    rw [integral_fintype_prod_eq_pow ι fun x : ℝ => exp (- |x| ^ p), integral_comp_abs
      (f := fun x => exp (- x ^ p)), integral_exp_neg_rpow h₁]
  · rw [finrank_fintype_fun_eq_card]

theorem MeasureTheory.volume_sum_rpow_lt [Nonempty ι] {p : ℝ} (hp : 1 ≤ p) (r : ℝ) :
    volume {x : ι → ℝ | (∑ i, |x i| ^ p) ^ (1 / p) < r} = (.ofReal r) ^ card ι *
      .ofReal ((2 * Gamma (1 / p + 1)) ^ card ι / Gamma (card ι / p + 1)) := by
  have h₁ (x : ι → ℝ) : 0 ≤ ∑ i, |x i| ^ p := by positivity
  have h₂ : ∀ x : ι → ℝ, 0 ≤ (∑ i, |x i| ^ p) ^ (1 / p) := fun x => rpow_nonneg (h₁ x) _
  obtain hr | hr := le_or_lt r 0
  · have : {x : ι → ℝ | (∑ i, |x i| ^ p) ^ (1 / p) < r} = ∅ := by
      ext x
      refine ⟨fun hx => ?_, fun hx => hx.elim⟩
      exact not_le.mpr (lt_of_lt_of_le (Set.mem_setOf.mp hx) hr) (h₂ x)
    rw [this, measure_empty, ← zero_eq_ofReal.mpr hr, zero_pow Fin.size_pos'.ne', zero_mul]
  · rw [← volume_sum_rpow_lt_one _ hp, ← ofReal_pow (le_of_lt hr), ← finrank_pi ℝ]
    convert addHaar_smul_of_nonneg volume (le_of_lt hr) {x : ι → ℝ | ∑ i, |x i| ^ p < 1} using 2
    simp_rw [← Set.preimage_smul_inv₀ (ne_of_gt hr), Set.preimage_setOf_eq, Pi.smul_apply,
      smul_eq_mul, abs_mul, mul_rpow (abs_nonneg _) (abs_nonneg _), abs_inv,
      inv_rpow (abs_nonneg _), ← Finset.mul_sum, abs_eq_self.mpr (le_of_lt hr),
      inv_mul_lt_iff (rpow_pos_of_pos hr _), mul_one, ← rpow_lt_rpow_iff
      (rpow_nonneg (h₁ _) _) (le_of_lt hr) (by linarith : 0 < p), ← rpow_mul
      (h₁ _), div_mul_cancel₀ _ (ne_of_gt (by linarith) : p ≠ 0), Real.rpow_one]

theorem MeasureTheory.volume_sum_rpow_le [Nonempty ι] {p : ℝ} (hp : 1 ≤ p) (r : ℝ) :
    volume {x : ι → ℝ | (∑ i, |x i| ^ p) ^ (1 / p) ≤ r} = (.ofReal r) ^ card ι *
      .ofReal ((2 * Gamma (1 / p + 1)) ^ card ι / Gamma (card ι / p + 1)) := by
  have h₁ : 0 < p := by linarith
  -- We collect facts about `Lp` norms that will be used in `measure_le_one_eq_lt_one`
  have eq_norm := fun x : ι → ℝ => (PiLp.norm_eq_sum (p := .ofReal p) (f := x)
    ((toReal_ofReal (le_of_lt h₁)).symm ▸ h₁))
  simp_rw [toReal_ofReal (le_of_lt h₁), Real.norm_eq_abs] at eq_norm
  have : Fact (1 ≤ ENNReal.ofReal p) := fact_iff.mpr (ofReal_one ▸ (ofReal_le_ofReal hp))
  have nm_zero := norm_zero (E := PiLp (.ofReal p) (fun _ : ι => ℝ))
  have eq_zero := fun x : ι → ℝ => norm_eq_zero (E := PiLp (.ofReal p) (fun _ : ι => ℝ)) (a := x)
  have nm_neg := fun x : ι → ℝ => norm_neg (E := PiLp (.ofReal p) (fun _ : ι => ℝ)) x
  have nm_add := fun x y : ι → ℝ => norm_add_le (E := PiLp (.ofReal p) (fun _ : ι => ℝ)) x y
  simp_rw [eq_norm] at eq_zero nm_zero nm_neg nm_add
  have nm_smul := fun (r : ℝ) (x : ι → ℝ) =>
    norm_smul_le (β := PiLp (.ofReal p) (fun _ : ι => ℝ)) r x
  simp_rw [eq_norm, norm_eq_abs] at nm_smul
  rw [measure_le_eq_lt _ nm_zero (fun x ↦ nm_neg x) (fun x y ↦ nm_add x y) (eq_zero _).mp
    (fun r x => nm_smul r x), volume_sum_rpow_lt _ hp]

theorem Complex.volume_sum_rpow_lt_one {p : ℝ} (hp : 1 ≤ p) :
    volume {x : ι → ℂ | ∑ i, ‖x i‖ ^ p < 1} =
      .ofReal ((π * Real.Gamma (2 / p + 1)) ^ card ι / Real.Gamma (2 * card ι / p + 1)) := by
  have h₁ : 0 < p := by linarith
  have h₂ : ∀ x : ι → ℂ, 0 ≤ ∑ i, ‖x i‖ ^ p := by
    refine fun _ => Finset.sum_nonneg' ?_
    exact fun i => (fun _ => rpow_nonneg (norm_nonneg _) _) _
  -- We collect facts about `Lp` norms that will be used in `measure_lt_one_eq_integral_div_gamma`
  have eq_norm := fun x : ι → ℂ => (PiLp.norm_eq_sum (p := .ofReal p) (f := x)
    ((toReal_ofReal (le_of_lt h₁)).symm ▸ h₁))
  simp_rw [toReal_ofReal (le_of_lt h₁)] at eq_norm
  have : Fact (1 ≤ ENNReal.ofReal p) := fact_iff.mpr (ENNReal.ofReal_one ▸ (ofReal_le_ofReal hp))
  have nm_zero := norm_zero (E := PiLp (.ofReal p) (fun _ : ι => ℂ))
  have eq_zero := fun x : ι → ℂ => norm_eq_zero (E := PiLp (.ofReal p) (fun _ : ι => ℂ)) (a := x)
  have nm_neg := fun x : ι → ℂ => norm_neg (E := PiLp (.ofReal p) (fun _ : ι => ℂ)) x
  have nm_add := fun x y : ι → ℂ => norm_add_le (E := PiLp (.ofReal p) (fun _ : ι => ℂ)) x y
  simp_rw [eq_norm] at eq_zero nm_zero nm_neg nm_add
  have nm_smul := fun (r : ℝ) (x : ι → ℂ) =>
    norm_smul_le (β := PiLp (.ofReal p) (fun _ : ι => ℂ)) r x
  simp_rw [eq_norm, norm_eq_abs] at nm_smul
  -- We use `measure_lt_one_eq_integral_div_gamma` with `g` equals to the norm `L_p`
  convert measure_lt_one_eq_integral_div_gamma (volume : Measure (ι → ℂ))
    (g := fun x => (∑ i, ‖x i‖ ^ p) ^ (1 / p)) nm_zero nm_neg nm_add (eq_zero _).mp
    (fun r x => nm_smul r x) (by linarith : 0 < p) using 4
  · rw [rpow_lt_one_iff' _ (one_div_pos.mpr h₁)]
    exact Finset.sum_nonneg' (fun _ => rpow_nonneg (norm_nonneg _) _)
  · simp_rw [← rpow_mul (h₂ _), div_mul_cancel₀ _ (ne_of_gt h₁), Real.rpow_one,
      ← Finset.sum_neg_distrib, Real.exp_sum]
    rw [integral_fintype_prod_eq_pow ι fun x : ℂ => Real.exp (- ‖x‖ ^ p),
      Complex.integral_exp_neg_rpow hp]
  · rw [finrank_pi_fintype, Complex.finrank_real_complex, Finset.sum_const, smul_eq_mul,
      Nat.cast_mul, Nat.cast_ofNat, Fintype.card, mul_comm]

theorem Complex.volume_sum_rpow_lt [Nonempty ι] {p : ℝ} (hp : 1 ≤ p) (r : ℝ) :
    volume {x : ι → ℂ | (∑ i, ‖x i‖ ^ p) ^ (1 / p) < r} = (.ofReal r) ^ (2 * card ι) *
      .ofReal ((π * Real.Gamma (2 / p + 1)) ^ card ι / Real.Gamma (2 * card ι / p + 1)) := by
  have h₁ (x : ι → ℂ) : 0 ≤ ∑ i, ‖x i‖ ^ p := by positivity
  have h₂ : ∀ x : ι → ℂ, 0 ≤ (∑ i, ‖x i‖ ^ p) ^ (1 / p) := fun x => rpow_nonneg (h₁ x) _
  obtain hr | hr := le_or_lt r 0
  · have : {x : ι → ℂ | (∑ i, ‖x i‖ ^ p) ^ (1 / p) < r} = ∅ := by
      ext x
      refine ⟨fun hx => ?_, fun hx => hx.elim⟩
      exact not_le.mpr (lt_of_lt_of_le (Set.mem_setOf.mp hx) hr) (h₂ x)
    rw [this, measure_empty, ← zero_eq_ofReal.mpr hr, zero_pow Fin.size_pos'.ne', zero_mul]
  · rw [← Complex.volume_sum_rpow_lt_one _ hp, ← ENNReal.ofReal_pow (le_of_lt hr)]
    convert addHaar_smul_of_nonneg volume (le_of_lt hr) {x : ι → ℂ |  ∑ i, ‖x i‖ ^ p < 1} using 2
    · simp_rw [← Set.preimage_smul_inv₀ (ne_of_gt hr), Set.preimage_setOf_eq, Pi.smul_apply,
        norm_smul, mul_rpow (norm_nonneg _) (norm_nonneg _), Real.norm_eq_abs, abs_inv, inv_rpow
        (abs_nonneg _), ← Finset.mul_sum, abs_eq_self.mpr (le_of_lt hr), inv_mul_lt_iff
        (rpow_pos_of_pos hr _), mul_one, ← rpow_lt_rpow_iff (rpow_nonneg (h₁ _) _)
        (le_of_lt hr) (by linarith : 0 < p), ← rpow_mul (h₁ _), div_mul_cancel₀ _
        (ne_of_gt (by linarith) : p ≠ 0), Real.rpow_one]
    · simp_rw [finrank_pi_fintype ℝ, Complex.finrank_real_complex, Finset.sum_const, smul_eq_mul,
        mul_comm, Fintype.card]

theorem Complex.volume_sum_rpow_le [Nonempty ι] {p : ℝ} (hp : 1 ≤ p) (r : ℝ) :
    volume {x : ι → ℂ | (∑ i, ‖x i‖ ^ p) ^ (1 / p) ≤ r} = (.ofReal r) ^ (2 * card ι) *
      .ofReal ((π * Real.Gamma (2 / p + 1)) ^ card ι / Real.Gamma (2 * card ι / p + 1)) := by
  have h₁ : 0 < p := by linarith
  -- We collect facts about `Lp` norms that will be used in `measure_lt_one_eq_integral_div_gamma`
  have eq_norm := fun x : ι → ℂ => (PiLp.norm_eq_sum (p := .ofReal p) (f := x)
    ((toReal_ofReal (le_of_lt h₁)).symm ▸ h₁))
  simp_rw [toReal_ofReal (le_of_lt h₁)] at eq_norm
  have : Fact (1 ≤ ENNReal.ofReal p) := fact_iff.mpr (ENNReal.ofReal_one ▸ (ofReal_le_ofReal hp))
  have nm_zero := norm_zero (E := PiLp (.ofReal p) (fun _ : ι => ℂ))
  have eq_zero := fun x : ι → ℂ => norm_eq_zero (E := PiLp (.ofReal p) (fun _ : ι => ℂ)) (a := x)
  have nm_neg := fun x : ι → ℂ => norm_neg (E := PiLp (.ofReal p) (fun _ : ι => ℂ)) x
  have nm_add := fun x y : ι → ℂ => norm_add_le (E := PiLp (.ofReal p) (fun _ : ι => ℂ)) x y
  simp_rw [eq_norm] at eq_zero nm_zero nm_neg nm_add
  have nm_smul := fun (r : ℝ) (x : ι → ℂ) =>
    norm_smul_le (β := PiLp (.ofReal p) (fun _ : ι => ℂ)) r x
  simp_rw [eq_norm, norm_eq_abs] at nm_smul
  rw [measure_le_eq_lt _ nm_zero (fun x ↦ nm_neg x) (fun x y ↦ nm_add x y) (eq_zero _).mp
    (fun r x => nm_smul r x), Complex.volume_sum_rpow_lt _ hp]

end LpSpace

section EuclideanSpace

variable (ι : Type*) [Nonempty ι] [Fintype ι]

open Fintype Real MeasureTheory MeasureTheory.Measure ENNReal

theorem EuclideanSpace.volume_ball (x : EuclideanSpace ℝ ι) (r : ℝ) :
    volume (Metric.ball x r) = (.ofReal r) ^ card ι *
<<<<<<< HEAD
      .ofReal (√π  ^ card ι / Gamma (card ι / 2 + 1)) := by
=======
      .ofReal (Real.sqrt π ^ card ι / Gamma (card ι / 2 + 1)) := by
>>>>>>> 65b8389e
  obtain hr | hr := le_total r 0
  · rw [Metric.ball_eq_empty.mpr hr, measure_empty, ← zero_eq_ofReal.mpr hr, zero_pow card_ne_zero,
      zero_mul]
  · suffices volume (Metric.ball (0 : EuclideanSpace ℝ ι) 1) =
        .ofReal (√π ^ card ι / Gamma (card ι / 2 + 1)) by
      rw [Measure.addHaar_ball _ _ hr, this, ofReal_pow hr, finrank_euclideanSpace]
    rw [← ((EuclideanSpace.volume_preserving_measurableEquiv _).symm).measure_preimage
      measurableSet_ball]
    convert (volume_sum_rpow_lt_one ι one_le_two) using 4
    · simp_rw [EuclideanSpace.ball_zero_eq _ zero_le_one, one_pow, Real.rpow_two, sq_abs,
        Set.setOf_app_iff]
    · rw [Gamma_add_one (by norm_num), Gamma_one_half_eq, ← mul_assoc, mul_div_cancel₀ _
        two_ne_zero, one_mul]

theorem EuclideanSpace.volume_closedBall (x : EuclideanSpace ℝ ι) (r : ℝ) :
    volume (Metric.closedBall x r) = (.ofReal r) ^ card ι *
<<<<<<< HEAD
      .ofReal (√π  ^ card ι / Gamma (card ι / 2 + 1)) := by
=======
      .ofReal (sqrt π ^ card ι / Gamma (card ι / 2 + 1)) := by
>>>>>>> 65b8389e
  rw [addHaar_closedBall_eq_addHaar_ball, EuclideanSpace.volume_ball]

@[deprecated (since := "2024-04-06")]
alias Euclidean_space.volume_ball := EuclideanSpace.volume_ball
@[deprecated (since := "2024-04-06")]
alias Euclidean_space.volume_closedBall := EuclideanSpace.volume_closedBall

end EuclideanSpace

section InnerProductSpace

open MeasureTheory MeasureTheory.Measure ENNReal Real FiniteDimensional

variable {E : Type*} [NormedAddCommGroup E] [InnerProductSpace ℝ E] [FiniteDimensional ℝ E]
  [MeasurableSpace E] [BorelSpace E] [Nontrivial E]

theorem InnerProductSpace.volume_ball (x : E) (r : ℝ) :
    volume (Metric.ball x r) = (.ofReal r) ^ finrank ℝ E *
      .ofReal (√π ^ finrank ℝ E / Gamma (finrank ℝ E / 2 + 1)) := by
  rw [← ((stdOrthonormalBasis ℝ E).measurePreserving_repr_symm).measure_preimage
      measurableSet_ball]
  have : Nonempty (Fin (finrank ℝ E)) := Fin.pos_iff_nonempty.mp finrank_pos
  have := EuclideanSpace.volume_ball (Fin (finrank ℝ E)) ((stdOrthonormalBasis ℝ E).repr x) r
  simp_rw [Fintype.card_fin] at this
  convert this
  simp only [LinearIsometryEquiv.preimage_ball, LinearIsometryEquiv.symm_symm, _root_.map_zero]

theorem InnerProductSpace.volume_closedBall (x : E) (r : ℝ) :
    volume (Metric.closedBall x r) = (.ofReal r) ^ finrank ℝ E *
<<<<<<< HEAD
      .ofReal (√π  ^ finrank ℝ E / Gamma (finrank ℝ E / 2 + 1)) := by
=======
      .ofReal (sqrt π ^ finrank ℝ E / Gamma (finrank ℝ E / 2 + 1)) := by
>>>>>>> 65b8389e
  rw [addHaar_closedBall_eq_addHaar_ball, InnerProductSpace.volume_ball _]

end InnerProductSpace

section Complex

open MeasureTheory MeasureTheory.Measure ENNReal

@[simp]
theorem Complex.volume_ball (a : ℂ) (r : ℝ) :
    volume (Metric.ball a r) = .ofReal r ^ 2 * NNReal.pi := by
  rw [InnerProductSpace.volume_ball a r, finrank_real_complex, Nat.cast_ofNat, div_self two_ne_zero,
    one_add_one_eq_two, Real.Gamma_two, div_one, Real.sq_sqrt (by positivity),
    ← NNReal.coe_real_pi, ofReal_coe_nnreal]

@[simp]
theorem Complex.volume_closedBall (a : ℂ) (r : ℝ) :
    volume (Metric.closedBall a r) = .ofReal r ^ 2 * NNReal.pi := by
  rw [addHaar_closedBall_eq_addHaar_ball, Complex.volume_ball]

end Complex<|MERGE_RESOLUTION|>--- conflicted
+++ resolved
@@ -320,11 +320,7 @@
 
 theorem EuclideanSpace.volume_ball (x : EuclideanSpace ℝ ι) (r : ℝ) :
     volume (Metric.ball x r) = (.ofReal r) ^ card ι *
-<<<<<<< HEAD
-      .ofReal (√π  ^ card ι / Gamma (card ι / 2 + 1)) := by
-=======
-      .ofReal (Real.sqrt π ^ card ι / Gamma (card ι / 2 + 1)) := by
->>>>>>> 65b8389e
+      .ofReal (√π ^ card ι / Gamma (card ι / 2 + 1)) := by
   obtain hr | hr := le_total r 0
   · rw [Metric.ball_eq_empty.mpr hr, measure_empty, ← zero_eq_ofReal.mpr hr, zero_pow card_ne_zero,
       zero_mul]
@@ -341,11 +337,7 @@
 
 theorem EuclideanSpace.volume_closedBall (x : EuclideanSpace ℝ ι) (r : ℝ) :
     volume (Metric.closedBall x r) = (.ofReal r) ^ card ι *
-<<<<<<< HEAD
-      .ofReal (√π  ^ card ι / Gamma (card ι / 2 + 1)) := by
-=======
-      .ofReal (sqrt π ^ card ι / Gamma (card ι / 2 + 1)) := by
->>>>>>> 65b8389e
+      .ofReal (√π ^ card ι / Gamma (card ι / 2 + 1)) := by
   rw [addHaar_closedBall_eq_addHaar_ball, EuclideanSpace.volume_ball]
 
 @[deprecated (since := "2024-04-06")]
@@ -375,11 +367,7 @@
 
 theorem InnerProductSpace.volume_closedBall (x : E) (r : ℝ) :
     volume (Metric.closedBall x r) = (.ofReal r) ^ finrank ℝ E *
-<<<<<<< HEAD
-      .ofReal (√π  ^ finrank ℝ E / Gamma (finrank ℝ E / 2 + 1)) := by
-=======
-      .ofReal (sqrt π ^ finrank ℝ E / Gamma (finrank ℝ E / 2 + 1)) := by
->>>>>>> 65b8389e
+      .ofReal (√π ^ finrank ℝ E / Gamma (finrank ℝ E / 2 + 1)) := by
   rw [addHaar_closedBall_eq_addHaar_ball, InnerProductSpace.volume_ball _]
 
 end InnerProductSpace
