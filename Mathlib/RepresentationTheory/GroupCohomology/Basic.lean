/-
Copyright (c) 2023 Amelia Livingston. All rights reserved.
Released under Apache 2.0 license as described in the file LICENSE.
Authors: Amelia Livingston
-/
import Mathlib.Algebra.Homology.Opposite
import Mathlib.RepresentationTheory.GroupCohomology.Resolution

#align_import representation_theory.group_cohomology.basic from "leanprover-community/mathlib"@"cc5dd6244981976cc9da7afc4eee5682b037a013"

/-!
# The group cohomology of a `k`-linear `G`-representation

Let `k` be a commutative ring and `G` a group. This file defines the group cohomology of
`A : Rep k G` to be the cohomology of the complex
$$0 \to \mathrm{Fun}(G^0, A) \to \mathrm{Fun}(G^1, A) \to \mathrm{Fun}(G^2, A) \to \dots$$
with differential $d^n$ sending $f: G^n \to A$ to the function mapping $(g_0, \dots, g_n)$ to
$$\rho(g_0)(f(g_1, \dots, g_n))
+ \sum_{i = 0}^{n - 1} (-1)^{i + 1}\cdot f(g_0, \dots, g_ig_{i + 1}, \dots, g_n)$$
$$+ (-1)^{n + 1}\cdot f(g_0, \dots, g_{n - 1})$$ (where `ρ` is the representation attached to `A`).

We have a `k`-linear isomorphism $\mathrm{Fun}(G^n, A) \cong \mathrm{Hom}(k[G^{n + 1}], A)$, where
the righthand side is morphisms in `Rep k G`, and the representation on $k[G^{n + 1}]$
is induced by the diagonal action of `G`. If we conjugate the $n$th differential in
$\mathrm{Hom}(P, A)$ by this isomorphism, where `P` is the standard resolution of `k` as a trivial
`k`-linear `G`-representation, then the resulting map agrees with the differential $d^n$ defined
above, a fact we prove.

This gives us for free a proof that our $d^n$ squares to zero. It also gives us an isomorphism
$\mathrm{H}^n(G, A) \cong \mathrm{Ext}^n(k, A),$ where $\mathrm{Ext}$ is taken in the category
`Rep k G`.

## Main definitions

* `GroupCohomology.linearYonedaObjResolution A`: a complex whose objects are the representation
morphisms $\mathrm{Hom}(k[G^{n + 1}], A)$ and whose cohomology is the group cohomology
$\mathrm{H}^n(G, A)$.
* `GroupCohomology.inhomogeneousCochains A`: a complex whose objects are
$\mathrm{Fun}(G^n, A)$ and whose cohomology is the group cohomology $\mathrm{H}^n(G, A).$
* `GroupCohomology.inhomogeneousCochainsIso A`: an isomorphism between the above two complexes.
* `group_cohomology A n`: this is $\mathrm{H}^n(G, A),$ defined as the $n$th cohomology of the
second complex, `inhomogeneousCochains A`.
* `groupCohomologyIsoExt A n`: an isomorphism $\mathrm{H}^n(G, A) \cong \mathrm{Ext}^n(k, A)$
(where $\mathrm{Ext}$ is taken in the category `Rep k G`) induced by `inhomogeneousCochainsIso A`.

## Implementation notes

Group cohomology is typically stated for `G`-modules, or equivalently modules over the group ring
`ℤ[G].` However, `ℤ` can be generalized to any commutative ring `k`, which is what we use.
Moreover, we express `k[G]`-module structures on a module `k`-module `A` using the `Rep`
definition. We avoid using instances `Module (MonoidAlgebra k G) A` so that we do not run into
possible scalar action diamonds.

## TODO

* API for cohomology in low degree: $\mathrm{H}^0, \mathrm{H}^1$ and $\mathrm{H}^2.$ For example,
the inflation-restriction exact sequence.
* The long exact sequence in cohomology attached to a short exact sequence of representations.
* Upgrading `groupCohomologyIsoExt` to an isomorphism of derived functors.
* Profinite cohomology.

Longer term:
* The Hochschild-Serre spectral sequence (this is perhaps a good toy example for the theory of
spectral sequences in general).
-/


noncomputable section

universe u

variable {k G : Type u} [CommRing k] {n : ℕ}

open CategoryTheory

namespace GroupCohomology

variable [Monoid G]

/-- The complex `Hom(P, A)`, where `P` is the standard resolution of `k` as a trivial `k`-linear
`G`-representation. -/
abbrev linearYonedaObjResolution (A : Rep k G) : CochainComplex (ModuleCat.{u} k) ℕ :=
  HomologicalComplex.unop
    ((((linearYoneda k (Rep k G)).obj A).rightOp.mapHomologicalComplex _).obj (resolution k G))
#align group_cohomology.linear_yoneda_obj_resolution GroupCohomology.linearYonedaObjResolution

theorem linearYonedaObjResolution_d_apply {A : Rep k G} (i j : ℕ) (x : (resolution k G).X i ⟶ A) :
    (linearYonedaObjResolution A).d i j x = (resolution k G).d j i ≫ x :=
  rfl
#align group_cohomology.linear_yoneda_obj_resolution_d_apply GroupCohomology.linearYonedaObjResolution_d_apply

end GroupCohomology

namespace InhomogeneousCochains

open Rep GroupCohomology

/-- The differential in the complex of inhomogeneous cochains used to
calculate group cohomology. -/
@[simps]
def d [Monoid G] (n : ℕ) (A : Rep k G) : ((Fin n → G) → A) →ₗ[k] (Fin (n + 1) → G) → A where
  toFun f g :=
    A.ρ (g 0) (f fun i => g i.succ) +
      Finset.univ.sum fun j : Fin (n + 1) =>
        (-1 : k) ^ ((j : ℕ) + 1) • f (Fin.contractNth j (· * ·) g)
  map_add' f g := by
    ext x
/- Porting note: changed from `simp only` which needed extra heartbeats -/
    simp_rw [Pi.add_apply, map_add, smul_add, Finset.sum_add_distrib, add_add_add_comm]
  map_smul' r f := by
    ext x
/- Porting note: changed from `simp only` which needed extra heartbeats -/
    simp_rw [Pi.smul_apply, RingHom.id_apply, map_smul, smul_add, Finset.smul_sum, ← smul_assoc,
      smul_eq_mul, mul_comm r]
#align inhomogeneous_cochains.d InhomogeneousCochains.d

variable [Group G] (n) (A : Rep k G)

/- Porting note: linter says the statement doesn't typecheck, so we add `@[nolint checkType]` -/
/-- The theorem that our isomorphism `Fun(Gⁿ, A) ≅ Hom(k[Gⁿ⁺¹], A)` (where the righthand side is
morphisms in `Rep k G`) commutes with the differentials in the complex of inhomogeneous cochains
and the homogeneous `linearYonedaObjResolution`. -/
@[nolint checkType] theorem d_eq :
    d n A =
      (diagonalHomEquiv n A).toModuleIso.inv ≫
        (linearYonedaObjResolution A).d n (n + 1) ≫
          (diagonalHomEquiv (n + 1) A).toModuleIso.hom := by
  ext f g
/- Porting note: broken proof was
  simp only [ModuleCat.coe_comp, LinearEquiv.coe_coe, Function.comp_apply,
    LinearEquiv.toModuleIso_inv, linearYonedaObjResolution_d_apply, LinearEquiv.toModuleIso_hom,
    diagonalHomEquiv_apply, Action.comp_hom, Resolution.d_eq k G n,
    Resolution.d_of (Fin.partialProd g), LinearMap.map_sum,
    ←Finsupp.smul_single_one _ ((-1 : k) ^ _), map_smul, d_apply]
  simp only [@Fin.sum_univ_succ _ _ (n + 1), Fin.val_zero, pow_zero, one_smul, Fin.succAbove_zero,
    diagonalHomEquiv_symm_apply f (Fin.partialProd g ∘ @Fin.succ (n + 1)), Function.comp_apply,
    Fin.partialProd_succ, Fin.castSucc_zero, Fin.partialProd_zero, one_mul]
  congr 1
  · congr
    ext
    have := Fin.partialProd_right_inv g (Fin.castSucc x)
    simp only [mul_inv_rev, Fin.castSucc_fin_succ] at *
    rw [mul_assoc, ← mul_assoc _ _ (g x.succ), this, inv_mul_cancel_left]
  · exact Finset.sum_congr rfl fun j hj => by
      rw [diagonalHomEquiv_symm_partialProd_succ, Fin.val_succ] -/
  -- https://github.com/leanprover-community/mathlib4/issues/5026
  -- https://github.com/leanprover-community/mathlib4/issues/5164
  change d n A f g = diagonalHomEquiv (n + 1) A
    ((resolution k G).d (n + 1) n ≫ (diagonalHomEquiv n A).symm f) g
  -- This used to be `rw`, but we need `erw` after leanprover/lean4#2644
  erw [diagonalHomEquiv_apply, Action.comp_hom, ModuleCat.comp_def, LinearMap.comp_apply,
    Resolution.d_eq]
  erw [Resolution.d_of (Fin.partialProd g)]
  rw [map_sum]
  simp only [←Finsupp.smul_single_one _ ((-1 : k) ^ _)]
  -- This used to be `rw`, but we need `erw` after leanprover/lean4#2644
  erw [d_apply, @Fin.sum_univ_succ _ _ (n + 1), Fin.val_zero, pow_zero, one_smul,
    Fin.succAbove_zero, diagonalHomEquiv_symm_apply f (Fin.partialProd g ∘ @Fin.succ (n + 1))]
  simp_rw [Function.comp_apply, Fin.partialProd_succ, Fin.castSucc_zero,
    Fin.partialProd_zero, one_mul]
  rcongr x
  · have := Fin.partialProd_right_inv g (Fin.castSucc x)
    simp only [mul_inv_rev, Fin.castSucc_fin_succ] at this ⊢
    rw [mul_assoc, ← mul_assoc _ _ (g x.succ), this, inv_mul_cancel_left]
  · -- This used to be `rw`, but we need `erw` after leanprover/lean4#2644
    erw [map_smul, diagonalHomEquiv_symm_partialProd_succ, Fin.val_succ]
#align inhomogeneous_cochains.d_eq InhomogeneousCochains.d_eq

end InhomogeneousCochains

namespace GroupCohomology

variable [Group G] (n) (A : Rep k G)

open InhomogeneousCochains

<<<<<<< HEAD
set_option maxHeartbeats 5000000 in
=======
>>>>>>> 38db8256
/-- Given a `k`-linear `G`-representation `A`, this is the complex of inhomogeneous cochains
$$0 \to \mathrm{Fun}(G^0, A) \to \mathrm{Fun}(G^1, A) \to \mathrm{Fun}(G^2, A) \to \dots$$
which calculates the group cohomology of `A`. -/
noncomputable abbrev inhomogeneousCochains : CochainComplex (ModuleCat k) ℕ :=
  CochainComplex.of (fun n => ModuleCat.of k ((Fin n → G) → A))
    (fun n => InhomogeneousCochains.d n A) fun n => by
/- Porting note: broken proof was
    ext x y
    have := LinearMap.ext_iff.1 ((linearYonedaObjResolution A).d_comp_d n (n + 1) (n + 2))
    simp only [ModuleCat.coe_comp, Function.comp_apply] at this
    simp only [ModuleCat.coe_comp, Function.comp_apply, d_eq, LinearEquiv.toModuleIso_hom,
      LinearEquiv.toModuleIso_inv, LinearEquiv.coe_coe, LinearEquiv.symm_apply_apply, this,
      LinearMap.zero_apply, map_zero, Pi.zero_apply] -/
    ext x
    have := LinearMap.ext_iff.1 ((linearYonedaObjResolution A).d_comp_d n (n + 1) (n + 2))
    simp only [ModuleCat.comp_def, LinearMap.comp_apply, LinearMap.zero_apply] at this
    dsimp only
    simp only [d_eq, LinearEquiv.toModuleIso_inv, LinearEquiv.toModuleIso_hom, ModuleCat.coe_comp,
      Function.comp_apply, LinearMap.zero_apply]
    /- Porting note: I can see I need to rewrite `LinearEquiv.coe_coe` twice to at
      least reduce the need for `symm_apply_apply` to be an `erw`. However, even `erw` refuses to
      rewrite the second `coe_coe`... -/
    erw [LinearEquiv.symm_apply_apply, this, LinearMap.zero_apply]
    exact map_zero _
#align group_cohomology.inhomogeneous_cochains GroupCohomology.inhomogeneousCochains

/-- Given a `k`-linear `G`-representation `A`, the complex of inhomogeneous cochains is isomorphic
to `Hom(P, A)`, where `P` is the standard resolution of `k` as a trivial `G`-representation. -/
def inhomogeneousCochainsIso : inhomogeneousCochains A ≅ linearYonedaObjResolution A := by
/- Porting note: just needs a `refine'` now, instead of term mode -/
  refine' HomologicalComplex.Hom.isoOfComponents (fun i =>
    (Rep.diagonalHomEquiv i A).toModuleIso.symm) _
  rintro i j (h : i + 1 = j)
  subst h
  simp only [CochainComplex.of_d, d_eq, Category.assoc, Iso.symm_hom, Iso.hom_inv_id,
    Category.comp_id]
#align group_cohomology.inhomogeneous_cochains_iso GroupCohomology.inhomogeneousCochainsIso

end GroupCohomology

open GroupCohomology

/-- The group cohomology of a `k`-linear `G`-representation `A`, as the cohomology of its complex
of inhomogeneous cochains. -/
def groupCohomology [Group G] (A : Rep k G) (n : ℕ) : ModuleCat k :=
  (inhomogeneousCochains A).homology n
#align group_cohomology groupCohomology

<<<<<<< HEAD
set_option maxHeartbeats 4000000 in
=======
>>>>>>> 38db8256
/-- The `n`th group cohomology of a `k`-linear `G`-representation `A` is isomorphic to
`Extⁿ(k, A)` (taken in `Rep k G`), where `k` is a trivial `k`-linear `G`-representation. -/
def groupCohomologyIsoExt [Group G] (A : Rep k G) (n : ℕ) :
    groupCohomology A n ≅ ((Ext k (Rep k G) n).obj (Opposite.op <| Rep.trivial k G k)).obj A :=
  homologyObjIsoOfHomotopyEquiv (HomotopyEquiv.ofIso (inhomogeneousCochainsIso _)) _ ≪≫
    HomologicalComplex.homologyUnop _ _ ≪≫ (extIso k G A n).symm
set_option linter.uppercaseLean3 false in
#align group_cohomology_iso_Ext groupCohomologyIsoExt<|MERGE_RESOLUTION|>--- conflicted
+++ resolved
@@ -174,10 +174,6 @@
 
 open InhomogeneousCochains
 
-<<<<<<< HEAD
-set_option maxHeartbeats 5000000 in
-=======
->>>>>>> 38db8256
 /-- Given a `k`-linear `G`-representation `A`, this is the complex of inhomogeneous cochains
 $$0 \to \mathrm{Fun}(G^0, A) \to \mathrm{Fun}(G^1, A) \to \mathrm{Fun}(G^2, A) \to \dots$$
 which calculates the group cohomology of `A`. -/
@@ -226,14 +222,6 @@
   (inhomogeneousCochains A).homology n
 #align group_cohomology groupCohomology
 
-<<<<<<< HEAD
-set_option maxHeartbeats 4000000 in
-=======
->>>>>>> 38db8256
-/-- The `n`th group cohomology of a `k`-linear `G`-representation `A` is isomorphic to
-`Extⁿ(k, A)` (taken in `Rep k G`), where `k` is a trivial `k`-linear `G`-representation. -/
-def groupCohomologyIsoExt [Group G] (A : Rep k G) (n : ℕ) :
-    groupCohomology A n ≅ ((Ext k (Rep k G) n).obj (Opposite.op <| Rep.trivial k G k)).obj A :=
   homologyObjIsoOfHomotopyEquiv (HomotopyEquiv.ofIso (inhomogeneousCochainsIso _)) _ ≪≫
     HomologicalComplex.homologyUnop _ _ ≪≫ (extIso k G A n).symm
 set_option linter.uppercaseLean3 false in
