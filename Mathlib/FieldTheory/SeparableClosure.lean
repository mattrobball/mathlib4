--- conflicted
+++ resolved
@@ -59,11 +59,7 @@
 
 -/
 
-<<<<<<< HEAD
-open FiniteDimensional Polynomial IntermediateField Field
-=======
 open Module Polynomial IntermediateField Field
->>>>>>> d0df76bd
 
 noncomputable section
 
