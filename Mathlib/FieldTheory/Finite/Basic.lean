--- conflicted
+++ resolved
@@ -46,11 +46,7 @@
 
 variable {K : Type*} {R : Type*}
 
-<<<<<<< HEAD
 @[inherit_doc] local notation "q" => Fintype.card K
-=======
-local notation "q" => Fintype.card K
->>>>>>> 8a48cc6b
 
 open Finset
 
