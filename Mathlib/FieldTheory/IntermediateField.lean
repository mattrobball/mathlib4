--- conflicted
+++ resolved
@@ -80,16 +80,12 @@
   one_mem {s} := s.one_mem'
   inv_mem {s} := s.inv_mem' _
 
-<<<<<<< HEAD
 /-- An intermediate field inherits a field structure -/
 instance (priority := 100) toField : Field S :=
   S.toSubfield.toField
 #align intermediate_field.to_field IntermediateField.toField
 
---@[simp] Porting note: simp can prove it
-=======
 --@[simp] Porting note (#10618): simp can prove it
->>>>>>> 63e4e102
 theorem mem_carrier {s : IntermediateField K L} {x : L} : x ∈ s.carrier ↔ x ∈ s :=
   Iff.rfl
 #align intermediate_field.mem_carrier IntermediateField.mem_carrier
