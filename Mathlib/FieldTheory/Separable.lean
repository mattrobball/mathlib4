/-
Copyright (c) 2020 Kenny Lau. All rights reserved.
Released under Apache 2.0 license as described in the file LICENSE.
Authors: Kenny Lau
-/
import Mathlib.Algebra.Polynomial.Expand
import Mathlib.Algebra.Polynomial.Splits
import Mathlib.Algebra.Squarefree.Basic
import Mathlib.FieldTheory.Minpoly.Field
import Mathlib.RingTheory.PowerBasis

/-!

# Separable polynomials

We define a polynomial to be separable if it is coprime with its derivative. We prove basic
properties about separable polynomials here.

## Main definitions

* `Polynomial.Separable f`: a polynomial `f` is separable iff it is coprime with its derivative.
* `IsSeparable K x`: an element `x` is separable over `K` iff the minimal polynomial of `x`
over `K` is separable.
* `Algebra.IsSeparable K L`: `L` is separable over `K` iff every element in `L` is separable
over `K`

-/


universe u v w

open Polynomial Finset

namespace Polynomial

section CommSemiring

variable {R : Type u} [CommSemiring R] {S : Type v} [CommSemiring S]

/-- A polynomial is separable iff it is coprime with its derivative. -/
def Separable (f : R[X]) : Prop :=
  IsCoprime f (derivative f)

theorem separable_def (f : R[X]) : f.Separable ↔ IsCoprime f (derivative f) :=
  Iff.rfl

theorem separable_def' (f : R[X]) : f.Separable ↔ ∃ a b : R[X], a * f + b * (derivative f) = 1 :=
  Iff.rfl

theorem not_separable_zero [Nontrivial R] : ¬Separable (0 : R[X]) := by
  rintro ⟨x, y, h⟩
  simp only [derivative_zero, mul_zero, add_zero, zero_ne_one] at h

theorem Separable.ne_zero [Nontrivial R] {f : R[X]} (h : f.Separable) : f ≠ 0 :=
  (not_separable_zero <| · ▸ h)

@[simp]
theorem separable_one : (1 : R[X]).Separable :=
  isCoprime_one_left

@[nontriviality]
theorem separable_of_subsingleton [Subsingleton R] (f : R[X]) : f.Separable := by
  simp [Separable, IsCoprime, eq_iff_true_of_subsingleton]

theorem separable_X_add_C (a : R) : (X + C a).Separable := by
  rw [separable_def, derivative_add, derivative_X, derivative_C, add_zero]
  exact isCoprime_one_right

theorem separable_X : (X : R[X]).Separable := by
  rw [separable_def, derivative_X]
  exact isCoprime_one_right

theorem separable_C (r : R) : (C r).Separable ↔ IsUnit r := by
  rw [separable_def, derivative_C, isCoprime_zero_right, isUnit_C]

theorem Separable.of_mul_left {f g : R[X]} (h : (f * g).Separable) : f.Separable := by
  have := h.of_mul_left_left; rw [derivative_mul] at this
  exact IsCoprime.of_mul_right_left (IsCoprime.of_add_mul_left_right this)

theorem Separable.of_mul_right {f g : R[X]} (h : (f * g).Separable) : g.Separable := by
  rw [mul_comm] at h
  exact h.of_mul_left

theorem Separable.of_dvd {f g : R[X]} (hf : f.Separable) (hfg : g ∣ f) : g.Separable := by
  rcases hfg with ⟨f', rfl⟩
  exact Separable.of_mul_left hf

theorem separable_gcd_left {F : Type*} [Field F] [DecidableEq F[X]]
    {f : F[X]} (hf : f.Separable) (g : F[X]) :
    (EuclideanDomain.gcd f g).Separable :=
  Separable.of_dvd hf (EuclideanDomain.gcd_dvd_left f g)

theorem separable_gcd_right {F : Type*} [Field F] [DecidableEq F[X]]
    {g : F[X]} (f : F[X]) (hg : g.Separable) :
    (EuclideanDomain.gcd f g).Separable :=
  Separable.of_dvd hg (EuclideanDomain.gcd_dvd_right f g)

theorem Separable.isCoprime {f g : R[X]} (h : (f * g).Separable) : IsCoprime f g := by
  have := h.of_mul_left_left; rw [derivative_mul] at this
  exact IsCoprime.of_mul_right_right (IsCoprime.of_add_mul_left_right this)

theorem Separable.of_pow' {f : R[X]} :
    ∀ {n : ℕ} (_h : (f ^ n).Separable), IsUnit f ∨ f.Separable ∧ n = 1 ∨ n = 0
  | 0 => fun _h => Or.inr <| Or.inr rfl
  | 1 => fun h => Or.inr <| Or.inl ⟨pow_one f ▸ h, rfl⟩
  | n + 2 => fun h => by
    rw [pow_succ, pow_succ] at h
    exact Or.inl (isCoprime_self.1 h.isCoprime.of_mul_left_right)

theorem Separable.of_pow {f : R[X]} (hf : ¬IsUnit f) {n : ℕ} (hn : n ≠ 0)
    (hfs : (f ^ n).Separable) : f.Separable ∧ n = 1 :=
  (hfs.of_pow'.resolve_left hf).resolve_right hn

theorem Separable.map {p : R[X]} (h : p.Separable) {f : R →+* S} : (p.map f).Separable :=
  let ⟨a, b, H⟩ := h
  ⟨a.map f, b.map f, by
    rw [derivative_map, ← Polynomial.map_mul, ← Polynomial.map_mul, ← Polynomial.map_add, H,
      Polynomial.map_one]⟩

theorem _root_.Associated.separable {f g : R[X]}
    (ha : Associated f g) (h : f.Separable) : g.Separable := by
  obtain ⟨⟨u, v, h1, h2⟩, ha⟩ := ha
  obtain ⟨a, b, h⟩ := h
  refine ⟨a * v + b * derivative v, b * v, ?_⟩
  replace h := congr($h * $(h1))
  have h3 := congr(derivative $(h1))
  simp only [← ha, derivative_mul, derivative_one] at h3 ⊢
  calc
    _ = (a * f + b * derivative f) * (u * v)
      + (b * f) * (derivative u * v + u * derivative v) := by ring1
    _ = 1 := by rw [h, h3]; ring1

theorem _root_.Associated.separable_iff {f g : R[X]}
    (ha : Associated f g) : f.Separable ↔ g.Separable := ⟨ha.separable, ha.symm.separable⟩

theorem Separable.mul_unit {f g : R[X]} (hf : f.Separable) (hg : IsUnit g) : (f * g).Separable :=
  (associated_mul_unit_right f g hg).separable hf

theorem Separable.unit_mul {f g : R[X]} (hf : IsUnit f) (hg : g.Separable) : (f * g).Separable :=
  (associated_unit_mul_right g f hf).separable hg

theorem Separable.eval₂_derivative_ne_zero [Nontrivial S] (f : R →+* S) {p : R[X]}
    (h : p.Separable) {x : S} (hx : p.eval₂ f x = 0) :
    (derivative p).eval₂ f x ≠ 0 := by
  intro hx'
  obtain ⟨a, b, e⟩ := h
  apply_fun Polynomial.eval₂ f x at e
  simp only [eval₂_add, eval₂_mul, hx, mul_zero, hx', add_zero, eval₂_one, zero_ne_one] at e

theorem Separable.aeval_derivative_ne_zero [Nontrivial S] [Algebra R S] {p : R[X]}
    (h : p.Separable) {x : S} (hx : aeval x p = 0) :
    aeval x (derivative p) ≠ 0 :=
  h.eval₂_derivative_ne_zero (algebraMap R S) hx

variable (p q : ℕ)

theorem isUnit_of_self_mul_dvd_separable {p q : R[X]} (hp : p.Separable) (hq : q * q ∣ p) :
    IsUnit q := by
  obtain ⟨p, rfl⟩ := hq
  apply isCoprime_self.mp
  have : IsCoprime (q * (q * p))
      (q * (derivative q * p + derivative q * p + q * derivative p)) := by
    simp only [← mul_assoc, mul_add]
    dsimp only [Separable] at hp
    convert hp using 1
    rw [derivative_mul, derivative_mul]
    ring
  exact IsCoprime.of_mul_right_left (IsCoprime.of_mul_left_left this)

theorem multiplicity_le_one_of_separable [DecidableRel fun (x : R[X]) x_1 ↦ x ∣ x_1]
    {p q : R[X]} (hq : ¬IsUnit q) (hsep : Separable p) :
    multiplicity q p ≤ 1 := by
  contrapose! hq
  apply isUnit_of_self_mul_dvd_separable hsep
  rw [← sq]
  apply multiplicity.pow_dvd_of_le_multiplicity
  have h : ⟨Part.Dom 1 ∧ Part.Dom 1, fun _ ↦ 2⟩ ≤ multiplicity q p := PartENat.add_one_le_of_lt hq
  rw [and_self] at h
  exact h

/-- A separable polynomial is square-free.

See `PerfectField.separable_iff_squarefree` for the converse when the coefficients are a perfect
field. -/
theorem Separable.squarefree {p : R[X]} (hsep : Separable p) : Squarefree p := by
  classical
  rw [multiplicity.squarefree_iff_multiplicity_le_one p]
  exact fun f => or_iff_not_imp_right.mpr fun hunit => multiplicity_le_one_of_separable hunit hsep

end CommSemiring

section CommRing

variable {R : Type u} [CommRing R]

theorem separable_X_sub_C {x : R} : Separable (X - C x) := by
  simpa only [sub_eq_add_neg, C_neg] using separable_X_add_C (-x)

theorem Separable.mul {f g : R[X]} (hf : f.Separable) (hg : g.Separable) (h : IsCoprime f g) :
    (f * g).Separable := by
  rw [separable_def, derivative_mul]
  exact
    ((hf.mul_right h).add_mul_left_right _).mul_left ((h.symm.mul_right hg).mul_add_right_right _)

theorem separable_prod' {ι : Sort _} {f : ι → R[X]} {s : Finset ι} :
    (∀ x ∈ s, ∀ y ∈ s, x ≠ y → IsCoprime (f x) (f y)) →
      (∀ x ∈ s, (f x).Separable) → (∏ x ∈ s, f x).Separable := by
  classical
  exact Finset.induction_on s (fun _ _ => separable_one) fun a s has ih h1 h2 => by
    simp_rw [Finset.forall_mem_insert, forall_and] at h1 h2; rw [prod_insert has]
    exact
      h2.1.mul (ih h1.2.2 h2.2)
        (IsCoprime.prod_right fun i his => h1.1.2 i his <| Ne.symm <| ne_of_mem_of_not_mem his has)

theorem separable_prod {ι : Sort _} [Fintype ι] {f : ι → R[X]} (h1 : Pairwise (IsCoprime on f))
    (h2 : ∀ x, (f x).Separable) : (∏ x, f x).Separable :=
  separable_prod' (fun _x _hx _y _hy hxy => h1 hxy) fun x _hx => h2 x

theorem Separable.inj_of_prod_X_sub_C [Nontrivial R] {ι : Sort _} {f : ι → R} {s : Finset ι}
    (hfs : (∏ i ∈ s, (X - C (f i))).Separable) {x y : ι} (hx : x ∈ s) (hy : y ∈ s)
    (hfxy : f x = f y) : x = y := by
  classical
  by_contra hxy
  rw [← insert_erase hx, prod_insert (not_mem_erase _ _), ←
    insert_erase (mem_erase_of_ne_of_mem (Ne.symm hxy) hy), prod_insert (not_mem_erase _ _), ←
    mul_assoc, hfxy, ← sq] at hfs
  cases (hfs.of_mul_left.of_pow (not_isUnit_X_sub_C _) two_ne_zero).2

theorem Separable.injective_of_prod_X_sub_C [Nontrivial R] {ι : Sort _} [Fintype ι] {f : ι → R}
    (hfs : (∏ i, (X - C (f i))).Separable) : Function.Injective f := fun _x _y hfxy =>
  hfs.inj_of_prod_X_sub_C (mem_univ _) (mem_univ _) hfxy

theorem nodup_of_separable_prod [Nontrivial R] {s : Multiset R}
    (hs : Separable (Multiset.map (fun a => X - C a) s).prod) : s.Nodup := by
  rw [Multiset.nodup_iff_ne_cons_cons]
  rintro a t rfl
  refine not_isUnit_X_sub_C a (isUnit_of_self_mul_dvd_separable hs ?_)
  simpa only [Multiset.map_cons, Multiset.prod_cons] using mul_dvd_mul_left _ (dvd_mul_right _ _)

/-- If `IsUnit n` in a `CommRing R`, then `X ^ n - u` is separable for any unit `u`. -/
theorem separable_X_pow_sub_C_unit {n : ℕ} (u : Rˣ) (hn : IsUnit (n : R)) :
    Separable (X ^ n - C (u : R)) := by
  nontriviality R
  rcases n.eq_zero_or_pos with (rfl | hpos)
  · simp at hn
  apply (separable_def' (X ^ n - C (u : R))).2
  obtain ⟨n', hn'⟩ := hn.exists_left_inv
  refine ⟨-C ↑u⁻¹, C (↑u⁻¹ : R) * C n' * X, ?_⟩
  rw [derivative_sub, derivative_C, sub_zero, derivative_pow X n, derivative_X, mul_one]
  calc
    -C ↑u⁻¹ * (X ^ n - C ↑u) + C ↑u⁻¹ * C n' * X * (↑n * X ^ (n - 1)) =
        C (↑u⁻¹ * ↑u) - C ↑u⁻¹ * X ^ n + C ↑u⁻¹ * C (n' * ↑n) * (X * X ^ (n - 1)) := by
      simp only [C.map_mul, C_eq_natCast]
      ring
    _ = 1 := by
      simp only [Units.inv_mul, hn', C.map_one, mul_one, ← pow_succ',
        Nat.sub_add_cancel (show 1 ≤ n from hpos), sub_add_cancel]

theorem rootMultiplicity_le_one_of_separable [Nontrivial R] {p : R[X]} (hsep : Separable p)
    (x : R) : rootMultiplicity x p ≤ 1 := by
  classical
  by_cases hp : p = 0
  · simp [hp]
  rw [rootMultiplicity_eq_multiplicity, dif_neg hp, ← PartENat.coe_le_coe, PartENat.natCast_get,
    Nat.cast_one]
  exact multiplicity_le_one_of_separable (not_isUnit_X_sub_C _) hsep

end CommRing

section IsDomain

variable {R : Type u} [CommRing R] [IsDomain R]

theorem count_roots_le_one [DecidableEq R] {p : R[X]} (hsep : Separable p) (x : R) :
    p.roots.count x ≤ 1 := by
  rw [count_roots p]
  exact rootMultiplicity_le_one_of_separable hsep x

theorem nodup_roots {p : R[X]} (hsep : Separable p) : p.roots.Nodup := by
  classical
  exact Multiset.nodup_iff_count_le_one.mpr (count_roots_le_one hsep)

end IsDomain

section Field

variable {F : Type u} [Field F] {K : Type v} [Field K]

theorem separable_iff_derivative_ne_zero {f : F[X]} (hf : Irreducible f) :
    f.Separable ↔ derivative f ≠ 0 :=
  ⟨fun h1 h2 => hf.not_unit <| isCoprime_zero_right.1 <| h2 ▸ h1, fun h =>
    EuclideanDomain.isCoprime_of_dvd (mt And.right h) fun g hg1 _hg2 ⟨p, hg3⟩ hg4 =>
      let ⟨u, hu⟩ := (hf.isUnit_or_isUnit hg3).resolve_left hg1
      have : f ∣ derivative f := by
        conv_lhs => rw [hg3, ← hu]
        rwa [Units.mul_right_dvd]
      not_lt_of_le (natDegree_le_of_dvd this h) <|
        natDegree_derivative_lt <| mt derivative_of_natDegree_zero h⟩

attribute [local instance] Ideal.Quotient.field in
theorem separable_map {S} [CommRing S] [Nontrivial S] (f : F →+* S) {p : F[X]} :
    (p.map f).Separable ↔ p.Separable := by
  refine ⟨fun H ↦ ?_, fun H ↦ H.map⟩
  obtain ⟨m, hm⟩ := Ideal.exists_maximal S
  have := Separable.map H (f := Ideal.Quotient.mk m)
  rwa [map_map, separable_def, derivative_map, isCoprime_map] at this

theorem separable_prod_X_sub_C_iff' {ι : Sort _} {f : ι → F} {s : Finset ι} :
    (∏ i ∈ s, (X - C (f i))).Separable ↔ ∀ x ∈ s, ∀ y ∈ s, f x = f y → x = y :=
  ⟨fun hfs x hx y hy hfxy => hfs.inj_of_prod_X_sub_C hx hy hfxy, fun H => by
    rw [← prod_attach]
    exact
      separable_prod'
        (fun x _hx y _hy hxy =>
          @pairwise_coprime_X_sub_C _ _ { x // x ∈ s } (fun x => f x)
            (fun x y hxy => Subtype.eq <| H x.1 x.2 y.1 y.2 hxy) _ _ hxy)
        fun _ _ => separable_X_sub_C⟩

theorem separable_prod_X_sub_C_iff {ι : Sort _} [Fintype ι] {f : ι → F} :
    (∏ i, (X - C (f i))).Separable ↔ Function.Injective f :=
  separable_prod_X_sub_C_iff'.trans <| by simp_rw [mem_univ, true_imp_iff, Function.Injective]

section CharP

variable (p : ℕ) [HF : CharP F p]

theorem separable_or {f : F[X]} (hf : Irreducible f) :
    f.Separable ∨ ¬f.Separable ∧ ∃ g : F[X], Irreducible g ∧ expand F p g = f := by
  classical
  exact if H : derivative f = 0 then by
    rcases p.eq_zero_or_pos with (rfl | hp)
    · haveI := CharP.charP_to_charZero F
      have := natDegree_eq_zero_of_derivative_eq_zero H
      have := (natDegree_pos_iff_degree_pos.mpr <| degree_pos_of_irreducible hf).ne'
      contradiction
    haveI := isLocalRingHom_expand F hp
    exact
      Or.inr
        ⟨by rw [separable_iff_derivative_ne_zero hf, Classical.not_not, H], contract p f,
          of_irreducible_map (expand F p : F[X] →+* F[X])
            (by rwa [← expand_contract p H hp.ne'] at hf),
          expand_contract p H hp.ne'⟩
  else Or.inl <| (separable_iff_derivative_ne_zero hf).2 H

theorem exists_separable_of_irreducible {f : F[X]} (hf : Irreducible f) (hp : p ≠ 0) :
    ∃ (n : ℕ) (g : F[X]), g.Separable ∧ expand F (p ^ n) g = f := by
  replace hp : p.Prime := (CharP.char_is_prime_or_zero F p).resolve_right hp
  induction' hn : f.natDegree using Nat.strong_induction_on with N ih generalizing f
  rcases separable_or p hf with (h | ⟨h1, g, hg, hgf⟩)
  · refine ⟨0, f, h, ?_⟩
    rw [pow_zero, expand_one]
  · cases' N with N
    · rw [natDegree_eq_zero_iff_degree_le_zero, degree_le_zero_iff] at hn
      rw [hn, separable_C, isUnit_iff_ne_zero, Classical.not_not] at h1
      have hf0 : f ≠ 0 := hf.ne_zero
      rw [h1, C_0] at hn
      exact absurd hn hf0
    have hg1 : g.natDegree * p = N.succ := by rwa [← natDegree_expand, hgf]
    have hg2 : g.natDegree ≠ 0 := by
      intro this
      rw [this, zero_mul] at hg1
      cases hg1
    have hg3 : g.natDegree < N.succ := by
      rw [← mul_one g.natDegree, ← hg1]
      exact Nat.mul_lt_mul_of_pos_left hp.one_lt hg2.bot_lt
    rcases ih _ hg3 hg rfl with ⟨n, g, hg4, rfl⟩
    refine ⟨n + 1, g, hg4, ?_⟩
    rw [← hgf, expand_expand, pow_succ']

theorem isUnit_or_eq_zero_of_separable_expand {f : F[X]} (n : ℕ) (hp : 0 < p)
    (hf : (expand F (p ^ n) f).Separable) : IsUnit f ∨ n = 0 := by
  rw [or_iff_not_imp_right]
  rintro hn : n ≠ 0
  have hf2 : derivative (expand F (p ^ n) f) = 0 := by
    rw [derivative_expand, Nat.cast_pow, CharP.cast_eq_zero, zero_pow hn, zero_mul, mul_zero]
  rw [separable_def, hf2, isCoprime_zero_right, isUnit_iff] at hf
  rcases hf with ⟨r, hr, hrf⟩
  rw [eq_comm, expand_eq_C (pow_pos hp _)] at hrf
  rwa [hrf, isUnit_C]

theorem unique_separable_of_irreducible {f : F[X]} (hf : Irreducible f) (hp : 0 < p) (n₁ : ℕ)
    (g₁ : F[X]) (hg₁ : g₁.Separable) (hgf₁ : expand F (p ^ n₁) g₁ = f) (n₂ : ℕ) (g₂ : F[X])
    (hg₂ : g₂.Separable) (hgf₂ : expand F (p ^ n₂) g₂ = f) : n₁ = n₂ ∧ g₁ = g₂ := by
  revert g₁ g₂
  wlog hn : n₁ ≤ n₂
  · intro g₁ hg₁ Hg₁ g₂ hg₂ Hg₂
    simpa only [eq_comm] using this p hf hp n₂ n₁ (le_of_not_le hn) g₂ hg₂ Hg₂ g₁ hg₁ Hg₁
  have hf0 : f ≠ 0 := hf.ne_zero
  intros g₁ hg₁ hgf₁ g₂ hg₂ hgf₂
  rw [le_iff_exists_add] at hn
  rcases hn with ⟨k, rfl⟩
  rw [← hgf₁, pow_add, expand_mul, expand_inj (pow_pos hp n₁)] at hgf₂
  subst hgf₂
  subst hgf₁
  rcases isUnit_or_eq_zero_of_separable_expand p k hp hg₁ with (h | rfl)
  · rw [isUnit_iff] at h
    rcases h with ⟨r, hr, rfl⟩
    simp_rw [expand_C] at hf
    exact absurd (isUnit_C.2 hr) hf.1
  · rw [add_zero, pow_zero, expand_one]
    constructor <;> rfl

end CharP

/-- If `n ≠ 0` in `F`, then `X ^ n - a` is separable for any `a ≠ 0`. -/
theorem separable_X_pow_sub_C {n : ℕ} (a : F) (hn : (n : F) ≠ 0) (ha : a ≠ 0) :
    Separable (X ^ n - C a) :=
  separable_X_pow_sub_C_unit (Units.mk0 a ha) (IsUnit.mk0 (n : F) hn)

-- this can possibly be strengthened to making `separable_X_pow_sub_C_unit` a
-- bi-implication, but it is nontrivial!
/-- In a field `F`, `X ^ n - 1` is separable iff `↑n ≠ 0`. -/
theorem X_pow_sub_one_separable_iff {n : ℕ} : (X ^ n - 1 : F[X]).Separable ↔ (n : F) ≠ 0 := by
  refine ⟨?_, fun h => separable_X_pow_sub_C_unit 1 (IsUnit.mk0 (↑n) h)⟩
  rw [separable_def', derivative_sub, derivative_X_pow, derivative_one, sub_zero]
  -- Suppose `(n : F) = 0`, then the derivative is `0`, so `X ^ n - 1` is a unit, contradiction.
  rintro (h : IsCoprime _ _) hn'
  rw [hn', C_0, zero_mul, isCoprime_zero_right] at h
  exact not_isUnit_X_pow_sub_one F n h

section Splits

theorem card_rootSet_eq_natDegree [Algebra F K] {p : F[X]} (hsep : p.Separable)
    (hsplit : Splits (algebraMap F K) p) : Fintype.card (p.rootSet K) = p.natDegree := by
  classical
  simp_rw [rootSet_def, Finset.coe_sort_coe, Fintype.card_coe]
  rw [Multiset.toFinset_card_of_nodup (nodup_roots hsep.map), ← natDegree_eq_card_roots hsplit]

/-- If a non-zero polynomial splits, then it has no repeated roots on that field
if and only if it is separable. -/
theorem nodup_roots_iff_of_splits {f : F[X]} (hf : f ≠ 0) (h : f.Splits (RingHom.id F)) :
    f.roots.Nodup ↔ f.Separable := by
  classical
  refine ⟨(fun hnsep ↦ ?_).mtr, nodup_roots⟩
  rw [Separable, ← gcd_isUnit_iff, isUnit_iff_degree_eq_zero] at hnsep
  obtain ⟨x, hx⟩ := exists_root_of_splits _
    (splits_of_splits_of_dvd _ hf h (gcd_dvd_left f _)) hnsep
  simp_rw [Multiset.nodup_iff_count_le_one, not_forall, not_le]
  exact ⟨x, ((one_lt_rootMultiplicity_iff_isRoot_gcd hf).2 hx).trans_eq f.count_roots.symm⟩

/-- If a non-zero polynomial over `F` splits in `K`, then it has no repeated roots on `K`
if and only if it is separable. -/
theorem nodup_aroots_iff_of_splits [Algebra F K] {f : F[X]} (hf : f ≠ 0)
    (h : f.Splits (algebraMap F K)) : (f.aroots K).Nodup ↔ f.Separable := by
  rw [← (algebraMap F K).id_comp, ← splits_map_iff] at h
  rw [nodup_roots_iff_of_splits (map_ne_zero hf) h, separable_map]

theorem card_rootSet_eq_natDegree_iff_of_splits [Algebra F K] {f : F[X]} (hf : f ≠ 0)
    (h : f.Splits (algebraMap F K)) : Fintype.card (f.rootSet K) = f.natDegree ↔ f.Separable := by
  classical
  simp_rw [rootSet_def, Finset.coe_sort_coe, Fintype.card_coe, natDegree_eq_card_roots h,
    Multiset.toFinset_card_eq_card_iff_nodup, nodup_aroots_iff_of_splits hf h]

variable {i : F →+* K}

theorem eq_X_sub_C_of_separable_of_root_eq {x : F} {h : F[X]} (h_sep : h.Separable)
    (h_root : h.eval x = 0) (h_splits : Splits i h) (h_roots : ∀ y ∈ (h.map i).roots, y = i x) :
    h = C (leadingCoeff h) * (X - C x) := by
  have h_ne_zero : h ≠ 0 := by
    rintro rfl
    exact not_separable_zero h_sep
  apply Polynomial.eq_X_sub_C_of_splits_of_single_root i h_splits
  apply Finset.mk.inj
  · change _ = {i x}
    rw [Finset.eq_singleton_iff_unique_mem]
    constructor
    · apply Finset.mem_mk.mpr
      · rw [mem_roots (show h.map i ≠ 0 from map_ne_zero h_ne_zero)]
        rw [IsRoot.def, ← eval₂_eq_eval_map, eval₂_hom, h_root]
        exact RingHom.map_zero i
      · exact nodup_roots (Separable.map h_sep)
    · exact h_roots

theorem exists_finset_of_splits (i : F →+* K) {f : F[X]} (sep : Separable f) (sp : Splits i f) :
    ∃ s : Finset K, f.map i = C (i f.leadingCoeff) * s.prod fun a : K => X - C a := by
  classical
  obtain ⟨s, h⟩ := (splits_iff_exists_multiset _).1 sp
  use s.toFinset
  rw [h, Finset.prod_eq_multiset_prod, ← Multiset.toFinset_eq]
  apply nodup_of_separable_prod
  apply Separable.of_mul_right
  rw [← h]
  exact sep.map

end Splits

theorem _root_.Irreducible.separable [CharZero F] {f : F[X]} (hf : Irreducible f) :
    f.Separable := by
  rw [separable_iff_derivative_ne_zero hf, Ne, ← degree_eq_bot, degree_derivative_eq]
  · rintro ⟨⟩
  rw [pos_iff_ne_zero, Ne, natDegree_eq_zero_iff_degree_le_zero, degree_le_zero_iff]
  refine fun hf1 => hf.not_unit ?_
  rw [hf1, isUnit_C, isUnit_iff_ne_zero]
  intro hf2
  rw [hf2, C_0] at hf1
  exact absurd hf1 hf.ne_zero

end Field

end Polynomial

open Polynomial

section CommRing

variable (F L K : Type*) [CommRing F] [Ring K] [Algebra F K]

-- TODO: refactor to allow transcendental extensions?
-- See: https://en.wikipedia.org/wiki/Separable_extension#Separability_of_transcendental_extensions
-- Note that right now a Galois extension (class `IsGalois`) is defined to be an extension which
-- is separable and normal, so if the definition of separable changes here at some point
-- to allow non-algebraic extensions, then the definition of `IsGalois` must also be changed.

variable {K} in
/--
An element `x` of an algebra `K` over a commutative ring `F` is said to be *separable*, if its
minimal polynamial over `K` is separable. Note that the minimal polynomial of any element not
integral over `F` is defined to be `0`, which is not a separable polynomial.
-/
def IsSeparable (x : K) : Prop := Polynomial.Separable (minpoly F x)

/-- Typeclass for separable field extension: `K` is a separable field extension of `F` iff
the minimal polynomial of every `x : K` is separable. This implies that `K/F` is an algebraic
extension, because the minimal polynomial of a non-integral element is `0`, which is not
separable.

We define this for general (commutative) rings and only assume `F` and `K` are fields if this
is needed for a proof.
-/
@[mk_iff isSeparable_def] protected class Algebra.IsSeparable : Prop where
  isSeparable' : ∀ x : K, IsSeparable F x

variable {K}

theorem Algebra.IsSeparable.isSeparable [Algebra.IsSeparable F K] : ∀ x : K, IsSeparable F x :=
  Algebra.IsSeparable.isSeparable'

variable {F} in
/-- If the minimal polynomial of `x : K` over `F` is separable, then `x` is integral over `F`,
because the minimal polynomial of a non-integral element is `0`, which is not separable. -/
theorem IsSeparable.isIntegral {x : K} (h : IsSeparable F x) : IsIntegral F x := by
  cases subsingleton_or_nontrivial F
  · haveI := Module.subsingleton F K
    exact ⟨1, monic_one, Subsingleton.elim _ _⟩
  · exact of_not_not (h.ne_zero <| minpoly.eq_zero ·)

theorem Algebra.IsSeparable.isIntegral [Algebra.IsSeparable F K] : ∀ x : K, IsIntegral F x :=
  fun x ↦ _root_.IsSeparable.isIntegral (Algebra.IsSeparable.isSeparable F x)

variable {F}

theorem Algebra.isSeparable_iff :
    Algebra.IsSeparable F K ↔ ∀ x : K, IsIntegral F x ∧ IsSeparable F x :=
  ⟨fun _ x => ⟨Algebra.IsSeparable.isIntegral F x, Algebra.IsSeparable.isSeparable F x⟩,
    fun h => ⟨fun x => (h x).2⟩⟩

variable {E : Type*}

section

variable [Ring E] [Algebra F E] (e : K ≃ₐ[F] E)
<<<<<<< HEAD
=======
include e
>>>>>>> 40bcb863

/-- Transfer `IsSeparable` across an `AlgEquiv`. -/
theorem AlgEquiv.isSeparable_iff {x : K} : IsSeparable F (e x) ↔ IsSeparable F x := by
  simp only [IsSeparable, minpoly.algEquiv_eq e x]

/-- Transfer `Algebra.IsSeparable` across an `AlgEquiv`. -/
theorem AlgEquiv.Algrebra.isSeparable [Algebra.IsSeparable F K] : Algebra.IsSeparable F E :=
  ⟨fun _ ↦ e.symm.isSeparable_iff.mp (Algebra.IsSeparable.isSeparable _ _)⟩

@[deprecated (since := "2024-08-06")]
alias AlgEquiv.isSeparable := AlgEquiv.Algrebra.isSeparable

theorem AlgEquiv.Algebra.isSeparable_iff : Algebra.IsSeparable F K ↔ Algebra.IsSeparable F E :=
  ⟨fun _ ↦ AlgEquiv.Algrebra.isSeparable e, fun _ ↦ AlgEquiv.Algrebra.isSeparable e.symm⟩

variable (F K) in
instance Algebra.IsSeparable.isAlgebraic [Nontrivial F] [Algebra.IsSeparable F K] :
    Algebra.IsAlgebraic F K :=
  ⟨fun x ↦ (Algebra.IsSeparable.isIntegral F x).isAlgebraic⟩

end
<<<<<<< HEAD

section

variable [Field K] [CommRing E] [Algebra F K]
    [Algebra F E] [Algebra K E] [IsScalarTower F K E]

variable (K)
/-- If `E / K / F` is an extension tower, `x : E` is separable over `F`, then it's also separable
over `K`. -/
theorem IsSeparable.tower_top
    {x : E} (h : IsSeparable F x) : IsSeparable K x :=
  h.map.of_dvd (minpoly.dvd_map_of_isScalarTower _ _ _)

variable (F E) in
theorem Algebra.isSeparable_tower_top_of_isSeparable [Algebra.IsSeparable F E] :
    Algebra.IsSeparable K E :=
  ⟨fun x ↦ IsSeparable.tower_top _ (Algebra.IsSeparable.isSeparable F x)⟩

@[deprecated (since := "2024-08-06")]
alias IsSeparable.of_isScalarTower := Algebra.isSeparable_tower_top_of_isSeparable

end

end CommRing

section Field

variable (F : Type*) [Field F] {K E E' : Type*}

section

variable [Ring K] [Algebra F K]

variable {F} in
theorem isSeparable_algebraMap (x : F) : IsSeparable F (algebraMap F K x) :=
  Polynomial.Separable.of_dvd (Polynomial.separable_X_sub_C (x := x))
    (minpoly.dvd F (algebraMap F K x) (by simp only [map_sub, aeval_X, aeval_C, sub_self]))

instance Algebra.isSeparable_self : Algebra.IsSeparable F F :=
  ⟨fun _ => isSeparable_algebraMap _⟩

variable [IsDomain K] [FiniteDimensional F K] [CharZero F]

theorem IsSeparable.of_finite (x : K) : IsSeparable F x :=
  (minpoly.irreducible <| .of_finite F x).separable

variable (K) in
-- See note [lower instance priority]
/-- A finite field extension in characteristic 0 is separable. -/
protected instance (priority := 100) Algebra.IsSeparable.of_finite : Algebra.IsSeparable F K :=
  ⟨fun _ => _root_.IsSeparable.of_finite _ _⟩

end

section

variable [Field K] [Ring E] [Algebra F K] [Algebra F E] [Algebra K E]
  [Nontrivial E] [IsScalarTower F K E]

=======

section

variable [Field L] [CommRing E] [Algebra F L]
    [Algebra F E] [Algebra L E] [IsScalarTower F L E]

/-- If `E / L / F` is an extension tower, `x : E` is separable over `F`, then it's also separable
over `L`. -/
theorem IsSeparable.tower_top
    {x : E} (h : IsSeparable F x) : IsSeparable L x :=
  h.map.of_dvd (minpoly.dvd_map_of_isScalarTower _ _ _)

variable (F E) in
theorem Algebra.isSeparable_tower_top_of_isSeparable [Algebra.IsSeparable F E] :
    Algebra.IsSeparable L E :=
  ⟨fun x ↦ IsSeparable.tower_top _ (Algebra.IsSeparable.isSeparable F x)⟩

@[deprecated (since := "2024-08-06")]
alias IsSeparable.of_isScalarTower := Algebra.isSeparable_tower_top_of_isSeparable

end

end CommRing

section Field

variable (F : Type*) [Field F] {K E E' : Type*}

section

variable [Ring K] [Algebra F K]

variable {F} in
theorem isSeparable_algebraMap (x : F) : IsSeparable F (algebraMap F K x) :=
  Polynomial.Separable.of_dvd (Polynomial.separable_X_sub_C (x := x))
    (minpoly.dvd F (algebraMap F K x) (by simp only [map_sub, aeval_X, aeval_C, sub_self]))

instance Algebra.isSeparable_self : Algebra.IsSeparable F F :=
  ⟨fun _ => isSeparable_algebraMap _⟩

variable [IsDomain K] [FiniteDimensional F K] [CharZero F]

theorem IsSeparable.of_finite (x : K) : IsSeparable F x :=
  (minpoly.irreducible <| .of_finite F x).separable

variable (K) in
-- See note [lower instance priority]
/-- A finite field extension in characteristic 0 is separable. -/
protected instance (priority := 100) Algebra.IsSeparable.of_finite : Algebra.IsSeparable F K :=
  ⟨fun _ => _root_.IsSeparable.of_finite _ _⟩

end

section

variable [Field K] [Ring E] [Algebra F K] [Algebra F E] [Algebra K E]
  [Nontrivial E] [IsScalarTower F K E]

>>>>>>> 40bcb863
variable {F} in
/-- If `E / K / F` is an extension tower, `algebraMap K E x` is separable over `F`, then `x` is
also separable over `F`. -/
theorem IsSeparable.tower_bot {x : K} (h : IsSeparable F (algebraMap K E x)) : IsSeparable F x :=
    have ⟨_q, hq⟩ :=
      minpoly.dvd F x
        ((aeval_algebraMap_eq_zero_iff _ _ _).mp (minpoly.aeval F ((algebraMap K E) x)))
    (Eq.mp (congrArg Separable hq) h).of_mul_left

variable (K E) in
theorem Algebra.isSeparable_tower_bot_of_isSeparable [h : Algebra.IsSeparable F E] :
    Algebra.IsSeparable F K :=
  ⟨fun _ ↦ IsSeparable.tower_bot (h.isSeparable _)⟩

end
<<<<<<< HEAD

section

variable [Field E] [Field E'] [Algebra F E] [Algebra F E']
    (f : E →ₐ[F] E') [Algebra.IsSeparable F E']

=======

section

variable [Field E] [Field E'] [Algebra F E] [Algebra F E']
    (f : E →ₐ[F] E')
include f

>>>>>>> 40bcb863
variable {F} in
theorem IsSeparable.of_algHom {x : E} (h : IsSeparable F (f x)) : IsSeparable F x := by
  letI : Algebra E E' := RingHom.toAlgebra f.toRingHom
  haveI : IsScalarTower F E E' := IsScalarTower.of_algebraMap_eq fun x => (f.commutes x).symm
  exact h.tower_bot
<<<<<<< HEAD

variable (E') in
theorem Algebra.IsSeparable.of_algHom : Algebra.IsSeparable F E :=
  ⟨fun x => (Algebra.IsSeparable.isSeparable F (f x)).of_algHom⟩

end

=======


variable (E') in
theorem Algebra.IsSeparable.of_algHom [Algebra.IsSeparable F E'] : Algebra.IsSeparable F E :=
  ⟨fun x => (Algebra.IsSeparable.isSeparable F (f x)).of_algHom⟩

end

>>>>>>> 40bcb863
end Field

section

variable {A₁ B₁ A₂ B₂ : Type*} [Field A₁] [Field B₁]
    [Field A₂] [Field B₂] [Algebra A₁ B₁] [Algebra A₂ B₂] (e₁ : A₁ ≃+* A₂) (e₂ : B₁ ≃+* B₂)
    (he : RingHom.comp (algebraMap A₂ B₂) ↑e₁ = RingHom.comp ↑e₂ (algebraMap A₁ B₁))
<<<<<<< HEAD
=======
include e₁ e₂ he
>>>>>>> 40bcb863

lemma IsSeparable.of_equiv_equiv {x : B₁} (h : IsSeparable A₁ x) : IsSeparable A₂ (e₂ x) :=
  letI := e₁.toRingHom.toAlgebra
  letI := ((algebraMap A₁ B₁).comp e₁.symm.toRingHom).toAlgebra
  haveI : IsScalarTower A₁ A₂ B₁ := IsScalarTower.of_algebraMap_eq
    (fun x ↦ by simp [RingHom.algebraMap_toAlgebra])
  let e : B₁ ≃ₐ[A₂] B₂ :=
    { e₂ with
      commutes' := fun r ↦ by
        simpa [RingHom.algebraMap_toAlgebra] using DFunLike.congr_fun he.symm (e₁.symm r) }
  haveI := IsSeparable.tower_top A₂ h
  IsSeparable.of_algHom e.symm ((e₂.symm_apply_apply x).symm ▸ this)

<<<<<<< HEAD
lemma Algebra.IsSeparable.of_equiv_equiv {A₁ B₁ A₂ B₂ : Type*} [Field A₁] [Field B₁]
    [Field A₂] [Field B₂] [Algebra A₁ B₁] [Algebra A₂ B₂] (e₁ : A₁ ≃+* A₂) (e₂ : B₁ ≃+* B₂)
    (he : RingHom.comp (algebraMap A₂ B₂) ↑e₁ = RingHom.comp ↑e₂ (algebraMap A₁ B₁))
=======
lemma Algebra.IsSeparable.of_equiv_equiv
>>>>>>> 40bcb863
    [Algebra.IsSeparable A₁ B₁] : Algebra.IsSeparable A₂ B₂ :=
  ⟨fun x ↦ (e₂.apply_symm_apply x) ▸ _root_.IsSeparable.of_equiv_equiv e₁ e₂ he
    (Algebra.IsSeparable.isSeparable _ _)⟩

end

section CardAlgHom

variable {R S T : Type*} [CommRing S]
variable {K L F : Type*} [Field K] [Field L] [Field F]
variable [Algebra K S] [Algebra K L]

theorem AlgHom.card_of_powerBasis (pb : PowerBasis K S) (h_sep : IsSeparable K pb.gen)
    (h_splits : (minpoly K pb.gen).Splits (algebraMap K L)) :
    @Fintype.card (S →ₐ[K] L) (PowerBasis.AlgHom.fintype pb) = pb.dim := by
  classical
  let _ := (PowerBasis.AlgHom.fintype pb : Fintype (S →ₐ[K] L))
  rw [Fintype.card_congr pb.liftEquiv', Fintype.card_of_subtype _ (fun x => Multiset.mem_toFinset),
    ← pb.natDegree_minpoly, natDegree_eq_card_roots h_splits, Multiset.toFinset_card_of_nodup]
  exact nodup_roots ((separable_map (algebraMap K L)).mpr h_sep)

end CardAlgHom<|MERGE_RESOLUTION|>--- conflicted
+++ resolved
@@ -559,10 +559,7 @@
 section
 
 variable [Ring E] [Algebra F E] (e : K ≃ₐ[F] E)
-<<<<<<< HEAD
-=======
 include e
->>>>>>> 40bcb863
 
 /-- Transfer `IsSeparable` across an `AlgEquiv`. -/
 theorem AlgEquiv.isSeparable_iff {x : K} : IsSeparable F (e x) ↔ IsSeparable F x := by
@@ -584,23 +581,21 @@
   ⟨fun x ↦ (Algebra.IsSeparable.isIntegral F x).isAlgebraic⟩
 
 end
-<<<<<<< HEAD
 
 section
 
-variable [Field K] [CommRing E] [Algebra F K]
-    [Algebra F E] [Algebra K E] [IsScalarTower F K E]
-
-variable (K)
-/-- If `E / K / F` is an extension tower, `x : E` is separable over `F`, then it's also separable
-over `K`. -/
+variable [Field L] [CommRing E] [Algebra F L]
+    [Algebra F E] [Algebra L E] [IsScalarTower F L E]
+
+/-- If `E / L / F` is an extension tower, `x : E` is separable over `F`, then it's also separable
+over `L`. -/
 theorem IsSeparable.tower_top
-    {x : E} (h : IsSeparable F x) : IsSeparable K x :=
+    {x : E} (h : IsSeparable F x) : IsSeparable L x :=
   h.map.of_dvd (minpoly.dvd_map_of_isScalarTower _ _ _)
 
 variable (F E) in
 theorem Algebra.isSeparable_tower_top_of_isSeparable [Algebra.IsSeparable F E] :
-    Algebra.IsSeparable K E :=
+    Algebra.IsSeparable L E :=
   ⟨fun x ↦ IsSeparable.tower_top _ (Algebra.IsSeparable.isSeparable F x)⟩
 
 @[deprecated (since := "2024-08-06")]
@@ -644,66 +639,6 @@
 variable [Field K] [Ring E] [Algebra F K] [Algebra F E] [Algebra K E]
   [Nontrivial E] [IsScalarTower F K E]
 
-=======
-
-section
-
-variable [Field L] [CommRing E] [Algebra F L]
-    [Algebra F E] [Algebra L E] [IsScalarTower F L E]
-
-/-- If `E / L / F` is an extension tower, `x : E` is separable over `F`, then it's also separable
-over `L`. -/
-theorem IsSeparable.tower_top
-    {x : E} (h : IsSeparable F x) : IsSeparable L x :=
-  h.map.of_dvd (minpoly.dvd_map_of_isScalarTower _ _ _)
-
-variable (F E) in
-theorem Algebra.isSeparable_tower_top_of_isSeparable [Algebra.IsSeparable F E] :
-    Algebra.IsSeparable L E :=
-  ⟨fun x ↦ IsSeparable.tower_top _ (Algebra.IsSeparable.isSeparable F x)⟩
-
-@[deprecated (since := "2024-08-06")]
-alias IsSeparable.of_isScalarTower := Algebra.isSeparable_tower_top_of_isSeparable
-
-end
-
-end CommRing
-
-section Field
-
-variable (F : Type*) [Field F] {K E E' : Type*}
-
-section
-
-variable [Ring K] [Algebra F K]
-
-variable {F} in
-theorem isSeparable_algebraMap (x : F) : IsSeparable F (algebraMap F K x) :=
-  Polynomial.Separable.of_dvd (Polynomial.separable_X_sub_C (x := x))
-    (minpoly.dvd F (algebraMap F K x) (by simp only [map_sub, aeval_X, aeval_C, sub_self]))
-
-instance Algebra.isSeparable_self : Algebra.IsSeparable F F :=
-  ⟨fun _ => isSeparable_algebraMap _⟩
-
-variable [IsDomain K] [FiniteDimensional F K] [CharZero F]
-
-theorem IsSeparable.of_finite (x : K) : IsSeparable F x :=
-  (minpoly.irreducible <| .of_finite F x).separable
-
-variable (K) in
--- See note [lower instance priority]
-/-- A finite field extension in characteristic 0 is separable. -/
-protected instance (priority := 100) Algebra.IsSeparable.of_finite : Algebra.IsSeparable F K :=
-  ⟨fun _ => _root_.IsSeparable.of_finite _ _⟩
-
-end
-
-section
-
-variable [Field K] [Ring E] [Algebra F K] [Algebra F E] [Algebra K E]
-  [Nontrivial E] [IsScalarTower F K E]
-
->>>>>>> 40bcb863
 variable {F} in
 /-- If `E / K / F` is an extension tower, `algebraMap K E x` is separable over `F`, then `x` is
 also separable over `F`. -/
@@ -719,14 +654,6 @@
   ⟨fun _ ↦ IsSeparable.tower_bot (h.isSeparable _)⟩
 
 end
-<<<<<<< HEAD
-
-section
-
-variable [Field E] [Field E'] [Algebra F E] [Algebra F E']
-    (f : E →ₐ[F] E') [Algebra.IsSeparable F E']
-
-=======
 
 section
 
@@ -734,21 +661,11 @@
     (f : E →ₐ[F] E')
 include f
 
->>>>>>> 40bcb863
 variable {F} in
 theorem IsSeparable.of_algHom {x : E} (h : IsSeparable F (f x)) : IsSeparable F x := by
   letI : Algebra E E' := RingHom.toAlgebra f.toRingHom
   haveI : IsScalarTower F E E' := IsScalarTower.of_algebraMap_eq fun x => (f.commutes x).symm
   exact h.tower_bot
-<<<<<<< HEAD
-
-variable (E') in
-theorem Algebra.IsSeparable.of_algHom : Algebra.IsSeparable F E :=
-  ⟨fun x => (Algebra.IsSeparable.isSeparable F (f x)).of_algHom⟩
-
-end
-
-=======
 
 
 variable (E') in
@@ -757,7 +674,6 @@
 
 end
 
->>>>>>> 40bcb863
 end Field
 
 section
@@ -765,10 +681,7 @@
 variable {A₁ B₁ A₂ B₂ : Type*} [Field A₁] [Field B₁]
     [Field A₂] [Field B₂] [Algebra A₁ B₁] [Algebra A₂ B₂] (e₁ : A₁ ≃+* A₂) (e₂ : B₁ ≃+* B₂)
     (he : RingHom.comp (algebraMap A₂ B₂) ↑e₁ = RingHom.comp ↑e₂ (algebraMap A₁ B₁))
-<<<<<<< HEAD
-=======
 include e₁ e₂ he
->>>>>>> 40bcb863
 
 lemma IsSeparable.of_equiv_equiv {x : B₁} (h : IsSeparable A₁ x) : IsSeparable A₂ (e₂ x) :=
   letI := e₁.toRingHom.toAlgebra
@@ -782,13 +695,7 @@
   haveI := IsSeparable.tower_top A₂ h
   IsSeparable.of_algHom e.symm ((e₂.symm_apply_apply x).symm ▸ this)
 
-<<<<<<< HEAD
-lemma Algebra.IsSeparable.of_equiv_equiv {A₁ B₁ A₂ B₂ : Type*} [Field A₁] [Field B₁]
-    [Field A₂] [Field B₂] [Algebra A₁ B₁] [Algebra A₂ B₂] (e₁ : A₁ ≃+* A₂) (e₂ : B₁ ≃+* B₂)
-    (he : RingHom.comp (algebraMap A₂ B₂) ↑e₁ = RingHom.comp ↑e₂ (algebraMap A₁ B₁))
-=======
 lemma Algebra.IsSeparable.of_equiv_equiv
->>>>>>> 40bcb863
     [Algebra.IsSeparable A₁ B₁] : Algebra.IsSeparable A₂ B₂ :=
   ⟨fun x ↦ (e₂.apply_symm_apply x) ▸ _root_.IsSeparable.of_equiv_equiv e₁ e₂ he
     (Algebra.IsSeparable.isSeparable _ _)⟩
