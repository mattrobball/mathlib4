/-
Copyright (c) 2020 Kenny Lau. All rights reserved.
Released under Apache 2.0 license as described in the file LICENSE.
Authors: Kenny Lau
-/
import Mathlib.Algebra.Polynomial.Expand
import Mathlib.Algebra.Polynomial.Splits
import Mathlib.Algebra.Squarefree.Basic
import Mathlib.FieldTheory.Minpoly.Field
import Mathlib.RingTheory.PowerBasis

#align_import field_theory.separable from "leanprover-community/mathlib"@"92ca63f0fb391a9ca5f22d2409a6080e786d99f7"

/-!

# Separable polynomials

We define a polynomial to be separable if it is coprime with its derivative. We prove basic
properties about separable polynomials here.

## Main definitions

* `Polynomial.Separable f`: a polynomial `f` is separable iff it is coprime with its derivative.
* `IsSeparable K x`: an element `x` is separable over `K` iff the minimal polynomial of `x`
over `K` is separable.
* `Algebra.IsSeparable K L`: `L` is separable over `K` iff every element in `L` is separable
over `K`

-/


universe u v w

open scoped Classical
open Polynomial Finset

namespace Polynomial

section CommSemiring

variable {R : Type u} [CommSemiring R] {S : Type v} [CommSemiring S]

/-- A polynomial is separable iff it is coprime with its derivative. -/
def Separable (f : R[X]) : Prop :=
  IsCoprime f (derivative f)
#align polynomial.separable Polynomial.Separable

theorem separable_def (f : R[X]) : f.Separable ↔ IsCoprime f (derivative f) :=
  Iff.rfl
#align polynomial.separable_def Polynomial.separable_def

theorem separable_def' (f : R[X]) : f.Separable ↔ ∃ a b : R[X], a * f + b * (derivative f) = 1 :=
  Iff.rfl
#align polynomial.separable_def' Polynomial.separable_def'

theorem not_separable_zero [Nontrivial R] : ¬Separable (0 : R[X]) := by
  rintro ⟨x, y, h⟩
  simp only [derivative_zero, mul_zero, add_zero, zero_ne_one] at h
#align polynomial.not_separable_zero Polynomial.not_separable_zero

theorem Separable.ne_zero [Nontrivial R] {f : R[X]} (h : f.Separable) : f ≠ 0 :=
  (not_separable_zero <| · ▸ h)

@[simp]
theorem separable_one : (1 : R[X]).Separable :=
  isCoprime_one_left
#align polynomial.separable_one Polynomial.separable_one

@[nontriviality]
theorem separable_of_subsingleton [Subsingleton R] (f : R[X]) : f.Separable := by
  simp [Separable, IsCoprime, eq_iff_true_of_subsingleton]
#align polynomial.separable_of_subsingleton Polynomial.separable_of_subsingleton

theorem separable_X_add_C (a : R) : (X + C a).Separable := by
  rw [separable_def, derivative_add, derivative_X, derivative_C, add_zero]
  exact isCoprime_one_right
set_option linter.uppercaseLean3 false in
#align polynomial.separable_X_add_C Polynomial.separable_X_add_C

theorem separable_X : (X : R[X]).Separable := by
  rw [separable_def, derivative_X]
  exact isCoprime_one_right
set_option linter.uppercaseLean3 false in
#align polynomial.separable_X Polynomial.separable_X

theorem separable_C (r : R) : (C r).Separable ↔ IsUnit r := by
  rw [separable_def, derivative_C, isCoprime_zero_right, isUnit_C]
set_option linter.uppercaseLean3 false in
#align polynomial.separable_C Polynomial.separable_C

theorem Separable.of_mul_left {f g : R[X]} (h : (f * g).Separable) : f.Separable := by
  have := h.of_mul_left_left; rw [derivative_mul] at this
  exact IsCoprime.of_mul_right_left (IsCoprime.of_add_mul_left_right this)
#align polynomial.separable.of_mul_left Polynomial.Separable.of_mul_left

theorem Separable.of_mul_right {f g : R[X]} (h : (f * g).Separable) : g.Separable := by
  rw [mul_comm] at h
  exact h.of_mul_left
#align polynomial.separable.of_mul_right Polynomial.Separable.of_mul_right

theorem Separable.of_dvd {f g : R[X]} (hf : f.Separable) (hfg : g ∣ f) : g.Separable := by
  rcases hfg with ⟨f', rfl⟩
  exact Separable.of_mul_left hf
#align polynomial.separable.of_dvd Polynomial.Separable.of_dvd

theorem separable_gcd_left {F : Type*} [Field F] {f : F[X]} (hf : f.Separable) (g : F[X]) :
    (EuclideanDomain.gcd f g).Separable :=
  Separable.of_dvd hf (EuclideanDomain.gcd_dvd_left f g)
#align polynomial.separable_gcd_left Polynomial.separable_gcd_left

theorem separable_gcd_right {F : Type*} [Field F] {g : F[X]} (f : F[X]) (hg : g.Separable) :
    (EuclideanDomain.gcd f g).Separable :=
  Separable.of_dvd hg (EuclideanDomain.gcd_dvd_right f g)
#align polynomial.separable_gcd_right Polynomial.separable_gcd_right

theorem Separable.isCoprime {f g : R[X]} (h : (f * g).Separable) : IsCoprime f g := by
  have := h.of_mul_left_left; rw [derivative_mul] at this
  exact IsCoprime.of_mul_right_right (IsCoprime.of_add_mul_left_right this)
#align polynomial.separable.is_coprime Polynomial.Separable.isCoprime

theorem Separable.of_pow' {f : R[X]} :
    ∀ {n : ℕ} (_h : (f ^ n).Separable), IsUnit f ∨ f.Separable ∧ n = 1 ∨ n = 0
  | 0 => fun _h => Or.inr <| Or.inr rfl
  | 1 => fun h => Or.inr <| Or.inl ⟨pow_one f ▸ h, rfl⟩
  | n + 2 => fun h => by
    rw [pow_succ, pow_succ] at h
    exact Or.inl (isCoprime_self.1 h.isCoprime.of_mul_left_right)
#align polynomial.separable.of_pow' Polynomial.Separable.of_pow'

theorem Separable.of_pow {f : R[X]} (hf : ¬IsUnit f) {n : ℕ} (hn : n ≠ 0)
    (hfs : (f ^ n).Separable) : f.Separable ∧ n = 1 :=
  (hfs.of_pow'.resolve_left hf).resolve_right hn
#align polynomial.separable.of_pow Polynomial.Separable.of_pow

theorem Separable.map {p : R[X]} (h : p.Separable) {f : R →+* S} : (p.map f).Separable :=
  let ⟨a, b, H⟩ := h
  ⟨a.map f, b.map f, by
    rw [derivative_map, ← Polynomial.map_mul, ← Polynomial.map_mul, ← Polynomial.map_add, H,
      Polynomial.map_one]⟩
#align polynomial.separable.map Polynomial.Separable.map

theorem _root_.Associated.separable {f g : R[X]}
    (ha : Associated f g) (h : f.Separable) : g.Separable := by
  obtain ⟨⟨u, v, h1, h2⟩, ha⟩ := ha
  obtain ⟨a, b, h⟩ := h
  refine ⟨a * v + b * derivative v, b * v, ?_⟩
  replace h := congr($h * $(h1))
  have h3 := congr(derivative $(h1))
  simp only [← ha, derivative_mul, derivative_one] at h3 ⊢
  calc
    _ = (a * f + b * derivative f) * (u * v)
      + (b * f) * (derivative u * v + u * derivative v) := by ring1
    _ = 1 := by rw [h, h3]; ring1

theorem _root_.Associated.separable_iff {f g : R[X]}
    (ha : Associated f g) : f.Separable ↔ g.Separable := ⟨ha.separable, ha.symm.separable⟩

theorem Separable.mul_unit {f g : R[X]} (hf : f.Separable) (hg : IsUnit g) : (f * g).Separable :=
  (associated_mul_unit_right f g hg).separable hf

theorem Separable.unit_mul {f g : R[X]} (hf : IsUnit f) (hg : g.Separable) : (f * g).Separable :=
  (associated_unit_mul_right g f hf).separable hg

theorem Separable.eval₂_derivative_ne_zero [Nontrivial S] (f : R →+* S) {p : R[X]}
    (h : p.Separable) {x : S} (hx : p.eval₂ f x = 0) :
    (derivative p).eval₂ f x ≠ 0 := by
  intro hx'
  obtain ⟨a, b, e⟩ := h
  apply_fun Polynomial.eval₂ f x at e
  simp only [eval₂_add, eval₂_mul, hx, mul_zero, hx', add_zero, eval₂_one, zero_ne_one] at e

theorem Separable.aeval_derivative_ne_zero [Nontrivial S] [Algebra R S] {p : R[X]}
    (h : p.Separable) {x : S} (hx : aeval x p = 0) :
    aeval x (derivative p) ≠ 0 :=
  h.eval₂_derivative_ne_zero (algebraMap R S) hx

variable (p q : ℕ)

theorem isUnit_of_self_mul_dvd_separable {p q : R[X]} (hp : p.Separable) (hq : q * q ∣ p) :
    IsUnit q := by
  obtain ⟨p, rfl⟩ := hq
  apply isCoprime_self.mp
  have : IsCoprime (q * (q * p))
      (q * (derivative q * p + derivative q * p + q * derivative p)) := by
    simp only [← mul_assoc, mul_add]
    dsimp only [Separable] at hp
    convert hp using 1
    rw [derivative_mul, derivative_mul]
    ring
  exact IsCoprime.of_mul_right_left (IsCoprime.of_mul_left_left this)
#align polynomial.is_unit_of_self_mul_dvd_separable Polynomial.isUnit_of_self_mul_dvd_separable

theorem multiplicity_le_one_of_separable {p q : R[X]} (hq : ¬IsUnit q) (hsep : Separable p) :
    multiplicity q p ≤ 1 := by
  contrapose! hq
  apply isUnit_of_self_mul_dvd_separable hsep
  rw [← sq]
  apply multiplicity.pow_dvd_of_le_multiplicity
  have h : ⟨Part.Dom 1 ∧ Part.Dom 1, fun _ ↦ 2⟩ ≤ multiplicity q p := PartENat.add_one_le_of_lt hq
  rw [and_self] at h
  exact h
#align polynomial.multiplicity_le_one_of_separable Polynomial.multiplicity_le_one_of_separable

/-- A separable polynomial is square-free.

See `PerfectField.separable_iff_squarefree` for the converse when the coefficients are a perfect
field. -/
theorem Separable.squarefree {p : R[X]} (hsep : Separable p) : Squarefree p := by
  rw [multiplicity.squarefree_iff_multiplicity_le_one p]
  exact fun f => or_iff_not_imp_right.mpr fun hunit => multiplicity_le_one_of_separable hunit hsep
#align polynomial.separable.squarefree Polynomial.Separable.squarefree

end CommSemiring

section CommRing

variable {R : Type u} [CommRing R]

theorem separable_X_sub_C {x : R} : Separable (X - C x) := by
  simpa only [sub_eq_add_neg, C_neg] using separable_X_add_C (-x)
set_option linter.uppercaseLean3 false in
#align polynomial.separable_X_sub_C Polynomial.separable_X_sub_C

theorem Separable.mul {f g : R[X]} (hf : f.Separable) (hg : g.Separable) (h : IsCoprime f g) :
    (f * g).Separable := by
  rw [separable_def, derivative_mul]
  exact
    ((hf.mul_right h).add_mul_left_right _).mul_left ((h.symm.mul_right hg).mul_add_right_right _)
#align polynomial.separable.mul Polynomial.Separable.mul

theorem separable_prod' {ι : Sort _} {f : ι → R[X]} {s : Finset ι} :
    (∀ x ∈ s, ∀ y ∈ s, x ≠ y → IsCoprime (f x) (f y)) →
      (∀ x ∈ s, (f x).Separable) → (∏ x ∈ s, f x).Separable :=
  Finset.induction_on s (fun _ _ => separable_one) fun a s has ih h1 h2 => by
    simp_rw [Finset.forall_mem_insert, forall_and] at h1 h2; rw [prod_insert has]
    exact
      h2.1.mul (ih h1.2.2 h2.2)
        (IsCoprime.prod_right fun i his => h1.1.2 i his <| Ne.symm <| ne_of_mem_of_not_mem his has)
#align polynomial.separable_prod' Polynomial.separable_prod'

theorem separable_prod {ι : Sort _} [Fintype ι] {f : ι → R[X]} (h1 : Pairwise (IsCoprime on f))
    (h2 : ∀ x, (f x).Separable) : (∏ x, f x).Separable :=
  separable_prod' (fun _x _hx _y _hy hxy => h1 hxy) fun x _hx => h2 x
#align polynomial.separable_prod Polynomial.separable_prod

theorem Separable.inj_of_prod_X_sub_C [Nontrivial R] {ι : Sort _} {f : ι → R} {s : Finset ι}
    (hfs : (∏ i ∈ s, (X - C (f i))).Separable) {x y : ι} (hx : x ∈ s) (hy : y ∈ s)
    (hfxy : f x = f y) : x = y := by
  by_contra hxy
  rw [← insert_erase hx, prod_insert (not_mem_erase _ _), ←
    insert_erase (mem_erase_of_ne_of_mem (Ne.symm hxy) hy), prod_insert (not_mem_erase _ _), ←
    mul_assoc, hfxy, ← sq] at hfs
  cases (hfs.of_mul_left.of_pow (not_isUnit_X_sub_C _) two_ne_zero).2
set_option linter.uppercaseLean3 false in
#align polynomial.separable.inj_of_prod_X_sub_C Polynomial.Separable.inj_of_prod_X_sub_C

theorem Separable.injective_of_prod_X_sub_C [Nontrivial R] {ι : Sort _} [Fintype ι] {f : ι → R}
    (hfs : (∏ i, (X - C (f i))).Separable) : Function.Injective f := fun _x _y hfxy =>
  hfs.inj_of_prod_X_sub_C (mem_univ _) (mem_univ _) hfxy
set_option linter.uppercaseLean3 false in
#align polynomial.separable.injective_of_prod_X_sub_C Polynomial.Separable.injective_of_prod_X_sub_C

theorem nodup_of_separable_prod [Nontrivial R] {s : Multiset R}
    (hs : Separable (Multiset.map (fun a => X - C a) s).prod) : s.Nodup := by
  rw [Multiset.nodup_iff_ne_cons_cons]
  rintro a t rfl
  refine not_isUnit_X_sub_C a (isUnit_of_self_mul_dvd_separable hs ?_)
  simpa only [Multiset.map_cons, Multiset.prod_cons] using mul_dvd_mul_left _ (dvd_mul_right _ _)
#align polynomial.nodup_of_separable_prod Polynomial.nodup_of_separable_prod

/-- If `IsUnit n` in a `CommRing R`, then `X ^ n - u` is separable for any unit `u`. -/
theorem separable_X_pow_sub_C_unit {n : ℕ} (u : Rˣ) (hn : IsUnit (n : R)) :
    Separable (X ^ n - C (u : R)) := by
  nontriviality R
  rcases n.eq_zero_or_pos with (rfl | hpos)
  · simp at hn
  apply (separable_def' (X ^ n - C (u : R))).2
  obtain ⟨n', hn'⟩ := hn.exists_left_inv
  refine ⟨-C ↑u⁻¹, C (↑u⁻¹ : R) * C n' * X, ?_⟩
  rw [derivative_sub, derivative_C, sub_zero, derivative_pow X n, derivative_X, mul_one]
  calc
    -C ↑u⁻¹ * (X ^ n - C ↑u) + C ↑u⁻¹ * C n' * X * (↑n * X ^ (n - 1)) =
        C (↑u⁻¹ * ↑u) - C ↑u⁻¹ * X ^ n + C ↑u⁻¹ * C (n' * ↑n) * (X * X ^ (n - 1)) := by
      simp only [C.map_mul, C_eq_natCast]
      ring
    _ = 1 := by
      simp only [Units.inv_mul, hn', C.map_one, mul_one, ← pow_succ',
        Nat.sub_add_cancel (show 1 ≤ n from hpos), sub_add_cancel]
set_option linter.uppercaseLean3 false in
#align polynomial.separable_X_pow_sub_C_unit Polynomial.separable_X_pow_sub_C_unit

theorem rootMultiplicity_le_one_of_separable [Nontrivial R] {p : R[X]} (hsep : Separable p)
    (x : R) : rootMultiplicity x p ≤ 1 := by
  by_cases hp : p = 0
  · simp [hp]
  rw [rootMultiplicity_eq_multiplicity, dif_neg hp, ← PartENat.coe_le_coe, PartENat.natCast_get,
    Nat.cast_one]
  exact multiplicity_le_one_of_separable (not_isUnit_X_sub_C _) hsep
#align polynomial.root_multiplicity_le_one_of_separable Polynomial.rootMultiplicity_le_one_of_separable

end CommRing

section IsDomain

variable {R : Type u} [CommRing R] [IsDomain R]

theorem count_roots_le_one {p : R[X]} (hsep : Separable p) (x : R) : p.roots.count x ≤ 1 := by
  rw [count_roots p]
  exact rootMultiplicity_le_one_of_separable hsep x
#align polynomial.count_roots_le_one Polynomial.count_roots_le_one

theorem nodup_roots {p : R[X]} (hsep : Separable p) : p.roots.Nodup :=
  Multiset.nodup_iff_count_le_one.mpr (count_roots_le_one hsep)
#align polynomial.nodup_roots Polynomial.nodup_roots

end IsDomain

section Field

variable {F : Type u} [Field F] {K : Type v} [Field K]

theorem separable_iff_derivative_ne_zero {f : F[X]} (hf : Irreducible f) :
    f.Separable ↔ derivative f ≠ 0 :=
  ⟨fun h1 h2 => hf.not_unit <| isCoprime_zero_right.1 <| h2 ▸ h1, fun h =>
    EuclideanDomain.isCoprime_of_dvd (mt And.right h) fun g hg1 _hg2 ⟨p, hg3⟩ hg4 =>
      let ⟨u, hu⟩ := (hf.isUnit_or_isUnit hg3).resolve_left hg1
      have : f ∣ derivative f := by
        conv_lhs => rw [hg3, ← hu]
        rwa [Units.mul_right_dvd]
      not_lt_of_le (natDegree_le_of_dvd this h) <|
        natDegree_derivative_lt <| mt derivative_of_natDegree_zero h⟩
#align polynomial.separable_iff_derivative_ne_zero Polynomial.separable_iff_derivative_ne_zero

attribute [local instance] Ideal.Quotient.field in
theorem separable_map {S} [CommRing S] [Nontrivial S] (f : F →+* S) {p : F[X]} :
    (p.map f).Separable ↔ p.Separable := by
  refine ⟨fun H ↦ ?_, fun H ↦ H.map⟩
  obtain ⟨m, hm⟩ := Ideal.exists_maximal S
  have := Separable.map H (f := Ideal.Quotient.mk m)
  rwa [map_map, separable_def, derivative_map, isCoprime_map] at this
#align polynomial.separable_map Polynomial.separable_map

theorem separable_prod_X_sub_C_iff' {ι : Sort _} {f : ι → F} {s : Finset ι} :
    (∏ i ∈ s, (X - C (f i))).Separable ↔ ∀ x ∈ s, ∀ y ∈ s, f x = f y → x = y :=
  ⟨fun hfs x hx y hy hfxy => hfs.inj_of_prod_X_sub_C hx hy hfxy, fun H => by
    rw [← prod_attach]
    exact
      separable_prod'
        (fun x _hx y _hy hxy =>
          @pairwise_coprime_X_sub_C _ _ { x // x ∈ s } (fun x => f x)
            (fun x y hxy => Subtype.eq <| H x.1 x.2 y.1 y.2 hxy) _ _ hxy)
        fun _ _ => separable_X_sub_C⟩
set_option linter.uppercaseLean3 false in
#align polynomial.separable_prod_X_sub_C_iff' Polynomial.separable_prod_X_sub_C_iff'

theorem separable_prod_X_sub_C_iff {ι : Sort _} [Fintype ι] {f : ι → F} :
    (∏ i, (X - C (f i))).Separable ↔ Function.Injective f :=
  separable_prod_X_sub_C_iff'.trans <| by simp_rw [mem_univ, true_imp_iff, Function.Injective]
set_option linter.uppercaseLean3 false in
#align polynomial.separable_prod_X_sub_C_iff Polynomial.separable_prod_X_sub_C_iff

section CharP

variable (p : ℕ) [HF : CharP F p]

theorem separable_or {f : F[X]} (hf : Irreducible f) :
    f.Separable ∨ ¬f.Separable ∧ ∃ g : F[X], Irreducible g ∧ expand F p g = f :=
  if H : derivative f = 0 then by
    rcases p.eq_zero_or_pos with (rfl | hp)
    · haveI := CharP.charP_to_charZero F
      have := natDegree_eq_zero_of_derivative_eq_zero H
      have := (natDegree_pos_iff_degree_pos.mpr <| degree_pos_of_irreducible hf).ne'
      contradiction
    haveI := isLocalRingHom_expand F hp
    exact
      Or.inr
        ⟨by rw [separable_iff_derivative_ne_zero hf, Classical.not_not, H], contract p f,
          of_irreducible_map (expand F p : F[X] →+* F[X])
            (by rwa [← expand_contract p H hp.ne'] at hf),
          expand_contract p H hp.ne'⟩
  else Or.inl <| (separable_iff_derivative_ne_zero hf).2 H
#align polynomial.separable_or Polynomial.separable_or

theorem exists_separable_of_irreducible {f : F[X]} (hf : Irreducible f) (hp : p ≠ 0) :
    ∃ (n : ℕ) (g : F[X]), g.Separable ∧ expand F (p ^ n) g = f := by
  replace hp : p.Prime := (CharP.char_is_prime_or_zero F p).resolve_right hp
  induction' hn : f.natDegree using Nat.strong_induction_on with N ih generalizing f
  rcases separable_or p hf with (h | ⟨h1, g, hg, hgf⟩)
  · refine ⟨0, f, h, ?_⟩
    rw [pow_zero, expand_one]
  · cases' N with N
    · rw [natDegree_eq_zero_iff_degree_le_zero, degree_le_zero_iff] at hn
      rw [hn, separable_C, isUnit_iff_ne_zero, Classical.not_not] at h1
      have hf0 : f ≠ 0 := hf.ne_zero
      rw [h1, C_0] at hn
      exact absurd hn hf0
    have hg1 : g.natDegree * p = N.succ := by rwa [← natDegree_expand, hgf]
    have hg2 : g.natDegree ≠ 0 := by
      intro this
      rw [this, zero_mul] at hg1
      cases hg1
    have hg3 : g.natDegree < N.succ := by
      rw [← mul_one g.natDegree, ← hg1]
      exact Nat.mul_lt_mul_of_pos_left hp.one_lt hg2.bot_lt
    rcases ih _ hg3 hg rfl with ⟨n, g, hg4, rfl⟩
    refine ⟨n + 1, g, hg4, ?_⟩
    rw [← hgf, expand_expand, pow_succ']
#align polynomial.exists_separable_of_irreducible Polynomial.exists_separable_of_irreducible

theorem isUnit_or_eq_zero_of_separable_expand {f : F[X]} (n : ℕ) (hp : 0 < p)
    (hf : (expand F (p ^ n) f).Separable) : IsUnit f ∨ n = 0 := by
  rw [or_iff_not_imp_right]
  rintro hn : n ≠ 0
  have hf2 : derivative (expand F (p ^ n) f) = 0 := by
    rw [derivative_expand, Nat.cast_pow, CharP.cast_eq_zero, zero_pow hn, zero_mul, mul_zero]
  rw [separable_def, hf2, isCoprime_zero_right, isUnit_iff] at hf
  rcases hf with ⟨r, hr, hrf⟩
  rw [eq_comm, expand_eq_C (pow_pos hp _)] at hrf
  rwa [hrf, isUnit_C]
#align polynomial.is_unit_or_eq_zero_of_separable_expand Polynomial.isUnit_or_eq_zero_of_separable_expand

theorem unique_separable_of_irreducible {f : F[X]} (hf : Irreducible f) (hp : 0 < p) (n₁ : ℕ)
    (g₁ : F[X]) (hg₁ : g₁.Separable) (hgf₁ : expand F (p ^ n₁) g₁ = f) (n₂ : ℕ) (g₂ : F[X])
    (hg₂ : g₂.Separable) (hgf₂ : expand F (p ^ n₂) g₂ = f) : n₁ = n₂ ∧ g₁ = g₂ := by
  revert g₁ g₂
  -- Porting note: the variable `K` affects the `wlog` tactic.
  clear! K
  wlog hn : n₁ ≤ n₂
  · intro g₁ hg₁ Hg₁ g₂ hg₂ Hg₂
    simpa only [eq_comm] using this p hf hp n₂ n₁ (le_of_not_le hn) g₂ hg₂ Hg₂ g₁ hg₁ Hg₁
  have hf0 : f ≠ 0 := hf.ne_zero
  intros g₁ hg₁ hgf₁ g₂ hg₂ hgf₂
  rw [le_iff_exists_add] at hn
  rcases hn with ⟨k, rfl⟩
  rw [← hgf₁, pow_add, expand_mul, expand_inj (pow_pos hp n₁)] at hgf₂
  subst hgf₂
  subst hgf₁
  rcases isUnit_or_eq_zero_of_separable_expand p k hp hg₁ with (h | rfl)
  · rw [isUnit_iff] at h
    rcases h with ⟨r, hr, rfl⟩
    simp_rw [expand_C] at hf
    exact absurd (isUnit_C.2 hr) hf.1
  · rw [add_zero, pow_zero, expand_one]
    constructor <;> rfl
#align polynomial.unique_separable_of_irreducible Polynomial.unique_separable_of_irreducible

end CharP

/-- If `n ≠ 0` in `F`, then `X ^ n - a` is separable for any `a ≠ 0`. -/
theorem separable_X_pow_sub_C {n : ℕ} (a : F) (hn : (n : F) ≠ 0) (ha : a ≠ 0) :
    Separable (X ^ n - C a) :=
  separable_X_pow_sub_C_unit (Units.mk0 a ha) (IsUnit.mk0 (n : F) hn)
set_option linter.uppercaseLean3 false in
#align polynomial.separable_X_pow_sub_C Polynomial.separable_X_pow_sub_C

-- this can possibly be strengthened to making `separable_X_pow_sub_C_unit` a
-- bi-implication, but it is nontrivial!
/-- In a field `F`, `X ^ n - 1` is separable iff `↑n ≠ 0`. -/
theorem X_pow_sub_one_separable_iff {n : ℕ} : (X ^ n - 1 : F[X]).Separable ↔ (n : F) ≠ 0 := by
  refine ⟨?_, fun h => separable_X_pow_sub_C_unit 1 (IsUnit.mk0 (↑n) h)⟩
  rw [separable_def', derivative_sub, derivative_X_pow, derivative_one, sub_zero]
  -- Suppose `(n : F) = 0`, then the derivative is `0`, so `X ^ n - 1` is a unit, contradiction.
  rintro (h : IsCoprime _ _) hn'
  rw [hn', C_0, zero_mul, isCoprime_zero_right] at h
  exact not_isUnit_X_pow_sub_one F n h
set_option linter.uppercaseLean3 false in
#align polynomial.X_pow_sub_one_separable_iff Polynomial.X_pow_sub_one_separable_iff

section Splits

theorem card_rootSet_eq_natDegree [Algebra F K] {p : F[X]} (hsep : p.Separable)
    (hsplit : Splits (algebraMap F K) p) : Fintype.card (p.rootSet K) = p.natDegree := by
  simp_rw [rootSet_def, Finset.coe_sort_coe, Fintype.card_coe]
  rw [Multiset.toFinset_card_of_nodup (nodup_roots hsep.map), ← natDegree_eq_card_roots hsplit]
#align polynomial.card_root_set_eq_nat_degree Polynomial.card_rootSet_eq_natDegree

/-- If a non-zero polynomial splits, then it has no repeated roots on that field
if and only if it is separable. -/
theorem nodup_roots_iff_of_splits {f : F[X]} (hf : f ≠ 0) (h : f.Splits (RingHom.id F)) :
    f.roots.Nodup ↔ f.Separable := by
  refine ⟨(fun hnsep ↦ ?_).mtr, nodup_roots⟩
  rw [Separable, ← gcd_isUnit_iff, isUnit_iff_degree_eq_zero] at hnsep
  obtain ⟨x, hx⟩ := exists_root_of_splits _
    (splits_of_splits_of_dvd _ hf h (gcd_dvd_left f _)) hnsep
  simp_rw [Multiset.nodup_iff_count_le_one, not_forall, not_le]
  exact ⟨x, ((one_lt_rootMultiplicity_iff_isRoot_gcd hf).2 hx).trans_eq f.count_roots.symm⟩

/-- If a non-zero polynomial over `F` splits in `K`, then it has no repeated roots on `K`
if and only if it is separable. -/
theorem nodup_aroots_iff_of_splits [Algebra F K] {f : F[X]} (hf : f ≠ 0)
    (h : f.Splits (algebraMap F K)) : (f.aroots K).Nodup ↔ f.Separable := by
  rw [← (algebraMap F K).id_comp, ← splits_map_iff] at h
  rw [nodup_roots_iff_of_splits (map_ne_zero hf) h, separable_map]

theorem card_rootSet_eq_natDegree_iff_of_splits [Algebra F K] {f : F[X]} (hf : f ≠ 0)
    (h : f.Splits (algebraMap F K)) : Fintype.card (f.rootSet K) = f.natDegree ↔ f.Separable := by
  simp_rw [rootSet_def, Finset.coe_sort_coe, Fintype.card_coe, natDegree_eq_card_roots h,
    Multiset.toFinset_card_eq_card_iff_nodup, nodup_aroots_iff_of_splits hf h]

variable {i : F →+* K}

theorem eq_X_sub_C_of_separable_of_root_eq {x : F} {h : F[X]} (h_sep : h.Separable)
    (h_root : h.eval x = 0) (h_splits : Splits i h) (h_roots : ∀ y ∈ (h.map i).roots, y = i x) :
    h = C (leadingCoeff h) * (X - C x) := by
  have h_ne_zero : h ≠ 0 := by
    rintro rfl
    exact not_separable_zero h_sep
  apply Polynomial.eq_X_sub_C_of_splits_of_single_root i h_splits
  apply Finset.mk.inj
  · change _ = {i x}
    rw [Finset.eq_singleton_iff_unique_mem]
    constructor
    · apply Finset.mem_mk.mpr
      · rw [mem_roots (show h.map i ≠ 0 from map_ne_zero h_ne_zero)]
        rw [IsRoot.def, ← eval₂_eq_eval_map, eval₂_hom, h_root]
        exact RingHom.map_zero i
      · exact nodup_roots (Separable.map h_sep)
    · exact h_roots
set_option linter.uppercaseLean3 false in
#align polynomial.eq_X_sub_C_of_separable_of_root_eq Polynomial.eq_X_sub_C_of_separable_of_root_eq

theorem exists_finset_of_splits (i : F →+* K) {f : F[X]} (sep : Separable f) (sp : Splits i f) :
    ∃ s : Finset K, f.map i = C (i f.leadingCoeff) * s.prod fun a : K => X - C a := by
  obtain ⟨s, h⟩ := (splits_iff_exists_multiset _).1 sp
  use s.toFinset
  rw [h, Finset.prod_eq_multiset_prod, ← Multiset.toFinset_eq]
  apply nodup_of_separable_prod
  apply Separable.of_mul_right
  rw [← h]
  exact sep.map
#align polynomial.exists_finset_of_splits Polynomial.exists_finset_of_splits

end Splits

theorem _root_.Irreducible.separable [CharZero F] {f : F[X]} (hf : Irreducible f) :
    f.Separable := by
  rw [separable_iff_derivative_ne_zero hf, Ne, ← degree_eq_bot, degree_derivative_eq]
  · rintro ⟨⟩
  rw [pos_iff_ne_zero, Ne, natDegree_eq_zero_iff_degree_le_zero, degree_le_zero_iff]
  refine fun hf1 => hf.not_unit ?_
  rw [hf1, isUnit_C, isUnit_iff_ne_zero]
  intro hf2
  rw [hf2, C_0] at hf1
  exact absurd hf1 hf.ne_zero
#align irreducible.separable Irreducible.separable

end Field

end Polynomial

open Polynomial

section CommRing

variable (F K : Type*) [CommRing F] [Ring K] [Algebra F K]

-- TODO: refactor to allow transcendental extensions?
-- See: https://en.wikipedia.org/wiki/Separable_extension#Separability_of_transcendental_extensions
-- Note that right now a Galois extension (class `IsGalois`) is defined to be an extension which
-- is separable and normal, so if the definition of separable changes here at some point
-- to allow non-algebraic extensions, then the definition of `IsGalois` must also be changed.

variable {K} in
/--
An element `x` of an algebra `K` over a commutative ring `F` is said to be *separable*, if its
minimal polynamial over `K` is separable. Note that the minimal polynomial of any element not
integral over `F` is defined to be `0`, which is not a separable polynomial.
-/
def IsSeparable (x : K) : Prop := (Polynomial.Separable (minpoly F x))

/-- Typeclass for separable field extension: `K` is a separable field extension of `F` iff
the minimal polynomial of every `x : K` is separable. This implies that `K/F` is an algebraic
extension, because the minimal polynomial of a non-integral element is `0`, which is not
separable.

We define this for general (commutative) rings and only assume `F` and `K` are fields if this
is needed for a proof.
-/
@[mk_iff isSeparable_def] protected class Algebra.IsSeparable : Prop where
  isSeparable' : ∀ (x : K), IsSeparable F x
#align is_separable Algebra.IsSeparable

variable {K}

theorem Algebra.IsSeparable.isSeparable [Algebra.IsSeparable F K] : ∀ x : K, IsSeparable F x :=
  Algebra.IsSeparable.isSeparable'
#align is_separable.separable Algebra.IsSeparable.isSeparable

variable {F} in
/-- If the minimal polynomial of `x : K` over `F` is separable, then `x` is integral over `F`,
because the minimal polynomial of a non-integral element is `0`, which is not separable. -/
theorem IsSeparable.isIntegral {x : K} (h : IsSeparable F x) : IsIntegral F x := by
  cases subsingleton_or_nontrivial F
  · haveI := Module.subsingleton F K
    exact ⟨1, monic_one, Subsingleton.elim _ _⟩
  · exact of_not_not (h.ne_zero <| minpoly.eq_zero ·)

theorem Algebra.IsSeparable.isIntegral [Algebra.IsSeparable F K] : ∀ x : K, IsIntegral F x :=
  fun x ↦ _root_.IsSeparable.isIntegral (Algebra.IsSeparable.isSeparable F x)
#align is_separable.is_integral Algebra.IsSeparable.isIntegral

variable {F}

theorem Algebra.isSeparable_iff :
    Algebra.IsSeparable F K ↔ ∀ x : K, IsIntegral F x ∧ IsSeparable F x :=
  ⟨fun _ x => ⟨Algebra.IsSeparable.isIntegral F x, Algebra.IsSeparable.isSeparable F x⟩,
    fun h => ⟨fun x => (h x).2⟩⟩
#align is_separable_iff Algebra.isSeparable_iff

variable {E : Type*} [Ring E] [Algebra F E] (e : K ≃ₐ[F] E)

<<<<<<< HEAD
theorem AlgEquiv.isSeparable_iff {x : K} : IsSeparable F (e x) ↔ IsSeparable F x := by
  simp only [IsSeparable, minpoly.algEquiv_eq e x]

/-- Transfer `Algebra.IsSeparable` across an `AlgEquiv`. -/
theorem AlgEquiv.Algrebra.isSeparable [Algebra.IsSeparable F K] : Algebra.IsSeparable F E :=
  ⟨fun _ ↦ e.symm.isSeparable_iff.mp (Algebra.IsSeparable.isSeparable _ _)⟩

theorem AlgEquiv.Algebra.isSeparable_iff : Algebra.IsSeparable F K ↔ Algebra.IsSeparable F E :=
  ⟨fun _ ↦ AlgEquiv.Algrebra.isSeparable e, fun _ ↦ AlgEquiv.Algrebra.isSeparable e.symm⟩
=======
/-- Transfer `Algebra.IsSeparable` across an `AlgEquiv`. -/
theorem AlgEquiv.isSeparable [Algebra.IsSeparable F K] : Algebra.IsSeparable F E :=
  ⟨fun _ ↦
    by rw [IsSeparable, ← minpoly.algEquiv_eq e.symm]; exact Algebra.IsSeparable.isSeparable F _⟩

theorem AlgEquiv.isSeparable_iff : Algebra.IsSeparable F K ↔ Algebra.IsSeparable F E :=
  ⟨fun _ ↦ e.isSeparable, fun _ ↦ e.symm.isSeparable⟩
>>>>>>> 085aa587

variable (F K)

instance Algebra.IsSeparable.isAlgebraic [Nontrivial F] [Algebra.IsSeparable F K] :
    Algebra.IsAlgebraic F K :=
  ⟨fun x ↦ (Algebra.IsSeparable.isIntegral F x).isAlgebraic⟩

end CommRing

<<<<<<< HEAD
section

variable {F K : Type*} [Field F] [Ring K] [Algebra F K]

theorem isSeparable_algebraMap {x : F} : IsSeparable F (algebraMap F K x) :=
  Polynomial.Separable.of_dvd (Polynomial.separable_X_sub_C (x := x))
    (minpoly.dvd F (algebraMap F K x) (by simp only [map_sub, aeval_X, aeval_C, sub_self]))

variable (F) in
instance Algebra.isSeparable_self : Algebra.IsSeparable F F :=
  ⟨fun _ => isSeparable_algebraMap⟩
#align is_separable_self Algebra.isSeparable_self

end

section

variable (F K : Type*) [Field F] [Field K]
    [Algebra F K] [FiniteDimensional F K] [CharZero F]

variable {K} in
theorem IsSeparable.of_finite (x : K) : IsSeparable F x :=
  (minpoly.irreducible <| .of_finite F x).separable

-- See note [lower instance priority]
/-- A finite field extension in characteristic 0 is separable. -/
protected instance (priority := 100) Algebra.IsSeparable.of_finite (F K : Type*) [Field F] [Field K]
    [Algebra F K] [FiniteDimensional F K] [CharZero F] : Algebra.IsSeparable F K :=
  ⟨fun _ => _root_.IsSeparable.of_finite _ _⟩
#align is_separable.of_finite Algebra.IsSeparable.of_finite

end
=======
instance Algebra.isSeparable_self (F : Type*) [Field F] : Algebra.IsSeparable F F :=
  ⟨fun x => by
    rw [IsSeparable, minpoly.eq_X_sub_C']
    exact separable_X_sub_C⟩
#align is_separable_self Algebra.isSeparable_self

-- See note [lower instance priority]
/-- A finite field extension in characteristic 0 is separable. -/
instance (priority := 100) Algebra.IsSeparable.of_finite (F K : Type*) [Field F] [Field K]
    [Algebra F K] [FiniteDimensional F K] [CharZero F] : Algebra.IsSeparable F K :=
  ⟨fun x => (minpoly.irreducible <| .of_finite F x).separable⟩
#align is_separable.of_finite Algebra.IsSeparable.of_finite
>>>>>>> 085aa587

section IsSeparableTower

section

variable (F K E : Type*) [CommRing F] [Field K] [CommRing E] [Algebra F K]
    [Algebra F E] [Algebra K E] [IsScalarTower F K E]

variable {F E} in
/-- If `E / K / F` is an extension tower, `x : E` is separable over `F`, then it's also separable
over `K`. -/
<<<<<<< HEAD
theorem IsSeparable.tower_top
    {x : E} (h : IsSeparable F x) : IsSeparable K x :=
=======
theorem IsSeparable.of_isScalarTower {A : Type*} [CommRing A]
    (K : Type*) [Field K] [Algebra A K] {R : Type*} [CommRing R] [Algebra A R] [Algebra K R]
    [IsScalarTower A K R] {x : R} (h : IsSeparable A x) : IsSeparable K x :=
>>>>>>> 085aa587
  h.map.of_dvd (minpoly.dvd_map_of_isScalarTower _ _ _)

theorem Algebra.isSeparable_tower_top_of_isSeparable [Algebra.IsSeparable F E] :
    Algebra.IsSeparable K E :=
  ⟨fun x ↦ IsSeparable.tower_top _ (Algebra.IsSeparable.isSeparable F x)⟩
#align is_separable_tower_top_of_is_separable Algebra.isSeparable_tower_top_of_isSeparable

<<<<<<< HEAD
end

section

variable (F K E : Type*) [Field F] [Field K] [Ring E] [Algebra F K] [Algebra F E] [Algebra K E]
  [Nontrivial E] [IsScalarTower F K E]

variable {F K E} in
/-- If `E / K / F` is an extension tower, `algebraMap K E x` is separable over `F`, then `x` is
also separable over `F`. -/
theorem IsSeparable.tower_bot {x : K} (h : IsSeparable F (algebraMap K E x)) : IsSeparable F x :=
    have ⟨_q, hq⟩ :=
      minpoly.dvd F x
        ((aeval_algebraMap_eq_zero_iff _ _ _).mp (minpoly.aeval F ((algebraMap K E) x)))
    (Eq.mp (congrArg Separable hq) h).of_mul_left

theorem Algebra.isSeparable_tower_bot_of_isSeparable [h : Algebra.IsSeparable F E] :
    Algebra.IsSeparable F K :=
  ⟨fun _ ↦ IsSeparable.tower_bot (h.isSeparable _)⟩
#align is_separable_tower_bot_of_is_separable Algebra.isSeparable_tower_bot_of_isSeparable

end
=======
theorem Algebra.isSeparable_tower_top_of_isSeparable [Algebra.IsSeparable F E] :
    Algebra.IsSeparable K E :=
  ⟨fun x ↦ IsSeparable.of_isScalarTower _ (Algebra.IsSeparable.isSeparable F x)⟩
#align is_separable_tower_top_of_is_separable Algebra.isSeparable_tower_top_of_isSeparable

theorem Algebra.isSeparable_tower_bot_of_isSeparable [h : Algebra.IsSeparable F E] :
    Algebra.IsSeparable F K :=
  ⟨fun x ↦
    have ⟨_q, hq⟩ :=
      minpoly.dvd F x
        ((aeval_algebraMap_eq_zero_iff _ _ _).mp (minpoly.aeval F ((algebraMap K E) x)))
    (Eq.mp (congrArg Separable hq) (h.isSeparable _)).of_mul_left⟩
#align is_separable_tower_bot_of_is_separable Algebra.isSeparable_tower_bot_of_isSeparable
>>>>>>> 085aa587

section

<<<<<<< HEAD
variable {F E E': Type*} [Field F] [Field E] [Field E'] [Algebra F E] [Algebra F E']
    (f : E →ₐ[F] E') [Algebra.IsSeparable F E']

theorem IsSeparable.of_algHom {x : E} (h : IsSeparable F (f x)) : IsSeparable F x := by
  letI : Algebra E E' := RingHom.toAlgebra f.toRingHom
  haveI : IsScalarTower F E E' := IsScalarTower.of_algebraMap_eq fun x => (f.commutes x).symm
  exact h.tower_bot

variable (F E')
theorem Algebra.IsSeparable.of_algHom : Algebra.IsSeparable F E :=
  ⟨fun x => (Algebra.IsSeparable.isSeparable F (f x)).of_algHom⟩
#align is_separable.of_alg_hom Algebra.IsSeparable.of_algHom

end

section

variable {A₁ B₁ A₂ B₂ : Type*} [Field A₁] [Field B₁]
    [Field A₂] [Field B₂] [Algebra A₁ B₁] [Algebra A₂ B₂] (e₁ : A₁ ≃+* A₂) (e₂ : B₁ ≃+* B₂)
    (he : RingHom.comp (algebraMap A₂ B₂) ↑e₁ = RingHom.comp ↑e₂ (algebraMap A₁ B₁))

lemma IsSeparable.of_equiv_equiv {x : B₁} (h : IsSeparable A₁ x) : IsSeparable A₂ (e₂ x) :=
=======
theorem Algebra.IsSeparable.of_algHom (E' : Type*) [Field E'] [Algebra F E'] (f : E →ₐ[F] E')
    [Algebra.IsSeparable F E'] : Algebra.IsSeparable F E := by
  letI : Algebra E E' := RingHom.toAlgebra f.toRingHom
  haveI : IsScalarTower F E E' := IsScalarTower.of_algebraMap_eq fun x => (f.commutes x).symm
  exact Algebra.isSeparable_tower_bot_of_isSeparable F E E'
#align is_separable.of_alg_hom Algebra.IsSeparable.of_algHom

lemma Algebra.IsSeparable.of_equiv_equiv {A₁ B₁ A₂ B₂ : Type*} [Field A₁] [Field B₁]
    [Field A₂] [Field B₂] [Algebra A₁ B₁] [Algebra A₂ B₂] (e₁ : A₁ ≃+* A₂) (e₂ : B₁ ≃+* B₂)
    (he : RingHom.comp (algebraMap A₂ B₂) ↑e₁ = RingHom.comp ↑e₂ (algebraMap A₁ B₁))
    [Algebra.IsSeparable A₁ B₁] : Algebra.IsSeparable A₂ B₂ := by
>>>>>>> 085aa587
  letI := e₁.toRingHom.toAlgebra
  letI := ((algebraMap A₁ B₁).comp e₁.symm.toRingHom).toAlgebra
  haveI : IsScalarTower A₁ A₂ B₁ := IsScalarTower.of_algebraMap_eq
    (fun x ↦ by simp [RingHom.algebraMap_toAlgebra])
  let e : B₁ ≃ₐ[A₂] B₂ :=
    { e₂ with
      commutes' := fun r ↦ by
        simpa [RingHom.algebraMap_toAlgebra] using DFunLike.congr_fun he.symm (e₁.symm r) }
<<<<<<< HEAD
  haveI := IsSeparable.tower_top A₂ h
  IsSeparable.of_algHom e.symm ((e₂.symm_apply_apply x).symm ▸ this)


lemma Algebra.IsSeparable.of_equiv_equiv {A₁ B₁ A₂ B₂ : Type*} [Field A₁] [Field B₁]
    [Field A₂] [Field B₂] [Algebra A₁ B₁] [Algebra A₂ B₂] (e₁ : A₁ ≃+* A₂) (e₂ : B₁ ≃+* B₂)
    (he : RingHom.comp (algebraMap A₂ B₂) ↑e₁ = RingHom.comp ↑e₂ (algebraMap A₁ B₁))
    [Algebra.IsSeparable A₁ B₁] : Algebra.IsSeparable A₂ B₂ :=
  ⟨fun x ↦ (e₂.apply_symm_apply x) ▸ _root_.IsSeparable.of_equiv_equiv e₁ e₂ he
    (Algebra.IsSeparable.isSeparable _ _)⟩

end
=======
  haveI := Algebra.isSeparable_tower_top_of_isSeparable A₁ A₂ B₁
  exact Algebra.IsSeparable.of_algHom _ _ e.symm.toAlgHom
>>>>>>> 085aa587

end IsSeparableTower

section CardAlgHom

variable {R S T : Type*} [CommRing S]
variable {K L F : Type*} [Field K] [Field L] [Field F]
variable [Algebra K S] [Algebra K L]

theorem AlgHom.card_of_powerBasis (pb : PowerBasis K S) (h_sep : IsSeparable K pb.gen)
    (h_splits : (minpoly K pb.gen).Splits (algebraMap K L)) :
    @Fintype.card (S →ₐ[K] L) (PowerBasis.AlgHom.fintype pb) = pb.dim := by
  let _ := (PowerBasis.AlgHom.fintype pb : Fintype (S →ₐ[K] L))
  rw [Fintype.card_congr pb.liftEquiv', Fintype.card_of_subtype _ (fun x => Multiset.mem_toFinset),
    ← pb.natDegree_minpoly, natDegree_eq_card_roots h_splits, Multiset.toFinset_card_of_nodup]
  exact nodup_roots ((separable_map (algebraMap K L)).mpr h_sep)
#align alg_hom.card_of_power_basis AlgHom.card_of_powerBasis

end CardAlgHom<|MERGE_RESOLUTION|>--- conflicted
+++ resolved
@@ -609,7 +609,7 @@
 
 variable {E : Type*} [Ring E] [Algebra F E] (e : K ≃ₐ[F] E)
 
-<<<<<<< HEAD
+/-- Transfer `IsSeparable` across an `AlgEquiv`. -/
 theorem AlgEquiv.isSeparable_iff {x : K} : IsSeparable F (e x) ↔ IsSeparable F x := by
   simp only [IsSeparable, minpoly.algEquiv_eq e x]
 
@@ -619,15 +619,6 @@
 
 theorem AlgEquiv.Algebra.isSeparable_iff : Algebra.IsSeparable F K ↔ Algebra.IsSeparable F E :=
   ⟨fun _ ↦ AlgEquiv.Algrebra.isSeparable e, fun _ ↦ AlgEquiv.Algrebra.isSeparable e.symm⟩
-=======
-/-- Transfer `Algebra.IsSeparable` across an `AlgEquiv`. -/
-theorem AlgEquiv.isSeparable [Algebra.IsSeparable F K] : Algebra.IsSeparable F E :=
-  ⟨fun _ ↦
-    by rw [IsSeparable, ← minpoly.algEquiv_eq e.symm]; exact Algebra.IsSeparable.isSeparable F _⟩
-
-theorem AlgEquiv.isSeparable_iff : Algebra.IsSeparable F K ↔ Algebra.IsSeparable F E :=
-  ⟨fun _ ↦ e.isSeparable, fun _ ↦ e.symm.isSeparable⟩
->>>>>>> 085aa587
 
 variable (F K)
 
@@ -637,7 +628,6 @@
 
 end CommRing
 
-<<<<<<< HEAD
 section
 
 variable {F K : Type*} [Field F] [Ring K] [Algebra F K]
@@ -670,20 +660,6 @@
 #align is_separable.of_finite Algebra.IsSeparable.of_finite
 
 end
-=======
-instance Algebra.isSeparable_self (F : Type*) [Field F] : Algebra.IsSeparable F F :=
-  ⟨fun x => by
-    rw [IsSeparable, minpoly.eq_X_sub_C']
-    exact separable_X_sub_C⟩
-#align is_separable_self Algebra.isSeparable_self
-
--- See note [lower instance priority]
-/-- A finite field extension in characteristic 0 is separable. -/
-instance (priority := 100) Algebra.IsSeparable.of_finite (F K : Type*) [Field F] [Field K]
-    [Algebra F K] [FiniteDimensional F K] [CharZero F] : Algebra.IsSeparable F K :=
-  ⟨fun x => (minpoly.irreducible <| .of_finite F x).separable⟩
-#align is_separable.of_finite Algebra.IsSeparable.of_finite
->>>>>>> 085aa587
 
 section IsSeparableTower
 
@@ -695,14 +671,8 @@
 variable {F E} in
 /-- If `E / K / F` is an extension tower, `x : E` is separable over `F`, then it's also separable
 over `K`. -/
-<<<<<<< HEAD
 theorem IsSeparable.tower_top
     {x : E} (h : IsSeparable F x) : IsSeparable K x :=
-=======
-theorem IsSeparable.of_isScalarTower {A : Type*} [CommRing A]
-    (K : Type*) [Field K] [Algebra A K] {R : Type*} [CommRing R] [Algebra A R] [Algebra K R]
-    [IsScalarTower A K R] {x : R} (h : IsSeparable A x) : IsSeparable K x :=
->>>>>>> 085aa587
   h.map.of_dvd (minpoly.dvd_map_of_isScalarTower _ _ _)
 
 theorem Algebra.isSeparable_tower_top_of_isSeparable [Algebra.IsSeparable F E] :
@@ -710,7 +680,6 @@
   ⟨fun x ↦ IsSeparable.tower_top _ (Algebra.IsSeparable.isSeparable F x)⟩
 #align is_separable_tower_top_of_is_separable Algebra.isSeparable_tower_top_of_isSeparable
 
-<<<<<<< HEAD
 end
 
 section
@@ -733,25 +702,9 @@
 #align is_separable_tower_bot_of_is_separable Algebra.isSeparable_tower_bot_of_isSeparable
 
 end
-=======
-theorem Algebra.isSeparable_tower_top_of_isSeparable [Algebra.IsSeparable F E] :
-    Algebra.IsSeparable K E :=
-  ⟨fun x ↦ IsSeparable.of_isScalarTower _ (Algebra.IsSeparable.isSeparable F x)⟩
-#align is_separable_tower_top_of_is_separable Algebra.isSeparable_tower_top_of_isSeparable
-
-theorem Algebra.isSeparable_tower_bot_of_isSeparable [h : Algebra.IsSeparable F E] :
-    Algebra.IsSeparable F K :=
-  ⟨fun x ↦
-    have ⟨_q, hq⟩ :=
-      minpoly.dvd F x
-        ((aeval_algebraMap_eq_zero_iff _ _ _).mp (minpoly.aeval F ((algebraMap K E) x)))
-    (Eq.mp (congrArg Separable hq) (h.isSeparable _)).of_mul_left⟩
-#align is_separable_tower_bot_of_is_separable Algebra.isSeparable_tower_bot_of_isSeparable
->>>>>>> 085aa587
 
 section
 
-<<<<<<< HEAD
 variable {F E E': Type*} [Field F] [Field E] [Field E'] [Algebra F E] [Algebra F E']
     (f : E →ₐ[F] E') [Algebra.IsSeparable F E']
 
@@ -774,19 +727,6 @@
     (he : RingHom.comp (algebraMap A₂ B₂) ↑e₁ = RingHom.comp ↑e₂ (algebraMap A₁ B₁))
 
 lemma IsSeparable.of_equiv_equiv {x : B₁} (h : IsSeparable A₁ x) : IsSeparable A₂ (e₂ x) :=
-=======
-theorem Algebra.IsSeparable.of_algHom (E' : Type*) [Field E'] [Algebra F E'] (f : E →ₐ[F] E')
-    [Algebra.IsSeparable F E'] : Algebra.IsSeparable F E := by
-  letI : Algebra E E' := RingHom.toAlgebra f.toRingHom
-  haveI : IsScalarTower F E E' := IsScalarTower.of_algebraMap_eq fun x => (f.commutes x).symm
-  exact Algebra.isSeparable_tower_bot_of_isSeparable F E E'
-#align is_separable.of_alg_hom Algebra.IsSeparable.of_algHom
-
-lemma Algebra.IsSeparable.of_equiv_equiv {A₁ B₁ A₂ B₂ : Type*} [Field A₁] [Field B₁]
-    [Field A₂] [Field B₂] [Algebra A₁ B₁] [Algebra A₂ B₂] (e₁ : A₁ ≃+* A₂) (e₂ : B₁ ≃+* B₂)
-    (he : RingHom.comp (algebraMap A₂ B₂) ↑e₁ = RingHom.comp ↑e₂ (algebraMap A₁ B₁))
-    [Algebra.IsSeparable A₁ B₁] : Algebra.IsSeparable A₂ B₂ := by
->>>>>>> 085aa587
   letI := e₁.toRingHom.toAlgebra
   letI := ((algebraMap A₁ B₁).comp e₁.symm.toRingHom).toAlgebra
   haveI : IsScalarTower A₁ A₂ B₁ := IsScalarTower.of_algebraMap_eq
@@ -795,7 +735,6 @@
     { e₂ with
       commutes' := fun r ↦ by
         simpa [RingHom.algebraMap_toAlgebra] using DFunLike.congr_fun he.symm (e₁.symm r) }
-<<<<<<< HEAD
   haveI := IsSeparable.tower_top A₂ h
   IsSeparable.of_algHom e.symm ((e₂.symm_apply_apply x).symm ▸ this)
 
@@ -808,10 +747,6 @@
     (Algebra.IsSeparable.isSeparable _ _)⟩
 
 end
-=======
-  haveI := Algebra.isSeparable_tower_top_of_isSeparable A₁ A₂ B₁
-  exact Algebra.IsSeparable.of_algHom _ _ e.symm.toAlgHom
->>>>>>> 085aa587
 
 end IsSeparableTower
 
