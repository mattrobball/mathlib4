--- conflicted
+++ resolved
@@ -41,7 +41,6 @@
 This is a Qq version of `Lean.Meta.mkDecideProof`. -/
 def mkDecideProofQ (p : Q(Prop)) : MetaM Q($p) := mkDecideProof p
 
-<<<<<<< HEAD
 /-- Returns the natural number literal `n` as used in the frontend. It is a `OfNat.ofNat`
 pplication. Recall that all theorems and definitions containing numeric literals are encoded using
 `OfNat.ofNat` applications in the frontend.
@@ -53,7 +52,7 @@
 
 This is a Qq version of `Lean.mkIntLit`. -/
 def mkIntLitQ (n : Int) : Q(Int) := mkIntLit n
-=======
+
 /-- Join a list of elements of type `α` into a container `β`.
 
 Usually `β` is `q(Multiset α)` or `q(Finset α)` or `q(Set α)`.
@@ -74,6 +73,5 @@
   | [] => q(∅)
   | [x] => q({$x})
   | x :: xs => q(Insert.insert $x $(mkSetLiteralQ β xs))
->>>>>>> 79e9db7b
 
 end Qq