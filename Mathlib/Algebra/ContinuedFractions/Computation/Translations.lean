/-
Copyright (c) 2020 Kevin Kappelmann. All rights reserved.
Released under Apache 2.0 license as described in the file LICENSE.
Authors: Kevin Kappelmann
-/
import Mathlib.Algebra.ContinuedFractions.Computation.Basic
import Mathlib.Algebra.ContinuedFractions.Translations

/-!
# Basic Translation Lemmas Between Structures Defined for Computing Continued Fractions

## Summary

This is a collection of simple lemmas between the different structures used for the computation
of continued fractions defined in `Algebra.ContinuedFractions.Computation.Basic`. The file consists
of three sections:
1. Recurrences and inversion lemmas for `IntFractPair.stream`: these lemmas give us inversion
   rules and recurrences for the computation of the stream of integer and fractional parts of
   a value.
2. Translation lemmas for the head term: these lemmas show us that the head term of the computed
   continued fraction of a value `v` is `⌊v⌋` and how this head term is moved along the structures
   used in the computation process.
3. Translation lemmas for the sequence: these lemmas show how the sequences of the involved
   structures (`IntFractPair.stream`, `IntFractPair.seq1`, and `GenContFract.of`) are connected,
   i.e. how the values are moved along the structures and the termination of one sequence implies
   the termination of another sequence.

## Main Theorems

- `succ_nth_stream_eq_some_iff` gives as a recurrence to compute the `n + 1`th value of the sequence
  of integer and fractional parts of a value in case of non-termination.
- `succ_nth_stream_eq_none_iff` gives as a recurrence to compute the `n + 1`th value of the sequence
  of integer and fractional parts of a value in case of termination.
- `get?_of_eq_some_of_succ_get?_intFractPair_stream` and
  `get?_of_eq_some_of_get?_intFractPair_stream_fr_ne_zero` show how the entries of the sequence
  of the computed continued fraction can be obtained from the stream of integer and fractional
  parts.
-/


namespace GenContFract

open GenContFract (of)

-- Fix a discrete linear ordered floor field and a value `v`.
variable {K : Type*} [LinearOrderedField K] [FloorRing K] {v : K}

namespace IntFractPair

/-!
### Recurrences and Inversion Lemmas for `IntFractPair.stream`

Here we state some lemmas that give us inversion rules and recurrences for the computation of the
stream of integer and fractional parts of a value.
-/


theorem stream_zero (v : K) : IntFractPair.stream v 0 = some (IntFractPair.of v) :=
  rfl

variable {n : ℕ}

theorem stream_eq_none_of_fr_eq_zero {ifp_n : IntFractPair K}
    (stream_nth_eq : IntFractPair.stream v n = some ifp_n) (nth_fr_eq_zero : ifp_n.fr = 0) :
    IntFractPair.stream v (n + 1) = none := by
  cases' ifp_n with _ fr
  change fr = 0 at nth_fr_eq_zero
  simp [IntFractPair.stream, stream_nth_eq, nth_fr_eq_zero]

/-- Gives a recurrence to compute the `n + 1`th value of the sequence of integer and fractional
parts of a value in case of termination.
-/
theorem succ_nth_stream_eq_none_iff :
    IntFractPair.stream v (n + 1) = none ↔
      IntFractPair.stream v n = none ∨ ∃ ifp, IntFractPair.stream v n = some ifp ∧ ifp.fr = 0 := by
  rw [IntFractPair.stream]
  cases IntFractPair.stream v n <;> simp [imp_false]

/-- Gives a recurrence to compute the `n + 1`th value of the sequence of integer and fractional
parts of a value in case of non-termination.
-/
theorem succ_nth_stream_eq_some_iff {ifp_succ_n : IntFractPair K} :
    IntFractPair.stream v (n + 1) = some ifp_succ_n ↔
      ∃ ifp_n : IntFractPair K,
        IntFractPair.stream v n = some ifp_n ∧
          ifp_n.fr ≠ 0 ∧ IntFractPair.of ifp_n.fr⁻¹ = ifp_succ_n := by
  simp [IntFractPair.stream, ite_eq_iff, Option.bind_eq_some]

/-- An easier to use version of one direction of
`GenContFract.IntFractPair.succ_nth_stream_eq_some_iff`. -/
theorem stream_succ_of_some {p : IntFractPair K} (h : IntFractPair.stream v n = some p)
    (h' : p.fr ≠ 0) : IntFractPair.stream v (n + 1) = some (IntFractPair.of p.fr⁻¹) :=
  succ_nth_stream_eq_some_iff.mpr ⟨p, h, h', rfl⟩

/-- The stream of `IntFractPair`s of an integer stops after the first term.
-/
theorem stream_succ_of_int (a : ℤ) (n : ℕ) : IntFractPair.stream (a : K) (n + 1) = none := by
  induction' n with n ih
  · refine IntFractPair.stream_eq_none_of_fr_eq_zero (IntFractPair.stream_zero (a : K)) ?_
    simp only [IntFractPair.of, Int.fract_intCast]
  · exact IntFractPair.succ_nth_stream_eq_none_iff.mpr (Or.inl ih)

theorem exists_succ_nth_stream_of_fr_zero {ifp_succ_n : IntFractPair K}
    (stream_succ_nth_eq : IntFractPair.stream v (n + 1) = some ifp_succ_n)
    (succ_nth_fr_eq_zero : ifp_succ_n.fr = 0) :
    ∃ ifp_n : IntFractPair K, IntFractPair.stream v n = some ifp_n ∧ ifp_n.fr⁻¹ = ⌊ifp_n.fr⁻¹⌋ := by
  -- get the witness from `succ_nth_stream_eq_some_iff` and prove that it has the additional
  -- properties
  rcases succ_nth_stream_eq_some_iff.mp stream_succ_nth_eq with
    ⟨ifp_n, seq_nth_eq, _, rfl⟩
  refine ⟨ifp_n, seq_nth_eq, ?_⟩
  simpa only [IntFractPair.of, Int.fract, sub_eq_zero] using succ_nth_fr_eq_zero

/-- A recurrence relation that expresses the `(n+1)`th term of the stream of `IntFractPair`s
of `v` for non-integer `v` in terms of the `n`th term of the stream associated to
the inverse of the fractional part of `v`.
-/
theorem stream_succ (h : Int.fract v ≠ 0) (n : ℕ) :
    IntFractPair.stream v (n + 1) = IntFractPair.stream (Int.fract v)⁻¹ n := by
  induction' n with n ih
  · have H : (IntFractPair.of v).fr = Int.fract v := rfl
    rw [stream_zero, stream_succ_of_some (stream_zero v) (ne_of_eq_of_ne H h), H]
  · rcases eq_or_ne (IntFractPair.stream (Int.fract v)⁻¹ n) none with hnone | hsome
    · rw [hnone] at ih
      rw [succ_nth_stream_eq_none_iff.mpr (Or.inl hnone),
        succ_nth_stream_eq_none_iff.mpr (Or.inl ih)]
    · obtain ⟨p, hp⟩ := Option.ne_none_iff_exists'.mp hsome
      rw [hp] at ih
      rcases eq_or_ne p.fr 0 with hz | hnz
      · rw [stream_eq_none_of_fr_eq_zero hp hz, stream_eq_none_of_fr_eq_zero ih hz]
      · rw [stream_succ_of_some hp hnz, stream_succ_of_some ih hnz]

end IntFractPair

section Head

/-!
### Translation of the Head Term

Here we state some lemmas that show us that the head term of the computed continued fraction of a
value `v` is `⌊v⌋` and how this head term is moved along the structures used in the computation
process.
-/


/-- The head term of the sequence with head of `v` is just the integer part of `v`. -/
@[simp]
theorem IntFractPair.seq1_fst_eq_of : (IntFractPair.seq1 v).fst = IntFractPair.of v :=
  rfl

theorem of_h_eq_intFractPair_seq1_fst_b : (of v).h = (IntFractPair.seq1 v).fst.b := by
  cases aux_seq_eq : IntFractPair.seq1 v
  simp [of, aux_seq_eq]

/-- The head term of the gcf of `v` is `⌊v⌋`. -/
@[simp]
theorem of_h_eq_floor : (of v).h = ⌊v⌋ := by
  simp [of_h_eq_intFractPair_seq1_fst_b, IntFractPair.of]

end Head

section sequence

/-!
### Translation of the Sequences

Here we state some lemmas that show how the sequences of the involved structures
(`IntFractPair.stream`, `IntFractPair.seq1`, and `GenContFract.of`) are connected, i.e. how the
values are moved along the structures and how the termination of one sequence implies the
termination of another sequence.
-/


variable {n : ℕ}

theorem IntFractPair.get?_seq1_eq_succ_get?_stream :
    (IntFractPair.seq1 v).snd.get? n = (IntFractPair.stream v) (n + 1) :=
  rfl

section Termination

/-!
#### Translation of the Termination of the Sequences

Let's first show how the termination of one sequence implies the termination of another sequence.
-/


theorem of_terminatedAt_iff_intFractPair_seq1_terminatedAt :
    (of v).TerminatedAt n ↔ (IntFractPair.seq1 v).snd.TerminatedAt n :=
  Option.map_eq_none

theorem of_terminatedAt_n_iff_succ_nth_intFractPair_stream_eq_none :
    (of v).TerminatedAt n ↔ IntFractPair.stream v (n + 1) = none := by
  rw [of_terminatedAt_iff_intFractPair_seq1_terminatedAt, Seq'.TerminatedAt,
    IntFractPair.get?_seq1_eq_succ_get?_stream]

end Termination

section Values

/-!
#### Translation of the Values of the Sequence

Now let's show how the values of the sequences correspond to one another.
-/


theorem IntFractPair.exists_succ_get?_stream_of_gcf_of_get?_eq_some {gp_n : Pair K}
    (s_nth_eq : (of v).s.get? n = some gp_n) :
    ∃ ifp : IntFractPair K, IntFractPair.stream v (n + 1) = some ifp ∧ (ifp.b : K) = gp_n.b := by
  obtain ⟨ifp, stream_succ_nth_eq, gp_n_eq⟩ :
    ∃ ifp, IntFractPair.stream v (n + 1) = some ifp ∧ Pair.mk 1 (ifp.b : K) = gp_n := by
    unfold of IntFractPair.seq1 at s_nth_eq
    simpa [Seq'.get?_tail, Seq'.map_get?] using s_nth_eq
  cases gp_n_eq
  simp_all only [Option.some.injEq, exists_eq_left']

/-- Shows how the entries of the sequence of the computed continued fraction can be obtained by the
integer parts of the stream of integer and fractional parts.
-/
theorem get?_of_eq_some_of_succ_get?_intFractPair_stream {ifp_succ_n : IntFractPair K}
    (stream_succ_nth_eq : IntFractPair.stream v (n + 1) = some ifp_succ_n) :
    (of v).s.get? n = some ⟨1, ifp_succ_n.b⟩ := by
  unfold of IntFractPair.seq1
<<<<<<< HEAD
  simp [Seq'.map_tail, Seq'.get?_tail, Seq'.map_get?, stream_succ_nth_eq]
#align generalized_continued_fraction.nth_of_eq_some_of_succ_nth_int_fract_pair_stream GenContFract.get?_of_eq_some_of_succ_get?_intFractPair_stream
=======
  simp [Stream'.Seq.map_tail, Stream'.Seq.get?_tail, Stream'.Seq.map_get?, stream_succ_nth_eq]
>>>>>>> e64157db

/-- Shows how the entries of the sequence of the computed continued fraction can be obtained by the
fractional parts of the stream of integer and fractional parts.
-/
theorem get?_of_eq_some_of_get?_intFractPair_stream_fr_ne_zero {ifp_n : IntFractPair K}
    (stream_nth_eq : IntFractPair.stream v n = some ifp_n) (nth_fr_ne_zero : ifp_n.fr ≠ 0) :
    (of v).s.get? n = some ⟨1, (IntFractPair.of ifp_n.fr⁻¹).b⟩ :=
  have : IntFractPair.stream v (n + 1) = some (IntFractPair.of ifp_n.fr⁻¹) := by
    cases ifp_n
    simp only [IntFractPair.stream, Nat.add_eq, add_zero, stream_nth_eq, Option.some_bind,
      ite_eq_right_iff]
    intro; contradiction
  get?_of_eq_some_of_succ_get?_intFractPair_stream this

open Int IntFractPair

theorem of_s_head_aux (v : K) : (of v).s.get? 0 = (IntFractPair.stream v 1).bind (some ∘ fun p =>
    { a := 1
      b := p.b }) := by
  rw [of, IntFractPair.seq1]
  simp only [of, Seq'.map_tail, Seq'.map, Seq'.tail, Seq'.head, Seq'.get?, Stream'.map]
  rw [← Stream'.get_succ, Stream'.get, Option.map]
  split <;> simp_all only [Option.some_bind, Option.none_bind, Function.comp_apply]

/-- This gives the first pair of coefficients of the continued fraction of a non-integer `v`.
-/
theorem of_s_head (h : fract v ≠ 0) : (of v).s.head = some ⟨1, ⌊(fract v)⁻¹⌋⟩ := by
  change (of v).s.get? 0 = _
  rw [of_s_head_aux, stream_succ_of_some (stream_zero v) h, Option.bind]
  rfl

variable (K)

/-- If `a` is an integer, then the coefficient sequence of its continued fraction is empty.
-/
theorem of_s_of_int (a : ℤ) : (of (a : K)).s = Seq'.nil :=
  haveI h : ∀ n, (of (a : K)).s.get? n = none := by
    intro n
    induction' n with n ih
    · rw [of_s_head_aux, stream_succ_of_int, Option.bind]
    · exact (of (a : K)).s.prop ih
<<<<<<< HEAD
  Seq'.ext fun n => (h n).trans (Seq'.get?_nil n).symm
#align generalized_continued_fraction.of_s_of_int GenContFract.of_s_of_int
=======
  Stream'.Seq.ext fun n => (h n).trans (Stream'.Seq.get?_nil n).symm
>>>>>>> e64157db

variable {K} (v)

/-- Recurrence for the `GenContFract.of` an element `v` of `K` in terms of that of the inverse of the
fractional part of `v`.
-/
theorem of_s_succ (n : ℕ) : (of v).s.get? (n + 1) = (of (fract v)⁻¹).s.get? n := by
  rcases eq_or_ne (fract v) 0 with h | h
  · obtain ⟨a, rfl⟩ : ∃ a : ℤ, v = a := ⟨⌊v⌋, eq_of_sub_eq_zero h⟩
    rw [fract_intCast, inv_zero, of_s_of_int, ← cast_zero, of_s_of_int,
      Seq'.get?_nil, Seq'.get?_nil]
  rcases eq_or_ne ((of (fract v)⁻¹).s.get? n) none with h₁ | h₁
  · rwa [h₁, ← terminatedAt_iff_s_none,
      of_terminatedAt_n_iff_succ_nth_intFractPair_stream_eq_none, stream_succ h, ←
      of_terminatedAt_n_iff_succ_nth_intFractPair_stream_eq_none, terminatedAt_iff_s_none]
  · obtain ⟨p, hp⟩ := Option.ne_none_iff_exists'.mp h₁
    obtain ⟨p', hp'₁, _⟩ := exists_succ_get?_stream_of_gcf_of_get?_eq_some hp
    have Hp := get?_of_eq_some_of_succ_get?_intFractPair_stream hp'₁
    rw [← stream_succ h] at hp'₁
    rw [Hp, get?_of_eq_some_of_succ_get?_intFractPair_stream hp'₁]

/-- This expresses the tail of the coefficient sequence of the `GenContFract.of` an element `v` of
`K` as the coefficient sequence of that of the inverse of the fractional part of `v`.
-/
theorem of_s_tail : (of v).s.tail = (of (fract v)⁻¹).s :=
<<<<<<< HEAD
  Seq'.ext fun n => Seq'.get?_tail (of v).s n ▸ of_s_succ v n
#align generalized_continued_fraction.of_s_tail GenContFract.of_s_tail
=======
  Stream'.Seq.ext fun n => Stream'.Seq.get?_tail (of v).s n ▸ of_s_succ v n
>>>>>>> e64157db

variable (K) (n)

/-- If `a` is an integer, then the `convs'` of its continued fraction expansion
are all equal to `a`.
-/
theorem convs'_of_int (a : ℤ) : (of (a : K)).convs' n = a := by
  induction' n with n
  · simp only [zeroth_conv'_eq_h, of_h_eq_floor, floor_intCast, Nat.zero_eq]
  · rw [convs', of_h_eq_floor, floor_intCast, add_right_eq_self]
<<<<<<< HEAD
    exact convs'Aux_succ_none ((of_s_of_int K a).symm ▸ Seq'.get?_nil 0) _
#align generalized_continued_fraction.convergents'_of_int GenContFract.convs'_of_int
=======
    exact convs'Aux_succ_none ((of_s_of_int K a).symm ▸ Stream'.Seq.get?_nil 0) _
>>>>>>> e64157db

variable {K}

/-- The recurrence relation for the `convs'` of the continued fraction expansion
of an element `v` of `K` in terms of the convergents of the inverse of its fractional part.
-/
theorem convs'_succ :
    (of v).convs' (n + 1) = ⌊v⌋ + 1 / (of (fract v)⁻¹).convs' n := by
  rcases eq_or_ne (fract v) 0 with h | h
  · obtain ⟨a, rfl⟩ : ∃ a : ℤ, v = a := ⟨⌊v⌋, eq_of_sub_eq_zero h⟩
    rw [convs'_of_int, fract_intCast, inv_zero, ← cast_zero, convs'_of_int, cast_zero,
      div_zero, add_zero, floor_intCast]
  · rw [convs', of_h_eq_floor, add_right_inj, convs'Aux_succ_some (of_s_head h)]
    exact congr_arg (1 / ·) (by rw [convs', of_h_eq_floor, add_right_inj, of_s_tail])

end Values

end sequence

end GenContFract<|MERGE_RESOLUTION|>--- conflicted
+++ resolved
@@ -223,12 +223,7 @@
     (stream_succ_nth_eq : IntFractPair.stream v (n + 1) = some ifp_succ_n) :
     (of v).s.get? n = some ⟨1, ifp_succ_n.b⟩ := by
   unfold of IntFractPair.seq1
-<<<<<<< HEAD
   simp [Seq'.map_tail, Seq'.get?_tail, Seq'.map_get?, stream_succ_nth_eq]
-#align generalized_continued_fraction.nth_of_eq_some_of_succ_nth_int_fract_pair_stream GenContFract.get?_of_eq_some_of_succ_get?_intFractPair_stream
-=======
-  simp [Stream'.Seq.map_tail, Stream'.Seq.get?_tail, Stream'.Seq.map_get?, stream_succ_nth_eq]
->>>>>>> e64157db
 
 /-- Shows how the entries of the sequence of the computed continued fraction can be obtained by the
 fractional parts of the stream of integer and fractional parts.
@@ -270,12 +265,7 @@
     induction' n with n ih
     · rw [of_s_head_aux, stream_succ_of_int, Option.bind]
     · exact (of (a : K)).s.prop ih
-<<<<<<< HEAD
   Seq'.ext fun n => (h n).trans (Seq'.get?_nil n).symm
-#align generalized_continued_fraction.of_s_of_int GenContFract.of_s_of_int
-=======
-  Stream'.Seq.ext fun n => (h n).trans (Stream'.Seq.get?_nil n).symm
->>>>>>> e64157db
 
 variable {K} (v)
 
@@ -301,12 +291,7 @@
 `K` as the coefficient sequence of that of the inverse of the fractional part of `v`.
 -/
 theorem of_s_tail : (of v).s.tail = (of (fract v)⁻¹).s :=
-<<<<<<< HEAD
   Seq'.ext fun n => Seq'.get?_tail (of v).s n ▸ of_s_succ v n
-#align generalized_continued_fraction.of_s_tail GenContFract.of_s_tail
-=======
-  Stream'.Seq.ext fun n => Stream'.Seq.get?_tail (of v).s n ▸ of_s_succ v n
->>>>>>> e64157db
 
 variable (K) (n)
 
@@ -317,12 +302,7 @@
   induction' n with n
   · simp only [zeroth_conv'_eq_h, of_h_eq_floor, floor_intCast, Nat.zero_eq]
   · rw [convs', of_h_eq_floor, floor_intCast, add_right_eq_self]
-<<<<<<< HEAD
     exact convs'Aux_succ_none ((of_s_of_int K a).symm ▸ Seq'.get?_nil 0) _
-#align generalized_continued_fraction.convergents'_of_int GenContFract.convs'_of_int
-=======
-    exact convs'Aux_succ_none ((of_s_of_int K a).symm ▸ Stream'.Seq.get?_nil 0) _
->>>>>>> e64157db
 
 variable {K}
 
