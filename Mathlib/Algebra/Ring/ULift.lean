--- conflicted
+++ resolved
@@ -48,28 +48,18 @@
   { zero := (0 : ULift α), add := (· + ·), mul := (· * ·), nsmul := AddMonoid.nsmul,
     add_assoc, zero_add, add_zero, add_comm, left_distrib, right_distrib, zero_mul, mul_zero,
     mul_assoc, nsmul_zero := fun _ => AddMonoid.nsmul_zero _,
-<<<<<<< HEAD
     nsmul_succ := fun _ _ => AddMonoid.nsmul_succ _ _,
     ppow := Semigroup.ppow, ppow_one := fun _ => Semigroup.ppow_one _,
     ppow_succ := fun _ _ => Semigroup.ppow_succ _ _ }
-#align ulift.non_unital_semiring ULift.nonUnitalSemiring
-=======
-    nsmul_succ := fun _ _ => AddMonoid.nsmul_succ _ _ }
->>>>>>> 11100128
 
 instance semiring [Semiring α] : Semiring (ULift α) :=
   { ULift.addMonoidWithOne with
       nsmul := AddMonoid.nsmul,
       npow := Monoid.npow, natCast := fun n => ULift.up n, add_comm, left_distrib, right_distrib,
       zero_mul, mul_zero, mul_assoc, one_mul, mul_one, npow_zero := fun _ => Monoid.npow_zero _,
-<<<<<<< HEAD
       npow_succ := fun _ _ => Monoid.npow_succ _ _,
       ppow := Semigroup.ppow, ppow_one := fun _ => Semigroup.ppow_one _,
       ppow_succ := fun _ _ => Semigroup.ppow_succ _ _ }
-#align ulift.semiring ULift.semiring
-=======
-      npow_succ := fun _ _ => Monoid.npow_succ _ _ }
->>>>>>> 11100128
 
 /-- The ring equivalence between `ULift α` and `α`. -/
 def ringEquiv [NonUnitalNonAssocSemiring α] : ULift α ≃+* α where
@@ -84,14 +74,9 @@
   { zero := (0 : ULift α), add := (· + ·), mul := (· * ·), nsmul := AddMonoid.nsmul, add_assoc,
     zero_add, add_zero, add_comm, left_distrib, right_distrib, zero_mul, mul_zero, mul_assoc,
     mul_comm, nsmul_zero := fun _ => AddMonoid.nsmul_zero _,
-<<<<<<< HEAD
     nsmul_succ := fun _ _ => AddMonoid.nsmul_succ _ _,
     ppow := Semigroup.ppow, ppow_one := fun _ => Semigroup.ppow_one _,
     ppow_succ := fun _ _ => Semigroup.ppow_succ _ _ }
-#align ulift.non_unital_comm_semiring ULift.nonUnitalCommSemiring
-=======
-    nsmul_succ := fun _ _ => AddMonoid.nsmul_succ _ _ }
->>>>>>> 11100128
 
 instance commSemiring [CommSemiring α] : CommSemiring (ULift α) :=
   { ULift.semiring with
@@ -109,13 +94,9 @@
 instance nonUnitalRing [NonUnitalRing α] : NonUnitalRing (ULift α) :=
   { zero := (0 : ULift α), add := (· + ·), mul := (· * ·), sub := Sub.sub, neg := Neg.neg,
     nsmul := AddMonoid.nsmul, zsmul := SubNegMonoid.zsmul, add_assoc, zero_add, add_zero, add_comm,
-<<<<<<< HEAD
-    add_left_neg, left_distrib, right_distrib, zero_mul, mul_zero, mul_assoc, sub_eq_add_neg
+    neg_add_cancel, left_distrib, right_distrib, zero_mul, mul_zero, mul_assoc, sub_eq_add_neg
     ppow := Semigroup.ppow, ppow_one := fun _ => Semigroup.ppow_one _,
     ppow_succ := fun _ _ => Semigroup.ppow_succ _ _,
-=======
-    neg_add_cancel, left_distrib, right_distrib, zero_mul, mul_zero, mul_assoc, sub_eq_add_neg
->>>>>>> 11100128
     nsmul_zero := fun _ => AddMonoid.nsmul_zero _,
     nsmul_succ := fun _ _ => AddMonoid.nsmul_succ _ _,
     zsmul_zero' := SubNegMonoid.zsmul_zero', zsmul_succ' := SubNegMonoid.zsmul_succ',
@@ -139,13 +120,9 @@
     neg := Neg.neg, nsmul := AddMonoid.nsmul, npow := Monoid.npow, zsmul := SubNegMonoid.zsmul,
     intCast_ofNat := addGroupWithOne.intCast_ofNat, add_assoc, zero_add, add_zero, add_comm,
     left_distrib, right_distrib, zero_mul, mul_zero, mul_assoc, one_mul, mul_one, sub_eq_add_neg,
-<<<<<<< HEAD
-    add_left_neg, nsmul_zero := fun _ => AddMonoid.nsmul_zero _, natCast := fun n => ULift.up n,
+    neg_add_cancel, nsmul_zero := fun _ => AddMonoid.nsmul_zero _, natCast := fun n => ULift.up n,
     ppow := Semigroup.ppow, ppow_one := fun _ => Semigroup.ppow_one _,
     ppow_succ := fun _ _ => Semigroup.ppow_succ _ _,
-=======
-    neg_add_cancel, nsmul_zero := fun _ => AddMonoid.nsmul_zero _, natCast := fun n => ULift.up n,
->>>>>>> 11100128
     intCast := fun n => ULift.up n, nsmul_succ := fun _ _ => AddMonoid.nsmul_succ _ _,
     natCast_zero := AddMonoidWithOne.natCast_zero, natCast_succ := AddMonoidWithOne.natCast_succ,
     npow_zero := fun _ => Monoid.npow_zero _, npow_succ := fun _ _ => Monoid.npow_succ _ _,
