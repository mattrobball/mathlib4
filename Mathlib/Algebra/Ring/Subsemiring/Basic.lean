/-
Copyright (c) 2020 Yury Kudryashov. All rights reserved.
Released under Apache 2.0 license as described in the file LICENSE.
Authors: Yury Kudryashov
-/
import Mathlib.Algebra.Group.Submonoid.BigOperators
import Mathlib.Algebra.Module.RingHom
import Mathlib.Algebra.Ring.Action.Subobjects
import Mathlib.Algebra.Ring.Equiv
import Mathlib.Algebra.Ring.Prod
import Mathlib.Algebra.Ring.Subsemiring.Defs
import Mathlib.GroupTheory.Submonoid.Centralizer
import Mathlib.RingTheory.NonUnitalSubsemiring.Basic

/-!
# Bundled subsemirings

We define some standard constructions on bundled subsemirings: `CompleteLattice` structure,
subsemiring `map`, `comap` and range (`rangeS`) of a `RingHom` etc.
-/


universe u v w

variable {R : Type u} {S : Type v} {T : Type w} [NonAssocSemiring R] (M : Submonoid R)

section SubsemiringClass

variable [SetLike S R] [hSR : SubsemiringClass S R] (s : S)

namespace SubsemiringClass

instance instCharZero [CharZero R] : CharZero s :=
  ⟨Function.Injective.of_comp (f := Subtype.val) (g := Nat.cast (R := s)) Nat.cast_injective⟩

end SubsemiringClass

end SubsemiringClass

variable [NonAssocSemiring S] [NonAssocSemiring T]

namespace Subsemiring

variable (s : Subsemiring R)

@[mono]
theorem toSubmonoid_strictMono : StrictMono (toSubmonoid : Subsemiring R → Submonoid R) :=
  fun _ _ => id

@[mono]
theorem toSubmonoid_mono : Monotone (toSubmonoid : Subsemiring R → Submonoid R) :=
  toSubmonoid_strictMono.monotone

@[mono]
theorem toAddSubmonoid_strictMono : StrictMono (toAddSubmonoid : Subsemiring R → AddSubmonoid R) :=
  fun _ _ => id

@[mono]
theorem toAddSubmonoid_mono : Monotone (toAddSubmonoid : Subsemiring R → AddSubmonoid R) :=
  toAddSubmonoid_strictMono.monotone

/-- Product of a list of elements in a `Subsemiring` is in the `Subsemiring`. -/
nonrec theorem list_prod_mem {R : Type*} [Semiring R] (s : Subsemiring R) {l : List R} :
    (∀ x ∈ l, x ∈ s) → l.prod ∈ s :=
  list_prod_mem

/-- Sum of a list of elements in a `Subsemiring` is in the `Subsemiring`. -/
protected theorem list_sum_mem {l : List R} : (∀ x ∈ l, x ∈ s) → l.sum ∈ s :=
  list_sum_mem

/-- Product of a multiset of elements in a `Subsemiring` of a `CommSemiring`
    is in the `Subsemiring`. -/
protected theorem multiset_prod_mem {R} [CommSemiring R] (s : Subsemiring R) (m : Multiset R) :
    (∀ a ∈ m, a ∈ s) → m.prod ∈ s :=
  multiset_prod_mem m

/-- Sum of a multiset of elements in a `Subsemiring` of a `Semiring` is
in the `add_subsemiring`. -/
protected theorem multiset_sum_mem (m : Multiset R) : (∀ a ∈ m, a ∈ s) → m.sum ∈ s :=
  multiset_sum_mem m

/-- Product of elements of a subsemiring of a `CommSemiring` indexed by a `Finset` is in the
    subsemiring. -/
protected theorem prod_mem {R : Type*} [CommSemiring R] (s : Subsemiring R) {ι : Type*}
    {t : Finset ι} {f : ι → R} (h : ∀ c ∈ t, f c ∈ s) : (∏ i ∈ t, f i) ∈ s :=
  prod_mem h

/-- Sum of elements in a `Subsemiring` of a `Semiring` indexed by a `Finset`
is in the `add_subsemiring`. -/
protected theorem sum_mem (s : Subsemiring R) {ι : Type*} {t : Finset ι} {f : ι → R}
    (h : ∀ c ∈ t, f c ∈ s) : (∑ i ∈ t, f i) ∈ s :=
  sum_mem h

/-- The ring equiv between the top element of `Subsemiring R` and `R`. -/
@[simps]
def topEquiv : (⊤ : Subsemiring R) ≃+* R where
  toFun r := r
  invFun r := ⟨r, Subsemiring.mem_top r⟩
  left_inv _ := rfl
  right_inv _ := rfl
  map_mul' := (⊤ : Subsemiring R).coe_mul
  map_add' := (⊤ : Subsemiring R).coe_add

/-- The preimage of a subsemiring along a ring homomorphism is a subsemiring. -/
@[simps coe toSubmonoid]
def comap (f : R →+* S) (s : Subsemiring S) : Subsemiring R :=
  { s.toSubmonoid.comap (f : R →* S), s.toAddSubmonoid.comap (f : R →+ S) with carrier := f ⁻¹' s }

@[simp]
theorem mem_comap {s : Subsemiring S} {f : R →+* S} {x : R} : x ∈ s.comap f ↔ f x ∈ s :=
  Iff.rfl

theorem comap_comap (s : Subsemiring T) (g : S →+* T) (f : R →+* S) :
    (s.comap g).comap f = s.comap (g.comp f) :=
  rfl

/-- The image of a subsemiring along a ring homomorphism is a subsemiring. -/
@[simps coe toSubmonoid]
def map (f : R →+* S) (s : Subsemiring R) : Subsemiring S :=
  { s.toSubmonoid.map (f : R →* S), s.toAddSubmonoid.map (f : R →+ S) with carrier := f '' s }

@[simp]
lemma mem_map {f : R →+* S} {s : Subsemiring R} {y : S} : y ∈ s.map f ↔ ∃ x ∈ s, f x = y := Iff.rfl

@[simp]
theorem map_id : s.map (RingHom.id R) = s :=
  SetLike.coe_injective <| Set.image_id _

theorem map_map (g : S →+* T) (f : R →+* S) : (s.map f).map g = s.map (g.comp f) :=
  SetLike.coe_injective <| Set.image_image _ _ _

theorem map_le_iff_le_comap {f : R →+* S} {s : Subsemiring R} {t : Subsemiring S} :
    s.map f ≤ t ↔ s ≤ t.comap f :=
  Set.image_subset_iff

theorem gc_map_comap (f : R →+* S) : GaloisConnection (map f) (comap f) := fun _ _ =>
  map_le_iff_le_comap

/-- A subsemiring is isomorphic to its image under an injective function -/
noncomputable def equivMapOfInjective (f : R →+* S) (hf : Function.Injective f) : s ≃+* s.map f :=
  { Equiv.Set.image f s hf with
    map_mul' := fun _ _ => Subtype.ext (f.map_mul _ _)
    map_add' := fun _ _ => Subtype.ext (f.map_add _ _) }

@[simp]
theorem coe_equivMapOfInjective_apply (f : R →+* S) (hf : Function.Injective f) (x : s) :
    (equivMapOfInjective s f hf x : S) = f x :=
  rfl

end Subsemiring

namespace RingHom

variable (g : S →+* T) (f : R →+* S)

/-- The range of a ring homomorphism is a subsemiring. See Note [range copy pattern]. -/
@[simps! coe toSubmonoid]
def rangeS : Subsemiring S :=
  ((⊤ : Subsemiring R).map f).copy (Set.range f) Set.image_univ.symm

@[simp]
theorem mem_rangeS {f : R →+* S} {y : S} : y ∈ f.rangeS ↔ ∃ x, f x = y :=
  Iff.rfl

theorem rangeS_eq_map (f : R →+* S) : f.rangeS = (⊤ : Subsemiring R).map f := by
  ext
  simp

theorem mem_rangeS_self (f : R →+* S) (x : R) : f x ∈ f.rangeS :=
  mem_rangeS.mpr ⟨x, rfl⟩

theorem map_rangeS : f.rangeS.map g = (g.comp f).rangeS := by
  simpa only [rangeS_eq_map] using (⊤ : Subsemiring R).map_map g f

/-- The range of a morphism of semirings is a fintype, if the domain is a fintype.
Note: this instance can form a diamond with `Subtype.fintype` in the
  presence of `Fintype S`. -/
instance fintypeRangeS [Fintype R] [DecidableEq S] (f : R →+* S) : Fintype (rangeS f) :=
  Set.fintypeRange f

end RingHom

namespace Subsemiring

instance : Bot (Subsemiring R) :=
  ⟨(Nat.castRingHom R).rangeS⟩

instance : Inhabited (Subsemiring R) :=
  ⟨⊥⟩

theorem coe_bot : ((⊥ : Subsemiring R) : Set R) = Set.range ((↑) : ℕ → R) :=
  (Nat.castRingHom R).coe_rangeS

theorem mem_bot {x : R} : x ∈ (⊥ : Subsemiring R) ↔ ∃ n : ℕ, ↑n = x :=
  RingHom.mem_rangeS

instance : InfSet (Subsemiring R) :=
  ⟨fun s =>
    Subsemiring.mk' (⋂ t ∈ s, ↑t) (⨅ t ∈ s, Subsemiring.toSubmonoid t) (by simp)
      (⨅ t ∈ s, Subsemiring.toAddSubmonoid t)
      (by simp)⟩

@[simp, norm_cast]
theorem coe_sInf (S : Set (Subsemiring R)) : ((sInf S : Subsemiring R) : Set R) = ⋂ s ∈ S, ↑s :=
  rfl

theorem mem_sInf {S : Set (Subsemiring R)} {x : R} : x ∈ sInf S ↔ ∀ p ∈ S, x ∈ p :=
  Set.mem_iInter₂

@[simp, norm_cast]
theorem coe_iInf {ι : Sort*} {S : ι → Subsemiring R} : (↑(⨅ i, S i) : Set R) = ⋂ i, S i := by
  simp only [iInf, coe_sInf, Set.biInter_range]

theorem mem_iInf {ι : Sort*} {S : ι → Subsemiring R} {x : R} : (x ∈ ⨅ i, S i) ↔ ∀ i, x ∈ S i := by
  simp only [iInf, mem_sInf, Set.forall_mem_range]

@[simp]
theorem sInf_toSubmonoid (s : Set (Subsemiring R)) :
    (sInf s).toSubmonoid = ⨅ t ∈ s, Subsemiring.toSubmonoid t :=
  mk'_toSubmonoid _ _

@[simp]
theorem sInf_toAddSubmonoid (s : Set (Subsemiring R)) :
    (sInf s).toAddSubmonoid = ⨅ t ∈ s, Subsemiring.toAddSubmonoid t :=
  mk'_toAddSubmonoid _ _

/-- Subsemirings of a semiring form a complete lattice. -/
instance : CompleteLattice (Subsemiring R) :=
  { completeLatticeOfInf (Subsemiring R) fun _ =>
      IsGLB.of_image
        (fun {s t : Subsemiring R} => show (s : Set R) ⊆ t ↔ s ≤ t from SetLike.coe_subset_coe)
        isGLB_biInf with
    bot := ⊥
    bot_le := fun s _ hx =>
      let ⟨n, hn⟩ := mem_bot.1 hx
      hn ▸ natCast_mem s n
    top := ⊤
    le_top := fun _ _ _ => trivial
    inf := (· ⊓ ·)
    inf_le_left := fun _ _ _ => And.left
    inf_le_right := fun _ _ _ => And.right
    le_inf := fun _ _ _ h₁ h₂ _ hx => ⟨h₁ hx, h₂ hx⟩ }

theorem eq_top_iff' (A : Subsemiring R) : A = ⊤ ↔ ∀ x : R, x ∈ A :=
  eq_top_iff.trans ⟨fun h m => h <| mem_top m, fun h m _ => h m⟩

section NonAssocSemiring

variable (R)

/-- The center of a non-associative semiring `R` is the set of elements that commute and associate
with everything in `R` -/
@[simps coe toSubmonoid]
def center : Subsemiring R :=
  { NonUnitalSubsemiring.center R with
    one_mem' := Set.one_mem_center }

/-- The center is commutative and associative.

This is not an instance as it forms a non-defeq diamond with
`NonUnitalSubringClass.tNonUnitalring ` in the `npow` field. -/
abbrev center.commSemiring' : CommSemiring (center R) :=
  { Submonoid.center.commMonoid', (center R).toNonAssocSemiring with }

variable {R}

/-- The center of isomorphic (not necessarily associative) semirings are isomorphic. -/
@[simps!] def centerCongr [NonAssocSemiring S] (e : R ≃+* S) : center R ≃+* center S :=
  NonUnitalSubsemiring.centerCongr e

/-- The center of a (not necessarily associative) semiring
is isomorphic to the center of its opposite. -/
<<<<<<< HEAD
@[simps!] def centerMulOppositeEquiv : center Rᵐᵒᵖ ≃+* center R :=
  NonUnitalSubsemiring.centerMulOppositeEquiv
=======
@[simps!] def centerToMulOpposite : center R ≃+* center Rᵐᵒᵖ :=
  NonUnitalSubsemiring.centerToMulOpposite
>>>>>>> b9c7233c

end NonAssocSemiring

section Semiring

/-- The center is commutative. -/
instance center.commSemiring {R} [Semiring R] : CommSemiring (center R) :=
  { Submonoid.center.commMonoid, (center R).toSemiring with }

-- no instance diamond, unlike the primed version
example {R} [Semiring R] :
    center.commSemiring.toSemiring = Subsemiring.toSemiring (center R) := by
  with_reducible_and_instances rfl

theorem mem_center_iff {R} [Semiring R] {z : R} : z ∈ center R ↔ ∀ g, g * z = z * g :=
  Subsemigroup.mem_center_iff

instance decidableMemCenter {R} [Semiring R] [DecidableEq R] [Fintype R] :
    DecidablePred (· ∈ center R) := fun _ => decidable_of_iff' _ mem_center_iff

@[simp]
theorem center_eq_top (R) [CommSemiring R] : center R = ⊤ :=
  SetLike.coe_injective (Set.center_eq_univ R)

end Semiring

section Centralizer

/-- The centralizer of a set as subsemiring. -/
def centralizer {R} [Semiring R] (s : Set R) : Subsemiring R :=
  { Submonoid.centralizer s with
    carrier := s.centralizer
    zero_mem' := Set.zero_mem_centralizer
    add_mem' := Set.add_mem_centralizer }

@[simp, norm_cast]
theorem coe_centralizer {R} [Semiring R] (s : Set R) : (centralizer s : Set R) = s.centralizer :=
  rfl

theorem centralizer_toSubmonoid {R} [Semiring R] (s : Set R) :
    (centralizer s).toSubmonoid = Submonoid.centralizer s :=
  rfl

theorem mem_centralizer_iff {R} [Semiring R] {s : Set R} {z : R} :
    z ∈ centralizer s ↔ ∀ g ∈ s, g * z = z * g :=
  Iff.rfl

theorem center_le_centralizer {R} [Semiring R] (s) : center R ≤ centralizer s :=
  s.center_subset_centralizer

theorem centralizer_le {R} [Semiring R] (s t : Set R) (h : s ⊆ t) : centralizer t ≤ centralizer s :=
  Set.centralizer_subset h

@[simp]
theorem centralizer_eq_top_iff_subset {R} [Semiring R] {s : Set R} :
    centralizer s = ⊤ ↔ s ⊆ center R :=
  SetLike.ext'_iff.trans Set.centralizer_eq_top_iff_subset

@[simp]
theorem centralizer_univ {R} [Semiring R] : centralizer Set.univ = center R :=
  SetLike.ext' (Set.centralizer_univ R)

lemma le_centralizer_centralizer {R} [Semiring R] {s : Subsemiring R} :
    s ≤ centralizer (centralizer (s : Set R)) :=
  Set.subset_centralizer_centralizer

@[simp]
lemma centralizer_centralizer_centralizer {R} [Semiring R] {s : Set R} :
    centralizer s.centralizer.centralizer = centralizer s := by
  apply SetLike.coe_injective
  simp only [coe_centralizer, Set.centralizer_centralizer_centralizer]

end Centralizer

/-- The `Subsemiring` generated by a set. -/
def closure (s : Set R) : Subsemiring R :=
  sInf { S | s ⊆ S }

theorem mem_closure {x : R} {s : Set R} : x ∈ closure s ↔ ∀ S : Subsemiring R, s ⊆ S → x ∈ S :=
  mem_sInf

/-- The subsemiring generated by a set includes the set. -/
@[simp, aesop safe 20 apply (rule_sets := [SetLike])]
theorem subset_closure {s : Set R} : s ⊆ closure s := fun _ hx => mem_closure.2 fun _ hS => hS hx

theorem not_mem_of_not_mem_closure {s : Set R} {P : R} (hP : P ∉ closure s) : P ∉ s := fun h =>
  hP (subset_closure h)

/-- A subsemiring `S` includes `closure s` if and only if it includes `s`. -/
@[simp]
theorem closure_le {s : Set R} {t : Subsemiring R} : closure s ≤ t ↔ s ⊆ t :=
  ⟨Set.Subset.trans subset_closure, fun h => sInf_le h⟩

/-- Subsemiring closure of a set is monotone in its argument: if `s ⊆ t`,
then `closure s ≤ closure t`. -/
@[gcongr]
theorem closure_mono ⦃s t : Set R⦄ (h : s ⊆ t) : closure s ≤ closure t :=
  closure_le.2 <| Set.Subset.trans h subset_closure

theorem closure_eq_of_le {s : Set R} {t : Subsemiring R} (h₁ : s ⊆ t) (h₂ : t ≤ closure s) :
    closure s = t :=
  le_antisymm (closure_le.2 h₁) h₂

theorem mem_map_equiv {f : R ≃+* S} {K : Subsemiring R} {x : S} :
    x ∈ K.map (f : R →+* S) ↔ f.symm x ∈ K := by
  convert @Set.mem_image_equiv _ _ (↑K) f.toEquiv x using 1

theorem map_equiv_eq_comap_symm (f : R ≃+* S) (K : Subsemiring R) :
    K.map (f : R →+* S) = K.comap f.symm :=
  SetLike.coe_injective (f.toEquiv.image_eq_preimage K)

theorem comap_equiv_eq_map_symm (f : R ≃+* S) (K : Subsemiring S) :
    K.comap (f : R →+* S) = K.map f.symm :=
  (map_equiv_eq_comap_symm f.symm K).symm

end Subsemiring

namespace Submonoid

/-- The additive closure of a submonoid is a subsemiring. -/
def subsemiringClosure (M : Submonoid R) : Subsemiring R :=
  { AddSubmonoid.closure (M : Set R) with
    one_mem' := AddSubmonoid.mem_closure.mpr fun _ hy => hy M.one_mem
    mul_mem' := MulMemClass.mul_mem_add_closure }

theorem subsemiringClosure_coe :
    (M.subsemiringClosure : Set R) = AddSubmonoid.closure (M : Set R) :=
  rfl

theorem subsemiringClosure_mem {x : R} :
    x ∈ M.subsemiringClosure ↔ x ∈ AddSubmonoid.closure (M : Set R) :=
  Iff.rfl

theorem subsemiringClosure_toAddSubmonoid :
    M.subsemiringClosure.toAddSubmonoid = AddSubmonoid.closure (M : Set R) :=
  rfl

@[simp] lemma subsemiringClosure_toNonUnitalSubsemiring (M : Submonoid R) :
    M.subsemiringClosure.toNonUnitalSubsemiring = .closure M := by
  refine Eq.symm (NonUnitalSubsemiring.closure_eq_of_le ?_ fun _ hx ↦ ?_)
  · simp [Submonoid.subsemiringClosure_coe]
  · simp [Submonoid.subsemiringClosure_mem] at hx
    induction hx using AddSubmonoid.closure_induction <;> aesop

/-- The `Subsemiring` generated by a multiplicative submonoid coincides with the
`Subsemiring.closure` of the submonoid itself . -/
theorem subsemiringClosure_eq_closure : M.subsemiringClosure = Subsemiring.closure (M : Set R) := by
  ext
  refine
    ⟨fun hx => ?_, fun hx =>
      (Subsemiring.mem_closure.mp hx) M.subsemiringClosure fun s sM => ?_⟩
  <;> rintro - ⟨H1, rfl⟩
  <;> rintro - ⟨H2, rfl⟩
  · exact AddSubmonoid.mem_closure.mp hx H1.toAddSubmonoid H2
  · exact H2 sM

end Submonoid

namespace Subsemiring

@[simp]
theorem closure_submonoid_closure (s : Set R) : closure ↑(Submonoid.closure s) = closure s :=
  le_antisymm
    (closure_le.mpr fun _ hy =>
      (Submonoid.mem_closure.mp hy) (closure s).toSubmonoid subset_closure)
    (closure_mono Submonoid.subset_closure)

/-- The elements of the subsemiring closure of `M` are exactly the elements of the additive closure
of a multiplicative submonoid `M`. -/
theorem coe_closure_eq (s : Set R) :
    (closure s : Set R) = AddSubmonoid.closure (Submonoid.closure s : Set R) := by
  simp [← Submonoid.subsemiringClosure_toAddSubmonoid, Submonoid.subsemiringClosure_eq_closure]

theorem mem_closure_iff {s : Set R} {x} :
    x ∈ closure s ↔ x ∈ AddSubmonoid.closure (Submonoid.closure s : Set R) :=
  Set.ext_iff.mp (coe_closure_eq s) x

@[simp]
theorem closure_addSubmonoid_closure {s : Set R} :
    closure ↑(AddSubmonoid.closure s) = closure s := by
  ext x
  refine ⟨fun hx => ?_, fun hx => closure_mono AddSubmonoid.subset_closure hx⟩
  rintro - ⟨H, rfl⟩
  rintro - ⟨J, rfl⟩
  refine (AddSubmonoid.mem_closure.mp (mem_closure_iff.mp hx)) H.toAddSubmonoid fun y hy => ?_
  refine (Submonoid.mem_closure.mp hy) H.toSubmonoid fun z hz => ?_
  exact (AddSubmonoid.mem_closure.mp hz) H.toAddSubmonoid fun w hw => J hw

/-- An induction principle for closure membership. If `p` holds for `0`, `1`, and all elements
of `s`, and is preserved under addition and multiplication, then `p` holds for all elements
of the closure of `s`. -/
@[elab_as_elim]
theorem closure_induction {s : Set R} {p : (x : R) → x ∈ closure s → Prop}
    (mem : ∀ (x) (hx : x ∈ s), p x (subset_closure hx))
    (zero : p 0 (zero_mem _)) (one : p 1 (one_mem _))
    (add : ∀ x y hx hy, p x hx → p y hy → p (x + y) (add_mem hx hy))
    (mul : ∀ x y hx hy, p x hx → p y hy → p (x * y) (mul_mem hx hy))
    {x} (hx : x ∈ closure s)  : p x hx :=
  let K : Subsemiring R :=
    { carrier := { x | ∃ hx, p x hx }
      mul_mem' := fun ⟨_, hpx⟩ ⟨_, hpy⟩ ↦ ⟨_, mul _ _ _ _ hpx hpy⟩
      add_mem' := fun ⟨_, hpx⟩ ⟨_, hpy⟩ ↦ ⟨_, add _ _ _ _ hpx hpy⟩
      one_mem' := ⟨_, one⟩
      zero_mem' := ⟨_, zero⟩ }
  closure_le (t := K) |>.mpr (fun y hy ↦ ⟨subset_closure hy, mem y hy⟩) hx |>.elim fun _ ↦ id

@[deprecated closure_induction (since := "2024-10-10")]
alias closure_induction' := closure_induction

/-- An induction principle for closure membership for predicates with two arguments. -/
@[elab_as_elim]
theorem closure_induction₂ {s : Set R} {p : (x y : R) → x ∈ closure s → y ∈ closure s → Prop}
    (mem_mem : ∀ (x) (y) (hx : x ∈ s) (hy : y ∈ s), p x y (subset_closure hx) (subset_closure hy))
    (zero_left : ∀ x hx, p 0 x (zero_mem _) hx) (zero_right : ∀ x hx, p x 0 hx (zero_mem _))
    (one_left : ∀ x hx, p 1 x (one_mem _) hx) (one_right : ∀ x hx, p x 1 hx (one_mem _))
    (add_left : ∀ x y z hx hy hz, p x z hx hz → p y z hy hz → p (x + y) z (add_mem hx hy) hz)
    (add_right : ∀ x y z hx hy hz, p x y hx hy → p x z hx hz → p x (y + z) hx (add_mem hy hz))
    (mul_left : ∀ x y z hx hy hz, p x z hx hz → p y z hy hz → p (x * y) z (mul_mem hx hy) hz)
    (mul_right : ∀ x y z hx hy hz, p x y hx hy → p x z hx hz → p x (y * z) hx (mul_mem hy hz))
    {x y : R} (hx : x ∈ closure s) (hy : y ∈ closure s) :
    p x y hx hy := by
  induction hy using closure_induction with
  | mem z hz => induction hx using closure_induction with
    | mem _ h => exact mem_mem _ _ h hz
    | zero => exact zero_left _ _
    | one => exact one_left _ _
    | mul _ _ _ _ h₁ h₂ => exact mul_left _ _ _ _ _ _ h₁ h₂
    | add _ _ _ _ h₁ h₂ => exact add_left _ _ _ _ _ _ h₁ h₂
  | zero => exact zero_right x hx
  | one => exact one_right x hx
  | mul _ _ _ _ h₁ h₂ => exact mul_right _ _ _ _ _ _ h₁ h₂
  | add _ _ _ _ h₁ h₂ => exact add_right _ _ _ _ _ _ h₁ h₂

theorem mem_closure_iff_exists_list {R} [Semiring R] {s : Set R} {x} :
    x ∈ closure s ↔ ∃ L : List (List R), (∀ t ∈ L, ∀ y ∈ t, y ∈ s) ∧ (L.map List.prod).sum = x := by
  constructor
  · intro hx
    rw [mem_closure_iff] at hx
    induction hx using AddSubmonoid.closure_induction with
    | mem x hx =>
      suffices ∃ t : List R, (∀ y ∈ t, y ∈ s) ∧ t.prod = x from
        let ⟨t, ht1, ht2⟩ := this
        ⟨[t], List.forall_mem_singleton.2 ht1, by
          rw [List.map_singleton, List.sum_singleton, ht2]⟩
      induction hx using Submonoid.closure_induction with
      | mem x hx => exact ⟨[x], List.forall_mem_singleton.2 hx, List.prod_singleton⟩
      | one => exact ⟨[], List.forall_mem_nil _, rfl⟩
      | mul x y _ _ ht hu =>
        obtain ⟨⟨t, ht1, ht2⟩, ⟨u, hu1, hu2⟩⟩ := And.intro ht hu
        exact ⟨t ++ u, List.forall_mem_append.2 ⟨ht1, hu1⟩, by rw [List.prod_append, ht2, hu2]⟩
    | one => exact ⟨[], List.forall_mem_nil _, rfl⟩
    | mul x y _ _ hL hM =>
      obtain ⟨⟨L, HL1, HL2⟩, ⟨M, HM1, HM2⟩⟩ := And.intro hL hM
      exact ⟨L ++ M, List.forall_mem_append.2 ⟨HL1, HM1⟩, by
        rw [List.map_append, List.sum_append, HL2, HM2]⟩
  · rintro ⟨L, HL1, HL2⟩
    exact HL2 ▸
      list_sum_mem fun r hr =>
        let ⟨t, ht1, ht2⟩ := List.mem_map.1 hr
        ht2 ▸ list_prod_mem _ fun y hy => subset_closure <| HL1 t ht1 y hy

variable (R)

/-- `closure` forms a Galois insertion with the coercion to set. -/
protected def gi : GaloisInsertion (@closure R _) (↑) where
  choice s _ := closure s
  gc _ _ := closure_le
  le_l_u _ := subset_closure
  choice_eq _ _ := rfl

variable {R}

/-- Closure of a subsemiring `S` equals `S`. -/
@[simp]
theorem closure_eq (s : Subsemiring R) : closure (s : Set R) = s :=
  (Subsemiring.gi R).l_u_eq s

@[simp]
theorem closure_empty : closure (∅ : Set R) = ⊥ :=
  (Subsemiring.gi R).gc.l_bot

@[simp]
theorem closure_univ : closure (Set.univ : Set R) = ⊤ :=
  @coe_top R _ ▸ closure_eq ⊤

theorem closure_union (s t : Set R) : closure (s ∪ t) = closure s ⊔ closure t :=
  (Subsemiring.gi R).gc.l_sup

theorem closure_iUnion {ι} (s : ι → Set R) : closure (⋃ i, s i) = ⨆ i, closure (s i) :=
  (Subsemiring.gi R).gc.l_iSup

theorem closure_sUnion (s : Set (Set R)) : closure (⋃₀ s) = ⨆ t ∈ s, closure t :=
  (Subsemiring.gi R).gc.l_sSup

theorem map_sup (s t : Subsemiring R) (f : R →+* S) : (s ⊔ t).map f = s.map f ⊔ t.map f :=
  (gc_map_comap f).l_sup

theorem map_iSup {ι : Sort*} (f : R →+* S) (s : ι → Subsemiring R) :
    (iSup s).map f = ⨆ i, (s i).map f :=
  (gc_map_comap f).l_iSup

theorem map_inf (s t : Subsemiring R) (f : R →+* S) (hf : Function.Injective f) :
    (s ⊓ t).map f = s.map f ⊓ t.map f := SetLike.coe_injective (Set.image_inter hf)

theorem map_iInf {ι : Sort*} [Nonempty ι] (f : R →+* S) (hf : Function.Injective f)
    (s : ι → Subsemiring R) : (iInf s).map f = ⨅ i, (s i).map f := by
  apply SetLike.coe_injective
  simpa using (Set.injOn_of_injective hf).image_iInter_eq (s := SetLike.coe ∘ s)

theorem comap_inf (s t : Subsemiring S) (f : R →+* S) : (s ⊓ t).comap f = s.comap f ⊓ t.comap f :=
  (gc_map_comap f).u_inf

theorem comap_iInf {ι : Sort*} (f : R →+* S) (s : ι → Subsemiring S) :
    (iInf s).comap f = ⨅ i, (s i).comap f :=
  (gc_map_comap f).u_iInf

@[simp]
theorem map_bot (f : R →+* S) : (⊥ : Subsemiring R).map f = ⊥ :=
  (gc_map_comap f).l_bot

@[simp]
theorem comap_top (f : R →+* S) : (⊤ : Subsemiring S).comap f = ⊤ :=
  (gc_map_comap f).u_top

/-- Given `Subsemiring`s `s`, `t` of semirings `R`, `S` respectively, `s.prod t` is `s × t`
as a subsemiring of `R × S`. -/
def prod (s : Subsemiring R) (t : Subsemiring S) : Subsemiring (R × S) :=
  { s.toSubmonoid.prod t.toSubmonoid, s.toAddSubmonoid.prod t.toAddSubmonoid with
    carrier := s ×ˢ t }

@[norm_cast]
theorem coe_prod (s : Subsemiring R) (t : Subsemiring S) :
    (s.prod t : Set (R × S)) = (s : Set R) ×ˢ (t : Set S) :=
  rfl

theorem mem_prod {s : Subsemiring R} {t : Subsemiring S} {p : R × S} :
    p ∈ s.prod t ↔ p.1 ∈ s ∧ p.2 ∈ t :=
  Iff.rfl

@[gcongr, mono]
theorem prod_mono ⦃s₁ s₂ : Subsemiring R⦄ (hs : s₁ ≤ s₂) ⦃t₁ t₂ : Subsemiring S⦄ (ht : t₁ ≤ t₂) :
    s₁.prod t₁ ≤ s₂.prod t₂ :=
  Set.prod_mono hs ht

theorem prod_mono_right (s : Subsemiring R) : Monotone fun t : Subsemiring S => s.prod t :=
  prod_mono (le_refl s)

theorem prod_mono_left (t : Subsemiring S) : Monotone fun s : Subsemiring R => s.prod t :=
  fun _ _ hs => prod_mono hs (le_refl t)

theorem prod_top (s : Subsemiring R) : s.prod (⊤ : Subsemiring S) = s.comap (RingHom.fst R S) :=
  ext fun x => by simp [mem_prod, MonoidHom.coe_fst]

theorem top_prod (s : Subsemiring S) : (⊤ : Subsemiring R).prod s = s.comap (RingHom.snd R S) :=
  ext fun x => by simp [mem_prod, MonoidHom.coe_snd]

@[simp]
theorem top_prod_top : (⊤ : Subsemiring R).prod (⊤ : Subsemiring S) = ⊤ :=
  (top_prod _).trans <| comap_top _

/-- Product of subsemirings is isomorphic to their product as monoids. -/
def prodEquiv (s : Subsemiring R) (t : Subsemiring S) : s.prod t ≃+* s × t :=
  { Equiv.Set.prod (s : Set R) (t : Set S) with
    map_mul' := fun _ _ => rfl
    map_add' := fun _ _ => rfl }

theorem mem_iSup_of_directed {ι} [hι : Nonempty ι] {S : ι → Subsemiring R} (hS : Directed (· ≤ ·) S)
    {x : R} : (x ∈ ⨆ i, S i) ↔ ∃ i, x ∈ S i := by
  refine ⟨?_, fun ⟨i, hi⟩ ↦ le_iSup S i hi⟩
  let U : Subsemiring R :=
    Subsemiring.mk' (⋃ i, (S i : Set R))
      (⨆ i, (S i).toSubmonoid) (Submonoid.coe_iSup_of_directed hS)
      (⨆ i, (S i).toAddSubmonoid) (AddSubmonoid.coe_iSup_of_directed hS)
  -- Porting note: gave the hypothesis an explicit name because `@this` doesn't work
  suffices h : ⨆ i, S i ≤ U by simpa [U] using @h x
  exact iSup_le fun i x hx ↦ Set.mem_iUnion.2 ⟨i, hx⟩

theorem coe_iSup_of_directed {ι} [hι : Nonempty ι] {S : ι → Subsemiring R}
    (hS : Directed (· ≤ ·) S) : ((⨆ i, S i : Subsemiring R) : Set R) = ⋃ i, S i :=
  Set.ext fun x ↦ by simp [mem_iSup_of_directed hS]

theorem mem_sSup_of_directedOn {S : Set (Subsemiring R)} (Sne : S.Nonempty)
    (hS : DirectedOn (· ≤ ·) S) {x : R} : x ∈ sSup S ↔ ∃ s ∈ S, x ∈ s := by
  haveI : Nonempty S := Sne.to_subtype
  simp only [sSup_eq_iSup', mem_iSup_of_directed hS.directed_val, SetCoe.exists, Subtype.coe_mk,
    exists_prop]

theorem coe_sSup_of_directedOn {S : Set (Subsemiring R)} (Sne : S.Nonempty)
    (hS : DirectedOn (· ≤ ·) S) : (↑(sSup S) : Set R) = ⋃ s ∈ S, ↑s :=
  Set.ext fun x => by simp [mem_sSup_of_directedOn Sne hS]

end Subsemiring

namespace RingHom

variable [NonAssocSemiring T] {s : Subsemiring R}
variable {σR σS : Type*}
variable [SetLike σR R] [SetLike σS S] [SubsemiringClass σR R] [SubsemiringClass σS S]

open Subsemiring

/-- Restriction of a ring homomorphism to a subsemiring of the codomain. -/
def codRestrict (f : R →+* S) (s : σS) (h : ∀ x, f x ∈ s) : R →+* s :=
  { (f : R →* S).codRestrict s h, (f : R →+ S).codRestrict s h with toFun := fun n => ⟨f n, h n⟩ }

@[simp]
theorem codRestrict_apply (f : R →+* S) (s : σS) (h : ∀ x, f x ∈ s) (x : R) :
    (f.codRestrict s h x : S) = f x :=
  rfl

/-- The ring homomorphism from the preimage of `s` to `s`. -/
def restrict (f : R →+* S) (s' : σR) (s : σS) (h : ∀ x ∈ s', f x ∈ s) : s' →+* s :=
  (f.domRestrict s').codRestrict s fun x => h x x.2

@[simp]
theorem coe_restrict_apply (f : R →+* S) (s' : σR) (s : σS) (h : ∀ x ∈ s', f x ∈ s) (x : s') :
    (f.restrict s' s h x : S) = f x :=
  rfl

@[simp]
theorem comp_restrict (f : R →+* S) (s' : σR) (s : σS) (h : ∀ x ∈ s', f x ∈ s) :
    (SubsemiringClass.subtype s).comp (f.restrict s' s h) = f.comp (SubsemiringClass.subtype s') :=
  rfl

/-- Restriction of a ring homomorphism to its range interpreted as a subsemiring.

This is the bundled version of `Set.rangeFactorization`. -/
def rangeSRestrict (f : R →+* S) : R →+* f.rangeS :=
  f.codRestrict (R := R) (S := S) (σS := Subsemiring S) f.rangeS f.mem_rangeS_self

@[simp]
theorem coe_rangeSRestrict (f : R →+* S) (x : R) : (f.rangeSRestrict x : S) = f x :=
  rfl

theorem rangeSRestrict_surjective (f : R →+* S) : Function.Surjective f.rangeSRestrict :=
  fun ⟨_, hy⟩ =>
  let ⟨x, hx⟩ := mem_rangeS.mp hy
  ⟨x, Subtype.ext hx⟩

theorem rangeS_top_iff_surjective {f : R →+* S} :
    f.rangeS = (⊤ : Subsemiring S) ↔ Function.Surjective f :=
  SetLike.ext'_iff.trans <| Iff.trans (by rw [coe_rangeS, coe_top]) Set.range_eq_univ

/-- The range of a surjective ring homomorphism is the whole of the codomain. -/
@[simp]
theorem rangeS_top_of_surjective (f : R →+* S) (hf : Function.Surjective f) :
    f.rangeS = (⊤ : Subsemiring S) :=
  rangeS_top_iff_surjective.2 hf

/-- If two ring homomorphisms are equal on a set, then they are equal on its subsemiring closure. -/
theorem eqOn_sclosure {f g : R →+* S} {s : Set R} (h : Set.EqOn f g s) : Set.EqOn f g (closure s) :=
  show closure s ≤ f.eqLocusS g from closure_le.2 h

theorem eq_of_eqOn_stop {f g : R →+* S} (h : Set.EqOn f g (⊤ : Subsemiring R)) : f = g :=
  ext fun _ => h trivial

theorem eq_of_eqOn_sdense {s : Set R} (hs : closure s = ⊤) {f g : R →+* S} (h : s.EqOn f g) :
    f = g :=
  eq_of_eqOn_stop <| hs ▸ eqOn_sclosure h

theorem sclosure_preimage_le (f : R →+* S) (s : Set S) : closure (f ⁻¹' s) ≤ (closure s).comap f :=
  closure_le.2 fun _ hx => SetLike.mem_coe.2 <| mem_comap.2 <| subset_closure hx

/-- The image under a ring homomorphism of the subsemiring generated by a set equals
the subsemiring generated by the image of the set. -/
theorem map_closureS (f : R →+* S) (s : Set R) : (closure s).map f = closure (f '' s) :=
  Set.image_preimage.l_comm_of_u_comm (gc_map_comap f) (Subsemiring.gi S).gc (Subsemiring.gi R).gc
    fun _ ↦ rfl

end RingHom

namespace Subsemiring

open RingHom

/-- The ring homomorphism associated to an inclusion of subsemirings. -/
def inclusion {S T : Subsemiring R} (h : S ≤ T) : S →+* T :=
  S.subtype.codRestrict _ fun x => h x.2

@[simp]
theorem rangeS_subtype (s : Subsemiring R) : s.subtype.rangeS = s :=
  SetLike.coe_injective <| (coe_rangeS _).trans Subtype.range_coe

@[simp]
theorem range_fst : (fst R S).rangeS = ⊤ :=
  (fst R S).rangeS_top_of_surjective <| Prod.fst_surjective

@[simp]
theorem range_snd : (snd R S).rangeS = ⊤ :=
  (snd R S).rangeS_top_of_surjective <| Prod.snd_surjective

@[simp]
theorem prod_bot_sup_bot_prod (s : Subsemiring R) (t : Subsemiring S) :
    s.prod ⊥ ⊔ prod ⊥ t = s.prod t :=
  le_antisymm (sup_le (prod_mono_right s bot_le) (prod_mono_left t bot_le)) fun p hp =>
    Prod.fst_mul_snd p ▸
      mul_mem
        ((le_sup_left : s.prod ⊥ ≤ s.prod ⊥ ⊔ prod ⊥ t) ⟨hp.1, SetLike.mem_coe.2 <| one_mem ⊥⟩)
        ((le_sup_right : prod ⊥ t ≤ s.prod ⊥ ⊔ prod ⊥ t) ⟨SetLike.mem_coe.2 <| one_mem ⊥, hp.2⟩)

end Subsemiring

namespace RingEquiv

variable {s t : Subsemiring R}

/-- Makes the identity isomorphism from a proof two subsemirings of a multiplicative
    monoid are equal. -/
def subsemiringCongr (h : s = t) : s ≃+* t :=
  {
    Equiv.setCongr <| congr_arg _ h with
    map_mul' := fun _ _ => rfl
    map_add' := fun _ _ => rfl }

/-- Restrict a ring homomorphism with a left inverse to a ring isomorphism to its
`RingHom.rangeS`. -/
def ofLeftInverseS {g : S → R} {f : R →+* S} (h : Function.LeftInverse g f) : R ≃+* f.rangeS :=
  { f.rangeSRestrict with
    toFun := fun x => f.rangeSRestrict x
    invFun := fun x => (g ∘ f.rangeS.subtype) x
    left_inv := h
    right_inv := fun x =>
      Subtype.ext <|
        let ⟨x', hx'⟩ := RingHom.mem_rangeS.mp x.prop
        show f (g x) = x by rw [← hx', h x'] }

@[simp]
theorem ofLeftInverseS_apply {g : S → R} {f : R →+* S} (h : Function.LeftInverse g f) (x : R) :
    ↑(ofLeftInverseS h x) = f x :=
  rfl

@[simp]
theorem ofLeftInverseS_symm_apply {g : S → R} {f : R →+* S} (h : Function.LeftInverse g f)
    (x : f.rangeS) : (ofLeftInverseS h).symm x = g x :=
  rfl

/-- Given an equivalence `e : R ≃+* S` of semirings and a subsemiring `s` of `R`,
`subsemiring_map e s` is the induced equivalence between `s` and `s.map e` -/
def subsemiringMap (e : R ≃+* S) (s : Subsemiring R) : s ≃+* s.map (e : R →+* S) :=
  { e.toAddEquiv.addSubmonoidMap s.toAddSubmonoid, e.toMulEquiv.submonoidMap s.toSubmonoid with }

@[simp]
theorem subsemiringMap_apply_coe (e : R ≃+* S) (s : Subsemiring R) (x : s) :
    ((subsemiringMap e s) x : S) = e x :=
  rfl

@[simp]
theorem subsemiringMap_symm_apply_coe (e : R ≃+* S) (s : Subsemiring R) (x : s.map e.toRingHom) :
    ((subsemiringMap e s).symm x : R) = e.symm x :=
  rfl

end RingEquiv

/-! ### Actions by `Subsemiring`s

These are just copies of the definitions about `Submonoid` starting from `submonoid.mul_action`.
The only new result is `subsemiring.module`.

When `R` is commutative, `Algebra.ofSubsemiring` provides a stronger result than those found in
this file, which uses the same scalar action.
-/


section Actions

namespace Subsemiring

variable {R' α β : Type*}

section NonAssocSemiring

variable [NonAssocSemiring R']

/-- The action by a subsemiring is the action by the underlying semiring. -/
instance smul [SMul R' α] (S : Subsemiring R') : SMul S α :=
  S.toSubmonoid.smul

theorem smul_def [SMul R' α] {S : Subsemiring R'} (g : S) (m : α) : g • m = (g : R') • m :=
  rfl

instance smulCommClass_left [SMul R' β] [SMul α β] [SMulCommClass R' α β] (S : Subsemiring R') :
    SMulCommClass S α β :=
  S.toSubmonoid.smulCommClass_left

instance smulCommClass_right [SMul α β] [SMul R' β] [SMulCommClass α R' β] (S : Subsemiring R') :
    SMulCommClass α S β :=
  S.toSubmonoid.smulCommClass_right

/-- Note that this provides `IsScalarTower S R R` which is needed by `smul_mul_assoc`. -/
instance isScalarTower [SMul α β] [SMul R' α] [SMul R' β] [IsScalarTower R' α β]
    (S : Subsemiring R') :
    IsScalarTower S α β :=
  S.toSubmonoid.isScalarTower

instance faithfulSMul [SMul R' α] [FaithfulSMul R' α] (S : Subsemiring R') : FaithfulSMul S α :=
  S.toSubmonoid.faithfulSMul

/-- The action by a subsemiring is the action by the underlying semiring. -/
instance [Zero α] [SMulWithZero R' α] (S : Subsemiring R') : SMulWithZero S α :=
  SMulWithZero.compHom _ S.subtype.toMonoidWithZeroHom.toZeroHom

end NonAssocSemiring

variable [Semiring R']

/-- The action by a subsemiring is the action by the underlying semiring. -/
instance mulAction [MulAction R' α] (S : Subsemiring R') : MulAction S α :=
  S.toSubmonoid.mulAction

/-- The action by a subsemiring is the action by the underlying semiring. -/
instance distribMulAction [AddMonoid α] [DistribMulAction R' α] (S : Subsemiring R') :
    DistribMulAction S α :=
  S.toSubmonoid.distribMulAction

/-- The action by a subsemiring is the action by the underlying semiring. -/
instance mulDistribMulAction [Monoid α] [MulDistribMulAction R' α] (S : Subsemiring R') :
    MulDistribMulAction S α :=
  S.toSubmonoid.mulDistribMulAction

/-- The action by a subsemiring is the action by the underlying semiring. -/
instance mulActionWithZero [Zero α] [MulActionWithZero R' α] (S : Subsemiring R') :
    MulActionWithZero S α :=
  MulActionWithZero.compHom _ S.subtype.toMonoidWithZeroHom

-- Porting note: instance named explicitly for use in `RingTheory/Subring/Basic`
/-- The action by a subsemiring is the action by the underlying semiring. -/
instance module [AddCommMonoid α] [Module R' α] (S : Subsemiring R') : Module S α :=
  -- Porting note: copying over the `smul` field causes a timeout
  -- { Module.compHom _ S.subtype with smul := (· • ·) }
  Module.compHom _ S.subtype

/-- The action by a subsemiring is the action by the underlying semiring. -/
instance [Semiring α] [MulSemiringAction R' α] (S : Subsemiring R') : MulSemiringAction S α :=
  S.toSubmonoid.mulSemiringAction

/-- The center of a semiring acts commutatively on that semiring. -/
instance center.smulCommClass_left : SMulCommClass (center R') R' R' :=
  Submonoid.center.smulCommClass_left

/-- The center of a semiring acts commutatively on that semiring. -/
instance center.smulCommClass_right : SMulCommClass R' (center R') R' :=
  Submonoid.center.smulCommClass_right

lemma closure_le_centralizer_centralizer (s : Set R') :
    closure s ≤ centralizer (centralizer s) :=
  closure_le.mpr Set.subset_centralizer_centralizer

/-- If all the elements of a set `s` commute, then `closure s` is a commutative semiring. -/
abbrev closureCommSemiringOfComm {s : Set R'} (hcomm : ∀ x ∈ s, ∀ y ∈ s, x * y = y * x) :
    CommSemiring (closure s) :=
  { (closure s).toSemiring with
    mul_comm := fun ⟨_, h₁⟩ ⟨_, h₂⟩ ↦
      have := closure_le_centralizer_centralizer s
      Subtype.ext <| Set.centralizer_centralizer_comm_of_comm hcomm _ (this h₁) _ (this h₂) }

end Subsemiring

end Actions

namespace Subsemiring

theorem map_comap_eq (f : R →+* S) (t : Subsemiring S) : (t.comap f).map f = t ⊓ f.rangeS :=
  SetLike.coe_injective Set.image_preimage_eq_inter_range

theorem map_comap_eq_self
    {f : R →+* S} {t : Subsemiring S} (h : t ≤ f.rangeS) : (t.comap f).map f = t := by
  simpa only [inf_of_le_left h] using map_comap_eq f t

theorem map_comap_eq_self_of_surjective
    {f : R →+* S} (hf : Function.Surjective f) (t : Subsemiring S) : (t.comap f).map f = t :=
  map_comap_eq_self <| by simp [hf]

theorem comap_map_eq_self_of_injective
    {f : R →+* S} (hf : Function.Injective f) (s : Subsemiring R) : (s.map f).comap f = s :=
  SetLike.coe_injective (Set.preimage_image_eq _ hf)

end Subsemiring<|MERGE_RESOLUTION|>--- conflicted
+++ resolved
@@ -270,13 +270,8 @@
 
 /-- The center of a (not necessarily associative) semiring
 is isomorphic to the center of its opposite. -/
-<<<<<<< HEAD
-@[simps!] def centerMulOppositeEquiv : center Rᵐᵒᵖ ≃+* center R :=
-  NonUnitalSubsemiring.centerMulOppositeEquiv
-=======
 @[simps!] def centerToMulOpposite : center R ≃+* center Rᵐᵒᵖ :=
   NonUnitalSubsemiring.centerToMulOpposite
->>>>>>> b9c7233c
 
 end NonAssocSemiring
 
