/-
Copyright (c) 2014 Jeremy Avigad. All rights reserved.
Released under Apache 2.0 license as described in the file LICENSE.
Authors: Jeremy Avigad, Leonardo de Moura, Floris van Doorn, Yury Kudryashov, Neil Strickland
-/
import Mathlib.Algebra.Group.Defs
import Mathlib.Algebra.GroupWithZero.Defs
import Mathlib.Data.Int.Cast.Defs
import Mathlib.Tactic.Spread
import Mathlib.Util.AssertExists
import Mathlib.Tactic.StacksAttribute

/-!
# Semirings and rings

This file defines semirings, rings and domains. This is analogous to `Algebra.Group.Defs` and
`Algebra.Group.Basic`, the difference being that the former is about `+` and `*` separately, while
the present file is about their interaction.

## Main definitions

* `Distrib`: Typeclass for distributivity of multiplication over addition.
* `HasDistribNeg`: Typeclass for commutativity of negation and multiplication. This is useful when
  dealing with multiplicative submonoids which are closed under negation without being closed under
  addition, for example `Units`.
* `(NonUnital)(NonAssoc)(Semi)Ring`: Typeclasses for possibly non-unital or non-associative
  rings and semirings. Some combinations are not defined yet because they haven't found use.
  For Lie Rings, there is a type synonym `CommutatorRing` defined in
  `Mathlib/Algebra/Algebra/NonUnitalHom.lean` turning the bracket into a multiplication so that the
  instance `instNonUnitalNonAssocSemiringCommutatorRing` can be defined.

## Tags

`Semiring`, `CommSemiring`, `Ring`, `CommRing`, domain, `IsDomain`, nonzero, units
-/


/-!
Previously an import dependency on `Mathlib.Algebra.Group.Basic` had crept in.
In general, the `.Defs` files in the basic algebraic hierarchy should only depend on earlier `.Defs`
files, without importing `.Basic` theory development.

These `assert_not_exists` statements guard against this returning.
-/
assert_not_exists DivisionMonoid.toDivInvOneMonoid mul_rotate


universe u v

variable {α : Type u} {R : Type v}

open Function

/-!
### `Distrib` class
-/


/-- A typeclass stating that multiplication is left and right distributive
over addition. -/
class Distrib (R : Type*) extends Mul R, Add R where
  /-- Multiplication is left distributive over addition -/
  protected left_distrib : ∀ a b c : R, a * (b + c) = a * b + a * c
  /-- Multiplication is right distributive over addition -/
  protected right_distrib : ∀ a b c : R, (a + b) * c = a * c + b * c

/-- A typeclass stating that multiplication is left distributive over addition. -/
class LeftDistribClass (R : Type*) [Mul R] [Add R] : Prop where
  /-- Multiplication is left distributive over addition -/
  protected left_distrib : ∀ a b c : R, a * (b + c) = a * b + a * c

/-- A typeclass stating that multiplication is right distributive over addition. -/
class RightDistribClass (R : Type*) [Mul R] [Add R] : Prop where
  /-- Multiplication is right distributive over addition -/
  protected right_distrib : ∀ a b c : R, (a + b) * c = a * c + b * c

-- see Note [lower instance priority]
instance (priority := 100) Distrib.leftDistribClass (R : Type*) [Distrib R] : LeftDistribClass R :=
  ⟨Distrib.left_distrib⟩

-- see Note [lower instance priority]
instance (priority := 100) Distrib.rightDistribClass (R : Type*) [Distrib R] :
    RightDistribClass R :=
  ⟨Distrib.right_distrib⟩

theorem left_distrib [Mul R] [Add R] [LeftDistribClass R] (a b c : R) :
    a * (b + c) = a * b + a * c :=
  LeftDistribClass.left_distrib a b c

alias mul_add := left_distrib

theorem right_distrib [Mul R] [Add R] [RightDistribClass R] (a b c : R) :
    (a + b) * c = a * c + b * c :=
  RightDistribClass.right_distrib a b c

alias add_mul := right_distrib

theorem distrib_three_right [Mul R] [Add R] [RightDistribClass R] (a b c d : R) :
    (a + b + c) * d = a * d + b * d + c * d := by simp [right_distrib]

/-!
### Classes of semirings and rings

We make sure that the canonical path from `NonAssocSemiring` to `Ring` passes through `Semiring`,
as this is a path which is followed all the time in linear algebra where the defining semilinear map
`σ : R →+* S` depends on the `NonAssocSemiring` structure of `R` and `S` while the module
definition depends on the `Semiring` structure.

It is not currently possible to adjust priorities by hand (see https://github.com/leanprover/lean4/issues/2115). Instead, the last
declared instance is used, so we make sure that `Semiring` is declared after `NonAssocRing`, so
that `Semiring -> NonAssocSemiring` is tried before `NonAssocRing -> NonAssocSemiring`.
TODO: clean this once https://github.com/leanprover/lean4/issues/2115 is fixed
-/

/-- A not-necessarily-unital, not-necessarily-associative semiring. See `CommutatorRing` and the
  documentation thereof in case you need a `NonUnitalNonAssocSemiring` instance on a Lie ring
  or a Lie algebra. -/
class NonUnitalNonAssocSemiring (α : Type u) extends AddCommMonoid α, Distrib α, MulZeroClass α

/-- An associative but not-necessarily unital semiring. -/
class NonUnitalSemiring (α : Type u) extends NonUnitalNonAssocSemiring α, SemigroupWithZero α

/-- A unital but not-necessarily-associative semiring. -/
class NonAssocSemiring (α : Type u) extends NonUnitalNonAssocSemiring α, MulZeroOneClass α,
    AddCommMonoidWithOne α

/-- A not-necessarily-unital, not-necessarily-associative ring. -/
class NonUnitalNonAssocRing (α : Type u) extends AddCommGroup α, NonUnitalNonAssocSemiring α

/-- An associative but not-necessarily unital ring. -/
class NonUnitalRing (α : Type*) extends NonUnitalNonAssocRing α, NonUnitalSemiring α

/-- A unital but not-necessarily-associative ring. -/
class NonAssocRing (α : Type*) extends NonUnitalNonAssocRing α, NonAssocSemiring α,
    AddCommGroupWithOne α

/-- A `Semiring` is a type with addition, multiplication, a `0` and a `1` where addition is
commutative and associative, multiplication is associative and left and right distributive over
addition, and `0` and `1` are additive and multiplicative identities. -/
class Semiring (α : Type u) extends NonUnitalSemiring α, NonAssocSemiring α, MonoidWithZero α

/-- A `Ring` is a `Semiring` with negation making it an additive group. -/
class Ring (R : Type u) extends Semiring R, AddCommGroup R, AddGroupWithOne R

/-!
### Semirings
-/

section DistribMulOneClass

variable [Add α] [MulOneClass α]

theorem add_one_mul [RightDistribClass α] (a b : α) : (a + 1) * b = a * b + b := by
  rw [add_mul, one_mul]

theorem mul_add_one [LeftDistribClass α] (a b : α) : a * (b + 1) = a * b + a := by
  rw [mul_add, mul_one]

theorem one_add_mul [RightDistribClass α] (a b : α) : (1 + a) * b = b + a * b := by
  rw [add_mul, one_mul]

theorem mul_one_add [LeftDistribClass α] (a b : α) : a * (1 + b) = a + a * b := by
  rw [mul_add, mul_one]

end DistribMulOneClass

section NonAssocSemiring

variable [NonAssocSemiring α]

-- Porting note: was [has_add α] [mul_one_class α] [right_distrib_class α]
theorem two_mul (n : α) : 2 * n = n + n :=
  (congrArg₂ _ one_add_one_eq_two.symm rfl).trans <| (right_distrib 1 1 n).trans (by rw [one_mul])

-- Porting note: was [has_add α] [mul_one_class α] [left_distrib_class α]
theorem mul_two (n : α) : n * 2 = n + n :=
  (congrArg₂ _ rfl one_add_one_eq_two.symm).trans <| (left_distrib n 1 1).trans (by rw [mul_one])

end NonAssocSemiring

section MulZeroClass
variable [MulZeroClass α] (P Q : Prop) [Decidable P] [Decidable Q] (a b : α)

lemma ite_zero_mul : ite P a 0 * b = ite P (a * b) 0 := by simp

lemma mul_ite_zero : a * ite P b 0 = ite P (a * b) 0 := by simp

lemma ite_zero_mul_ite_zero : ite P a 0 * ite Q b 0 = ite (P ∧ Q) (a * b) 0 := by
  simp only [← ite_and, ite_mul, mul_ite, mul_zero, zero_mul, and_comm]

end MulZeroClass

theorem mul_boole {α} [MulZeroOneClass α] (P : Prop) [Decidable P] (a : α) :
    (a * if P then 1 else 0) = if P then a else 0 := by simp

theorem boole_mul {α} [MulZeroOneClass α] (P : Prop) [Decidable P] (a : α) :
    (if P then 1 else 0) * a = if P then a else 0 := by simp

/-- A not-necessarily-unital, not-necessarily-associative, but commutative semiring. -/
class NonUnitalNonAssocCommSemiring (α : Type u) extends NonUnitalNonAssocSemiring α, CommMagma α

/-- A non-unital commutative semiring is a `NonUnitalSemiring` with commutative multiplication.
In other words, it is a type with the following structures: additive commutative monoid
(`AddCommMonoid`), commutative semigroup (`CommSemigroup`), distributive laws (`Distrib`), and
multiplication by zero law (`MulZeroClass`). -/
class NonUnitalCommSemiring (α : Type u) extends NonUnitalSemiring α, CommSemigroup α

/-- A commutative semiring is a semiring with commutative multiplication. -/
class CommSemiring (R : Type u) extends Semiring R, CommMonoid R

-- see Note [lower instance priority]
instance (priority := 100) CommSemiring.toNonUnitalCommSemiring [CommSemiring α] :
    NonUnitalCommSemiring α :=
  { inferInstanceAs (CommMonoid α), inferInstanceAs (CommSemiring α) with }

-- see Note [lower instance priority]
instance (priority := 100) CommSemiring.toCommMonoidWithZero [CommSemiring α] :
    CommMonoidWithZero α :=
  { inferInstanceAs (CommMonoid α), inferInstanceAs (CommSemiring α) with }

section CommSemiring

variable [CommSemiring α]

theorem add_mul_self_eq (a b : α) : (a + b) * (a + b) = a * a + 2 * a * b + b * b := by
  simp only [two_mul, add_mul, mul_add, add_assoc, mul_comm b]

lemma add_sq (a b : α) : (a + b) ^ 2 = a ^ 2 + 2 * a * b + b ^ 2 := by
  simp only [sq, add_mul_self_eq]

lemma add_sq' (a b : α) : (a + b) ^ 2 = a ^ 2 + b ^ 2 + 2 * a * b := by
  rw [add_sq, add_assoc, add_comm _ (b ^ 2), add_assoc]

alias add_pow_two := add_sq

end CommSemiring

section HasDistribNeg

/-- Typeclass for a negation operator that distributes across multiplication.

This is useful for dealing with submonoids of a ring that contain `-1` without having to duplicate
lemmas. -/
class HasDistribNeg (α : Type*) [Mul α] extends InvolutiveNeg α where
  /-- Negation is left distributive over multiplication -/
  neg_mul : ∀ x y : α, -x * y = -(x * y)
  /-- Negation is right distributive over multiplication -/
  mul_neg : ∀ x y : α, x * -y = -(x * y)

section Mul

variable [Mul α] [HasDistribNeg α]

@[simp]
theorem neg_mul (a b : α) : -a * b = -(a * b) :=
  HasDistribNeg.neg_mul _ _

@[simp]
theorem mul_neg (a b : α) : a * -b = -(a * b) :=
  HasDistribNeg.mul_neg _ _

theorem neg_mul_neg (a b : α) : -a * -b = a * b := by simp

theorem neg_mul_eq_neg_mul (a b : α) : -(a * b) = -a * b :=
  (neg_mul _ _).symm

theorem neg_mul_eq_mul_neg (a b : α) : -(a * b) = a * -b :=
  (mul_neg _ _).symm

theorem neg_mul_comm (a b : α) : -a * b = a * -b := by simp

end Mul

section MulOneClass

variable [MulOneClass α] [HasDistribNeg α]

theorem neg_eq_neg_one_mul (a : α) : -a = -1 * a := by simp

/-- An element of a ring multiplied by the additive inverse of one is the element's additive
  inverse. -/
theorem mul_neg_one (a : α) : a * -1 = -a := by simp

/-- The additive inverse of one multiplied by an element of a ring is the element's additive
  inverse. -/
theorem neg_one_mul (a : α) : -1 * a = -a := by simp

end MulOneClass

section MulZeroClass

variable [MulZeroClass α] [HasDistribNeg α]

instance (priority := 100) MulZeroClass.negZeroClass : NegZeroClass α where
  __ := inferInstanceAs (Zero α); __ := inferInstanceAs (InvolutiveNeg α)
  neg_zero := by rw [← zero_mul (0 : α), ← neg_mul, mul_zero, mul_zero]

end MulZeroClass

end HasDistribNeg

/-!
### Rings
-/

section NonUnitalNonAssocRing

variable [NonUnitalNonAssocRing α]

instance (priority := 100) NonUnitalNonAssocRing.toHasDistribNeg : HasDistribNeg α where
  neg := Neg.neg
  neg_neg := neg_neg
  neg_mul a b := eq_neg_of_add_eq_zero_left <| by rw [← right_distrib, neg_add_cancel, zero_mul]
  mul_neg a b := eq_neg_of_add_eq_zero_left <| by rw [← left_distrib, neg_add_cancel, mul_zero]

theorem mul_sub_left_distrib (a b c : α) : a * (b - c) = a * b - a * c := by
  simpa only [sub_eq_add_neg, neg_mul_eq_mul_neg] using mul_add a b (-c)

alias mul_sub := mul_sub_left_distrib

theorem mul_sub_right_distrib (a b c : α) : (a - b) * c = a * c - b * c := by
  simpa only [sub_eq_add_neg, neg_mul_eq_neg_mul] using add_mul a (-b) c

alias sub_mul := mul_sub_right_distrib

end NonUnitalNonAssocRing

section NonAssocRing

variable [NonAssocRing α]

theorem sub_one_mul (a b : α) : (a - 1) * b = a * b - b := by rw [sub_mul, one_mul]

theorem mul_sub_one (a b : α) : a * (b - 1) = a * b - a := by rw [mul_sub, mul_one]

theorem one_sub_mul (a b : α) : (1 - a) * b = b - a * b := by rw [sub_mul, one_mul]

theorem mul_one_sub (a b : α) : a * (1 - b) = a - a * b := by rw [mul_sub, mul_one]

end NonAssocRing

section Ring

variable [Ring α]

-- A (unital, associative) ring is a not-necessarily-unital ring
-- see Note [lower instance priority]
instance (priority := 100) Ring.toNonUnitalRing : NonUnitalRing α :=
  { ‹Ring α› with }

-- A (unital, associative) ring is a not-necessarily-associative ring
-- see Note [lower instance priority]
instance (priority := 100) Ring.toNonAssocRing : NonAssocRing α :=
  { ‹Ring α› with }

end Ring

/-- A non-unital non-associative commutative ring is a `NonUnitalNonAssocRing` with commutative
multiplication. -/
class NonUnitalNonAssocCommRing (α : Type u)
  extends NonUnitalNonAssocRing α, NonUnitalNonAssocCommSemiring α

/-- A non-unital commutative ring is a `NonUnitalRing` with commutative multiplication. -/
class NonUnitalCommRing (α : Type u) extends NonUnitalRing α, NonUnitalNonAssocCommRing α

-- see Note [lower instance priority]
instance (priority := 100) NonUnitalCommRing.toNonUnitalCommSemiring [s : NonUnitalCommRing α] :
    NonUnitalCommSemiring α :=
  { s with }

/-- A commutative ring is a ring with commutative multiplication. -/
class CommRing (α : Type u) extends Ring α, CommMonoid α

instance (priority := 100) CommRing.toCommSemiring [s : CommRing α] : CommSemiring α :=
  { s with }

-- see Note [lower instance priority]
instance (priority := 100) CommRing.toNonUnitalCommRing [s : CommRing α] : NonUnitalCommRing α :=
  { s with }

-- see Note [lower instance priority]
instance (priority := 100) CommRing.toAddCommGroupWithOne [s : CommRing α] :
    AddCommGroupWithOne α :=
  { s with }

<<<<<<< HEAD
=======
#adaptation_note /-- 2025-04-24 Fix the proofs and restore this. -/
/-
>>>>>>> 637398a2
instance CommRing.toGrindCommRing [s : CommRing α] :
    Lean.Grind.CommRing α :=
  { s with
    ofNat | 0 | 1 | n + 2 => inferInstance
<<<<<<< HEAD
=======
    intCast := inferInstance
>>>>>>> 637398a2
    add_zero := by simp [add_zero]
    neg_add_cancel := by simp [neg_add_cancel]
    mul_one := by simp [mul_one]
    zero_mul := by simp [zero_mul]
    pow_zero := by simp
    pow_succ := by simp [pow_succ]
    ofNat_succ
    | 0 => by simp [zero_add]
    | 1 => by
      show Nat.cast 2 = 1 + 1
      rw [one_add_one_eq_two]
      rfl
    | n + 2 => by
      show Nat.cast (n + 2 + 1) = Nat.cast (n + 2) + 1
<<<<<<< HEAD
      rw [← AddCommGroupWithOne.natCast_succ] }
=======
      rw [← AddMonoidWithOne.natCast_succ]
    intCast_ofNat
    | 0 => (AddGroupWithOne.intCast_ofNat (R := α) 0).trans (AddMonoidWithOne.natCast_zero (R := α))
    | 1 => (AddGroupWithOne.intCast_ofNat (R := α) 1).trans (Nat.cast_one)
    | n + 2 => AddGroupWithOne.intCast_ofNat (R := α) (n + 2)
    intCast_neg
      | (0 : ℕ) => sorry
      | (n + 1: ℕ) => by sorry
      | -(n + 1 : ℕ) => sorry }
>>>>>>> 637398a2

theorem CommRing.toGrindCommRing_ofNat [CommRing α] (n : ℕ) :
    @OfNat.ofNat α n (CommRing.toGrindCommRing.ofNat n) = n.cast := by
  match n with
  | 0 => simp [zero_add]
  | 1 => simp [one_add_one_eq_two]
  | n + 2 => rfl

-- Verify that we can construct a `CommRing` from a `Lean.Grind.CommRing`.
-- This is not an instance (or even a `def`) because this direction should never be used.
-- There is no reason to expect that using `CommRing.toGrindCommRing` and then this construction
-- will give a result defeq to the original `CommRing α`.
example (s : Lean.Grind.CommRing α) : CommRing α :=
  { s with
    zero_add := Lean.Grind.CommRing.zero_add
    right_distrib := Lean.Grind.CommRing.right_distrib
    mul_zero := Lean.Grind.CommRing.mul_zero
    one_mul := Lean.Grind.CommRing.one_mul
    nsmul := nsmulRec
    zsmul := zsmulRec
<<<<<<< HEAD
    natCast_succ n := Lean.Grind.CommRing.natCast_succ n }
=======
    natCast_succ n := Lean.Grind.CommRing.natCast_succ n
    intCast := sorry
    intCast_ofNat := sorry
    intCast_negSucc := sorry }
-/
>>>>>>> 637398a2

/-- A domain is a nontrivial semiring such that multiplication by a non zero element
is cancellative on both sides. In other words, a nontrivial semiring `R` satisfying
`∀ {a b c : R}, a ≠ 0 → a * b = a * c → b = c` and
`∀ {a b c : R}, b ≠ 0 → a * b = c * b → a = c`.

This is implemented as a mixin for `Semiring α`.
To obtain an integral domain use `[CommRing α] [IsDomain α]`. -/
@[stacks 09FE]
class IsDomain (α : Type u) [Semiring α] : Prop extends IsCancelMulZero α, Nontrivial α<|MERGE_RESOLUTION|>--- conflicted
+++ resolved
@@ -383,19 +383,13 @@
     AddCommGroupWithOne α :=
   { s with }
 
-<<<<<<< HEAD
-=======
 #adaptation_note /-- 2025-04-24 Fix the proofs and restore this. -/
 /-
->>>>>>> 637398a2
 instance CommRing.toGrindCommRing [s : CommRing α] :
     Lean.Grind.CommRing α :=
   { s with
     ofNat | 0 | 1 | n + 2 => inferInstance
-<<<<<<< HEAD
-=======
     intCast := inferInstance
->>>>>>> 637398a2
     add_zero := by simp [add_zero]
     neg_add_cancel := by simp [neg_add_cancel]
     mul_one := by simp [mul_one]
@@ -410,9 +404,6 @@
       rfl
     | n + 2 => by
       show Nat.cast (n + 2 + 1) = Nat.cast (n + 2) + 1
-<<<<<<< HEAD
-      rw [← AddCommGroupWithOne.natCast_succ] }
-=======
       rw [← AddMonoidWithOne.natCast_succ]
     intCast_ofNat
     | 0 => (AddGroupWithOne.intCast_ofNat (R := α) 0).trans (AddMonoidWithOne.natCast_zero (R := α))
@@ -422,7 +413,6 @@
       | (0 : ℕ) => sorry
       | (n + 1: ℕ) => by sorry
       | -(n + 1 : ℕ) => sorry }
->>>>>>> 637398a2
 
 theorem CommRing.toGrindCommRing_ofNat [CommRing α] (n : ℕ) :
     @OfNat.ofNat α n (CommRing.toGrindCommRing.ofNat n) = n.cast := by
@@ -443,15 +433,11 @@
     one_mul := Lean.Grind.CommRing.one_mul
     nsmul := nsmulRec
     zsmul := zsmulRec
-<<<<<<< HEAD
-    natCast_succ n := Lean.Grind.CommRing.natCast_succ n }
-=======
     natCast_succ n := Lean.Grind.CommRing.natCast_succ n
     intCast := sorry
     intCast_ofNat := sorry
     intCast_negSucc := sorry }
 -/
->>>>>>> 637398a2
 
 /-- A domain is a nontrivial semiring such that multiplication by a non zero element
 is cancellative on both sides. In other words, a nontrivial semiring `R` satisfying
