--- conflicted
+++ resolved
@@ -394,69 +394,6 @@
   classical
   exact (DFinsupp.support x).finite_toSet.subset (DirectSum.support_subset _ x)
 
-<<<<<<< HEAD
-namespace mapRange
-
-variable {ι : Type*} {α : ι → Type*} {β : ι → Type*} [∀ i, AddCommMonoid (α i)]
-variable [∀ i, AddCommMonoid (β i)]
-
-section addHom
-
-variable (f : ∀(i : ι), α i →+ β i)
-
-/-- create a homomorphism from `⨁ i, α i` to `⨁ i, β i` by giving the component-wise map `f`. -/
-def addHom : (⨁ i, α i) →+ ⨁ i, β i :=  DFinsupp.mapRange.addMonoidHom f
-
-variable [DecidableEq ι]
-
-@[simp] lemma addHom_of (i : ι) (x : α i) : (addHom f) (of α i x) = of β i (f i x) := by
-  show DFinsupp.mapRange.addMonoidHom f (DFinsupp.single i x) = DFinsupp.single i (f i x)
-  simp
-
-@[simp] lemma addHom_apply (i : ι) (x : ⨁ i, α i) : (addHom f) x i = f i (x i) := by
-  induction x using DirectSum.induction_on with
-  | H_zero => simp
-  | H_basic j x =>
-    rw [addHom_of, of_apply, of_apply]
-    obtain rfl | h := eq_or_ne j i
-    · simp
-    · simp [of_apply, h]
-  | H_plus _ _ hx hy => simp [hx, hy]
-
-@[simp] lemma addHom_id :
-    (addHom (fun i ↦ AddMonoidHom.id (α i))) = AddMonoidHom.id (⨁ i, α i) := by
-  ext i x; simp
-
-@[simp] lemma addHom_comp {γ : ι → Type*} [∀ i, AddCommMonoid (γ i)]
-    (g : ∀ (i : ι), β i →+ γ i) :
-    (addHom (fun i ↦ (g i).comp (f i))) = (addHom g).comp (addHom f) := by
-  ext i x; simp
-
-lemma addHom_surjective (h : ∀ i, Function.Surjective (f i)) :
-    Function.Surjective (addHom f) := by
-  intro x
-  induction x using DirectSum.induction_on with
-  | H_zero => exact ⟨0, by simp⟩
-  | H_basic i x =>
-    obtain ⟨y, rfl⟩ := h i x
-    exact ⟨of α i y, by simp⟩
-  | H_plus x y hx hy =>
-    obtain ⟨u, rfl⟩ := hx
-    obtain ⟨v, rfl⟩ := hy
-    exact ⟨u + v, by simp⟩
-
-lemma addHom_eq_iff (x y : ⨁ i, α i) :
-    addHom f x = addHom f y ↔ ∀ i, f i (x i) = f i (y i) := by
-  constructor
-  · intro h i
-    simpa using congr($h i)
-  · intro h; ext i
-    simpa using h i
-
-end addHom
-
-end mapRange
-=======
 section map
 
 variable {ι : Type*} {α : ι → Type*} {β : ι → Type*} [∀ i, AddCommMonoid (α i)]
@@ -491,7 +428,6 @@
   simp_rw [DirectSum.ext_iff, map_apply]
 
 end map
->>>>>>> 2b937e66
 
 end DirectSum
 
