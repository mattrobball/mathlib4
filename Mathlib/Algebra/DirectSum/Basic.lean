--- conflicted
+++ resolved
@@ -171,7 +171,12 @@
   DFinsupp.sum_single
 #align direct_sum.sum_support_of DirectSum.sum_support_of
 
-<<<<<<< HEAD
+theorem sum_univ_of [Fintype ι] (x : ⨁ i, β i) :
+    ∑ i ∈ Finset.univ, of β i (x i) = x := by
+  apply DFinsupp.ext (fun i ↦ ?_)
+  rw [DFinsupp.finset_sum_apply]
+  simp [of_apply]
+
 lemma mk_eq_sum_of  [(i : ι) → (x : (fun i ↦ β i) i) → Decidable (x ≠ 0)]
     (s : Finset ι) (f : ∀ i : (↑s : Set ι), β i.1) :
     mk _ s f = ∑ i in s.attach, of β i (f i) := by
@@ -191,14 +196,6 @@
     _ = ∑ i in s.attach, _ := Finset.sum_attach _ _ |>.symm
     _ = ∑ i in s.attach, of β i (f i) :=
         Finset.sum_congr rfl <| fun x _ ↦ by rw [dif_pos x.2]; rfl
-
-=======
-theorem sum_univ_of [Fintype ι] (x : ⨁ i, β i) :
-    ∑ i ∈ Finset.univ, of β i (x i) = x := by
-  apply DFinsupp.ext (fun i ↦ ?_)
-  rw [DFinsupp.finset_sum_apply]
-  simp [of_apply]
->>>>>>> dfc07f1b
 
 variable {β}
 
