--- conflicted
+++ resolved
@@ -233,11 +233,7 @@
       exact h f |>.some
 
   tfae_have 2 → 1
-<<<<<<< HEAD
-  · intro hF S hS
-=======
   | hF, S, hS => by
->>>>>>> d0df76bd
     have : Mono (S.map F).f := exact_iff_mono _ (by simp) |>.1 <|
       hF (.mk (0 : 0 ⟶ S.X₁) S.f <| by simp) (exact_iff_mono _ (by simp) |>.2 hS.mono_f)
     have : Epi (S.map F).g := exact_iff_epi _ (by simp) |>.1 <|
