/-
Copyright (c) 2024 Scott Carnahan. All rights reserved.
Released under Apache 2.0 license as described in the file LICENSE.
Authors: Scott Carnahan
-/
import Mathlib.RingTheory.HahnSeries.Multiplication

/-!
# Vertex operators
In this file we introduce heterogeneous vertex operators using Hahn series.  When `R = ℂ`, `V = W`,
and `Γ = ℤ`, then this is the usual notion of "meromorphic left-moving 2D field".  The notion we use
here allows us to consider composites and scalar-multiply by multivariable Laurent series.
## Definitions
* `HVertexOperator` : An `R`-linear map from an `R`-module `V` to `HahnModule Γ W`.
* The coefficient function as an `R`-linear map.
* Composition of heterogeneous vertex operators - values are Hahn series on lex order product.
## Main results
* Ext
## TODO
* `HahnSeries Γ R`-module structure on `HVertexOperator Γ R V W`
  (needs https://github.com/leanprover-community/mathlib4/pull/19062.
  This means we can consider products of the form `(X-Y)^n A(X)B(Y)` for all integers `n`,
  where `(X-Y)^n` is expanded as `X^n(1-Y/X)^n` in `R((X))((Y))`.
* curry for tensor product inputs
* more API to make ext comparisons easier.
* formal variable API, e.g., like the `T` function for Laurent polynomials.
## References

* [R. Borcherds, *Vertex Algebras, Kac-Moody Algebras, and the Monster*][borcherds1986vertex]

-/

assert_not_exists Cardinal

noncomputable section

variable {Γ : Type*} [PartialOrder Γ] {R : Type*} {V W : Type*} [CommRing R]
  [AddCommGroup V] [Module R V] [AddCommGroup W] [Module R W]

/-- A heterogeneous `Γ`-vertex operator over a commutator ring `R` is an `R`-linear map from an
`R`-module `V` to `Γ`-Hahn series with coefficients in an `R`-module `W`. -/
abbrev HVertexOperator (Γ : Type*) [PartialOrder Γ] (R : Type*) [CommRing R]
    (V : Type*) (W : Type*) [AddCommGroup V] [Module R V] [AddCommGroup W] [Module R W] :=
  V →ₗ[R] (HahnModule Γ R W)

namespace HVertexOperator

section Coeff

open HahnModule

@[ext]
theorem ext (A B : HVertexOperator Γ R V W) (h : ∀ v : V, A v = B v) :
    A = B := LinearMap.ext h

/-- The coefficient of a heterogeneous vertex operator, viewed as a formal power series with
coefficients in linear maps. -/
@[simps]
def coeff (A : HVertexOperator Γ R V W) (n : Γ) : V →ₗ[R] W where
  toFun v := ((of R).symm (A v)).coeff n
  map_add' _ _ := by simp
  map_smul' _ _ := by
    simp only [map_smul, RingHom.id_apply, of_symm_smul, HahnSeries.coeff_smul]

theorem coeff_isPWOsupport (A : HVertexOperator Γ R V W) (v : V) :
    ((of R).symm (A v)).coeff.support.IsPWO :=
  ((of R).symm (A v)).isPWO_support'

@[ext]
theorem coeff_inj : Function.Injective (coeff : HVertexOperator Γ R V W → Γ → (V →ₗ[R] W)) := by
  intro _ _ h
  ext v n
  exact congrFun (congrArg DFunLike.coe (congrFun h n)) v

/-- Given a coefficient function valued in linear maps satisfying a partially well-ordered support
condition, we produce a heterogeneous vertex operator. -/
@[simps]
def of_coeff (f : Γ → V →ₗ[R] W)
    (hf : ∀(x : V), (Function.support (f · x)).IsPWO) : HVertexOperator Γ R V W where
  toFun x := (of R) { coeff := fun g => f g x, isPWO_support' := hf x }
  map_add' _ _ := by ext; simp
  map_smul' _ _ := by ext; simp

@[simp]
theorem coeff_add (A B : HVertexOperator Γ R V W) : (A + B).coeff = A.coeff + B.coeff := by
  ext
  simp

@[deprecated (since := "2025-01-31")] alias add_coeff := coeff_add

@[simp]
theorem coeff_smul (A : HVertexOperator Γ R V W) (r : R) : (r • A).coeff = r • (A.coeff) := by
  ext
  simp

@[deprecated (since := "2025-01-31")] alias smul_coeff := coeff_smul

end Coeff

section Products

<<<<<<< HEAD
variable {Γ Γ' : Type*} [PartialOrder Γ] [PartialOrder Γ'] {R : Type*}
  [CommRing R] {U V W : Type*} [AddCommGroup U] [Module R U][AddCommGroup V] [Module R V]
=======
variable {Γ Γ' : Type*} [OrderedCancelAddCommMonoid Γ] [OrderedCancelAddCommMonoid Γ'] {R : Type*}
  [CommRing R] {U V W : Type*} [AddCommGroup U] [Module R U] [AddCommGroup V] [Module R V]
>>>>>>> 03abeaf9
  [AddCommGroup W] [Module R W] (A : HVertexOperator Γ R V W) (B : HVertexOperator Γ' R U V)

open HahnModule

/-- The composite of two heterogeneous vertex operators acting on a vector, as an iterated Hahn
series. -/
@[simps]
def compHahnSeries (u : U) : HahnSeries Γ' (HahnSeries Γ W) where
  coeff g' := A (coeff B g' u)
  isPWO_support' := by
    refine Set.IsPWO.mono (((of R).symm (B u)).isPWO_support') ?_
    simp_all only [coeff_apply, Function.support_subset_iff, ne_eq, Function.mem_support]
    intro g' hg' hAB
    apply hg'
    simp_rw [hAB]
    simp_all only [map_zero, HahnSeries.coeff_zero, not_true_eq_false]

@[simp]
theorem compHahnSeries_add (u v : U) :
    compHahnSeries A B (u + v) = compHahnSeries A B u + compHahnSeries A B v := by
  ext
  simp only [compHahnSeries_coeff, map_add, coeff_apply, HahnSeries.coeff_add', Pi.add_apply]
  rw [← HahnSeries.coeff_add]

@[simp]
theorem compHahnSeries_smul (r : R) (u : U) :
    compHahnSeries A B (r • u) = r • compHahnSeries A B u := by
  ext
  simp only [compHahnSeries_coeff, LinearMapClass.map_smul, coeff_apply, HahnSeries.coeff_smul]
  rw [← HahnSeries.coeff_smul]

/-- The composite of two heterogeneous vertex operators, as a heterogeneous vertex operator. -/
@[simps]
def comp : HVertexOperator (Γ' ×ₗ Γ) R U W where
  toFun u := HahnModule.of R (HahnSeries.ofIterate (compHahnSeries A B u))
  map_add' := by
    intro u v
    ext g
    simp only [HahnSeries.ofIterate, compHahnSeries_add, Equiv.symm_apply_apply,
      HahnModule.of_symm_add, HahnSeries.coeff_add', Pi.add_apply]
  map_smul' := by
    intro r x
    ext g
    simp only [HahnSeries.ofIterate, compHahnSeries_smul, HahnSeries.coeff_smul,
      compHahnSeries_coeff, coeff_apply, Equiv.symm_apply_apply, RingHom.id_apply, of_symm_smul]

@[simp]
theorem coeff_comp (g : Γ' ×ₗ Γ) :
    (comp A B).coeff g = A.coeff (ofLex g).2 ∘ₗ B.coeff (ofLex g).1 := by
  rfl

@[deprecated (since := "2025-01-31")] alias comp_coeff := coeff_comp

end Products

end HVertexOperator<|MERGE_RESOLUTION|>--- conflicted
+++ resolved
@@ -99,13 +99,8 @@
 
 section Products
 
-<<<<<<< HEAD
 variable {Γ Γ' : Type*} [PartialOrder Γ] [PartialOrder Γ'] {R : Type*}
-  [CommRing R] {U V W : Type*} [AddCommGroup U] [Module R U][AddCommGroup V] [Module R V]
-=======
-variable {Γ Γ' : Type*} [OrderedCancelAddCommMonoid Γ] [OrderedCancelAddCommMonoid Γ'] {R : Type*}
   [CommRing R] {U V W : Type*} [AddCommGroup U] [Module R U] [AddCommGroup V] [Module R V]
->>>>>>> 03abeaf9
   [AddCommGroup W] [Module R W] (A : HVertexOperator Γ R V W) (B : HVertexOperator Γ' R U V)
 
 open HahnModule
