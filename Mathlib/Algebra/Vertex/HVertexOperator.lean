--- conflicted
+++ resolved
@@ -85,8 +85,9 @@
   map_add' _ _ := by ext; simp
   map_smul' _ _ := by ext; simp
 
-@[simp]
-<<<<<<< HEAD
+@[deprecated (since := "2024-06-18")] alias _root_.VertexAlg.HetVertexOperator.of_coeff := of_coeff
+
+@[simp]
 theorem coeff_of_coeff (f : Γ → V →ₗ[R] W)
     (hf : ∀(x : V), (Function.support (fun g => f g x)).IsPWO) : (of_coeff f hf).coeff = f :=
   rfl
@@ -96,10 +97,7 @@
   rfl
 
 @[simp]
-theorem add_coeff (A B : HVertexOperator Γ R V W) : (A + B).coeff = A.coeff + B.coeff := by
-=======
 theorem coeff_add (A B : HVertexOperator Γ R V W) : (A + B).coeff = A.coeff + B.coeff := by
->>>>>>> b76b14cf
   ext
   simp
 
@@ -110,15 +108,11 @@
   ext
   simp
 
-<<<<<<< HEAD
 @[simp]
 theorem nsmul_coeff (A : HVertexOperator Γ R V W) {n : ℕ} : (n • A).coeff = n • (A.coeff) := by
   induction n with
   | zero => ext; simp
   | succ n ih => ext; simp [ih]
-=======
-@[deprecated (since := "2025-01-31")] alias smul_coeff := coeff_smul
->>>>>>> b76b14cf
 
 end Coeff
 
@@ -224,38 +218,21 @@
   isPWO_support' := by
     refine Set.IsPWO.mono (((of R).symm (B u)).isPWO_support') ?_
     simp_all only [coeff_apply, Function.support_subset_iff, ne_eq, Function.mem_support]
-<<<<<<< HEAD
     exact fun g' hg' hAB => hg' (by simp [hAB])
-=======
-    intro g' hg' hAB
-    apply hg'
-    simp_rw [hAB]
-    simp_all only [map_zero, HahnSeries.coeff_zero, not_true_eq_false]
->>>>>>> b76b14cf
 
 @[simp]
 theorem compHahnSeries.add (A : HVertexOperator Γ R V W) (B : HVertexOperator Γ₁ R U V) (u v : U) :
     compHahnSeries A B (u + v) = compHahnSeries A B u + compHahnSeries A B v := by
   ext
-<<<<<<< HEAD
   simp only [compHahnSeries_coeff, map_add, coeff_apply, HahnSeries.add_coeff', Pi.add_apply]
   rw [← @HahnSeries.add_coeff]
-=======
-  simp only [compHahnSeries_coeff, map_add, coeff_apply, HahnSeries.coeff_add', Pi.add_apply]
-  rw [← HahnSeries.coeff_add]
->>>>>>> b76b14cf
 
 @[simp]
 theorem compHahnSeries.smul (A : HVertexOperator Γ R V W) (B : HVertexOperator Γ₁ R U V) (r : R)
     (u : U) : compHahnSeries A B (r • u) = r • compHahnSeries A B u := by
   ext
-<<<<<<< HEAD
   rw [HahnSeries.smul_coeff]
   simp only [compHahnSeries_coeff, LinearMapClass.map_smul, coeff_apply]
-=======
-  simp only [compHahnSeries_coeff, LinearMapClass.map_smul, coeff_apply, HahnSeries.coeff_smul]
-  rw [← HahnSeries.coeff_smul]
->>>>>>> b76b14cf
 
 /-- The composite of two heterogeneous vertex operators, as a heterogeneous vertex operator. -/
 @[simps]
@@ -264,7 +241,6 @@
   toFun u := HahnModule.of R (HahnSeries.ofIterate (compHahnSeries A B u))
   map_add' u v := by
     ext g
-<<<<<<< HEAD
     simp only [HahnSeries.ofIterate, compHahnSeries.add, Equiv.symm_apply_apply,
       HahnModule.of_symm_add, HahnSeries.add_coeff', Pi.add_apply]
   map_smul' r x := by
@@ -321,22 +297,6 @@
   toFun A := ResRight A g'
   map_add' _ _ := rfl
   map_smul' _ _ := rfl
-=======
-    simp only [HahnSeries.ofIterate, compHahnSeries_add, Equiv.symm_apply_apply,
-      HahnModule.of_symm_add, HahnSeries.coeff_add', Pi.add_apply]
-  map_smul' := by
-    intro r x
-    ext g
-    simp only [HahnSeries.ofIterate, compHahnSeries_smul, HahnSeries.coeff_smul,
-      compHahnSeries_coeff, coeff_apply, Equiv.symm_apply_apply, RingHom.id_apply, of_symm_smul]
-
-@[simp]
-theorem coeff_comp (g : Γ' ×ₗ Γ) :
-    (comp A B).coeff g = A.coeff (ofLex g).2 ∘ₗ B.coeff (ofLex g).1 := by
-  rfl
-
-@[deprecated (since := "2025-01-31")] alias comp_coeff := coeff_comp
->>>>>>> b76b14cf
 
 end Products
 
