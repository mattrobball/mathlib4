/-
Copyright (c) 2020 Kenny Lau. All rights reserved.
Released under Apache 2.0 license as described in the file LICENSE.
Authors: Kenny Lau, Eric Wieser
-/
import Mathlib.Algebra.Algebra.Defs
import Mathlib.GroupTheory.GroupAction.BigOperators
import Mathlib.LinearAlgebra.Prod

/-!
# Trivial Square-Zero Extension

Given a ring `R` together with an `(R, R)`-bimodule `M`, the trivial square-zero extension of `M`
over `R` is defined to be the `R`-algebra `R ⊕ M` with multiplication given by
`(r₁ + m₁) * (r₂ + m₂) = r₁ r₂ + r₁ m₂ + m₁ r₂`.

It is a square-zero extension because `M^2 = 0`.

Note that expressing this requires bimodules; we write these in general for a
not-necessarily-commutative `R` as:
```lean
variable {R M : Type*} [Semiring R] [AddCommMonoid M]
variable [Module R M] [Module Rᵐᵒᵖ M] [SMulCommClass R Rᵐᵒᵖ M]
```
If we instead work with a commutative `R'` acting symmetrically on `M`, we write
```lean
variable {R' M : Type*} [CommSemiring R'] [AddCommMonoid M]
variable [Module R' M] [Module R'ᵐᵒᵖ M] [IsCentralScalar R' M]
```
noting that in this context `IsCentralScalar R' M` implies `SMulCommClass R' R'ᵐᵒᵖ M`.

Many of the later results in this file are only stated for the commutative `R'` for simplicity.

## Main definitions

* `TrivSqZeroExt.inl`, `TrivSqZeroExt.inr`: the canonical inclusions into
  `TrivSqZeroExt R M`.
* `TrivSqZeroExt.fst`, `TrivSqZeroExt.snd`: the canonical projections from
  `TrivSqZeroExt R M`.
* `triv_sq_zero_ext.algebra`: the associated `R`-algebra structure.
* `TrivSqZeroExt.lift`: the universal property of the trivial square-zero extension; algebra
  morphisms `TrivSqZeroExt R M →ₐ[S] A` are uniquely defined by an algebra morphism `f : R →ₐ[S] A`
  on `R` and a linear map `g : M →ₗ[S] A` on `M` such that:
  * `g x * g y = 0`: the elements of `M` continue to square to zero.
  * `g (r •> x) = f r * g x` and `g (x <• r) = g x * f r`: left and right actions are preserved by
    `g`.
* `TrivSqZeroExt.lift`: the universal property of the trivial square-zero extension; algebra
  morphisms `TrivSqZeroExt R M →ₐ[R] A` are uniquely defined by linear maps `M →ₗ[R] A` for
  which the product of any two elements in the range is zero.

-/

universe u v w

/-- "Trivial Square-Zero Extension".

Given a module `M` over a ring `R`, the trivial square-zero extension of `M` over `R` is defined
to be the `R`-algebra `R × M` with multiplication given by
`(r₁ + m₁) * (r₂ + m₂) = r₁ r₂ + r₁ m₂ + r₂ m₁`.

It is a square-zero extension because `M^2 = 0`.
-/
def TrivSqZeroExt (R : Type u) (M : Type v) :=
  R × M

local notation "tsze" => TrivSqZeroExt

open scoped RightActions

namespace TrivSqZeroExt

open MulOpposite

section Basic

variable {R : Type u} {M : Type v}

/-- The canonical inclusion `R → TrivSqZeroExt R M`. -/
def inl [Zero M] (r : R) : tsze R M :=
  (r, 0)

/-- The canonical inclusion `M → TrivSqZeroExt R M`. -/
def inr [Zero R] (m : M) : tsze R M :=
  (0, m)

/-- The canonical projection `TrivSqZeroExt R M → R`. -/
def fst (x : tsze R M) : R :=
  x.1

/-- The canonical projection `TrivSqZeroExt R M → M`. -/
def snd (x : tsze R M) : M :=
  x.2

@[simp]
theorem fst_mk (r : R) (m : M) : fst (r, m) = r :=
  rfl

@[simp]
theorem snd_mk (r : R) (m : M) : snd (r, m) = m :=
  rfl

@[ext]
theorem ext {x y : tsze R M} (h1 : x.fst = y.fst) (h2 : x.snd = y.snd) : x = y :=
  Prod.ext h1 h2

section

variable (M)

@[simp]
theorem fst_inl [Zero M] (r : R) : (inl r : tsze R M).fst = r :=
  rfl

@[simp]
theorem snd_inl [Zero M] (r : R) : (inl r : tsze R M).snd = 0 :=
  rfl

@[simp]
theorem fst_comp_inl [Zero M] : fst ∘ (inl : R → tsze R M) = id :=
  rfl

@[simp]
theorem snd_comp_inl [Zero M] : snd ∘ (inl : R → tsze R M) = 0 :=
  rfl

end

section

variable (R)

@[simp]
theorem fst_inr [Zero R] (m : M) : (inr m : tsze R M).fst = 0 :=
  rfl

@[simp]
theorem snd_inr [Zero R] (m : M) : (inr m : tsze R M).snd = m :=
  rfl

@[simp]
theorem fst_comp_inr [Zero R] : fst ∘ (inr : M → tsze R M) = 0 :=
  rfl

@[simp]
theorem snd_comp_inr [Zero R] : snd ∘ (inr : M → tsze R M) = id :=
  rfl

end

theorem inl_injective [Zero M] : Function.Injective (inl : R → tsze R M) :=
  Function.LeftInverse.injective <| fst_inl _

theorem inr_injective [Zero R] : Function.Injective (inr : M → tsze R M) :=
  Function.LeftInverse.injective <| snd_inr _

end Basic

/-! ### Structures inherited from `Prod`

Additive operators and scalar multiplication operate elementwise. -/


section Additive

variable {T : Type*} {S : Type*} {R : Type u} {M : Type v}

instance inhabited [Inhabited R] [Inhabited M] : Inhabited (tsze R M) :=
  instInhabitedProd

instance zero [Zero R] [Zero M] : Zero (tsze R M) :=
  Prod.instZero

instance add [Add R] [Add M] : Add (tsze R M) :=
  Prod.instAdd

instance sub [Sub R] [Sub M] : Sub (tsze R M) :=
  Prod.instSub

instance neg [Neg R] [Neg M] : Neg (tsze R M) :=
  Prod.instNeg

instance addSemigroup [AddSemigroup R] [AddSemigroup M] : AddSemigroup (tsze R M) :=
  Prod.instAddSemigroup

instance addZeroClass [AddZeroClass R] [AddZeroClass M] : AddZeroClass (tsze R M) :=
  Prod.instAddZeroClass

instance addMonoid [AddMonoid R] [AddMonoid M] : AddMonoid (tsze R M) :=
  Prod.instAddMonoid

instance addGroup [AddGroup R] [AddGroup M] : AddGroup (tsze R M) :=
  Prod.instAddGroup

instance addCommSemigroup [AddCommSemigroup R] [AddCommSemigroup M] : AddCommSemigroup (tsze R M) :=
  Prod.instAddCommSemigroup

instance addCommMonoid [AddCommMonoid R] [AddCommMonoid M] : AddCommMonoid (tsze R M) :=
  Prod.instAddCommMonoid

instance addCommGroup [AddCommGroup R] [AddCommGroup M] : AddCommGroup (tsze R M) :=
  Prod.instAddCommGroup

instance smul [SMul S R] [SMul S M] : SMul S (tsze R M) :=
  Prod.smul

instance isScalarTower [SMul T R] [SMul T M] [SMul S R] [SMul S M] [SMul T S]
    [IsScalarTower T S R] [IsScalarTower T S M] : IsScalarTower T S (tsze R M) :=
  Prod.isScalarTower

instance smulCommClass [SMul T R] [SMul T M] [SMul S R] [SMul S M]
    [SMulCommClass T S R] [SMulCommClass T S M] : SMulCommClass T S (tsze R M) :=
  Prod.smulCommClass

instance isCentralScalar [SMul S R] [SMul S M] [SMul Sᵐᵒᵖ R] [SMul Sᵐᵒᵖ M] [IsCentralScalar S R]
    [IsCentralScalar S M] : IsCentralScalar S (tsze R M) :=
  Prod.isCentralScalar

instance mulAction [Monoid S] [MulAction S R] [MulAction S M] : MulAction S (tsze R M) :=
  Prod.mulAction

instance distribMulAction [Monoid S] [AddMonoid R] [AddMonoid M]
    [DistribMulAction S R] [DistribMulAction S M] : DistribMulAction S (tsze R M) :=
  Prod.distribMulAction

instance module [Semiring S] [AddCommMonoid R] [AddCommMonoid M] [Module S R] [Module S M] :
    Module S (tsze R M) :=
  Prod.instModule

@[simp]
theorem fst_zero [Zero R] [Zero M] : (0 : tsze R M).fst = 0 :=
  rfl

@[simp]
theorem snd_zero [Zero R] [Zero M] : (0 : tsze R M).snd = 0 :=
  rfl

@[simp]
theorem fst_add [Add R] [Add M] (x₁ x₂ : tsze R M) : (x₁ + x₂).fst = x₁.fst + x₂.fst :=
  rfl

@[simp]
theorem snd_add [Add R] [Add M] (x₁ x₂ : tsze R M) : (x₁ + x₂).snd = x₁.snd + x₂.snd :=
  rfl

@[simp]
theorem fst_neg [Neg R] [Neg M] (x : tsze R M) : (-x).fst = -x.fst :=
  rfl

@[simp]
theorem snd_neg [Neg R] [Neg M] (x : tsze R M) : (-x).snd = -x.snd :=
  rfl

@[simp]
theorem fst_sub [Sub R] [Sub M] (x₁ x₂ : tsze R M) : (x₁ - x₂).fst = x₁.fst - x₂.fst :=
  rfl

@[simp]
theorem snd_sub [Sub R] [Sub M] (x₁ x₂ : tsze R M) : (x₁ - x₂).snd = x₁.snd - x₂.snd :=
  rfl

@[simp]
theorem fst_smul [SMul S R] [SMul S M] (s : S) (x : tsze R M) : (s • x).fst = s • x.fst :=
  rfl

@[simp]
theorem snd_smul [SMul S R] [SMul S M] (s : S) (x : tsze R M) : (s • x).snd = s • x.snd :=
  rfl

theorem fst_sum {ι} [AddCommMonoid R] [AddCommMonoid M] (s : Finset ι) (f : ι → tsze R M) :
    (∑ i ∈ s, f i).fst = ∑ i ∈ s, (f i).fst :=
  Prod.fst_sum

theorem snd_sum {ι} [AddCommMonoid R] [AddCommMonoid M] (s : Finset ι) (f : ι → tsze R M) :
    (∑ i ∈ s, f i).snd = ∑ i ∈ s, (f i).snd :=
  Prod.snd_sum

section

variable (M)

@[simp]
theorem inl_zero [Zero R] [Zero M] : (inl 0 : tsze R M) = 0 :=
  rfl

@[simp]
theorem inl_add [Add R] [AddZeroClass M] (r₁ r₂ : R) :
    (inl (r₁ + r₂) : tsze R M) = inl r₁ + inl r₂ :=
  ext rfl (add_zero 0).symm

@[simp]
theorem inl_neg [Neg R] [SubNegZeroMonoid M] (r : R) : (inl (-r) : tsze R M) = -inl r :=
  ext rfl neg_zero.symm

@[simp]
theorem inl_sub [Sub R] [SubNegZeroMonoid M] (r₁ r₂ : R) :
    (inl (r₁ - r₂) : tsze R M) = inl r₁ - inl r₂ :=
  ext rfl (sub_zero _).symm

@[simp]
theorem inl_smul [Monoid S] [AddMonoid M] [SMul S R] [DistribMulAction S M] (s : S) (r : R) :
    (inl (s • r) : tsze R M) = s • inl r :=
  ext rfl (smul_zero s).symm

theorem inl_sum {ι} [AddCommMonoid R] [AddCommMonoid M] (s : Finset ι) (f : ι → R) :
    (inl (∑ i ∈ s, f i) : tsze R M) = ∑ i ∈ s, inl (f i) :=
  map_sum (LinearMap.inl ℕ _ _) _ _

end

section

variable (R)

@[simp]
theorem inr_zero [Zero R] [Zero M] : (inr 0 : tsze R M) = 0 :=
  rfl

@[simp]
theorem inr_add [AddZeroClass R] [AddZeroClass M] (m₁ m₂ : M) :
    (inr (m₁ + m₂) : tsze R M) = inr m₁ + inr m₂ :=
  ext (add_zero 0).symm rfl

@[simp]
theorem inr_neg [SubNegZeroMonoid R] [Neg M] (m : M) : (inr (-m) : tsze R M) = -inr m :=
  ext neg_zero.symm rfl

@[simp]
theorem inr_sub [SubNegZeroMonoid R] [Sub M] (m₁ m₂ : M) :
    (inr (m₁ - m₂) : tsze R M) = inr m₁ - inr m₂ :=
  ext (sub_zero _).symm rfl

@[simp]
theorem inr_smul [Zero R] [Zero S] [SMulWithZero S R] [SMul S M] (r : S) (m : M) :
    (inr (r • m) : tsze R M) = r • inr m :=
  ext (smul_zero _).symm rfl

theorem inr_sum {ι} [AddCommMonoid R] [AddCommMonoid M] (s : Finset ι) (f : ι → M) :
    (inr (∑ i ∈ s, f i) : tsze R M) = ∑ i ∈ s, inr (f i) :=
  map_sum (LinearMap.inr ℕ _ _) _ _

end

theorem inl_fst_add_inr_snd_eq [AddZeroClass R] [AddZeroClass M] (x : tsze R M) :
    inl x.fst + inr x.snd = x :=
  ext (add_zero x.1) (zero_add x.2)

/-- To show a property hold on all `TrivSqZeroExt R M` it suffices to show it holds
on terms of the form `inl r + inr m`. -/
@[elab_as_elim, induction_eliminator, cases_eliminator]
theorem ind {R M} [AddZeroClass R] [AddZeroClass M] {P : TrivSqZeroExt R M → Prop}
    (inl_add_inr : ∀ r m, P (inl r + inr m)) (x) : P x :=
  inl_fst_add_inr_snd_eq x ▸ inl_add_inr x.1 x.2

/-- This cannot be marked `@[ext]` as it ends up being used instead of `LinearMap.prod_ext` when
working with `R × M`. -/
theorem linearMap_ext {N} [Semiring S] [AddCommMonoid R] [AddCommMonoid M] [AddCommMonoid N]
    [Module S R] [Module S M] [Module S N] ⦃f g : tsze R M →ₗ[S] N⦄
    (hl : ∀ r, f (inl r) = g (inl r)) (hr : ∀ m, f (inr m) = g (inr m)) : f = g :=
  LinearMap.prod_ext (LinearMap.ext hl) (LinearMap.ext hr)

variable (R M)

/-- The canonical `R`-linear inclusion `M → TrivSqZeroExt R M`. -/
@[simps apply]
def inrHom [Semiring R] [AddCommMonoid M] [Module R M] : M →ₗ[R] tsze R M :=
  { LinearMap.inr R R M with toFun := inr }

/-- The canonical `R`-linear projection `TrivSqZeroExt R M → M`. -/
@[simps apply]
def sndHom [Semiring R] [AddCommMonoid M] [Module R M] : tsze R M →ₗ[R] M :=
  { LinearMap.snd _ _ _ with toFun := snd }

end Additive

/-! ### Multiplicative structure -/


section Mul

variable {R : Type u} {M : Type v}

instance one [One R] [Zero M] : One (tsze R M) :=
  ⟨(1, 0)⟩

instance mul [Mul R] [Add M] [SMul R M] [SMul Rᵐᵒᵖ M] : Mul (tsze R M) :=
  ⟨fun x y => (x.1 * y.1, x.1 •> y.2 + x.2 <• y.1)⟩

@[simp]
theorem fst_one [One R] [Zero M] : (1 : tsze R M).fst = 1 :=
  rfl

@[simp]
theorem snd_one [One R] [Zero M] : (1 : tsze R M).snd = 0 :=
  rfl

@[simp]
theorem fst_mul [Mul R] [Add M] [SMul R M] [SMul Rᵐᵒᵖ M] (x₁ x₂ : tsze R M) :
    (x₁ * x₂).fst = x₁.fst * x₂.fst :=
  rfl

@[simp]
theorem snd_mul [Mul R] [Add M] [SMul R M] [SMul Rᵐᵒᵖ M] (x₁ x₂ : tsze R M) :
    (x₁ * x₂).snd = x₁.fst •> x₂.snd + x₁.snd <• x₂.fst :=
  rfl

section

variable (M)

@[simp]
theorem inl_one [One R] [Zero M] : (inl 1 : tsze R M) = 1 :=
  rfl

@[simp]
theorem inl_mul [Monoid R] [AddMonoid M] [DistribMulAction R M] [DistribMulAction Rᵐᵒᵖ M]
    (r₁ r₂ : R) : (inl (r₁ * r₂) : tsze R M) = inl r₁ * inl r₂ :=
  ext rfl <| show (0 : M) = r₁ •> (0 : M) + (0 : M) <• r₂ by rw [smul_zero, zero_add, smul_zero]

theorem inl_mul_inl [Monoid R] [AddMonoid M] [DistribMulAction R M] [DistribMulAction Rᵐᵒᵖ M]
    (r₁ r₂ : R) : (inl r₁ * inl r₂ : tsze R M) = inl (r₁ * r₂) :=
  (inl_mul M r₁ r₂).symm

end

section

variable (R)

@[simp]
theorem inr_mul_inr [Semiring R] [AddCommMonoid M] [Module R M] [Module Rᵐᵒᵖ M] (m₁ m₂ : M) :
    (inr m₁ * inr m₂ : tsze R M) = 0 :=
  ext (mul_zero _) <|
    show (0 : R) •> m₂ + m₁ <• (0 : R) = 0 by rw [zero_smul, zero_add, op_zero, zero_smul]

end

theorem inl_mul_inr [Semiring R] [AddCommMonoid M] [Module R M] [Module Rᵐᵒᵖ M] (r : R) (m : M) :
    (inl r * inr m : tsze R M) = inr (r • m) :=
  ext (mul_zero r) <|
    show r • m + (0 : Rᵐᵒᵖ) • (0 : M) = r • m by rw [smul_zero, add_zero]

theorem inr_mul_inl [Semiring R] [AddCommMonoid M] [Module R M] [Module Rᵐᵒᵖ M] (r : R) (m : M) :
    (inr m * inl r : tsze R M) = inr (m <• r) :=
  ext (zero_mul r) <|
    show (0 : R) •> (0 : M) + m <• r = m <• r by rw [smul_zero, zero_add]

theorem inl_mul_eq_smul [Semiring R] [AddCommMonoid M] [Module R M] [Module Rᵐᵒᵖ M]
    (r : R) (x : tsze R M) :
    inl r * x = r •> x :=
  ext rfl (by dsimp; rw [smul_zero, add_zero])

theorem mul_inl_eq_op_smul [Semiring R] [AddCommMonoid M] [Module R M] [Module Rᵐᵒᵖ M]
    (x : tsze R M) (r : R) :
    x * inl r = x <• r :=
  ext rfl (by dsimp; rw [smul_zero, zero_add])

instance mulOneClass [Monoid R] [AddMonoid M] [DistribMulAction R M] [DistribMulAction Rᵐᵒᵖ M] :
    MulOneClass (tsze R M) :=
  { TrivSqZeroExt.one, TrivSqZeroExt.mul with
    one_mul := fun x =>
      ext (one_mul x.1) <|
        show (1 : R) •> x.2 + (0 : M) <• x.1 = x.2 by rw [one_smul, smul_zero, add_zero]
    mul_one := fun x =>
      ext (mul_one x.1) <|
        show x.1 • (0 : M) + x.2 <• (1 : R) = x.2 by rw [smul_zero, zero_add, op_one, one_smul] }

instance addMonoidWithOne [AddMonoidWithOne R] [AddMonoid M] : AddMonoidWithOne (tsze R M) :=
  { TrivSqZeroExt.addMonoid, TrivSqZeroExt.one with
    natCast := fun n => inl n
    natCast_zero := by simp [Nat.cast]
    natCast_succ := fun _ => by ext <;> simp [Nat.cast] }

@[simp]
theorem fst_natCast [AddMonoidWithOne R] [AddMonoid M] (n : ℕ) : (n : tsze R M).fst = n :=
  rfl

@[deprecated (since := "2024-04-17")]
alias fst_nat_cast := fst_natCast

@[simp]
theorem snd_natCast [AddMonoidWithOne R] [AddMonoid M] (n : ℕ) : (n : tsze R M).snd = 0 :=
  rfl

@[deprecated (since := "2024-04-17")]
alias snd_nat_cast := snd_natCast

@[simp]
theorem inl_natCast [AddMonoidWithOne R] [AddMonoid M] (n : ℕ) : (inl n : tsze R M) = n :=
  rfl

@[deprecated (since := "2024-04-17")]
alias inl_nat_cast := inl_natCast

instance addGroupWithOne [AddGroupWithOne R] [AddGroup M] : AddGroupWithOne (tsze R M) :=
  { TrivSqZeroExt.addGroup, TrivSqZeroExt.addMonoidWithOne with
    intCast := fun z => inl z
    intCast_ofNat := fun _n => ext (Int.cast_natCast _) rfl
    intCast_negSucc := fun _n => ext (Int.cast_negSucc _) neg_zero.symm }

@[simp]
theorem fst_intCast [AddGroupWithOne R] [AddGroup M] (z : ℤ) : (z : tsze R M).fst = z :=
  rfl

@[deprecated (since := "2024-04-17")]
alias fst_int_cast := fst_intCast

@[simp]
theorem snd_intCast [AddGroupWithOne R] [AddGroup M] (z : ℤ) : (z : tsze R M).snd = 0 :=
  rfl

@[deprecated (since := "2024-04-17")]
alias snd_int_cast := snd_intCast

@[simp]
theorem inl_intCast [AddGroupWithOne R] [AddGroup M] (z : ℤ) : (inl z : tsze R M) = z :=
  rfl

@[deprecated (since := "2024-04-17")]
alias inl_int_cast := inl_intCast

instance nonAssocSemiring [Semiring R] [AddCommMonoid M] [Module R M] [Module Rᵐᵒᵖ M] :
    NonAssocSemiring (tsze R M) :=
  { TrivSqZeroExt.addMonoidWithOne, TrivSqZeroExt.mulOneClass, TrivSqZeroExt.addCommMonoid with
    zero_mul := fun x =>
      ext (zero_mul x.1) <|
        show (0 : R) •> x.2 + (0 : M) <• x.1 = 0 by rw [zero_smul, zero_add, smul_zero]
    mul_zero := fun x =>
      ext (mul_zero x.1) <|
        show x.1 • (0 : M) + (0 : Rᵐᵒᵖ) • x.2 = 0 by rw [smul_zero, zero_add, zero_smul]
    left_distrib := fun x₁ x₂ x₃ =>
      ext (mul_add x₁.1 x₂.1 x₃.1) <|
        show
          x₁.1 •> (x₂.2 + x₃.2) + x₁.2 <• (x₂.1 + x₃.1) =
            x₁.1 •> x₂.2 + x₁.2 <• x₂.1 + (x₁.1 •> x₃.2 + x₁.2 <• x₃.1)
          by simp_rw [smul_add, MulOpposite.op_add, add_smul, add_add_add_comm]
    right_distrib := fun x₁ x₂ x₃ =>
      ext (add_mul x₁.1 x₂.1 x₃.1) <|
        show
          (x₁.1 + x₂.1) •> x₃.2 + (x₁.2 + x₂.2) <• x₃.1 =
            x₁.1 •> x₃.2 + x₁.2 <• x₃.1 + (x₂.1 •> x₃.2 + x₂.2 <• x₃.1)
          by simp_rw [add_smul, smul_add, add_add_add_comm] }

instance nonAssocRing [Ring R] [AddCommGroup M] [Module R M] [Module Rᵐᵒᵖ M] :
    NonAssocRing (tsze R M) :=
  { TrivSqZeroExt.addGroupWithOne, TrivSqZeroExt.nonAssocSemiring with }

/-- In the general non-commutative case, the power operator is

$$\begin{align}
(r + m)^n &= r^n + r^{n-1}m + r^{n-2}mr + \cdots + rmr^{n-2} + mr^{n-1} \\
          & =r^n + \sum_{i = 0}^{n - 1} r^{(n - 1) - i} m r^{i}
\end{align}$$

In the commutative case this becomes the simpler $(r + m)^n = r^n + nr^{n-1}m$.
-/
instance [Monoid R] [AddMonoid M] [DistribMulAction R M] [DistribMulAction Rᵐᵒᵖ M] :
    Pow (tsze R M) ℕ :=
  ⟨fun x n =>
    ⟨x.fst ^ n, ((List.range n).map fun i => x.fst ^ (n.pred - i) •> x.snd <• x.fst ^ i).sum⟩⟩

@[simp]
theorem fst_pow [Monoid R] [AddMonoid M] [DistribMulAction R M] [DistribMulAction Rᵐᵒᵖ M]
    (x : tsze R M) (n : ℕ) : fst (x ^ n) = x.fst ^ n :=
  rfl

theorem snd_pow_eq_sum [Monoid R] [AddMonoid M] [DistribMulAction R M] [DistribMulAction Rᵐᵒᵖ M]
    (x : tsze R M) (n : ℕ) :
    snd (x ^ n) = ((List.range n).map fun i => x.fst ^ (n.pred - i) •> x.snd <• x.fst ^ i).sum :=
  rfl

theorem snd_pow_of_smul_comm [Monoid R] [AddMonoid M] [DistribMulAction R M]
    [DistribMulAction Rᵐᵒᵖ M] [SMulCommClass R Rᵐᵒᵖ M] (x : tsze R M) (n : ℕ)
    (h : x.snd <• x.fst = x.fst •> x.snd) : snd (x ^ n) = n • x.fst ^ n.pred •> x.snd := by
  simp_rw [snd_pow_eq_sum, ← smul_comm (_ : R) (_ : Rᵐᵒᵖ), aux, smul_smul, ← pow_add]
  match n with
  | 0 => rw [Nat.pred_zero, pow_zero, List.range_zero, zero_smul, List.map_nil, List.sum_nil]
  | (Nat.succ n) =>
    simp_rw [Nat.pred_succ]
    refine (List.sum_eq_card_nsmul _ (x.fst ^ n • x.snd) ?_).trans ?_
    · rintro m hm
      simp_rw [List.mem_map, List.mem_range] at hm
      obtain ⟨i, hi, rfl⟩ := hm
      rw [Nat.sub_add_cancel (Nat.lt_succ_iff.mp hi)]
    · rw [List.length_map, List.length_range]
where
  aux : ∀ n : ℕ, x.snd <• x.fst ^ n = x.fst ^ n •> x.snd := by
    intro n
    induction n with
    | zero => simp
    | succ n ih =>
      rw [pow_succ, op_mul, mul_smul, mul_smul, ← h, smul_comm (_ : R) (op x.fst) x.snd, ih]

theorem snd_pow_of_smul_comm' [Monoid R] [AddMonoid M] [DistribMulAction R M]
    [DistribMulAction Rᵐᵒᵖ M] [SMulCommClass R Rᵐᵒᵖ M] (x : tsze R M) (n : ℕ)
    (h : x.snd <• x.fst = x.fst •> x.snd) : snd (x ^ n) = n • (x.snd <• x.fst ^ n.pred) := by
  rw [snd_pow_of_smul_comm _ _ h, snd_pow_of_smul_comm.aux _ h]

@[simp]
theorem snd_pow [CommMonoid R] [AddMonoid M] [DistribMulAction R M] [DistribMulAction Rᵐᵒᵖ M]
    [IsCentralScalar R M] (x : tsze R M) (n : ℕ) : snd (x ^ n) = n • x.fst ^ n.pred • x.snd :=
  snd_pow_of_smul_comm _ _ (op_smul_eq_smul _ _)

@[simp]
theorem inl_pow [Monoid R] [AddMonoid M] [DistribMulAction R M] [DistribMulAction Rᵐᵒᵖ M] (r : R)
    (n : ℕ) : (inl r ^ n : tsze R M) = inl (r ^ n) :=
  ext rfl <| by simp [snd_pow_eq_sum, List.map_const']

instance monoid [Monoid R] [AddMonoid M] [DistribMulAction R M] [DistribMulAction Rᵐᵒᵖ M]
    [SMulCommClass R Rᵐᵒᵖ M] : Monoid (tsze R M) :=
  { TrivSqZeroExt.mulOneClass with
    mul_assoc := fun x y z =>
      ext (mul_assoc x.1 y.1 z.1) <|
        show
          (x.1 * y.1) •> z.2 + (x.1 •> y.2 + x.2 <• y.1) <• z.1 =
            x.1 •> (y.1 •> z.2 + y.2 <• z.1) + x.2 <• (y.1 * z.1)
          by simp_rw [smul_add, ← mul_smul, add_assoc, smul_comm, op_mul]
    npow := fun n x => x ^ n
    npow_zero := fun x => ext (pow_zero x.fst) (by simp [snd_pow_eq_sum])
    npow_succ := fun n x =>
      ext (pow_succ _ _)
        (by
          simp_rw [snd_mul, snd_pow_eq_sum, Nat.pred_succ]
          cases n
          · simp [List.range_succ]
          rw [List.sum_range_succ']
          simp only [pow_zero, op_one, Nat.sub_zero, one_smul, Nat.succ_sub_succ_eq_sub, fst_pow,
            Nat.pred_succ, List.smul_sum, List.map_map, Function.comp_def]
          simp_rw [← smul_comm (_ : R) (_ : Rᵐᵒᵖ), smul_smul, pow_succ]
          rfl) }

theorem fst_list_prod [Monoid R] [AddMonoid M] [DistribMulAction R M] [DistribMulAction Rᵐᵒᵖ M]
    [SMulCommClass R Rᵐᵒᵖ M] (l : List (tsze R M)) : l.prod.fst = (l.map fst).prod :=
  map_list_prod ({ toFun := fst, map_one' := fst_one, map_mul' := fst_mul } : tsze R M →* R) _

instance semiring [Semiring R] [AddCommMonoid M]
    [Module R M] [Module Rᵐᵒᵖ M] [SMulCommClass R Rᵐᵒᵖ M] : Semiring (tsze R M) :=
  { TrivSqZeroExt.monoid, TrivSqZeroExt.nonAssocSemiring with }

/-- The second element of a product $\prod_{i=0}^n (r_i + m_i)$ is a sum of terms of the form
$r_0\cdots r_{i-1}m_ir_{i+1}\cdots r_n$. -/
theorem snd_list_prod [Semiring R] [AddCommMonoid M] [Module R M] [Module Rᵐᵒᵖ M]
    [SMulCommClass R Rᵐᵒᵖ M] (l : List (tsze R M)) :
    l.prod.snd =
      (l.enum.map fun x : ℕ × tsze R M =>
          ((l.map fst).take x.1).prod •> x.snd.snd <• ((l.map fst).drop x.1.succ).prod).sum := by
<<<<<<< HEAD
  induction l with
  | nil => simp
  | cons x xs ih =>
    rw [List.enum_cons, ← List.map_fst_add_enum_eq_enumFrom]
    simp_rw [List.map_cons, List.map_map, Function.comp, Prod.map_snd, Prod.map_fst, id,
=======
  induction' l with x xs ih
  · simp
  · rw [List.enum_cons, ← List.map_fst_add_enum_eq_enumFrom]
    simp_rw [List.map_cons, List.map_map, Function.comp_def, Prod.map_snd, Prod.map_fst, id,
>>>>>>> 9943ded1
      List.take_zero, List.take_succ_cons, List.prod_nil, List.prod_cons, snd_mul, one_smul,
      List.drop, mul_smul, List.sum_cons, fst_list_prod, ih, List.smul_sum, List.map_map,
      ← smul_comm (_ : R) (_ : Rᵐᵒᵖ)]
    exact add_comm _ _

instance ring [Ring R] [AddCommGroup M] [Module R M] [Module Rᵐᵒᵖ M] [SMulCommClass R Rᵐᵒᵖ M] :
    Ring (tsze R M) :=
  { TrivSqZeroExt.semiring, TrivSqZeroExt.nonAssocRing with }

instance commMonoid [CommMonoid R] [AddCommMonoid M] [DistribMulAction R M]
    [DistribMulAction Rᵐᵒᵖ M] [IsCentralScalar R M] : CommMonoid (tsze R M) :=
  { TrivSqZeroExt.monoid with
    mul_comm := fun x₁ x₂ =>
      ext (mul_comm x₁.1 x₂.1) <|
        show x₁.1 •> x₂.2 + x₁.2 <• x₂.1 = x₂.1 •> x₁.2 + x₂.2 <• x₁.1 by
          rw [op_smul_eq_smul, op_smul_eq_smul, add_comm] }

instance commSemiring [CommSemiring R] [AddCommMonoid M] [Module R M] [Module Rᵐᵒᵖ M]
    [IsCentralScalar R M] : CommSemiring (tsze R M) :=
  { TrivSqZeroExt.commMonoid, TrivSqZeroExt.nonAssocSemiring with }

instance commRing [CommRing R] [AddCommGroup M] [Module R M] [Module Rᵐᵒᵖ M] [IsCentralScalar R M] :
    CommRing (tsze R M) :=
  { TrivSqZeroExt.nonAssocRing, TrivSqZeroExt.commSemiring with }

variable (R M)

/-- The canonical inclusion of rings `R → TrivSqZeroExt R M`. -/
@[simps apply]
def inlHom [Semiring R] [AddCommMonoid M] [Module R M] [Module Rᵐᵒᵖ M] : R →+* tsze R M where
  toFun := inl
  map_one' := inl_one M
  map_mul' := inl_mul M
  map_zero' := inl_zero M
  map_add' := inl_add M

end Mul

section Inv
variable {R : Type u} {M : Type v}
variable [Neg M] [Inv R] [SMul Rᵐᵒᵖ M] [SMul R M]

/-- Inversion of the trivial-square-zero extension, sending $r + m$ to $r^{-1} - r^{-1}mr^{-1}$. -/
instance instInv : Inv (tsze R M) :=
  ⟨fun b => (b.1⁻¹, -(b.1⁻¹ •> b.2 <• b.1⁻¹))⟩

@[simp] theorem fst_inv (x : tsze R M) : fst x⁻¹ = (fst x)⁻¹ :=
  rfl

@[simp] theorem snd_inv (x : tsze R M) : snd x⁻¹ = -((fst x)⁻¹ •> snd x <• (fst x)⁻¹) :=
  rfl

end Inv

section DivisionSemiring
variable {R : Type u} {M : Type v}
variable [DivisionSemiring R] [AddCommGroup M] [Module Rᵐᵒᵖ M] [Module R M]

protected theorem inv_inl (r : R) :
    (inl r)⁻¹ = (inl (r⁻¹ : R) : tsze R M) := by
  ext
  · rw [fst_inv, fst_inl, fst_inl]
  · rw [snd_inv, fst_inl, snd_inl, snd_inl, smul_zero, smul_zero, neg_zero]

@[simp]
theorem inv_inr (m : M) : (inr m)⁻¹ = (0 : tsze R M) := by
  ext
  · rw [fst_inv, fst_inr, fst_zero, inv_zero]
  · rw [snd_inv, snd_inr, fst_inr, inv_zero, op_zero, zero_smul, snd_zero, neg_zero]

@[simp]
protected theorem inv_zero : (0 : tsze R M)⁻¹ = (0 : tsze R M) := by
  rw [← inl_zero, TrivSqZeroExt.inv_inl, inv_zero]

@[simp]
protected theorem inv_one : (1 : tsze R M)⁻¹ = (1 : tsze R M) := by
  rw [← inl_one, TrivSqZeroExt.inv_inl, inv_one]

protected theorem inv_mul_cancel {x : tsze R M} (hx : fst x ≠ 0) : x⁻¹ * x = 1 := by
  ext
  · rw [fst_mul, fst_inv, inv_mul_cancel₀ hx, fst_one]
  · rw [snd_mul, snd_inv, snd_one, smul_neg, op_smul_op_smul, inv_mul_cancel₀ hx, op_one, one_smul,
      fst_inv, add_neg_cancel]

variable [SMulCommClass R Rᵐᵒᵖ M]

protected theorem mul_inv_cancel {x : tsze R M} (hx : fst x ≠ 0) : x * x⁻¹ = 1 := by
  ext
  · rw [fst_mul, fst_inv, fst_one, mul_inv_cancel₀ hx]
  · rw [snd_mul, snd_inv, snd_one, smul_neg, smul_comm, smul_smul, mul_inv_cancel₀ hx, one_smul,
      fst_inv, neg_add_cancel]

protected theorem mul_inv_rev (a b : tsze R M) :
    (a * b)⁻¹ = b⁻¹ * a⁻¹ := by
  ext
  · rw [fst_inv, fst_mul, fst_mul, mul_inv_rev, fst_inv, fst_inv]
  · simp only [snd_inv, snd_mul, fst_mul, fst_inv]
    simp only [neg_smul, smul_neg, smul_add]
    simp_rw [mul_inv_rev, smul_comm (_ : R), op_smul_op_smul, smul_smul, add_comm, neg_add]
    obtain ha0 | ha := eq_or_ne (fst a) 0
    · simp [ha0]
    obtain hb0 | hb := eq_or_ne (fst b) 0
    · simp [hb0]
    rw [inv_mul_cancel_right₀ ha, mul_inv_cancel_left₀ hb]

protected theorem inv_inv {x : tsze R M} (hx : fst x ≠ 0) : x⁻¹⁻¹ = x :=
  -- adapted from `Matrix.nonsing_inv_nonsing_inv`
  calc
    x⁻¹⁻¹ = 1 * x⁻¹⁻¹ := by rw [one_mul]
    _ = x * x⁻¹ * x⁻¹⁻¹ := by rw [TrivSqZeroExt.mul_inv_cancel hx]
    _ = x := by
      rw [mul_assoc, TrivSqZeroExt.mul_inv_cancel, mul_one]
      rw [fst_inv]
      apply inv_ne_zero hx

end DivisionSemiring

section DivisionRing
variable {R : Type u} {M : Type v}
variable [DivisionRing R] [AddCommGroup M] [Module Rᵐᵒᵖ M] [Module R M]

protected theorem inv_neg {x : tsze R M} : (-x)⁻¹ = -(x⁻¹) := by
  ext <;> simp [inv_neg]

end DivisionRing

section Algebra

variable (S : Type*) (R R' : Type u) (M : Type v)
variable [CommSemiring S] [Semiring R] [CommSemiring R'] [AddCommMonoid M]
variable [Algebra S R] [Algebra S R'] [Module S M]
variable [Module R M] [Module Rᵐᵒᵖ M] [SMulCommClass R Rᵐᵒᵖ M]
variable [IsScalarTower S R M] [IsScalarTower S Rᵐᵒᵖ M]
variable [Module R' M] [Module R'ᵐᵒᵖ M] [IsCentralScalar R' M] [IsScalarTower S R' M]

instance algebra' : Algebra S (tsze R M) :=
  { (TrivSqZeroExt.inlHom R M).comp (algebraMap S R) with
    smul := (· • ·)
    commutes' := fun s x =>
      ext (Algebra.commutes _ _) <|
        show algebraMap S R s •> x.snd + (0 : M) <• x.fst
            = x.fst •> (0 : M) + x.snd <• algebraMap S R s by
          rw [smul_zero, smul_zero, add_zero, zero_add]
          rw [Algebra.algebraMap_eq_smul_one, MulOpposite.op_smul, op_one, smul_assoc,
            one_smul, smul_assoc, one_smul]
    smul_def' := fun s x =>
      ext (Algebra.smul_def _ _) <|
        show s • x.snd = algebraMap S R s •> x.snd + (0 : M) <• x.fst by
          rw [smul_zero, add_zero, algebraMap_smul] }

-- shortcut instance for the common case
instance : Algebra R' (tsze R' M) :=
  TrivSqZeroExt.algebra' _ _ _

theorem algebraMap_eq_inl : ⇑(algebraMap R' (tsze R' M)) = inl :=
  rfl

theorem algebraMap_eq_inlHom : algebraMap R' (tsze R' M) = inlHom R' M :=
  rfl

theorem algebraMap_eq_inl' (s : S) : algebraMap S (tsze R M) s = inl (algebraMap S R s) :=
  rfl

/-- The canonical `S`-algebra projection `TrivSqZeroExt R M → R`. -/
@[simps]
def fstHom : tsze R M →ₐ[S] R where
  toFun := fst
  map_one' := fst_one
  map_mul' := fst_mul
  map_zero' := fst_zero (M := M)
  map_add' := fst_add
  commutes' _r := fst_inl M _

/-- The canonical `S`-algebra inclusion `R → TrivSqZeroExt R M`. -/
@[simps]
def inlAlgHom : R →ₐ[S] tsze R M where
  toFun := inl
  map_one' := inl_one _
  map_mul' := inl_mul _
  map_zero' := inl_zero (M := M)
  map_add' := inl_add _
  commutes' _r := (algebraMap_eq_inl' _ _ _ _).symm

variable {R R' S M}

theorem algHom_ext {A} [Semiring A] [Algebra R' A] ⦃f g : tsze R' M →ₐ[R'] A⦄
    (h : ∀ m, f (inr m) = g (inr m)) : f = g :=
  AlgHom.toLinearMap_injective <|
    linearMap_ext (fun _r => (f.commutes _).trans (g.commutes _).symm) h

@[ext]
theorem algHom_ext' {A} [Semiring A] [Algebra S A] ⦃f g : tsze R M →ₐ[S] A⦄
    (hinl : f.comp (inlAlgHom S R M) = g.comp (inlAlgHom S R M))
    (hinr : f.toLinearMap.comp (inrHom R M |>.restrictScalars S) =
      g.toLinearMap.comp (inrHom R M |>.restrictScalars S)) : f = g :=
  AlgHom.toLinearMap_injective <|
    linearMap_ext (AlgHom.congr_fun hinl) (LinearMap.congr_fun hinr)

variable {A : Type*} [Semiring A] [Algebra S A] [Algebra R' A]

/--
Assemble an algebra morphism `TrivSqZeroExt R M →ₐ[S] A` from separate morphisms on `R` and `M`.

Namely, we require that for an algebra morphism `f : R →ₐ[S] A` and a linear map `g : M →ₗ[S] A`,
we have:

* `g x * g y = 0`: the elements of `M` continue to square to zero.
* `g (r •> x) = f r * g x` and `g (x <• r) = g x * f r`: scalar multiplication on the left and
  right is sent to left- and right- multiplication by the image under `f`.

See `TrivSqZeroExt.liftEquiv` for this as an equiv; namely that any such algebra morphism can be
factored in this way.

When `R` is commutative, this can be invoked with `f = Algebra.ofId R A`, which satisfies `hfg` and
`hgf`. This version is captured as an equiv by `TrivSqZeroExt.liftEquivOfComm`. -/
def lift (f : R →ₐ[S] A) (g : M →ₗ[S] A)
    (hg : ∀ x y, g x * g y = 0)
    (hfg : ∀ r x, g (r •> x) = f r * g x)
    (hgf : ∀ r x, g (x <• r) = g x * f r) : tsze R M →ₐ[S] A :=
  AlgHom.ofLinearMap
    ((f.comp <| fstHom S R M).toLinearMap + g ∘ₗ (sndHom R M |>.restrictScalars S))
    (show f 1 + g (0 : M) = 1 by rw [map_zero, map_one, add_zero])
    (TrivSqZeroExt.ind fun r₁ m₁ =>
      TrivSqZeroExt.ind fun r₂ m₂ => by
        dsimp
        simp only [add_zero, zero_add, add_mul, mul_add, smul_mul_smul, hg, smul_zero,
          op_smul_eq_smul]
        rw [← map_mul, LinearMap.map_add, add_comm (g _), add_assoc, hfg, hgf])

theorem lift_def (f : R →ₐ[S] A) (g : M →ₗ[S] A)
    (hg : ∀ x y, g x * g y = 0)
    (hfg : ∀ r x, g (r • x) = f r * g x)
    (hgf : ∀ r x, g (op r • x) = g x * f r) (x : tsze R M) :
    lift f g hg hfg hgf x = f x.fst + g x.snd :=
  rfl

@[simp]
theorem lift_apply_inl (f : R →ₐ[S] A) (g : M →ₗ[S] A)
    (hg : ∀ x y, g x * g y = 0)
    (hfg : ∀ r x, g (r •> x) = f r * g x)
    (hgf : ∀ r x, g (x <• r) = g x * f r)
    (r : R) :
    lift f g hg hfg hgf (inl r) = f r :=
  show f r + g 0 = f r by rw [map_zero, add_zero]

@[simp]
theorem lift_apply_inr (f : R →ₐ[S] A) (g : M →ₗ[S] A)
    (hg : ∀ x y, g x * g y = 0)
    (hfg : ∀ r x, g (r •> x) = f r * g x)
    (hgf : ∀ r x, g (x <• r) = g x * f r)
    (m : M) :
    lift f g hg hfg hgf (inr m) = g m :=
  show f 0 + g m = g m by rw [map_zero, zero_add]

@[simp]
theorem lift_comp_inlHom (f : R →ₐ[S] A) (g : M →ₗ[S] A)
    (hg : ∀ x y, g x * g y = 0)
    (hfg : ∀ r x, g (r •> x) = f r * g x)
    (hgf : ∀ r x, g (x <• r) = g x * f r) :
    (lift f g hg hfg hgf).comp (inlAlgHom S R M) = f :=
  AlgHom.ext <| lift_apply_inl f g hg hfg hgf

@[simp]
theorem lift_comp_inrHom (f : R →ₐ[S] A) (g : M →ₗ[S] A)
    (hg : ∀ x y, g x * g y = 0)
    (hfg : ∀ r x, g (r •> x) = f r * g x)
    (hgf : ∀ r x, g (x <• r) = g x * f r) :
    (lift f g hg hfg hgf).toLinearMap.comp (inrHom R M |>.restrictScalars S) = g :=
  LinearMap.ext <| lift_apply_inr f g hg hfg hgf

/-- When applied to `inr` and `inl` themselves, `lift` is the identity. -/
@[simp]
theorem lift_inlAlgHom_inrHom :
    lift (inlAlgHom _ _ _) (inrHom R M |>.restrictScalars S)
      (inr_mul_inr R) (fun _ _ => (inl_mul_inr _ _).symm) (fun _ _ => (inr_mul_inl _ _).symm) =
    AlgHom.id S (tsze R M) :=
  algHom_ext' (lift_comp_inlHom _ _ _ _ _) (lift_comp_inrHom _ _ _ _ _)

/-- A universal property of the trivial square-zero extension, providing a unique
`TrivSqZeroExt R M →ₐ[R] A` for every pair of maps `f : R →ₐ[S] A` and `g : M →ₗ[S] A`,
where the range of `g` has no non-zero products, and scaling the input to `g` on the left or right
amounts to a corresponding multiplication by `f` in the output.

This isomorphism is named to match the very similar `Complex.lift`. -/
@[simps! apply symm_apply_coe]
def liftEquiv :
    {fg : (R →ₐ[S] A) × (M →ₗ[S] A) //
      (∀ x y, fg.2 x * fg.2 y = 0) ∧
      (∀ r x, fg.2 (r •> x) = fg.1 r * fg.2 x) ∧
      (∀ r x, fg.2 (x <• r) = fg.2 x * fg.1 r)} ≃ (tsze R M →ₐ[S] A) where
  toFun fg := lift fg.val.1 fg.val.2 fg.prop.1 fg.prop.2.1 fg.prop.2.2
  invFun F :=
    ⟨(F.comp (inlAlgHom _ _ _), F.toLinearMap ∘ₗ (inrHom _ _ |>.restrictScalars _)),
      (fun _x _y =>
        (map_mul F _ _).symm.trans <| (F.congr_arg <| inr_mul_inr _ _ _).trans (map_zero F)),
      (fun _r _x => (F.congr_arg (inl_mul_inr _ _).symm).trans (map_mul F _ _)),
      (fun _r _x => (F.congr_arg (inr_mul_inl _ _).symm).trans (map_mul F _ _))⟩
  left_inv _f := Subtype.ext <| Prod.ext (lift_comp_inlHom _ _ _ _ _) (lift_comp_inrHom _ _ _ _ _)
  right_inv _F := algHom_ext' (lift_comp_inlHom _ _ _ _ _) (lift_comp_inrHom _ _ _ _ _)

/-- A simplified version of `TrivSqZeroExt.liftEquiv` for the commutative case. -/
@[simps! apply symm_apply_coe]
def liftEquivOfComm :
    { f : M →ₗ[R'] A // ∀ x y, f x * f y = 0 } ≃ (tsze R' M →ₐ[R'] A) := by
  refine Equiv.trans ?_ liftEquiv
  exact {
    toFun := fun f => ⟨(Algebra.ofId _ _, f.val), f.prop,
      fun r x => by simp [Algebra.smul_def, Algebra.ofId_apply],
      fun r x => by simp [Algebra.smul_def, Algebra.ofId_apply, Algebra.commutes]⟩
    invFun := fun fg => ⟨fg.val.2, fg.prop.1⟩
    left_inv := fun f => rfl
    right_inv := fun fg => Subtype.ext <|
      Prod.ext (AlgHom.toLinearMap_injective <| LinearMap.ext_ring <| by simp)
      rfl }

section map

variable {N P : Type*} [AddCommMonoid N] [Module R' N] [Module R'ᵐᵒᵖ N] [IsCentralScalar R' N]
  [AddCommMonoid P] [Module R' P] [Module R'ᵐᵒᵖ P] [IsCentralScalar R' P]

/-- Functoriality of `TrivSqZeroExt` when the ring is commutative: a linear map
`f : M →ₗ[R'] N` induces a morphism of `R'`-algebras from `TrivSqZeroExt R' M` to
`TrivSqZeroExt R' N`.

Note that we cannot neatly state the non-commutative case, as we do not have morphisms of bimodules.
-/
def map (f : M →ₗ[R'] N) : TrivSqZeroExt R' M →ₐ[R'] TrivSqZeroExt R' N :=
  liftEquivOfComm ⟨inrHom R' N ∘ₗ f, fun _ _ => inr_mul_inr _ _ _⟩

@[simp]
theorem map_inl (f : M →ₗ[R'] N) (r : R') : map f (inl r) = inl r := by
  rw [map, liftEquivOfComm_apply, lift_apply_inl, Algebra.ofId_apply, algebraMap_eq_inl]

@[simp]
theorem map_inr (f : M →ₗ[R'] N) (x : M) : map f (inr x) = inr (f x) := by
  rw [map, liftEquivOfComm_apply, lift_apply_inr, LinearMap.comp_apply, inrHom_apply]

@[simp]
theorem fst_map (f : M →ₗ[R'] N) (x : TrivSqZeroExt R' M) : fst (map f x) = fst x := by
  simp [map, lift_def, Algebra.ofId_apply, algebraMap_eq_inl]

@[simp]
theorem snd_map (f : M →ₗ[R'] N) (x : TrivSqZeroExt R' M) : snd (map f x) = f (snd x) := by
  simp [map, lift_def, Algebra.ofId_apply, algebraMap_eq_inl]

@[simp]
theorem map_comp_inlAlgHom (f : M →ₗ[R'] N) :
    (map f).comp (inlAlgHom R' R' M) = inlAlgHom R' R' N :=
  AlgHom.ext <| map_inl _

@[simp]
theorem map_comp_inrHom (f : M →ₗ[R'] N) :
    (map f).toLinearMap ∘ₗ inrHom R' M = inrHom R' N ∘ₗ f :=
  LinearMap.ext <| map_inr _

@[simp]
theorem fstHom_comp_map (f : M →ₗ[R'] N) :
    (fstHom R' R' N).comp (map f) = fstHom R' R' M :=
  AlgHom.ext <| fst_map _

@[simp]
theorem sndHom_comp_map (f : M →ₗ[R'] N) :
    sndHom R' N ∘ₗ (map f).toLinearMap = f ∘ₗ sndHom R' M :=
  LinearMap.ext <| snd_map _

@[simp]
theorem map_id : map (LinearMap.id : M →ₗ[R'] M) = AlgHom.id R' _ := by
  apply algHom_ext
  simp only [map_inr, LinearMap.id_coe, id_eq, AlgHom.coe_id, forall_const]

theorem map_comp_map (f : M →ₗ[R'] N) (g : N →ₗ[R'] P) :
    map (g.comp f) = (map g).comp (map f) := by
  apply algHom_ext
  simp only [map_inr, LinearMap.coe_comp, Function.comp_apply, AlgHom.coe_comp, forall_const]

end map

end Algebra

end TrivSqZeroExt<|MERGE_RESOLUTION|>--- conflicted
+++ resolved
@@ -643,18 +643,11 @@
     l.prod.snd =
       (l.enum.map fun x : ℕ × tsze R M =>
           ((l.map fst).take x.1).prod •> x.snd.snd <• ((l.map fst).drop x.1.succ).prod).sum := by
-<<<<<<< HEAD
   induction l with
   | nil => simp
   | cons x xs ih =>
     rw [List.enum_cons, ← List.map_fst_add_enum_eq_enumFrom]
     simp_rw [List.map_cons, List.map_map, Function.comp, Prod.map_snd, Prod.map_fst, id,
-=======
-  induction' l with x xs ih
-  · simp
-  · rw [List.enum_cons, ← List.map_fst_add_enum_eq_enumFrom]
-    simp_rw [List.map_cons, List.map_map, Function.comp_def, Prod.map_snd, Prod.map_fst, id,
->>>>>>> 9943ded1
       List.take_zero, List.take_succ_cons, List.prod_nil, List.prod_cons, snd_mul, one_smul,
       List.drop, mul_smul, List.sum_cons, fst_list_prod, ih, List.smul_sum, List.map_map,
       ← smul_comm (_ : R) (_ : Rᵐᵒᵖ)]
