--- conflicted
+++ resolved
@@ -23,11 +23,6 @@
 namespace Polynomial
 
 variable (R : Type*) [Semiring R]
-<<<<<<< HEAD
-
-variable {M} in
-=======
->>>>>>> e8d8be9f
 
 variable {M} in
 -- In this statement, we use `HSMul.hSMul m` as LHS instead of `(m • ·)`
