--- conflicted
+++ resolved
@@ -294,7 +294,16 @@
   refine AlgEquiv.ofAlgHom (aeval p) (aeval q) ?_ ?_ <;>
     exact AlgHom.ext fun _ ↦ by simp [← comp_eq_aeval, comp_assoc, hpq, hqp]
 
-<<<<<<< HEAD
+@[simp]
+theorem algEquivOfCompEqX_eq_iff (p q p' q' : R[X])
+    (hpq : p.comp q = X) (hqp : q.comp p = X) (hpq' : p'.comp q' = X) (hqp' : q'.comp p' = X) :
+    algEquivOfCompEqX p q hpq hqp = algEquivOfCompEqX p' q' hpq' hqp' ↔ p = p' :=
+  ⟨fun h ↦ by simpa using congr($h X), fun h ↦ by ext1; simp [h]⟩
+
+@[simp]
+theorem algEquivOfCompEqX_symm (p q : R[X]) (hpq : p.comp q = X) (hqp : q.comp p = X) :
+    (algEquivOfCompEqX p q hpq hqp).symm = algEquivOfCompEqX q p hqp hpq := rfl
+
 /-- The automorphism of the polynomial algebra given by `p(X) ↦ p(a * X + b)`,
   with inverse `p(X) ↦ p(a⁻¹ * (X - b))`. -/
 @[simps!]
@@ -308,17 +317,6 @@
   simp only [algEquivOfCMulXAddC_symm_apply, neg_mul, algEquivOfCMulXAddC_apply, map_neg, map_mul]
   congr
   simp [mul_add, sub_eq_add_neg]
-=======
-@[simp]
-theorem algEquivOfCompEqX_eq_iff (p q p' q' : R[X])
-    (hpq : p.comp q = X) (hqp : q.comp p = X) (hpq' : p'.comp q' = X) (hqp' : q'.comp p' = X) :
-    algEquivOfCompEqX p q hpq hqp = algEquivOfCompEqX p' q' hpq' hqp' ↔ p = p' :=
-  ⟨fun h ↦ by simpa using congr($h X), fun h ↦ by ext1; simp [h]⟩
-
-@[simp]
-theorem algEquivOfCompEqX_symm (p q : R[X]) (hpq : p.comp q = X) (hqp : q.comp p = X) :
-    (algEquivOfCompEqX p q hpq hqp).symm = algEquivOfCompEqX q p hqp hpq := rfl
->>>>>>> 9fc60c1a
 
 /-- The automorphism of the polynomial algebra given by `p(X) ↦ p(X+t)`,
   with inverse `p(X) ↦ p(X-t)`. -/
@@ -326,7 +324,16 @@
 def algEquivAevalXAddC {R} [CommRing R] (t : R) : R[X] ≃ₐ[R] R[X] :=
   algEquivOfCompEqX (X + C t) (X - C t) (by simp) (by simp)
 
-<<<<<<< HEAD
+@[simp]
+theorem algEquivAevalXAddC_eq_iff {R} [CommRing R] (t t' : R) :
+    algEquivAevalXAddC t = algEquivAevalXAddC t' ↔ t = t' := by
+  simp [algEquivAevalXAddC]
+
+@[simp]
+theorem algEquivAevalXAddC_symm {R} [CommRing R] (t : R) :
+    (algEquivAevalXAddC t).symm = algEquivAevalXAddC (-t) := by
+  simp [algEquivAevalXAddC, sub_eq_add_neg]
+
 /-- The involutive automorphism of the polynomial algebra given by `p(X) ↦ p(-X)`. -/
 @[simps!]
 def algEquivAevalNegX {R} [CommRing R] : R[X] ≃ₐ[R] R[X] :=
@@ -335,17 +342,6 @@
 theorem comp_neg_X_comp_neg_X {R} [CommRing R] (p : R[X]) : (p.comp (-X)).comp (-X) = p := by
   rw [comp_assoc]
   simp only [neg_comp, X_comp, neg_neg, comp_X]
-=======
-@[simp]
-theorem algEquivAevalXAddC_eq_iff {R} [CommRing R] (t t' : R) :
-    algEquivAevalXAddC t = algEquivAevalXAddC t' ↔ t = t' := by
-  simp [algEquivAevalXAddC]
-
-@[simp]
-theorem algEquivAevalXAddC_symm {R} [CommRing R] (t : R) :
-    (algEquivAevalXAddC t).symm = algEquivAevalXAddC (-t) := by
-  simp [algEquivAevalXAddC, sub_eq_add_neg]
->>>>>>> 9fc60c1a
 
 theorem aeval_algHom (f : A →ₐ[R] B) (x : A) : aeval (f x) = f.comp (aeval x) :=
   algHom_ext <| by simp only [aeval_X, AlgHom.comp_apply]
