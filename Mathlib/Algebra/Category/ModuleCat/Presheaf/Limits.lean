--- conflicted
+++ resolved
@@ -139,13 +139,9 @@
 
 instance hasLimitsOfShape : HasLimitsOfShape J (PresheafOfModules.{v} R) where
 
-<<<<<<< HEAD
 instance hasLimitsOfSize : HasLimitsOfSize.{v, v} (PresheafOfModules.{v} R) where
 
-noncomputable instance evaluationPreservesLimitsOfShape (X : Cᵒᵖ) :
-=======
 noncomputable instance evaluation_preservesLimitsOfShape (X : Cᵒᵖ) :
->>>>>>> 6c84e8f7
     PreservesLimitsOfShape J (evaluation R X : PresheafOfModules.{v} R ⥤ _) where
 
 noncomputable instance toPresheaf_preservesLimitsOfShape :
