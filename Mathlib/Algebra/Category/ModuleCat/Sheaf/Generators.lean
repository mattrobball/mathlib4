--- conflicted
+++ resolved
@@ -31,11 +31,6 @@
 open CategoryTheory Limits
 
 variable {C : Type u'} [Category.{v'} C] {J : GrothendieckTopology C} {R : Sheaf J RingCat.{u}}
-<<<<<<< HEAD
-=======
-  [HasWeakSheafify J AddCommGrp.{u}] [J.WEqualsLocallyBijective AddCommGrp.{u}]
-  [J.HasSheafCompose (forget₂ RingCat.{u} AddCommGrp.{u})]
->>>>>>> ce28af11
 
 namespace SheafOfModules
 
@@ -43,8 +38,8 @@
 
 section
 
-variable [HasWeakSheafify J AddCommGroupCat.{u}] [J.WEqualsLocallyBijective AddCommGroupCat.{u}]
-  [J.HasSheafCompose (forget₂ RingCat.{u} AddCommGroupCat.{u})]
+variable [HasWeakSheafify J AddCommGrp.{u}] [J.WEqualsLocallyBijective AddCommGrp.{u}]
+  [J.HasSheafCompose (forget₂ RingCat.{u} AddCommGrp.{u})]
 
 /-- The type of sections which generate a sheaf of modules. -/
 structure GeneratingSections where
@@ -98,9 +93,9 @@
 
 end
 
-variable [∀ (X : C), HasWeakSheafify (J.over X) AddCommGroupCat.{u}]
-  [∀ (X : C), (J.over X).WEqualsLocallyBijective AddCommGroupCat.{u}]
-  [∀ (X : C), (J.over X).HasSheafCompose (forget₂ RingCat AddCommGroupCat.{u})]
+variable [∀ (X : C), HasWeakSheafify (J.over X) AddCommGrp.{u}]
+  [∀ (X : C), (J.over X).WEqualsLocallyBijective AddCommGrp.{u}]
+  [∀ (X : C), (J.over X).HasSheafCompose (forget₂ RingCat AddCommGrp.{u})]
 
 /-- The data of generating sections of the restriction of a sheaf of modules
 over a covering of the terminal object. -/
