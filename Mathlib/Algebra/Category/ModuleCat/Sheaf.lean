/-
Copyright (c) 2024 Joël Riou. All rights reserved.
Released under Apache 2.0 license as described in the file LICENSE.
Authors: Joël Riou
-/

import Mathlib.Algebra.Category.ModuleCat.Presheaf
import Mathlib.CategoryTheory.Sites.LocallyBijective
import Mathlib.CategoryTheory.Sites.Whiskering

/-!
# Sheaves of modules over a sheaf of rings

In this file, we define the category `SheafOfModules R` when `R : Sheaf J RingCat`
is a sheaf of rings on a category `C` equipped with a Grothendieck topology `J`.

## TODO
* construct the associated sheaf: more precisely, given a morphism of `α : P ⟶ R.val`
where `P` is a presheaf of rings and `R` a sheaf of rings such that `α` identifies
`R` to the associated sheaf of `P`, then construct a sheafification functor
`PresheafOfModules P ⥤ SheafOfModules R`.

-/

universe v v₁ u₁ u

open CategoryTheory

variable {C : Type u₁} [Category.{v₁} C] {J : GrothendieckTopology C}
  (R : Sheaf J RingCat.{u})

/-- A sheaf of modules is a presheaf of modules such that the underlying presheaf
of abelian groups is a sheaf. -/
structure SheafOfModules where
  /-- the underlying presheaf of modules of a sheaf of modules -/
  val : PresheafOfModules.{v} R.val
  isSheaf : Presheaf.IsSheaf J val.presheaf

namespace SheafOfModules

variable {R}

/-- A morphism between sheaves of modules is a morphism between the underlying
presheaves of modules. -/
@[ext]
structure Hom (X Y : SheafOfModules.{v} R) where
  /-- a morphism between the underlying presheaves of modules -/
  val : X.val ⟶ Y.val

instance : Category (SheafOfModules.{v} R) where
  Hom := Hom
  id _ := ⟨𝟙 _⟩
  comp f g := ⟨f.val ≫ g.val⟩

@[ext]
lemma hom_ext {X Y : SheafOfModules.{v} R} {f g : X ⟶ Y} (h : f.val = g.val) : f = g :=
  Hom.ext _ _ h

@[simp]
lemma id_val (X : SheafOfModules.{v} R) : Hom.val (𝟙 X) = 𝟙 X.val := rfl

@[simp, reassoc]
lemma comp_val {X Y Z : SheafOfModules.{v} R} (f : X ⟶ Y) (g : Y ⟶ Z) :
    (f ≫ g).val = f.val ≫ g.val := rfl

variable (R)
/-- The forgetful functor `SheafOfModules.{v} R ⥤ PresheafOfModules R.val`. -/
@[simps]
def forget : SheafOfModules.{v} R ⥤ PresheafOfModules R.val where
  obj F := F.val
  map φ := φ.val

/-- The forget functor `SheafOfModules R ⥤ PresheafOfModules R.val` is fully faithful. -/
@[simps]
def fullyFaithfulForget : (forget.{v} R).FullyFaithful where
  preimage φ := ⟨φ⟩

instance : (forget.{v} R).Faithful := (fullyFaithfulForget R).faithful

instance : (forget.{v} R).Full := (fullyFaithfulForget R).full

instance : (forget.{v} R).ReflectsIsomorphisms := (fullyFaithfulForget R).reflectsIsomorphisms

/-- Evaluation on an object `X` gives a functor
`SheafOfModules R ⥤ ModuleCat (R.val.obj X)`. -/
def evaluation (X : Cᵒᵖ) : SheafOfModules.{v} R ⥤ ModuleCat.{v} (R.val.obj X) :=
  forget _ ⋙ PresheafOfModules.evaluation _ X

/-- The forget functor `SheafOfModules R ⥤ Sheaf J AddCommGroupCat`. -/
@[simps]
def toSheaf : SheafOfModules.{v} R ⥤ Sheaf J AddCommGroupCat.{v} where
  obj M := ⟨_, M.isSheaf⟩
  map f := { val := f.val.hom }

/-- The canonical isomorphism between
`SheafOfModules.toSheaf R ⋙ sheafToPresheaf J AddCommGroupCat.{v}`
and `SheafOfModules.forget R ⋙ PresheafOfModules.toPresheaf R.val`. -/
def toSheafCompSheafToPresheafIso :
    toSheaf R ⋙ sheafToPresheaf J AddCommGroupCat.{v} ≅
      forget R ⋙ PresheafOfModules.toPresheaf R.val := Iso.refl _

instance : (toSheaf.{v} R).Faithful :=
  Functor.Faithful.of_comp_iso (toSheafCompSheafToPresheafIso.{v} R)

instance (M N : SheafOfModules.{v} R) : AddCommGroup (M ⟶ N) :=
  (fullyFaithfulForget R).homEquiv.addCommGroup

@[simp]
lemma add_val {M N : SheafOfModules.{v} R} (f g : M ⟶ N) :
    (f + g).val = f.val + g.val := rfl

instance : Preadditive (SheafOfModules.{v} R) where
  add_comp := by intros; ext1; dsimp; simp only [Preadditive.add_comp]
  comp_add := by intros; ext1; dsimp; simp only [Preadditive.comp_add]

instance : (forget R).Additive where

instance : (toSheaf R).Additive where

<<<<<<< HEAD
=======
variable {R}
>>>>>>> 69f29586
/-- The type of sections of a sheaf of modules. -/
abbrev sections (M : SheafOfModules.{v} R) : Type _ := M.val.sections

/-- The map `M.sections → N.sections` induced by a morphisms `M ⟶ N` of sheaves of modules. -/
abbrev sectionsMap {M N : SheafOfModules.{v} R} (f : M ⟶ N) (s : M.sections) : N.sections :=
  PresheafOfModules.sectionsMap f.val s

@[simp]
lemma sectionsMap_comp {M N P : SheafOfModules.{v} R} (f : M ⟶ N) (g : N ⟶ P) (s : M.sections) :
    sectionsMap (f ≫ g) s = sectionsMap g (sectionsMap f s) := rfl

@[simp]
lemma sectionsMap_id {M : SheafOfModules.{v} R} (s : M.sections) :
    sectionsMap (𝟙 M) s = s := rfl

variable [J.HasSheafCompose (forget₂ RingCat.{u} AddCommGroupCat.{u})]

variable (R) in
/-- The obvious free sheaf of modules of rank `1`. -/
@[simps]
def unit : SheafOfModules R where
  val := PresheafOfModules.unit R.val
  isSheaf := ((sheafCompose J (forget₂ RingCat.{u} AddCommGroupCat.{u})).obj R).cond

/-- The bijection `(unit R ⟶ M) ≃ M.sections` for `M : SheafOfModules R`. -/
def unitHomEquiv (M : SheafOfModules R) :
    (unit R ⟶ M) ≃ M.sections :=
  (fullyFaithfulForget R).homEquiv.trans M.val.unitHomEquiv

@[simp]
lemma unitHomEquiv_apply_coe (M : SheafOfModules R) (f : unit R ⟶ M) (X : Cᵒᵖ) :
    (M.unitHomEquiv f).val X = f.val.app X (1 : R.val.obj X) := rfl

lemma unitHomEquiv_comp_apply {M N : SheafOfModules.{u} R}
    (f : unit R ⟶ M) (p : M ⟶ N) :
    N.unitHomEquiv (f ≫ p) = sectionsMap p (M.unitHomEquiv f) := rfl

lemma unitHomEquiv_symm_comp {M N : SheafOfModules.{u} R} (s : M.sections) (p : M ⟶ N) :
    M.unitHomEquiv.symm s ≫ p = N.unitHomEquiv.symm (sectionsMap p s) :=
  N.unitHomEquiv.injective (by simp [unitHomEquiv_comp_apply])

end SheafOfModules

namespace PresheafOfModules

variable {R : Cᵒᵖ ⥤ RingCat.{u}} {M₁ M₂ : PresheafOfModules.{v} R}
    (f : M₁ ⟶ M₂) {N : PresheafOfModules.{v} R}
    (hN : Presheaf.IsSheaf J N.presheaf)
    [J.WEqualsLocallyBijective AddCommGroupCat.{v}]
    [Presheaf.IsLocallySurjective J f.hom]
    [Presheaf.IsLocallyInjective J f.hom]

/-- The bijection `(M₂ ⟶ N) ≃ (M₁ ⟶ N)` induced by a locally bijective morphism
`f : M₁ ⟶ M₂` of presheaves of modules, when `N` is a sheaf. -/
@[simps]
noncomputable def homEquivOfIsLocallyBijective : (M₂ ⟶ N) ≃ (M₁ ⟶ N) where
  toFun φ := f ≫ φ
  invFun ψ :=
    { hom := ((J.W_of_isLocallyBijective f.hom).homEquiv _ hN).symm ψ.hom
      map_smul := by
        obtain ⟨φ, hφ⟩ := ((J.W_of_isLocallyBijective f.hom).homEquiv _ hN).surjective ψ.hom
        simp only [← hφ, Equiv.symm_apply_apply]
        dsimp at hφ
        intro X r y
        apply hN.isSeparated _ _ (Presheaf.imageSieve_mem J f.hom y)
        rintro Y p ⟨x, hx⟩
        have eq := ψ.map_smul _ (R.map p.op r) x
        simp only [← hφ] at eq
        dsimp at eq
        erw [← NatTrans.naturality_apply φ p.op (r • y), N.map_smul, M₂.map_smul,
          ← NatTrans.naturality_apply φ p.op y, ← hx, ← eq, f.map_smul]
        rfl }
  left_inv φ := (toPresheaf _).map_injective
    (((J.W_of_isLocallyBijective f.hom).homEquiv _ hN).left_inv φ.hom)
  right_inv ψ := (toPresheaf _).map_injective
    (((J.W_of_isLocallyBijective f.hom).homEquiv _ hN).right_inv ψ.hom)

end PresheafOfModules<|MERGE_RESOLUTION|>--- conflicted
+++ resolved
@@ -117,10 +117,8 @@
 
 instance : (toSheaf R).Additive where
 
-<<<<<<< HEAD
-=======
 variable {R}
->>>>>>> 69f29586
+
 /-- The type of sections of a sheaf of modules. -/
 abbrev sections (M : SheafOfModules.{v} R) : Type _ := M.val.sections
 
