/-
Copyright (c) 2024 Joël Riou. All rights reserved.
Released under Apache 2.0 license as described in the file LICENSE.
Authors: Joël Riou
-/

import Mathlib.Algebra.Category.ModuleCat.Presheaf
<<<<<<< HEAD
import Mathlib.CategoryTheory.Sites.LocallyBijective
=======
>>>>>>> 9d812caf
import Mathlib.CategoryTheory.Sites.Whiskering

/-!
# Sheaves of modules over a sheaf of rings

In this file, we define the category `SheafOfModules R` when `R : Sheaf J RingCat`
is a sheaf of rings on a category `C` equipped with a Grothendieck topology `J`.

## TODO
* construct the associated sheaf: more precisely, given a morphism of `α : P ⟶ R.val`
where `P` is a presheaf of rings and `R` a sheaf of rings such that `α` identifies
`R` to the associated sheaf of `P`, then construct a sheafification functor
`PresheafOfModules P ⥤ SheafOfModules R`.

-/

universe v v₁ u₁ u

open CategoryTheory

variable {C : Type u₁} [Category.{v₁} C] {J : GrothendieckTopology C}
  (R : Sheaf J RingCat.{u})

/-- A sheaf of modules is a presheaf of modules such that the underlying presheaf
of abelian groups is a sheaf. -/
structure SheafOfModules where
  /-- the underlying presheaf of modules of a sheaf of modules -/
  val : PresheafOfModules.{v} R.val
  isSheaf : Presheaf.IsSheaf J val.presheaf

namespace SheafOfModules

variable {R}

/-- A morphism between sheaves of modules is a morphism between the underlying
presheaves of modules. -/
@[ext]
structure Hom (X Y : SheafOfModules.{v} R) where
  /-- a morphism between the underlying presheaves of modules -/
  val : X.val ⟶ Y.val

instance : Category (SheafOfModules.{v} R) where
  Hom := Hom
  id _ := ⟨𝟙 _⟩
  comp f g := ⟨f.val ≫ g.val⟩

@[ext]
lemma hom_ext {X Y : SheafOfModules.{v} R} {f g : X ⟶ Y} (h : f.val = g.val) : f = g :=
  Hom.ext _ _ h

@[simp]
lemma id_val (X : SheafOfModules.{v} R) : Hom.val (𝟙 X) = 𝟙 X.val := rfl

@[simp, reassoc]
lemma comp_val {X Y Z : SheafOfModules.{v} R} (f : X ⟶ Y) (g : Y ⟶ Z) :
    (f ≫ g).val = f.val ≫ g.val := rfl

variable (R)
/-- The forgetful functor `SheafOfModules.{v} R ⥤ PresheafOfModules R.val`. -/
@[simps]
def forget : SheafOfModules.{v} R ⥤ PresheafOfModules R.val where
  obj F := F.val
  map φ := φ.val

/-- The forget functor `SheafOfModules R ⥤ PresheafOfModules R.val` is fully faithful. -/
@[simps]
def fullyFaithfulForget : (forget.{v} R).FullyFaithful where
  preimage φ := ⟨φ⟩

instance : (forget.{v} R).Faithful := (fullyFaithfulForget R).faithful

instance : (forget.{v} R).Full := (fullyFaithfulForget R).full

/-- Evaluation on an object `X` gives a functor
`SheafOfModules R ⥤ ModuleCat (R.val.obj X)`. -/
def evaluation (X : Cᵒᵖ) : SheafOfModules.{v} R ⥤ ModuleCat.{v} (R.val.obj X) :=
  forget _ ⋙ PresheafOfModules.evaluation _ X

<<<<<<< HEAD
/-- The forget functor `SheafOfModules R ⥤ Sheaf J AddCommGroupCat`. -/
@[simps]
def toSheaf : SheafOfModules.{v} R ⥤ Sheaf J AddCommGroupCat.{v} where
  obj M := ⟨_, M.isSheaf⟩
  map f := { val := f.val.hom }

instance (M N : SheafOfModules.{v} R) : AddCommGroup (M ⟶ N) :=
  (fullyFaithfulForget R).homEquiv.addCommGroup

@[simp]
lemma add_val {M N : SheafOfModules.{v} R} (f g : M ⟶ N) :
    (f + g).val = f.val + g.val := rfl

instance : Preadditive (SheafOfModules.{v} R) where
  add_comp := by intros; ext1; dsimp; simp only [Preadditive.add_comp]
  comp_add := by intros; ext1; dsimp; simp only [Preadditive.comp_add]

instance : (forget R).Additive where

instance : (toSheaf R).Additive where
=======
>>>>>>> 9d812caf
/-- The type of sections of a sheaf of modules. -/
abbrev sections (M : SheafOfModules.{v} R) : Type _ := M.val.sections

variable [J.HasSheafCompose (forget₂ RingCat.{u} AddCommGroupCat.{u})]

/-- The obvious free sheaf of modules of rank `1`. -/
@[simps]
def unit : SheafOfModules R where
  val := PresheafOfModules.unit R.val
  isSheaf := ((sheafCompose J (forget₂ RingCat.{u} AddCommGroupCat.{u})).obj R).cond

variable {R}

/-- The bijection `(unit R ⟶ M) ≃ M.sections` for `M : SheafOfModules R`. -/
def unitHomEquiv (M : SheafOfModules R) :
    (unit R ⟶ M) ≃ M.sections :=
  (fullyFaithfulForget R).homEquiv.trans M.val.unitHomEquiv

<<<<<<< HEAD
end SheafOfModules

namespace PresheafOfModules

variable {R : Cᵒᵖ ⥤ RingCat.{u}} {M₁ M₂ : PresheafOfModules.{v} R}
    (f : M₁ ⟶ M₂) {N : PresheafOfModules.{v} R}
    (hN : Presheaf.IsSheaf J N.presheaf)
    [J.WEqualsLocallyBijective AddCommGroupCat.{v}]
    [Presheaf.IsLocallySurjective J f.hom]
    [Presheaf.IsLocallyInjective J f.hom]

/-- The bijection `(M₂ ⟶ N) ≃ (M₁ ⟶ N)` induced by a locally bijective morphism
`f : M₁ ⟶ M₂` of presheaves of modules, when `N` is a sheaf. -/
@[simps]
noncomputable def homEquivOfIsLocallyBijective : (M₂ ⟶ N) ≃ (M₁ ⟶ N) where
  toFun φ := f ≫ φ
  invFun ψ :=
    { hom := ((J.W_of_isLocallyBijective f.hom).homEquiv _ hN).symm ψ.hom
      map_smul := by
        obtain ⟨φ, hφ⟩ := ((J.W_of_isLocallyBijective f.hom).homEquiv _ hN).surjective ψ.hom
        simp only [← hφ, Equiv.symm_apply_apply]
        dsimp at hφ
        intro X r y
        apply hN.isSeparated _ _ (Presheaf.imageSieve_mem J f.hom y)
        rintro Y p ⟨x, hx⟩
        have eq := ψ.map_smul _ (R.map p.op r) x
        simp only [← hφ] at eq
        dsimp at eq
        erw [← NatTrans.naturality_apply φ p.op (r • y), N.map_smul, M₂.map_smul,
          ← NatTrans.naturality_apply φ p.op y, ← hx, ← eq, f.map_smul]
        rfl }
  left_inv φ := (toPresheaf _).map_injective
    (((J.W_of_isLocallyBijective f.hom).homEquiv _ hN).left_inv φ.hom)
  right_inv ψ := (toPresheaf _).map_injective
    (((J.W_of_isLocallyBijective f.hom).homEquiv _ hN).right_inv ψ.hom)

end PresheafOfModules
=======
@[simp]
lemma unitHomEquiv_apply_coe (M : SheafOfModules R) (f : unit R ⟶ M) (X : Cᵒᵖ) :
    (M.unitHomEquiv f).val X = f.val.app X (1 : R.val.obj X) := rfl

end SheafOfModules
>>>>>>> 9d812caf
<|MERGE_RESOLUTION|>--- conflicted
+++ resolved
@@ -5,10 +5,7 @@
 -/
 
 import Mathlib.Algebra.Category.ModuleCat.Presheaf
-<<<<<<< HEAD
 import Mathlib.CategoryTheory.Sites.LocallyBijective
-=======
->>>>>>> 9d812caf
 import Mathlib.CategoryTheory.Sites.Whiskering
 
 /-!
@@ -87,7 +84,6 @@
 def evaluation (X : Cᵒᵖ) : SheafOfModules.{v} R ⥤ ModuleCat.{v} (R.val.obj X) :=
   forget _ ⋙ PresheafOfModules.evaluation _ X
 
-<<<<<<< HEAD
 /-- The forget functor `SheafOfModules R ⥤ Sheaf J AddCommGroupCat`. -/
 @[simps]
 def toSheaf : SheafOfModules.{v} R ⥤ Sheaf J AddCommGroupCat.{v} where
@@ -108,8 +104,6 @@
 instance : (forget R).Additive where
 
 instance : (toSheaf R).Additive where
-=======
->>>>>>> 9d812caf
 /-- The type of sections of a sheaf of modules. -/
 abbrev sections (M : SheafOfModules.{v} R) : Type _ := M.val.sections
 
@@ -128,7 +122,10 @@
     (unit R ⟶ M) ≃ M.sections :=
   (fullyFaithfulForget R).homEquiv.trans M.val.unitHomEquiv
 
-<<<<<<< HEAD
+@[simp]
+lemma unitHomEquiv_apply_coe (M : SheafOfModules R) (f : unit R ⟶ M) (X : Cᵒᵖ) :
+    (M.unitHomEquiv f).val X = f.val.app X (1 : R.val.obj X) := rfl
+
 end SheafOfModules
 
 namespace PresheafOfModules
@@ -165,11 +162,4 @@
   right_inv ψ := (toPresheaf _).map_injective
     (((J.W_of_isLocallyBijective f.hom).homEquiv _ hN).right_inv ψ.hom)
 
-end PresheafOfModules
-=======
-@[simp]
-lemma unitHomEquiv_apply_coe (M : SheafOfModules R) (f : unit R ⟶ M) (X : Cᵒᵖ) :
-    (M.unitHomEquiv f).val X = f.val.app X (1 : R.val.obj X) := rfl
-
-end SheafOfModules
->>>>>>> 9d812caf
+end PresheafOfModules