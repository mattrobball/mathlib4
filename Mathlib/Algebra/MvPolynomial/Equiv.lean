--- conflicted
+++ resolved
@@ -475,11 +475,7 @@
 -- TODO: generalize `finSuccEquiv R n` to an arbitrary ZeroHom
 theorem support_finSuccEquiv_nonempty {f : MvPolynomial (Fin (n + 1)) R} (h : f ≠ 0) :
     (finSuccEquiv R n f).support.Nonempty := by
-<<<<<<< HEAD
-  rwa [Polynomial.support_nonempty, EquivLike.map_ne_zero_iff]
-=======
   rwa [Polynomial.support_nonempty, EmbeddingLike.map_ne_zero_iff]
->>>>>>> fd92bc36
 
 theorem degree_finSuccEquiv {f : MvPolynomial (Fin (n + 1)) R} (h : f ≠ 0) :
     (finSuccEquiv R n f).degree = degreeOf 0 f := by
