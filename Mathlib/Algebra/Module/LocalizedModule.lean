--- conflicted
+++ resolved
@@ -96,11 +96,7 @@
   Quotient.eq'
 #align localized_module.mk_eq LocalizedModule.mk_eq
 
-<<<<<<< HEAD
-@[elab_as_elim, induction_eliminator]
-=======
 @[elab_as_elim, induction_eliminator, cases_eliminator]
->>>>>>> caa1d6c4
 theorem induction_on {β : LocalizedModule S M → Prop} (h : ∀ (m : M) (s : S), β (mk m s)) :
     ∀ x : LocalizedModule S M, β x := by
   rintro ⟨⟨m, s⟩⟩
