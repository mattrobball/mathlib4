/-
Copyright (c) 2020 Johan Commelin. All rights reserved.
Released under Apache 2.0 license as described in the file LICENSE.
Authors: Johan Commelin
-/
import Mathlib.Algebra.Group.Defs
import Mathlib.Logic.Function.Basic
import Mathlib.Data.Int.Cast.Basic
import Mathlib.Tactic.Spread

/-!
# Lifting algebraic data classes along injective/surjective maps

This file provides definitions that are meant to deal with
situations such as the following:

Suppose that `G` is a group, and `H` is a type endowed with
`One H`, `Mul H`, and `Inv H`.
Suppose furthermore, that `f : G → H` is a surjective map
that respects the multiplication, and the unit elements.
Then `H` satisfies the group axioms.

The relevant definition in this case is `Function.Surjective.group`.
Dually, there is also `Function.Injective.group`.
And there are versions for (additive) (commutative) semigroups/monoids.

## Implementation note

The `nsmul` and `zsmul` assumptions on any transfer definition for an algebraic structure involving
both addition and multiplication (eg `AddMonoidWithOne`) is `∀ n x, f (n • x) = n • f x`, which is
what we would expect.
However, we cannot do the same for transfer definitions built using `to_additive` (eg `AddMonoid`)
as we want the multiplicative versions to be `∀ x n, f (x ^ n) = f x ^ n`.
As a result, we must use `Function.swap` when using additivised transfer definitions in
non-additivised ones.
-/


namespace Function

/-!
### Injective
-/

assert_not_exists MonoidWithZero
assert_not_exists DenselyOrdered

namespace Injective

variable {M₁ : Type*} {M₂ : Type*} [Mul M₁]

/-- A type endowed with `*` is a semigroup, if it admits an injective map that preserves `*` to
a semigroup. See note [reducible non-instances]. -/
@[to_additive "A type endowed with `+` is an additive semigroup, if it admits an
injective map that preserves `+` to an additive semigroup."]
protected abbrev semigroup [Semigroup M₂] (f : M₁ → M₂) (hf : Injective f)
    (mul : ∀ x y, f (x * y) = f x * f y) : Semigroup M₁ :=
  { ‹Mul M₁› with mul_assoc := fun x y z => hf <| by rw [mul, mul, mul, mul, mul_assoc] }

/-- A type endowed with `*` is a commutative magma, if it admits a surjective map that preserves
`*` from a commutative magma. -/
@[to_additive -- See note [reducible non-instances]
"A type endowed with `+` is an additive commutative semigroup, if it admits
a surjective map that preserves `+` from an additive commutative semigroup."]
protected abbrev commMagma [CommMagma M₂] (f : M₁ → M₂) (hf : Injective f)
    (mul : ∀ x y, f (x * y) = f x * f y) : CommMagma M₁ where
  mul_comm x y := hf <| by rw [mul, mul, mul_comm]

/-- A type endowed with `*` is a commutative semigroup, if it admits an injective map that
preserves `*` to a commutative semigroup.  See note [reducible non-instances]. -/
@[to_additive
"A type endowed with `+` is an additive commutative semigroup,if it admits
an injective map that preserves `+` to an additive commutative semigroup."]
protected abbrev commSemigroup [CommSemigroup M₂] (f : M₁ → M₂) (hf : Injective f)
    (mul : ∀ x y, f (x * y) = f x * f y) : CommSemigroup M₁ where
  toSemigroup := hf.semigroup f mul
  __ := hf.commMagma f mul

/-- A type endowed with `*` is a left cancel semigroup, if it admits an injective map that
preserves `*` to a left cancel semigroup.  See note [reducible non-instances]. -/
@[to_additive "A type endowed with `+` is an additive left cancel
semigroup, if it admits an injective map that preserves `+` to an additive left cancel semigroup."]
protected abbrev leftCancelSemigroup [LeftCancelSemigroup M₂] (f : M₁ → M₂) (hf : Injective f)
    (mul : ∀ x y, f (x * y) = f x * f y) : LeftCancelSemigroup M₁ :=
  { hf.semigroup f mul with
    mul_left_cancel := fun x y z H => hf <| (mul_right_inj (f x)).1 <| by rw [← mul, ← mul, H] }

/-- A type endowed with `*` is a right cancel semigroup, if it admits an injective map that
preserves `*` to a right cancel semigroup.  See note [reducible non-instances]. -/
@[to_additive "A type endowed with `+` is an additive right
cancel semigroup, if it admits an injective map that preserves `+` to an additive right cancel
semigroup."]
protected abbrev rightCancelSemigroup [RightCancelSemigroup M₂] (f : M₁ → M₂) (hf : Injective f)
    (mul : ∀ x y, f (x * y) = f x * f y) : RightCancelSemigroup M₁ :=
  { hf.semigroup f mul with
    mul_right_cancel := fun x y z H => hf <| (mul_left_inj (f y)).1 <| by rw [← mul, ← mul, H] }

variable [One M₁]

/-- A type endowed with `1` and `*` is a `MulOneClass`, if it admits an injective map that
preserves `1` and `*` to a `MulOneClass`.  See note [reducible non-instances]. -/
@[to_additive
"A type endowed with `0` and `+` is an `AddZeroClass`, if it admits an
injective map that preserves `0` and `+` to an `AddZeroClass`."]
protected abbrev mulOneClass [MulOneClass M₂] (f : M₁ → M₂) (hf : Injective f) (one : f 1 = 1)
    (mul : ∀ x y, f (x * y) = f x * f y) : MulOneClass M₁ :=
  { ‹One M₁›, ‹Mul M₁› with
    one_mul := fun x => hf <| by rw [mul, one, one_mul],
    mul_one := fun x => hf <| by rw [mul, one, mul_one] }

variable [Pow M₁ ℕ]

/-- A type endowed with `1` and `*` is a monoid, if it admits an injective map that preserves `1`
and `*` to a monoid.  See note [reducible non-instances]. -/
@[to_additive
"A type endowed with `0` and `+` is an additive monoid, if it admits an
injective map that preserves `0` and `+` to an additive monoid. See note
[reducible non-instances]."]
protected abbrev monoid [Monoid M₂] (f : M₁ → M₂) (hf : Injective f) (one : f 1 = 1)
    (mul : ∀ x y, f (x * y) = f x * f y) (npow : ∀ (x) (n : ℕ), f (x ^ n) = f x ^ n) : Monoid M₁ :=
  { hf.mulOneClass f one mul, hf.semigroup f mul with
    npow := fun n x => x ^ n,
    npow_zero := fun x => hf <| by rw [npow, one, pow_zero],
    npow_succ := fun n x => hf <| by rw [npow, pow_succ, mul, npow] }

/-- A type endowed with `0`, `1` and `+` is an additive monoid with one,
if it admits an injective map that preserves `0`, `1` and `+` to an additive monoid with one.
See note [reducible non-instances]. -/
protected abbrev addMonoidWithOne {M₁} [Zero M₁] [One M₁] [Add M₁] [SMul ℕ M₁] [NatCast M₁]
    [AddMonoidWithOne M₂] (f : M₁ → M₂) (hf : Injective f) (zero : f 0 = 0) (one : f 1 = 1)
    (add : ∀ x y, f (x + y) = f x + f y) (nsmul : ∀ (n : ℕ) (x), f (n • x) = n • f x)
    (natCast : ∀ n : ℕ, f n = n) : AddMonoidWithOne M₁ :=
  { hf.addMonoid f zero add (swap nsmul) with
    natCast := Nat.cast,
    natCast_zero := hf (by rw [natCast, Nat.cast_zero, zero]),
    natCast_succ := fun n => hf (by rw [natCast, Nat.cast_succ, add, one, natCast]), one := 1 }

/-- A type endowed with `1` and `*` is a left cancel monoid, if it admits an injective map that
preserves `1` and `*` to a left cancel monoid. See note [reducible non-instances]. -/
@[to_additive
"A type endowed with `0` and `+` is an additive left cancel monoid, if it
admits an injective map that preserves `0` and `+` to an additive left cancel monoid."]
protected abbrev leftCancelMonoid [LeftCancelMonoid M₂] (f : M₁ → M₂) (hf : Injective f)
    (one : f 1 = 1) (mul : ∀ x y, f (x * y) = f x * f y)
    (npow : ∀ (x) (n : ℕ), f (x ^ n) = f x ^ n) : LeftCancelMonoid M₁ :=
  { hf.leftCancelSemigroup f mul, hf.monoid f one mul npow with }

/-- A type endowed with `1` and `*` is a right cancel monoid, if it admits an injective map that
preserves `1` and `*` to a right cancel monoid. See note [reducible non-instances]. -/
@[to_additive
"A type endowed with `0` and `+` is an additive left cancel monoid,if it
admits an injective map that preserves `0` and `+` to an additive left cancel monoid."]
protected abbrev rightCancelMonoid [RightCancelMonoid M₂] (f : M₁ → M₂) (hf : Injective f)
    (one : f 1 = 1) (mul : ∀ x y, f (x * y) = f x * f y)
    (npow : ∀ (x) (n : ℕ), f (x ^ n) = f x ^ n) : RightCancelMonoid M₁ :=
  { hf.rightCancelSemigroup f mul, hf.monoid f one mul npow with }

/-- A type endowed with `1` and `*` is a cancel monoid, if it admits an injective map that preserves
`1` and `*` to a cancel monoid. See note [reducible non-instances]. -/
@[to_additive
"A type endowed with `0` and `+` is an additive left cancel monoid,if it
admits an injective map that preserves `0` and `+` to an additive left cancel monoid."]
protected abbrev cancelMonoid [CancelMonoid M₂] (f : M₁ → M₂) (hf : Injective f) (one : f 1 = 1)
    (mul : ∀ x y, f (x * y) = f x * f y) (npow : ∀ (x) (n : ℕ), f (x ^ n) = f x ^ n) :
    CancelMonoid M₁ :=
  { hf.leftCancelMonoid f one mul npow, hf.rightCancelMonoid f one mul npow with }

/-- A type endowed with `1` and `*` is a commutative monoid, if it admits an injective map that
preserves `1` and `*` to a commutative monoid.  See note [reducible non-instances]. -/
@[to_additive
"A type endowed with `0` and `+` is an additive commutative monoid, if it
admits an injective map that preserves `0` and `+` to an additive commutative monoid."]
protected abbrev commMonoid [CommMonoid M₂] (f : M₁ → M₂) (hf : Injective f) (one : f 1 = 1)
    (mul : ∀ x y, f (x * y) = f x * f y) (npow : ∀ (x) (n : ℕ), f (x ^ n) = f x ^ n) :
    CommMonoid M₁ :=
  { hf.monoid f one mul npow, hf.commSemigroup f mul with }

/-- A type endowed with `0`, `1` and `+` is an additive commutative monoid with one, if it admits an
injective map that preserves `0`, `1` and `+` to an additive commutative monoid with one.
See note [reducible non-instances]. -/
protected abbrev addCommMonoidWithOne {M₁} [Zero M₁] [One M₁] [Add M₁] [SMul ℕ M₁] [NatCast M₁]
    [AddCommMonoidWithOne M₂] (f : M₁ → M₂) (hf : Injective f) (zero : f 0 = 0) (one : f 1 = 1)
    (add : ∀ x y, f (x + y) = f x + f y) (nsmul : ∀ (n : ℕ) (x), f (n • x) = n • f x)
    (natCast : ∀ n : ℕ, f n = n) : AddCommMonoidWithOne M₁ where
  __ := hf.addMonoidWithOne f zero one add nsmul natCast
  __ := hf.addCommMonoid _ zero add (swap nsmul)

/-- A type endowed with `1` and `*` is a cancel commutative monoid, if it admits an injective map
that preserves `1` and `*` to a cancel commutative monoid.  See note [reducible non-instances]. -/
@[to_additive
"A type endowed with `0` and `+` is an additive cancel commutative monoid,
if it admits an injective map that preserves `0` and `+` to an additive cancel commutative monoid."]
protected abbrev cancelCommMonoid [CancelCommMonoid M₂] (f : M₁ → M₂) (hf : Injective f)
    (one : f 1 = 1) (mul : ∀ x y, f (x * y) = f x * f y)
    (npow : ∀ (x) (n : ℕ), f (x ^ n) = f x ^ n) : CancelCommMonoid M₁ :=
  { hf.leftCancelSemigroup f mul, hf.commMonoid f one mul npow with }

/-- A type has an involutive inversion if it admits a surjective map that preserves `⁻¹` to a type
which has an involutive inversion. See note [reducible non-instances] -/
@[to_additive
"A type has an involutive negation if it admits a surjective map that
preserves `-` to a type which has an involutive negation."]
protected abbrev involutiveInv {M₁ : Type*} [Inv M₁] [InvolutiveInv M₂] (f : M₁ → M₂)
    (hf : Injective f) (inv : ∀ x, f x⁻¹ = (f x)⁻¹) : InvolutiveInv M₁ where
  inv := Inv.inv
  inv_inv x := hf <| by rw [inv, inv, inv_inv]

variable [Inv M₁]

/-- A type endowed with `1` and `⁻¹` is a `InvOneClass`, if it admits an injective map that
preserves `1` and `⁻¹` to a `InvOneClass`.  See note [reducible non-instances]. -/
@[to_additive
"A type endowed with `0` and unary `-` is an `NegZeroClass`, if it admits an
injective map that preserves `0` and unary `-` to an `NegZeroClass`."]
protected abbrev invOneClass [InvOneClass M₂] (f : M₁ → M₂) (hf : Injective f) (one : f 1 = 1)
    (inv : ∀ x, f (x⁻¹) = (f x)⁻¹) : InvOneClass M₁ :=
  { ‹One M₁›, ‹Inv M₁› with
    inv_one := hf <| by rw [inv, one, inv_one] }

variable [Div M₁] [Pow M₁ ℤ]

/-- A type endowed with `1`, `*`, `⁻¹`, and `/` is a `DivInvMonoid` if it admits an injective map
that preserves `1`, `*`, `⁻¹`, and `/` to a `DivInvMonoid`. See note [reducible non-instances]. -/
@[to_additive subNegMonoid
"A type endowed with `0`, `+`, unary `-`, and binary `-` is a
`SubNegMonoid` if it admits an injective map that preserves `0`, `+`, unary `-`, and binary `-` to
a `SubNegMonoid`. This version takes custom `nsmul` and `zsmul` as `[SMul ℕ M₁]` and `[SMul ℤ M₁]`
arguments."]
protected abbrev divInvMonoid [DivInvMonoid M₂] (f : M₁ → M₂) (hf : Injective f) (one : f 1 = 1)
    (mul : ∀ x y, f (x * y) = f x * f y) (inv : ∀ x, f x⁻¹ = (f x)⁻¹)
    (div : ∀ x y, f (x / y) = f x / f y) (npow : ∀ (x) (n : ℕ), f (x ^ n) = f x ^ n)
    (zpow : ∀ (x) (n : ℤ), f (x ^ n) = f x ^ n) : DivInvMonoid M₁ :=
  { hf.monoid f one mul npow, ‹Inv M₁›, ‹Div M₁› with
    zpow := fun n x => x ^ n,
    zpow_zero' := fun x => hf <| by rw [zpow, zpow_zero, one],
    zpow_succ' := fun n x => hf <| by rw [zpow, mul, zpow_natCast, pow_succ, zpow, zpow_natCast],
    zpow_neg' := fun n x => hf <| by rw [zpow, zpow_negSucc, inv, zpow, zpow_natCast],
    div_eq_mul_inv := fun x y => hf <| by rw [div, mul, inv, div_eq_mul_inv] }

/-- A type endowed with `1`, `*`, `⁻¹`, and `/` is a `DivInvOneMonoid` if it admits an injective
map that preserves `1`, `*`, `⁻¹`, and `/` to a `DivInvOneMonoid`. See note
[reducible non-instances]. -/
@[to_additive
"A type endowed with `0`, `+`, unary `-`, and binary `-` is a
`SubNegZeroMonoid` if it admits an injective map that preserves `0`, `+`, unary `-`, and binary
`-` to a `SubNegZeroMonoid`. This version takes custom `nsmul` and `zsmul` as `[SMul ℕ M₁]` and
`[SMul ℤ M₁]` arguments."]
protected abbrev divInvOneMonoid [DivInvOneMonoid M₂] (f : M₁ → M₂) (hf : Injective f)
    (one : f 1 = 1) (mul : ∀ x y, f (x * y) = f x * f y) (inv : ∀ x, f x⁻¹ = (f x)⁻¹)
    (div : ∀ x y, f (x / y) = f x / f y) (npow : ∀ (x) (n : ℕ), f (x ^ n) = f x ^ n)
    (zpow : ∀ (x) (n : ℤ), f (x ^ n) = f x ^ n) : DivInvOneMonoid M₁ :=
  { hf.divInvMonoid f one mul inv div npow zpow, hf.invOneClass f one inv with }

/-- A type endowed with `1`, `*`, `⁻¹`, and `/` is a `DivisionMonoid` if it admits an injective map
that preserves `1`, `*`, `⁻¹`, and `/` to a `DivisionMonoid`. See note [reducible non-instances] -/
@[to_additive
"A type endowed with `0`, `+`, unary `-`, and binary `-`
is a `SubtractionMonoid` if it admits an injective map that preserves `0`, `+`, unary `-`, and
binary `-` to a `SubtractionMonoid`. This version takes custom `nsmul` and `zsmul` as `[SMul ℕ M₁]`
and `[SMul ℤ M₁]` arguments."]
protected abbrev divisionMonoid [DivisionMonoid M₂] (f : M₁ → M₂) (hf : Injective f) (one : f 1 = 1)
    (mul : ∀ x y, f (x * y) = f x * f y) (inv : ∀ x, f x⁻¹ = (f x)⁻¹)
    (div : ∀ x y, f (x / y) = f x / f y) (npow : ∀ (x) (n : ℕ), f (x ^ n) = f x ^ n)
    (zpow : ∀ (x) (n : ℤ), f (x ^ n) = f x ^ n) : DivisionMonoid M₁ :=
  { hf.divInvMonoid f one mul inv div npow zpow, hf.involutiveInv f inv with
    mul_inv_rev := fun x y => hf <| by rw [inv, mul, mul_inv_rev, mul, inv, inv],
    inv_eq_of_mul := fun x y h => hf <| by
      rw [inv, inv_eq_of_mul_eq_one_right (by rw [← mul, h, one])] }

/-- A type endowed with `1`, `*`, `⁻¹`, and `/` is a `DivisionCommMonoid` if it admits an
injective map that preserves `1`, `*`, `⁻¹`, and `/` to a `DivisionCommMonoid`.
See note [reducible non-instances]. -/
@[to_additive subtractionCommMonoid
"A type endowed with `0`, `+`, unary `-`, and binary
`-` is a `SubtractionCommMonoid` if it admits an injective map that preserves `0`, `+`, unary `-`,
and binary `-` to a `SubtractionCommMonoid`. This version takes custom `nsmul` and `zsmul` as
`[SMul ℕ M₁]` and `[SMul ℤ M₁]` arguments."]
protected abbrev divisionCommMonoid [DivisionCommMonoid M₂] (f : M₁ → M₂) (hf : Injective f)
    (one : f 1 = 1) (mul : ∀ x y, f (x * y) = f x * f y) (inv : ∀ x, f x⁻¹ = (f x)⁻¹)
    (div : ∀ x y, f (x / y) = f x / f y) (npow : ∀ (x) (n : ℕ), f (x ^ n) = f x ^ n)
    (zpow : ∀ (x) (n : ℤ), f (x ^ n) = f x ^ n) : DivisionCommMonoid M₁ :=
  { hf.divisionMonoid f one mul inv div npow zpow, hf.commSemigroup f mul with }

/-- A type endowed with `1`, `*` and `⁻¹` is a group, if it admits an injective map that preserves
`1`, `*` and `⁻¹` to a group. See note [reducible non-instances]. -/
@[to_additive
"A type endowed with `0` and `+` is an additive group, if it admits an
injective map that preserves `0` and `+` to an additive group."]
protected abbrev group [Group M₂] (f : M₁ → M₂) (hf : Injective f) (one : f 1 = 1)
    (mul : ∀ x y, f (x * y) = f x * f y) (inv : ∀ x, f x⁻¹ = (f x)⁻¹)
    (div : ∀ x y, f (x / y) = f x / f y) (npow : ∀ (x) (n : ℕ), f (x ^ n) = f x ^ n)
    (zpow : ∀ (x) (n : ℤ), f (x ^ n) = f x ^ n) : Group M₁ :=
  { hf.divInvMonoid f one mul inv div npow zpow with
<<<<<<< HEAD
    inv_mul_cancel := fun x => hf <| by erw [mul, inv, inv_mul_cancel, one] }
=======
    inv_mul_cancel := fun x => hf <| by rw [mul, inv, inv_mul_cancel, one] }
>>>>>>> d0df76bd

/-- A type endowed with `0`, `1` and `+` is an additive group with one, if it admits an injective
map that preserves `0`, `1` and `+` to an additive group with one.  See note
[reducible non-instances]. -/
protected abbrev addGroupWithOne {M₁} [Zero M₁] [One M₁] [Add M₁] [SMul ℕ M₁] [Neg M₁] [Sub M₁]
    [SMul ℤ M₁] [NatCast M₁] [IntCast M₁] [AddGroupWithOne M₂] (f : M₁ → M₂) (hf : Injective f)
    (zero : f 0 = 0) (one : f 1 = 1) (add : ∀ x y, f (x + y) = f x + f y) (neg : ∀ x, f (-x) = -f x)
    (sub : ∀ x y, f (x - y) = f x - f y) (nsmul : ∀ (n : ℕ) (x), f (n • x) = n • f x)
    (zsmul : ∀ (n : ℤ) (x), f (n • x) = n • f x) (natCast : ∀ n : ℕ, f n = n)
    (intCast : ∀ n : ℤ, f n = n) : AddGroupWithOne M₁ :=
  { hf.addGroup f zero add neg sub (swap nsmul) (swap zsmul),
    hf.addMonoidWithOne f zero one add nsmul natCast with
    intCast := Int.cast,
    intCast_ofNat := fun n => hf (by rw [natCast, ← Int.cast, intCast, Int.cast_natCast]),
    intCast_negSucc := fun n => hf (by rw [intCast, neg, natCast, Int.cast_negSucc] ) }

/-- A type endowed with `1`, `*` and `⁻¹` is a commutative group, if it admits an injective map that
preserves `1`, `*` and `⁻¹` to a commutative group. See note [reducible non-instances]. -/
@[to_additive
"A type endowed with `0` and `+` is an additive commutative group, if it
admits an injective map that preserves `0` and `+` to an additive commutative group."]
protected abbrev commGroup [CommGroup M₂] (f : M₁ → M₂) (hf : Injective f) (one : f 1 = 1)
    (mul : ∀ x y, f (x * y) = f x * f y) (inv : ∀ x, f x⁻¹ = (f x)⁻¹)
    (div : ∀ x y, f (x / y) = f x / f y) (npow : ∀ (x) (n : ℕ), f (x ^ n) = f x ^ n)
    (zpow : ∀ (x) (n : ℤ), f (x ^ n) = f x ^ n) : CommGroup M₁ :=
  { hf.commMonoid f one mul npow, hf.group f one mul inv div npow zpow with }

/-- A type endowed with `0`, `1` and `+` is an additive commutative group with one, if it admits an
injective map that preserves `0`, `1` and `+` to an additive commutative group with one.
See note [reducible non-instances]. -/
protected abbrev addCommGroupWithOne {M₁} [Zero M₁] [One M₁] [Add M₁] [SMul ℕ M₁] [Neg M₁] [Sub M₁]
    [SMul ℤ M₁] [NatCast M₁] [IntCast M₁] [AddCommGroupWithOne M₂] (f : M₁ → M₂) (hf : Injective f)
    (zero : f 0 = 0) (one : f 1 = 1) (add : ∀ x y, f (x + y) = f x + f y) (neg : ∀ x, f (-x) = -f x)
    (sub : ∀ x y, f (x - y) = f x - f y) (nsmul : ∀ (n : ℕ) (x), f (n • x) = n • f x)
    (zsmul : ∀ (n : ℤ) (x), f (n • x) = n • f x) (natCast : ∀ n : ℕ, f n = n)
    (intCast : ∀ n : ℤ, f n = n) : AddCommGroupWithOne M₁ :=
  { hf.addGroupWithOne f zero one add neg sub nsmul zsmul natCast intCast,
    hf.addCommMonoid _ zero add (swap nsmul) with }

end Injective

/-!
### Surjective
-/


namespace Surjective

variable {M₁ : Type*} {M₂ : Type*} [Mul M₂]

/-- A type endowed with `*` is a semigroup, if it admits a surjective map that preserves `*` from a
semigroup. See note [reducible non-instances]. -/
@[to_additive
"A type endowed with `+` is an additive semigroup, if it admits a
surjective map that preserves `+` from an additive semigroup."]
protected abbrev semigroup [Semigroup M₁] (f : M₁ → M₂) (hf : Surjective f)
    (mul : ∀ x y, f (x * y) = f x * f y) : Semigroup M₂ :=
  { ‹Mul M₂› with mul_assoc := hf.forall₃.2 fun x y z => by simp only [← mul, mul_assoc] }

/-- A type endowed with `*` is a commutative semigroup, if it admits a surjective map that preserves
`*` from a commutative semigroup. See note [reducible non-instances]. -/
@[to_additive
"A type endowed with `+` is an additive commutative semigroup, if it admits
a surjective map that preserves `+` from an additive commutative semigroup."]
protected abbrev commMagma [CommMagma M₁] (f : M₁ → M₂) (hf : Surjective f)
    (mul : ∀ x y, f (x * y) = f x * f y) : CommMagma M₂ where
  mul_comm := hf.forall₂.2 fun x y => by rw [← mul, ← mul, mul_comm]

/-- A type endowed with `*` is a commutative semigroup, if it admits a surjective map that preserves
`*` from a commutative semigroup. See note [reducible non-instances]. -/
@[to_additive
"A type endowed with `+` is an additive commutative semigroup, if it admits
a surjective map that preserves `+` from an additive commutative semigroup."]
protected abbrev commSemigroup [CommSemigroup M₁] (f : M₁ → M₂) (hf : Surjective f)
    (mul : ∀ x y, f (x * y) = f x * f y) : CommSemigroup M₂ where
  toSemigroup := hf.semigroup f mul
  __ := hf.commMagma f mul

variable [One M₂]

/-- A type endowed with `1` and `*` is a `MulOneClass`, if it admits a surjective map that preserves
`1` and `*` from a `MulOneClass`. See note [reducible non-instances]. -/
@[to_additive
"A type endowed with `0` and `+` is an `AddZeroClass`, if it admits a
surjective map that preserves `0` and `+` to an `AddZeroClass`."]
protected abbrev mulOneClass [MulOneClass M₁] (f : M₁ → M₂) (hf : Surjective f) (one : f 1 = 1)
    (mul : ∀ x y, f (x * y) = f x * f y) : MulOneClass M₂ :=
  { ‹One M₂›, ‹Mul M₂› with
    one_mul := hf.forall.2 fun x => by rw [← one, ← mul, one_mul],
    mul_one := hf.forall.2 fun x => by rw [← one, ← mul, mul_one] }

variable [Pow M₂ ℕ]

/-- A type endowed with `1` and `*` is a monoid, if it admits a surjective map that preserves `1`
and `*` to a monoid. See note [reducible non-instances]. -/
@[to_additive
"A type endowed with `0` and `+` is an additive monoid, if it admits a
surjective map that preserves `0` and `+` to an additive monoid. This version takes a custom `nsmul`
as a `[SMul ℕ M₂]` argument."]
protected abbrev monoid [Monoid M₁] (f : M₁ → M₂) (hf : Surjective f) (one : f 1 = 1)
    (mul : ∀ x y, f (x * y) = f x * f y) (npow : ∀ (x) (n : ℕ), f (x ^ n) = f x ^ n) : Monoid M₂ :=
  { hf.semigroup f mul, hf.mulOneClass f one mul with
    npow := fun n x => x ^ n,
    npow_zero := hf.forall.2 fun x => by dsimp only; rw [← npow, pow_zero, ← one],
    npow_succ := fun n => hf.forall.2 fun x => by
      dsimp only
      rw [← npow, pow_succ, ← npow, ← mul] }

/-- A type endowed with `0`, `1` and `+` is an additive monoid with one, if it admits a surjective
map that preserves `0`, `1` and `*` from an additive monoid with one. See note
[reducible non-instances]. -/
protected abbrev addMonoidWithOne {M₂} [Zero M₂] [One M₂] [Add M₂] [SMul ℕ M₂] [NatCast M₂]
    [AddMonoidWithOne M₁] (f : M₁ → M₂) (hf : Surjective f) (zero : f 0 = 0) (one : f 1 = 1)
    (add : ∀ x y, f (x + y) = f x + f y) (nsmul : ∀ (n : ℕ) (x), f (n • x) = n • f x)
    (natCast : ∀ n : ℕ, f n = n) : AddMonoidWithOne M₂ :=
  { hf.addMonoid f zero add (swap nsmul) with
    natCast := Nat.cast,
    natCast_zero := by rw [← Nat.cast, ← natCast, Nat.cast_zero, zero]
    natCast_succ := fun n => by rw [← Nat.cast, ← natCast, Nat.cast_succ, add, one, natCast]
    one := 1 }

/-- A type endowed with `1` and `*` is a commutative monoid, if it admits a surjective map that
preserves `1` and `*` from a commutative monoid. See note [reducible non-instances]. -/
@[to_additive
"A type endowed with `0` and `+` is an additive commutative monoid, if it
admits a surjective map that preserves `0` and `+` to an additive commutative monoid."]
protected abbrev commMonoid [CommMonoid M₁] (f : M₁ → M₂) (hf : Surjective f) (one : f 1 = 1)
    (mul : ∀ x y, f (x * y) = f x * f y) (npow : ∀ (x) (n : ℕ), f (x ^ n) = f x ^ n) :
    CommMonoid M₂ :=
  { hf.commSemigroup f mul, hf.monoid f one mul npow with }

/-- A type endowed with `0`, `1` and `+` is an additive monoid with one,
if it admits a surjective map that preserves `0`, `1` and `*` from an additive monoid with one.
See note [reducible non-instances]. -/
protected abbrev addCommMonoidWithOne {M₂} [Zero M₂] [One M₂] [Add M₂] [SMul ℕ M₂] [NatCast M₂]
    [AddCommMonoidWithOne M₁] (f : M₁ → M₂) (hf : Surjective f) (zero : f 0 = 0) (one : f 1 = 1)
    (add : ∀ x y, f (x + y) = f x + f y) (nsmul : ∀ (n : ℕ) (x), f (n • x) = n • f x)
    (natCast : ∀ n : ℕ, f n = n) : AddCommMonoidWithOne M₂ where
  __ := hf.addMonoidWithOne f zero one add nsmul natCast
  __ := hf.addCommMonoid _ zero add (swap nsmul)

/-- A type has an involutive inversion if it admits a surjective map that preserves `⁻¹` to a type
which has an involutive inversion. See note [reducible non-instances] -/
@[to_additive
"A type has an involutive negation if it admits a surjective map that
preserves `-` to a type which has an involutive negation."]
protected abbrev involutiveInv {M₂ : Type*} [Inv M₂] [InvolutiveInv M₁] (f : M₁ → M₂)
    (hf : Surjective f) (inv : ∀ x, f x⁻¹ = (f x)⁻¹) : InvolutiveInv M₂ where
  inv := Inv.inv
  inv_inv := hf.forall.2 fun x => by rw [← inv, ← inv, inv_inv]

variable [Inv M₂] [Div M₂] [Pow M₂ ℤ]

/-- A type endowed with `1`, `*`, `⁻¹`, and `/` is a `DivInvMonoid` if it admits a surjective map
that preserves `1`, `*`, `⁻¹`, and `/` to a `DivInvMonoid`. See note [reducible non-instances]. -/
@[to_additive subNegMonoid
"A type endowed with `0`, `+`, unary `-`, and binary `-` is a
`SubNegMonoid` if it admits a surjective map that preserves `0`, `+`, unary `-`, and binary `-` to
a `SubNegMonoid`."]
protected abbrev divInvMonoid [DivInvMonoid M₁] (f : M₁ → M₂) (hf : Surjective f) (one : f 1 = 1)
    (mul : ∀ x y, f (x * y) = f x * f y) (inv : ∀ x, f x⁻¹ = (f x)⁻¹)
    (div : ∀ x y, f (x / y) = f x / f y) (npow : ∀ (x) (n : ℕ), f (x ^ n) = f x ^ n)
    (zpow : ∀ (x) (n : ℤ), f (x ^ n) = f x ^ n) : DivInvMonoid M₂ :=
  { hf.monoid f one mul npow, ‹Div M₂›, ‹Inv M₂› with
    zpow := fun n x => x ^ n,
    zpow_zero' := hf.forall.2 fun x => by dsimp only; rw [← zpow, zpow_zero, ← one],
    zpow_succ' := fun n => hf.forall.2 fun x => by
      dsimp only
      rw [← zpow, ← zpow, zpow_natCast, zpow_natCast, pow_succ, ← mul],
    zpow_neg' := fun n => hf.forall.2 fun x => by
      dsimp only
      rw [← zpow, ← zpow, zpow_negSucc, zpow_natCast, inv],
    div_eq_mul_inv := hf.forall₂.2 fun x y => by rw [← inv, ← mul, ← div, div_eq_mul_inv] }

/-- A type endowed with `1`, `*` and `⁻¹` is a group, if it admits a surjective map that preserves
`1`, `*` and `⁻¹` to a group. See note [reducible non-instances]. -/
@[to_additive
"A type endowed with `0` and `+` is an additive group, if it admits a
surjective map that preserves `0` and `+` to an additive group."]
protected abbrev group [Group M₁] (f : M₁ → M₂) (hf : Surjective f) (one : f 1 = 1)
    (mul : ∀ x y, f (x * y) = f x * f y) (inv : ∀ x, f x⁻¹ = (f x)⁻¹)
    (div : ∀ x y, f (x / y) = f x / f y) (npow : ∀ (x) (n : ℕ), f (x ^ n) = f x ^ n)
    (zpow : ∀ (x) (n : ℤ), f (x ^ n) = f x ^ n) : Group M₂ :=
  { hf.divInvMonoid f one mul inv div npow zpow with
<<<<<<< HEAD
    inv_mul_cancel := hf.forall.2 fun x => by erw [← inv, ← mul, inv_mul_cancel, one] }
=======
    inv_mul_cancel := hf.forall.2 fun x => by rw [← inv, ← mul, inv_mul_cancel, one] }
>>>>>>> d0df76bd

/-- A type endowed with `0`, `1`, `+` is an additive group with one,
if it admits a surjective map that preserves `0`, `1`, and `+` to an additive group with one.
See note [reducible non-instances]. -/
protected abbrev addGroupWithOne {M₂} [Zero M₂] [One M₂] [Add M₂] [Neg M₂] [Sub M₂] [SMul ℕ M₂]
    [SMul ℤ M₂] [NatCast M₂] [IntCast M₂] [AddGroupWithOne M₁] (f : M₁ → M₂) (hf : Surjective f)
    (zero : f 0 = 0) (one : f 1 = 1) (add : ∀ x y, f (x + y) = f x + f y) (neg : ∀ x, f (-x) = -f x)
    (sub : ∀ x y, f (x - y) = f x - f y) (nsmul : ∀ (n : ℕ) (x), f (n • x) = n • f x)
    (zsmul : ∀ (n : ℤ) (x), f (n • x) = n • f x) (natCast : ∀ n : ℕ, f n = n)
    (intCast : ∀ n : ℤ, f n = n) : AddGroupWithOne M₂ :=
  { hf.addMonoidWithOne f zero one add nsmul natCast,
    hf.addGroup f zero add neg sub (swap nsmul) (swap zsmul) with
    intCast := Int.cast,
    intCast_ofNat := fun n => by rw [← Int.cast, ← intCast, Int.cast_natCast, natCast],
    intCast_negSucc := fun n => by
      rw [← Int.cast, ← intCast, Int.cast_negSucc, neg, natCast] }

/-- A type endowed with `1`, `*`, `⁻¹`, and `/` is a commutative group, if it admits a surjective
map that preserves `1`, `*`, `⁻¹`, and `/` from a commutative group. See note
[reducible non-instances]. -/
@[to_additive
"A type endowed with `0` and `+` is an additive commutative group, if it
admits a surjective map that preserves `0` and `+` to an additive commutative group."]
protected abbrev commGroup [CommGroup M₁] (f : M₁ → M₂) (hf : Surjective f) (one : f 1 = 1)
    (mul : ∀ x y, f (x * y) = f x * f y) (inv : ∀ x, f x⁻¹ = (f x)⁻¹)
    (div : ∀ x y, f (x / y) = f x / f y) (npow : ∀ (x) (n : ℕ), f (x ^ n) = f x ^ n)
    (zpow : ∀ (x) (n : ℤ), f (x ^ n) = f x ^ n) : CommGroup M₂ :=
  { hf.commMonoid f one mul npow, hf.group f one mul inv div npow zpow with }

/-- A type endowed with `0`, `1`, `+` is an additive commutative group with one, if it admits a
surjective map that preserves `0`, `1`, and `+` to an additive commutative group with one.
See note [reducible non-instances]. -/
protected abbrev addCommGroupWithOne {M₂} [Zero M₂] [One M₂] [Add M₂] [Neg M₂] [Sub M₂] [SMul ℕ M₂]
    [SMul ℤ M₂] [NatCast M₂] [IntCast M₂] [AddCommGroupWithOne M₁] (f : M₁ → M₂) (hf : Surjective f)
    (zero : f 0 = 0) (one : f 1 = 1) (add : ∀ x y, f (x + y) = f x + f y) (neg : ∀ x, f (-x) = -f x)
    (sub : ∀ x y, f (x - y) = f x - f y) (nsmul : ∀ (n : ℕ) (x), f (n • x) = n • f x)
    (zsmul : ∀ (n : ℤ) (x), f (n • x) = n • f x) (natCast : ∀ n : ℕ, f n = n)
    (intCast : ∀ n : ℤ, f n = n) : AddCommGroupWithOne M₂ :=
  { hf.addGroupWithOne f zero one add neg sub nsmul zsmul natCast intCast,
    hf.addCommMonoid _ zero add (swap nsmul) with }

end Surjective

end Function<|MERGE_RESOLUTION|>--- conflicted
+++ resolved
@@ -291,11 +291,7 @@
     (div : ∀ x y, f (x / y) = f x / f y) (npow : ∀ (x) (n : ℕ), f (x ^ n) = f x ^ n)
     (zpow : ∀ (x) (n : ℤ), f (x ^ n) = f x ^ n) : Group M₁ :=
   { hf.divInvMonoid f one mul inv div npow zpow with
-<<<<<<< HEAD
-    inv_mul_cancel := fun x => hf <| by erw [mul, inv, inv_mul_cancel, one] }
-=======
     inv_mul_cancel := fun x => hf <| by rw [mul, inv, inv_mul_cancel, one] }
->>>>>>> d0df76bd
 
 /-- A type endowed with `0`, `1` and `+` is an additive group with one, if it admits an injective
 map that preserves `0`, `1` and `+` to an additive group with one.  See note
@@ -480,11 +476,7 @@
     (div : ∀ x y, f (x / y) = f x / f y) (npow : ∀ (x) (n : ℕ), f (x ^ n) = f x ^ n)
     (zpow : ∀ (x) (n : ℤ), f (x ^ n) = f x ^ n) : Group M₂ :=
   { hf.divInvMonoid f one mul inv div npow zpow with
-<<<<<<< HEAD
-    inv_mul_cancel := hf.forall.2 fun x => by erw [← inv, ← mul, inv_mul_cancel, one] }
-=======
     inv_mul_cancel := hf.forall.2 fun x => by rw [← inv, ← mul, inv_mul_cancel, one] }
->>>>>>> d0df76bd
 
 /-- A type endowed with `0`, `1`, `+` is an additive group with one,
 if it admits a surjective map that preserves `0`, `1`, and `+` to an additive group with one.
