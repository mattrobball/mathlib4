--- conflicted
+++ resolved
@@ -165,17 +165,11 @@
     x ∈ H := by
   induction I using Finset.induction_on generalizing x with
   | empty =>
-<<<<<<< HEAD
-    convert one_mem H
-    ext i
-    exact h1 i (Finset.not_mem_empty i)
-=======
     have : x = 1 := by
       ext i
       exact h1 i (Finset.not_mem_empty i)
     rw [this]
     exact one_mem H
->>>>>>> d0df76bd
   | insert hnmem ih =>
     rename_i i I
     have : x = Function.update x i 1 * Pi.mulSingle i (x i) := by
