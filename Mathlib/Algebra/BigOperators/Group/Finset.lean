--- conflicted
+++ resolved
@@ -427,11 +427,7 @@
   rw [mul_comm, prod_filter_mul_prod_filter_not]
 
 @[to_additive]
-<<<<<<< HEAD
-theorem prod_disjoint_filters (p q : α → Prop) [DecidableEq α] [DecidablePred p] [DecidablePred q] :
-=======
 theorem prod_filter_xor (p q : α → Prop) [DecidableEq α] [DecidablePred p] [DecidablePred q] :
->>>>>>> 36c7c9d4
     (∏ x ∈ s with (Xor' (p x) (q x)), f x) =
       (∏ x ∈ s with (p x ∧ ¬ q x), f x) * (∏ x ∈ s with (q x ∧ ¬ p x), f x) := by
   rw [← prod_union (disjoint_filter_and_not_filter _ _), ← filter_or]
