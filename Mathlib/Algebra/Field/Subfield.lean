/-
Copyright (c) 2020 Anne Baanen. All rights reserved.
Released under Apache 2.0 license as described in the file LICENSE.
Authors: Anne Baanen
-/
import Mathlib.Algebra.Ring.Subring.Basic
import Mathlib.Algebra.Algebra.Defs
import Mathlib.Data.Rat.Cast.Defs

/-!
# Subfields

Let `K` be a division ring, for example a field.
This file defines the "bundled" subfield type `Subfield K`, a type
whose terms correspond to subfields of `K`. Note we do not require the "subfields" to be
commutative, so they are really sub-division rings / skew fields. This is the preferred way to talk
about subfields in mathlib. Unbundled subfields (`s : Set K` and `IsSubfield s`)
are not in this file, and they will ultimately be deprecated.

We prove that subfields are a complete lattice, and that you can `map` (pushforward) and
`comap` (pull back) them along ring homomorphisms.

We define the `closure` construction from `Set K` to `Subfield K`, sending a subset of `K`
to the subfield it generates, and prove that it is a Galois insertion.

## Main definitions

Notation used here:

`(K : Type u) [DivisionRing K] (L : Type u) [DivisionRing L] (f g : K →+* L)`
`(A : Subfield K) (B : Subfield L) (s : Set K)`

* `Subfield K` : the type of subfields of a division ring `K`.

* `instance : CompleteLattice (Subfield K)` : the complete lattice structure on the subfields.

* `Subfield.closure` : subfield closure of a set, i.e., the smallest subfield that includes the set.

* `Subfield.gi` : `closure : Set M → Subfield M` and coercion `(↑) : Subfield M → Set M`
  form a `GaloisInsertion`.

* `comap f B : Subfield K` : the preimage of a subfield `B` along the ring homomorphism `f`

* `map f A : Subfield L` : the image of a subfield `A` along the ring homomorphism `f`.

* `f.fieldRange : Subfield L` : the range of the ring homomorphism `f`.

* `eqLocusField f g : Subfield K` : given ring homomorphisms `f g : K →+* R`,
     the subfield of `K` where `f x = g x`

## Implementation notes

A subfield is implemented as a subring which is closed under `⁻¹`.

Lattice inclusion (e.g. `≤` and `⊓`) is used rather than set notation (`⊆` and `∩`), although
`∈` is defined as membership of a subfield's underlying set.

## Tags
subfield, subfields
-/


universe u v w

variable {K : Type u} {L : Type v} {M : Type w}
variable [DivisionRing K] [DivisionRing L] [DivisionRing M]

/-- `SubfieldClass S K` states `S` is a type of subsets `s ⊆ K` closed under field operations. -/
class SubfieldClass (S K : Type*) [DivisionRing K] [SetLike S K] extends SubringClass S K,
  InvMemClass S K : Prop

namespace SubfieldClass

variable (S : Type*) [SetLike S K] [h : SubfieldClass S K]

-- See note [lower instance priority]
/-- A subfield contains `1`, products and inverses.

Be assured that we're not actually proving that subfields are subgroups:
`SubgroupClass` is really an abbreviation of `SubgroupWithOrWithoutZeroClass`.
 -/
instance (priority := 100) toSubgroupClass : SubgroupClass S K :=
  { h with }

variable {S} {x : K}

@[aesop safe apply (rule_sets := [SetLike])]
lemma nnratCast_mem (s : S) (q : ℚ≥0) : (q : K) ∈ s := by
  simpa only [NNRat.cast_def] using div_mem (natCast_mem s q.num) (natCast_mem s q.den)

@[aesop safe apply (rule_sets := [SetLike])]
lemma ratCast_mem (s : S) (q : ℚ) : (q : K) ∈ s := by
  simpa only [Rat.cast_def] using div_mem (intCast_mem s q.num) (natCast_mem s q.den)

instance instNNRatCast (s : S) : NNRatCast s where nnratCast q := ⟨q, nnratCast_mem s q⟩
instance instRatCast (s : S) : RatCast s where ratCast q := ⟨q, ratCast_mem s q⟩

@[simp, norm_cast] lemma coe_nnratCast (s : S) (q : ℚ≥0) : ((q : s) : K) = q := rfl
@[simp, norm_cast] lemma coe_ratCast (s : S) (x : ℚ) : ((x : s) : K) = x := rfl

@[aesop safe apply (rule_sets := [SetLike])]
lemma nnqsmul_mem (s : S) (q : ℚ≥0) (hx : x ∈ s) : q • x ∈ s := by
  simpa only [NNRat.smul_def] using mul_mem (nnratCast_mem _ _) hx

@[aesop safe apply (rule_sets := [SetLike])]
lemma qsmul_mem (s : S) (q : ℚ) (hx : x ∈ s) : q • x ∈ s := by
  simpa only [Rat.smul_def] using mul_mem (ratCast_mem _ _) hx

@[deprecated (since := "2024-04-05")] alias coe_rat_cast := coe_ratCast
@[deprecated (since := "2024-04-05")] alias coe_rat_mem := ratCast_mem
@[deprecated (since := "2024-04-05")] alias rat_smul_mem := qsmul_mem

@[aesop safe apply (rule_sets := [SetLike])]
lemma ofScientific_mem (s : S) {b : Bool} {n m : ℕ} :
    (OfScientific.ofScientific n b m : K) ∈ s :=
  SubfieldClass.nnratCast_mem s (OfScientific.ofScientific n b m)

instance instSMulNNRat (s : S) : SMul ℚ≥0 s where smul q x := ⟨q • x, nnqsmul_mem s q x.2⟩
instance instSMulRat (s : S) : SMul ℚ s where smul q x := ⟨q • x, qsmul_mem s q x.2⟩

@[simp, norm_cast] lemma coe_nnqsmul (s : S) (q : ℚ≥0) (x : s) : ↑(q • x) = q • (x : K) := rfl
@[simp, norm_cast] lemma coe_qsmul (s : S) (q : ℚ) (x : s) : ↑(q • x) = q • (x : K) := rfl

variable (S)

/-- A subfield inherits a division ring structure -/
instance (priority := 75) toDivisionRing (s : S) : DivisionRing s :=
  Subtype.coe_injective.divisionRing ((↑) : s → K)
    rfl rfl (fun _ _ ↦ rfl) (fun _ _ ↦ rfl) (fun _ ↦ rfl)
    (fun _ _ ↦ rfl) (fun _ ↦ rfl) (fun _ _ ↦ rfl) (fun _ _ ↦ rfl)
    (fun _ _ ↦ rfl) (coe_nnqsmul _) (coe_qsmul _) (fun _ _ ↦ rfl) (fun _ _ ↦ rfl)
    (fun _ ↦ rfl) (fun _ ↦ rfl) (fun _ ↦ rfl) (fun _ ↦ rfl)

-- Prefer subclasses of `Field` over subclasses of `SubfieldClass`.
/-- A subfield of a field inherits a field structure -/
instance (priority := 75) toField {K} [Field K] [SetLike S K] [SubfieldClass S K] (s : S) :
    Field s :=
  Subtype.coe_injective.field ((↑) : s → K)
    rfl rfl (fun _ _ ↦ rfl) (fun _ _ ↦ rfl) (fun _ ↦ rfl)
    (fun _ _ ↦ rfl) (fun _ ↦ rfl) (fun _ _ ↦ rfl) (fun _ _ ↦ rfl) (fun _ _ ↦ rfl)
    (coe_nnqsmul _) (coe_qsmul _) (fun _ _ ↦ rfl) (fun _ _ ↦ rfl) (fun _ ↦ rfl)
    (fun _ ↦ rfl) (fun _ ↦ rfl) (fun _ ↦ rfl)

end SubfieldClass

/-- `Subfield R` is the type of subfields of `R`. A subfield of `R` is a subset `s` that is a
  multiplicative submonoid and an additive subgroup. Note in particular that it shares the
  same 0 and 1 as R. -/
structure Subfield (K : Type u) [DivisionRing K] extends Subring K where
  /-- A subfield is closed under multiplicative inverses. -/
  inv_mem' : ∀ x ∈ carrier, x⁻¹ ∈ carrier

/-- Reinterpret a `Subfield` as a `Subring`. -/
add_decl_doc Subfield.toSubring

namespace Subfield

/-- The underlying `AddSubgroup` of a subfield. -/
def toAddSubgroup (s : Subfield K) : AddSubgroup K :=
  { s.toSubring.toAddSubgroup with }

-- Porting note: toSubmonoid already exists
-- /-- The underlying submonoid of a subfield. -/
-- def toSubmonoid (s : Subfield K) : Submonoid K :=
--   { s.toSubring.toSubmonoid with }

instance : SetLike (Subfield K) K where
  coe s := s.carrier
  coe_injective' p q h := by cases p; cases q; congr; exact SetLike.ext' h

instance : SubfieldClass (Subfield K) K where
  add_mem {s} := s.add_mem'
  zero_mem s := s.zero_mem'
  neg_mem {s} := s.neg_mem'
  mul_mem {s} := s.mul_mem'
  one_mem s := s.one_mem'
  inv_mem {s} := s.inv_mem' _

theorem mem_carrier {s : Subfield K} {x : K} : x ∈ s.carrier ↔ x ∈ s :=
  Iff.rfl

-- Porting note: in lean 3, `S` was type `Set K`
@[simp]
theorem mem_mk {S : Subring K} {x : K} (h) : x ∈ (⟨S, h⟩ : Subfield K) ↔ x ∈ S :=
  Iff.rfl

@[simp]
theorem coe_set_mk (S : Subring K) (h) : ((⟨S, h⟩ : Subfield K) : Set K) = S :=
  rfl

@[simp]
theorem mk_le_mk {S S' : Subring K} (h h') : (⟨S, h⟩ : Subfield K) ≤ (⟨S', h'⟩ : Subfield K) ↔
    S ≤ S' :=
  Iff.rfl

/-- Two subfields are equal if they have the same elements. -/
@[ext]
theorem ext {S T : Subfield K} (h : ∀ x, x ∈ S ↔ x ∈ T) : S = T :=
  SetLike.ext h

/-- Copy of a subfield with a new `carrier` equal to the old one. Useful to fix definitional
equalities. -/
protected def copy (S : Subfield K) (s : Set K) (hs : s = ↑S) : Subfield K :=
  { S.toSubring.copy s hs with
    carrier := s
    inv_mem' := hs.symm ▸ S.inv_mem' }

@[simp]
theorem coe_copy (S : Subfield K) (s : Set K) (hs : s = ↑S) : (S.copy s hs : Set K) = s :=
  rfl

theorem copy_eq (S : Subfield K) (s : Set K) (hs : s = ↑S) : S.copy s hs = S :=
  SetLike.coe_injective hs

@[simp]
theorem coe_toSubring (s : Subfield K) : (s.toSubring : Set K) = s :=
  rfl

@[simp]
theorem mem_toSubring (s : Subfield K) (x : K) : x ∈ s.toSubring ↔ x ∈ s :=
  Iff.rfl

end Subfield

/-- A `Subring` containing inverses is a `Subfield`. -/
def Subring.toSubfield (s : Subring K) (hinv : ∀ x ∈ s, x⁻¹ ∈ s) : Subfield K :=
  { s with inv_mem' := hinv }

namespace Subfield

variable (s t : Subfield K)

section DerivedFromSubfieldClass

/-- A subfield contains the field's 1. -/
protected theorem one_mem : (1 : K) ∈ s :=
  one_mem s

/-- A subfield contains the field's 0. -/
protected theorem zero_mem : (0 : K) ∈ s :=
  zero_mem s

/-- A subfield is closed under multiplication. -/
protected theorem mul_mem {x y : K} : x ∈ s → y ∈ s → x * y ∈ s :=
  mul_mem

/-- A subfield is closed under addition. -/
protected theorem add_mem {x y : K} : x ∈ s → y ∈ s → x + y ∈ s :=
  add_mem

/-- A subfield is closed under negation. -/
protected theorem neg_mem {x : K} : x ∈ s → -x ∈ s :=
  neg_mem

/-- A subfield is closed under subtraction. -/
protected theorem sub_mem {x y : K} : x ∈ s → y ∈ s → x - y ∈ s :=
  sub_mem

/-- A subfield is closed under inverses. -/
protected theorem inv_mem {x : K} : x ∈ s → x⁻¹ ∈ s :=
  inv_mem

/-- A subfield is closed under division. -/
protected theorem div_mem {x y : K} : x ∈ s → y ∈ s → x / y ∈ s :=
  div_mem

/-- Product of a list of elements in a subfield is in the subfield. -/
protected theorem list_prod_mem {l : List K} : (∀ x ∈ l, x ∈ s) → l.prod ∈ s :=
  list_prod_mem

/-- Sum of a list of elements in a subfield is in the subfield. -/
protected theorem list_sum_mem {l : List K} : (∀ x ∈ l, x ∈ s) → l.sum ∈ s :=
  list_sum_mem

/-- Sum of a multiset of elements in a `Subfield` is in the `Subfield`. -/
protected theorem multiset_sum_mem (m : Multiset K) : (∀ a ∈ m, a ∈ s) → m.sum ∈ s :=
  multiset_sum_mem m

/-- Sum of elements in a `Subfield` indexed by a `Finset` is in the `Subfield`. -/
protected theorem sum_mem {ι : Type*} {t : Finset ι} {f : ι → K} (h : ∀ c ∈ t, f c ∈ s) :
    (∑ i ∈ t, f i) ∈ s :=
  sum_mem h

protected theorem pow_mem {x : K} (hx : x ∈ s) (n : ℕ) : x ^ n ∈ s :=
  pow_mem hx n

protected theorem zsmul_mem {x : K} (hx : x ∈ s) (n : ℤ) : n • x ∈ s :=
  zsmul_mem hx n

protected theorem intCast_mem (n : ℤ) : (n : K) ∈ s := intCast_mem s n

@[deprecated (since := "2024-04-05")] alias coe_int_mem := intCast_mem

theorem zpow_mem {x : K} (hx : x ∈ s) (n : ℤ) : x ^ n ∈ s := by
  cases n
  · simpa using s.pow_mem hx _
  · simpa [pow_succ'] using s.inv_mem (s.mul_mem hx (s.pow_mem hx _))

instance : Ring s :=
  s.toSubring.toRing

instance : Div s :=
  ⟨fun x y => ⟨x / y, s.div_mem x.2 y.2⟩⟩

instance : Inv s :=
  ⟨fun x => ⟨x⁻¹, s.inv_mem x.2⟩⟩

instance : Pow s ℤ :=
  ⟨fun x z => ⟨x ^ z, s.zpow_mem x.2 z⟩⟩

-- TODO: Those are just special cases of `SubfieldClass.toDivisionRing`/`SubfieldClass.toField`
instance toDivisionRing (s : Subfield K) : DivisionRing s :=
  Subtype.coe_injective.divisionRing ((↑) : s → K) rfl rfl (fun _ _ ↦ rfl) (fun _ _ ↦ rfl)
    (fun _ ↦ rfl) (fun _ _ ↦ rfl) (fun _ ↦ rfl) (fun _ _ ↦ rfl) (fun _ _ ↦ rfl) (fun _ _ ↦ rfl)
    (fun _ _ ↦ rfl) (fun _ _ ↦ rfl) (fun _ _ ↦ rfl) (fun _ _ ↦ rfl) (fun _ ↦ rfl) (fun _ ↦ rfl)
    (fun _ ↦ rfl) fun _ ↦ rfl

/-- A subfield inherits a field structure -/
instance toField {K} [Field K] (s : Subfield K) : Field s :=
  Subtype.coe_injective.field ((↑) : s → K) rfl rfl (fun _ _ => rfl) (fun _ _ => rfl) (fun _ => rfl)
    (fun _ _ => rfl) (fun _ => rfl) (fun _ _ => rfl) (fun _ _ => rfl) (fun _ _ => rfl)
    (fun _ _ => rfl) (fun _ _ => rfl) (fun _ _ => rfl) (fun _ _ ↦ rfl) (fun _ => rfl)
    (fun _ => rfl) (fun _ ↦ rfl) fun _ => rfl

@[simp, norm_cast]
theorem coe_add (x y : s) : (↑(x + y) : K) = ↑x + ↑y :=
  rfl

@[simp, norm_cast]
theorem coe_sub (x y : s) : (↑(x - y) : K) = ↑x - ↑y :=
  rfl

@[simp, norm_cast]
theorem coe_neg (x : s) : (↑(-x) : K) = -↑x :=
  rfl

@[simp, norm_cast]
theorem coe_mul (x y : s) : (↑(x * y) : K) = ↑x * ↑y :=
  rfl

@[simp, norm_cast]
theorem coe_div (x y : s) : (↑(x / y) : K) = ↑x / ↑y :=
  rfl

@[simp, norm_cast]
theorem coe_inv (x : s) : (↑x⁻¹ : K) = (↑x)⁻¹ :=
  rfl

@[simp, norm_cast]
theorem coe_zero : ((0 : s) : K) = 0 :=
  rfl

@[simp, norm_cast]
theorem coe_one : ((1 : s) : K) = 1 :=
  rfl

end DerivedFromSubfieldClass

/-- The embedding from a subfield of the field `K` to `K`. -/
def subtype (s : Subfield K) : s →+* K :=
  { s.toSubmonoid.subtype, s.toAddSubgroup.subtype with toFun := (↑) }

@[simp]
theorem coe_subtype : ⇑(s.subtype) = ((↑) : s → K) :=
  rfl

variable (K) in
theorem toSubring_subtype_eq_subtype (S : Subfield K) :
    S.toSubring.subtype = S.subtype :=
  rfl

/-! # Partial order -/


theorem mem_toSubmonoid {s : Subfield K} {x : K} : x ∈ s.toSubmonoid ↔ x ∈ s :=
  Iff.rfl

@[simp]
theorem coe_toSubmonoid : (s.toSubmonoid : Set K) = s :=
  rfl

@[simp]
theorem mem_toAddSubgroup {s : Subfield K} {x : K} : x ∈ s.toAddSubgroup ↔ x ∈ s :=
  Iff.rfl

@[simp]
theorem coe_toAddSubgroup : (s.toAddSubgroup : Set K) = s :=
  rfl

/-! # top -/


/-- The subfield of `K` containing all elements of `K`. -/
instance : Top (Subfield K) :=
  ⟨{ (⊤ : Subring K) with inv_mem' := fun x _ => Subring.mem_top x }⟩

instance : Inhabited (Subfield K) :=
  ⟨⊤⟩

@[simp]
theorem mem_top (x : K) : x ∈ (⊤ : Subfield K) :=
  Set.mem_univ x

@[simp]
theorem coe_top : ((⊤ : Subfield K) : Set K) = Set.univ :=
  rfl

/-- The ring equiv between the top element of `Subfield K` and `K`. -/
def topEquiv : (⊤ : Subfield K) ≃+* K :=
  Subsemiring.topEquiv

/-! # comap -/


variable (f : K →+* L)

/-- The preimage of a subfield along a ring homomorphism is a subfield. -/
def comap (s : Subfield L) : Subfield K :=
  { s.toSubring.comap f with
    inv_mem' := fun x hx =>
      show f x⁻¹ ∈ s by
        rw [map_inv₀ f]
        exact s.inv_mem hx }

@[simp]
theorem coe_comap (s : Subfield L) : (s.comap f : Set K) = f ⁻¹' s :=
  rfl

@[simp]
theorem mem_comap {s : Subfield L} {f : K →+* L} {x : K} : x ∈ s.comap f ↔ f x ∈ s :=
  Iff.rfl

theorem comap_comap (s : Subfield M) (g : L →+* M) (f : K →+* L) :
    (s.comap g).comap f = s.comap (g.comp f) :=
  rfl

/-! # map -/


/-- The image of a subfield along a ring homomorphism is a subfield. -/
def map (s : Subfield K) : Subfield L :=
  { s.toSubring.map f with
    inv_mem' := by
      rintro _ ⟨x, hx, rfl⟩
      exact ⟨x⁻¹, s.inv_mem hx, map_inv₀ f x⟩ }

@[simp]
theorem coe_map : (s.map f : Set L) = f '' s :=
  rfl

@[simp]
theorem mem_map {f : K →+* L} {s : Subfield K} {y : L} : y ∈ s.map f ↔ ∃ x ∈ s, f x = y := by
  unfold map
  simp only [mem_mk, Subring.mem_mk, Subring.mem_toSubsemiring, Subring.mem_map, mem_toSubring]

theorem map_map (g : L →+* M) (f : K →+* L) : (s.map f).map g = s.map (g.comp f) :=
  SetLike.ext' <| Set.image_image _ _ _

theorem map_le_iff_le_comap {f : K →+* L} {s : Subfield K} {t : Subfield L} :
    s.map f ≤ t ↔ s ≤ t.comap f :=
  Set.image_subset_iff

theorem gc_map_comap (f : K →+* L) : GaloisConnection (map f) (comap f) := fun _ _ =>
  map_le_iff_le_comap

end Subfield

namespace RingHom

variable (g : L →+* M) (f : K →+* L)

/-! # range -/


/-- The range of a ring homomorphism, as a subfield of the target. See Note [range copy pattern]. -/
def fieldRange : Subfield L :=
  ((⊤ : Subfield K).map f).copy (Set.range f) Set.image_univ.symm

@[simp]
theorem coe_fieldRange : (f.fieldRange : Set L) = Set.range f :=
  rfl

@[simp]
theorem mem_fieldRange {f : K →+* L} {y : L} : y ∈ f.fieldRange ↔ ∃ x, f x = y :=
  Iff.rfl

theorem fieldRange_eq_map : f.fieldRange = Subfield.map f ⊤ := by
  ext
  simp

theorem map_fieldRange : f.fieldRange.map g = (g.comp f).fieldRange := by
  simpa only [fieldRange_eq_map] using (⊤ : Subfield K).map_map g f

/-- The range of a morphism of fields is a fintype, if the domain is a fintype.

Note that this instance can cause a diamond with `Subtype.Fintype` if `L` is also a fintype. -/
instance fintypeFieldRange [Fintype K] [DecidableEq L] (f : K →+* L) : Fintype f.fieldRange :=
  Set.fintypeRange f

end RingHom

namespace Subfield

/-! # inf -/


/-- The inf of two subfields is their intersection. -/
instance : Inf (Subfield K) :=
  ⟨fun s t =>
    { s.toSubring ⊓ t.toSubring with
      inv_mem' := fun _ hx =>
        Subring.mem_inf.mpr
          ⟨s.inv_mem (Subring.mem_inf.mp hx).1, t.inv_mem (Subring.mem_inf.mp hx).2⟩ }⟩

@[simp]
theorem coe_inf (p p' : Subfield K) : ((p ⊓ p' : Subfield K) : Set K) = p.carrier ∩ p'.carrier :=
  rfl

@[simp]
theorem mem_inf {p p' : Subfield K} {x : K} : x ∈ p ⊓ p' ↔ x ∈ p ∧ x ∈ p' :=
  Iff.rfl

instance : InfSet (Subfield K) :=
  ⟨fun S =>
    { sInf (Subfield.toSubring '' S) with
      inv_mem' := by
        rintro x hx
        apply Subring.mem_sInf.mpr
        rintro _ ⟨p, p_mem, rfl⟩
        exact p.inv_mem (Subring.mem_sInf.mp hx p.toSubring ⟨p, p_mem, rfl⟩) }⟩

@[simp, norm_cast]
theorem coe_sInf (S : Set (Subfield K)) : ((sInf S : Subfield K) : Set K) = ⋂ s ∈ S, ↑s :=
  show ((sInf (Subfield.toSubring '' S) : Subring K) : Set K) = ⋂ s ∈ S, ↑s by
    ext x
    rw [Subring.coe_sInf, Set.mem_iInter, Set.mem_iInter]
    exact
      ⟨fun h s s' ⟨s_mem, s'_eq⟩ => h s.toSubring _ ⟨⟨s, s_mem, rfl⟩, s'_eq⟩,
        fun h s s' ⟨⟨s'', s''_mem, s_eq⟩, (s'_eq : ↑s = s')⟩ =>
        h s'' _ ⟨s''_mem, by simp [← s_eq, ← s'_eq]⟩⟩

theorem mem_sInf {S : Set (Subfield K)} {x : K} : x ∈ sInf S ↔ ∀ p ∈ S, x ∈ p :=
  Subring.mem_sInf.trans
    ⟨fun h p hp => h p.toSubring ⟨p, hp, rfl⟩, fun h _ ⟨p', hp', p_eq⟩ => p_eq ▸ h p' hp'⟩

@[simp, norm_cast]
theorem coe_iInf {ι : Sort*} {S : ι → Subfield K} : (↑(⨅ i, S i) : Set K) = ⋂ i, S i := by
  simp only [iInf, coe_sInf, Set.biInter_range]

theorem mem_iInf {ι : Sort*} {S : ι → Subfield K} {x : K} : (x ∈ ⨅ i, S i) ↔ ∀ i, x ∈ S i := by
  simp only [iInf, mem_sInf, Set.forall_mem_range]

@[simp]
theorem sInf_toSubring (s : Set (Subfield K)) :
    (sInf s).toSubring = ⨅ t ∈ s, Subfield.toSubring t := by
  ext x
  rw [mem_toSubring, mem_sInf]
  erw [Subring.mem_sInf]
  exact
    ⟨fun h p ⟨p', hp⟩ => hp ▸ Subring.mem_sInf.mpr fun p ⟨hp', hp⟩ => hp ▸ h _ hp', fun h p hp =>
      h p.toSubring
        ⟨p,
          Subring.ext fun x =>
            ⟨fun hx => Subring.mem_sInf.mp hx _ ⟨hp, rfl⟩, fun hx =>
              Subring.mem_sInf.mpr fun p' ⟨_, p'_eq⟩ => p'_eq ▸ hx⟩⟩⟩

theorem isGLB_sInf (S : Set (Subfield K)) : IsGLB S (sInf S) := by
  have : ∀ {s t : Subfield K}, (s : Set K) ≤ t ↔ s ≤ t := by simp [SetLike.coe_subset_coe]
  refine IsGLB.of_image this ?_
  convert isGLB_biInf (s := S) (f := SetLike.coe)
  exact coe_sInf _

/-- Subfields of a ring form a complete lattice. -/
instance : CompleteLattice (Subfield K) :=
  { completeLatticeOfInf (Subfield K) isGLB_sInf with
    top := ⊤
    le_top := fun _ _ _ => trivial
    inf := (· ⊓ ·)
    inf_le_left := fun _ _ _ => And.left
    inf_le_right := fun _ _ _ => And.right
    le_inf := fun _ _ _ h₁ h₂ _ hx => ⟨h₁ hx, h₂ hx⟩ }

/-! # subfield closure of a subset -/

/-- The `Subfield` generated by a set. -/
def closure (s : Set K) : Subfield K := sInf {S | s ⊆ S}

theorem mem_closure {x : K} {s : Set K} : x ∈ closure s ↔ ∀ S : Subfield K, s ⊆ S → x ∈ S :=
  mem_sInf

/-- The subfield generated by a set includes the set. -/
@[simp, aesop safe 20 apply (rule_sets := [SetLike])]
theorem subset_closure {s : Set K} : s ⊆ closure s := fun _ hx => mem_closure.2 fun _ hS => hS hx

theorem subring_closure_le (s : Set K) : Subring.closure s ≤ (closure s).toSubring :=
  Subring.closure_le.mpr subset_closure

theorem not_mem_of_not_mem_closure {s : Set K} {P : K} (hP : P ∉ closure s) : P ∉ s := fun h =>
  hP (subset_closure h)

/-- A subfield `t` includes `closure s` if and only if it includes `s`. -/
@[simp]
theorem closure_le {s : Set K} {t : Subfield K} : closure s ≤ t ↔ s ⊆ t :=
  ⟨Set.Subset.trans subset_closure, fun h _ hx => mem_closure.mp hx t h⟩

/-- Subfield closure of a set is monotone in its argument: if `s ⊆ t`,
then `closure s ≤ closure t`. -/
theorem closure_mono ⦃s t : Set K⦄ (h : s ⊆ t) : closure s ≤ closure t :=
  closure_le.2 <| Set.Subset.trans h subset_closure

theorem closure_eq_of_le {s : Set K} {t : Subfield K} (h₁ : s ⊆ t) (h₂ : t ≤ closure s) :
    closure s = t :=
  le_antisymm (closure_le.2 h₁) h₂

/-- An induction principle for closure membership. If `p` holds for `1`, and all elements
of `s`, and is preserved under addition, negation, and multiplication, then `p` holds for all
elements of the closure of `s`. -/
@[elab_as_elim]
theorem closure_induction {s : Set K} {p : K → Prop} {x} (h : x ∈ closure s) (mem : ∀ x ∈ s, p x)
    (one : p 1) (add : ∀ x y, p x → p y → p (x + y)) (neg : ∀ x, p x → p (-x))
    (inv : ∀ x, p x → p x⁻¹) (mul : ∀ x y, p x → p y → p (x * y)) : p x := by
    letI : Subfield K :=
      ⟨⟨⟨⟨⟨p, by intro _ _; exact mul _ _⟩, one⟩,
        by intro _ _; exact add _ _, @add_neg_cancel K _ 1 ▸ add _ _ one (neg _ one)⟩,
          by intro _; exact neg _⟩, inv⟩
    exact (closure_le (t := this)).2 mem h

variable (K)

/-- `closure` forms a Galois insertion with the coercion to set. -/
protected def gi : GaloisInsertion (@closure K _) (↑) where
  choice s _ := closure s
  gc _ _ := closure_le
  le_l_u _ := subset_closure
  choice_eq _ _ := rfl

variable {K}

/-- Closure of a subfield `S` equals `S`. -/
theorem closure_eq (s : Subfield K) : closure (s : Set K) = s :=
  (Subfield.gi K).l_u_eq s

@[simp]
theorem closure_empty : closure (∅ : Set K) = ⊥ :=
  (Subfield.gi K).gc.l_bot

@[simp]
theorem closure_univ : closure (Set.univ : Set K) = ⊤ :=
  @coe_top K _ ▸ closure_eq ⊤

theorem closure_union (s t : Set K) : closure (s ∪ t) = closure s ⊔ closure t :=
  (Subfield.gi K).gc.l_sup

theorem closure_iUnion {ι} (s : ι → Set K) : closure (⋃ i, s i) = ⨆ i, closure (s i) :=
  (Subfield.gi K).gc.l_iSup

theorem closure_sUnion (s : Set (Set K)) : closure (⋃₀ s) = ⨆ t ∈ s, closure t :=
  (Subfield.gi K).gc.l_sSup

theorem map_sup (s t : Subfield K) (f : K →+* L) : (s ⊔ t).map f = s.map f ⊔ t.map f :=
  (gc_map_comap f).l_sup

theorem map_iSup {ι : Sort*} (f : K →+* L) (s : ι → Subfield K) :
    (iSup s).map f = ⨆ i, (s i).map f :=
  (gc_map_comap f).l_iSup

theorem map_inf (s t : Subfield K) (f : K →+* L) : (s ⊓ t).map f = s.map f ⊓ t.map f :=
  SetLike.coe_injective (Set.image_inter f.injective)

theorem map_iInf {ι : Sort*} [Nonempty ι] (f : K →+* L) (s : ι → Subfield K) :
    (iInf s).map f = ⨅ i, (s i).map f := by
  apply SetLike.coe_injective
  simpa using (Set.injOn_of_injective f.injective).image_iInter_eq (s := SetLike.coe ∘ s)

theorem comap_inf (s t : Subfield L) (f : K →+* L) : (s ⊓ t).comap f = s.comap f ⊓ t.comap f :=
  (gc_map_comap f).u_inf

theorem comap_iInf {ι : Sort*} (f : K →+* L) (s : ι → Subfield L) :
    (iInf s).comap f = ⨅ i, (s i).comap f :=
  (gc_map_comap f).u_iInf

@[simp]
theorem map_bot (f : K →+* L) : (⊥ : Subfield K).map f = ⊥ :=
  (gc_map_comap f).l_bot

@[simp]
theorem comap_top (f : K →+* L) : (⊤ : Subfield L).comap f = ⊤ :=
  (gc_map_comap f).u_top

/-- The underlying set of a non-empty directed sSup of subfields is just a union of the subfields.
  Note that this fails without the directedness assumption (the union of two subfields is
  typically not a subfield) -/
theorem mem_iSup_of_directed {ι} [hι : Nonempty ι] {S : ι → Subfield K} (hS : Directed (· ≤ ·) S)
    {x : K} : (x ∈ ⨆ i, S i) ↔ ∃ i, x ∈ S i := by
  let s : Subfield K :=
    { __ := Subring.copy _ _ (Subring.coe_iSup_of_directed hS).symm
      inv_mem' := fun _ hx ↦ have ⟨i, hi⟩ := Set.mem_iUnion.mp hx
        Set.mem_iUnion.mpr ⟨i, (S i).inv_mem hi⟩ }
  have : iSup S = s := le_antisymm
    (iSup_le fun i ↦ le_iSup (fun i ↦ (S i : Set K)) i) (Set.iUnion_subset fun _ ↦ le_iSup S _)
  exact this ▸ Set.mem_iUnion

theorem coe_iSup_of_directed {ι} [hι : Nonempty ι] {S : ι → Subfield K} (hS : Directed (· ≤ ·) S) :
    ((⨆ i, S i : Subfield K) : Set K) = ⋃ i, ↑(S i) :=
  Set.ext fun x => by simp [mem_iSup_of_directed hS]

theorem mem_sSup_of_directedOn {S : Set (Subfield K)} (Sne : S.Nonempty) (hS : DirectedOn (· ≤ ·) S)
    {x : K} : x ∈ sSup S ↔ ∃ s ∈ S, x ∈ s := by
  haveI : Nonempty S := Sne.to_subtype
  simp only [sSup_eq_iSup', mem_iSup_of_directed hS.directed_val, Subtype.exists, exists_prop]

theorem coe_sSup_of_directedOn {S : Set (Subfield K)} (Sne : S.Nonempty)
    (hS : DirectedOn (· ≤ ·) S) : (↑(sSup S) : Set K) = ⋃ s ∈ S, ↑s :=
  Set.ext fun x => by simp [mem_sSup_of_directedOn Sne hS]

end Subfield

namespace RingHom

variable {s : Subfield K}

open Subfield

/-- Restriction of a ring homomorphism to its range interpreted as a subfield. -/
def rangeRestrictField (f : K →+* L) : K →+* f.fieldRange :=
  f.rangeSRestrict

@[simp]
theorem coe_rangeRestrictField (f : K →+* L) (x : K) : (f.rangeRestrictField x : L) = f x :=
  rfl

section eqLocus

variable {L : Type v} [Semiring L]

/-- The subfield of elements `x : R` such that `f x = g x`, i.e.,
the equalizer of f and g as a subfield of R -/
def eqLocusField (f g : K →+* L) : Subfield K where
  __ := (f : K →+* L).eqLocus g
  inv_mem' _ := eq_on_inv₀ f g
  carrier := { x | f x = g x }

/-- If two ring homomorphisms are equal on a set, then they are equal on its subfield closure. -/
theorem eqOn_field_closure {f g : K →+* L} {s : Set K} (h : Set.EqOn f g s) :
    Set.EqOn f g (closure s) :=
  show closure s ≤ f.eqLocusField g from closure_le.2 h

theorem eq_of_eqOn_subfield_top {f g : K →+* L} (h : Set.EqOn f g (⊤ : Subfield K)) : f = g :=
  ext fun _ => h trivial

theorem eq_of_eqOn_of_field_closure_eq_top {s : Set K} (hs : closure s = ⊤) {f g : K →+* L}
    (h : s.EqOn f g) : f = g :=
  eq_of_eqOn_subfield_top <| hs ▸ eqOn_field_closure h

end eqLocus

theorem field_closure_preimage_le (f : K →+* L) (s : Set L) :
    closure (f ⁻¹' s) ≤ (closure s).comap f :=
  closure_le.2 fun _ hx => SetLike.mem_coe.2 <| mem_comap.2 <| subset_closure hx

/-- The image under a ring homomorphism of the subfield generated by a set equals
the subfield generated by the image of the set. -/
theorem map_field_closure (f : K →+* L) (s : Set K) : (closure s).map f = closure (f '' s) :=
  le_antisymm
    (map_le_iff_le_comap.2 <|
      le_trans (closure_mono <| Set.subset_preimage_image _ _) (field_closure_preimage_le _ _))
    (closure_le.2 <| Set.image_subset _ subset_closure)

end RingHom

namespace Subfield

open RingHom

/-- The ring homomorphism associated to an inclusion of subfields. -/
def inclusion {S T : Subfield K} (h : S ≤ T) : S →+* T :=
  S.subtype.codRestrict _ fun x => h x.2

@[simp]
theorem fieldRange_subtype (s : Subfield K) : s.subtype.fieldRange = s :=
  SetLike.ext' <| (coe_rangeS _).trans Subtype.range_coe

end Subfield

namespace RingEquiv

variable {s t : Subfield K}

/-- Makes the identity isomorphism from a proof two subfields of a multiplicative
    monoid are equal. -/
def subfieldCongr (h : s = t) : s ≃+* t :=
  { Equiv.setCongr <| SetLike.ext'_iff.1 h with
    map_mul' := fun _ _ => rfl
    map_add' := fun _ _ => rfl }

end RingEquiv

namespace Subfield

variable {s : Set K}

theorem closure_preimage_le (f : K →+* L) (s : Set L) : closure (f ⁻¹' s) ≤ (closure s).comap f :=
  closure_le.2 fun _ hx => SetLike.mem_coe.2 <| mem_comap.2 <| subset_closure hx

section Commutative

variable {K : Type u} [Field K] (s : Subfield K)

/-- Product of a multiset of elements in a subfield is in the subfield. -/
protected theorem multiset_prod_mem (m : Multiset K) : (∀ a ∈ m, a ∈ s) → m.prod ∈ s :=
  multiset_prod_mem m

/-- Product of elements of a subfield indexed by a `Finset` is in the subfield. -/
protected theorem prod_mem {ι : Type*} {t : Finset ι} {f : ι → K} (h : ∀ c ∈ t, f c ∈ s) :
    (∏ i ∈ t, f i) ∈ s :=
  prod_mem h

instance toAlgebra : Algebra s K :=
  RingHom.toAlgebra s.subtype

/-- The `Subfield` generated by a set in a field. -/
private def commClosure (s : Set K) : Subfield K where
  carrier := {z : K | ∃ x ∈ Subring.closure s, ∃ y ∈ Subring.closure s, x / y = z}
  zero_mem' := ⟨0, Subring.zero_mem _, 1, Subring.one_mem _, div_one _⟩
  one_mem' := ⟨1, Subring.one_mem _, 1, Subring.one_mem _, div_one _⟩
  neg_mem' {x} := by
    rintro ⟨y, hy, z, hz, x_eq⟩
    exact ⟨-y, Subring.neg_mem _ hy, z, hz, x_eq ▸ neg_div _ _⟩
  inv_mem' x := by rintro ⟨y, hy, z, hz, x_eq⟩; exact ⟨z, hz, y, hy, x_eq ▸ (inv_div _ _).symm⟩
  add_mem' x_mem y_mem := by
    -- Use `id` in the next 2 `obtain`s so that assumptions stay there for the `rwa`s below
    obtain ⟨nx, hnx, dx, hdx, rfl⟩ := id x_mem
    obtain ⟨ny, hny, dy, hdy, rfl⟩ := id y_mem
    by_cases hx0 : dx = 0; · rwa [hx0, div_zero, zero_add]
    by_cases hy0 : dy = 0; · rwa [hy0, div_zero, add_zero]
    exact
      ⟨nx * dy + dx * ny, Subring.add_mem _ (Subring.mul_mem _ hnx hdy) (Subring.mul_mem _ hdx hny),
        dx * dy, Subring.mul_mem _ hdx hdy, (div_add_div nx ny hx0 hy0).symm⟩
  mul_mem' := by
    rintro _ _ ⟨nx, hnx, dx, hdx, rfl⟩ ⟨ny, hny, dy, hdy, rfl⟩
    exact ⟨nx * ny, Subring.mul_mem _ hnx hny, dx * dy, Subring.mul_mem _ hdx hdy,
      (div_mul_div_comm _ _ _ _).symm⟩

private theorem commClosure_eq_closure {s : Set K} : commClosure s = closure s :=
  le_antisymm
    (fun _ ⟨_, hy, _, hz, eq⟩ ↦ eq ▸ div_mem (subring_closure_le s hy) (subring_closure_le s hz))
    (closure_le.mpr fun x hx ↦ ⟨x, Subring.subset_closure hx, 1, Subring.one_mem _, div_one x⟩)

theorem mem_closure_iff {s : Set K} {x} :
    x ∈ closure s ↔ ∃ y ∈ Subring.closure s, ∃ z ∈ Subring.closure s, y / z = x := by
  rw [← commClosure_eq_closure]; rfl

end Commutative

end Subfield

namespace Subfield

theorem map_comap_eq (f : K →+* L) (s : Subfield L) : (s.comap f).map f = s ⊓ f.fieldRange :=
  SetLike.coe_injective Set.image_preimage_eq_inter_range

theorem map_comap_eq_self
    {f : K →+* L} {s : Subfield L} (h : s ≤ f.fieldRange) : (s.comap f).map f = s := by
  simpa only [inf_of_le_left h] using map_comap_eq f s

theorem map_comap_eq_self_of_surjective
    {f : K →+* L} (hf : Function.Surjective f) (s : Subfield L) : (s.comap f).map f = s :=
  SetLike.coe_injective (Set.image_preimage_eq _ hf)

theorem comap_map (f : K →+* L) (s : Subfield K) : (s.map f).comap f = s :=
  SetLike.coe_injective (Set.preimage_image_eq _ f.injective)

end Subfield

/-! ## Actions by `Subfield`s

These are just copies of the definitions about `Subsemiring` starting from
`Subsemiring.MulAction`.
-/
section Actions

namespace Subfield

variable {X Y}

/-- The action by a subfield is the action by the underlying field. -/
<<<<<<< HEAD
instance [SMul K X] (F : Subfield K): SMul F X :=
=======
instance [SMul K X] (F : Subfield K) : SMul F X :=
>>>>>>> 9fc60c1a
  inferInstanceAs (SMul F.toSubsemiring X)

theorem smul_def [SMul K X] {F : Subfield K} (g : F) (m : X) : g • m = (g : K) • m :=
  rfl

instance smulCommClass_left [SMul K Y] [SMul X Y] [SMulCommClass K X Y] (F : Subfield K) :
    SMulCommClass F X Y :=
  inferInstanceAs (SMulCommClass F.toSubsemiring X Y)

instance smulCommClass_right [SMul X Y] [SMul K Y] [SMulCommClass X K Y] (F : Subfield K) :
    SMulCommClass X F Y :=
  inferInstanceAs (SMulCommClass X F.toSubsemiring Y)

/-- Note that this provides `IsScalarTower F K K` which is needed by `smul_mul_assoc`. -/
instance [SMul X Y] [SMul K X] [SMul K Y] [IsScalarTower K X Y] (F : Subfield K) :
    IsScalarTower F X Y :=
  inferInstanceAs (IsScalarTower F.toSubsemiring X Y)

instance [SMul K X] [FaithfulSMul K X] (F : Subfield K) : FaithfulSMul F X :=
  inferInstanceAs (FaithfulSMul F.toSubsemiring X)

/-- The action by a subfield is the action by the underlying field. -/
instance [MulAction K X] (F : Subfield K) : MulAction F X :=
  inferInstanceAs (MulAction F.toSubsemiring X)

/-- The action by a subfield is the action by the underlying field. -/
instance [AddMonoid X] [DistribMulAction K X] (F : Subfield K) : DistribMulAction F X :=
  inferInstanceAs (DistribMulAction F.toSubsemiring X)

/-- The action by a subfield is the action by the underlying field. -/
instance [Monoid X] [MulDistribMulAction K X] (F : Subfield K) : MulDistribMulAction F X :=
  inferInstanceAs (MulDistribMulAction F.toSubsemiring X)

/-- The action by a subfield is the action by the underlying field. -/
instance [Zero X] [SMulWithZero K X] (F : Subfield K) : SMulWithZero F X :=
  inferInstanceAs (SMulWithZero F.toSubsemiring X)

/-- The action by a subfield is the action by the underlying field. -/
instance [Zero X] [MulActionWithZero K X] (F : Subfield K) : MulActionWithZero F X :=
  inferInstanceAs (MulActionWithZero F.toSubsemiring X)

/-- The action by a subfield is the action by the underlying field. -/
instance [AddCommMonoid X] [Module K X] (F : Subfield K) : Module F X :=
  inferInstanceAs (Module F.toSubsemiring X)

/-- The action by a subfield is the action by the underlying field. -/
instance [Semiring X] [MulSemiringAction K X] (F : Subfield K) : MulSemiringAction F X :=
  inferInstanceAs (MulSemiringAction F.toSubsemiring X)

end Subfield

end Actions<|MERGE_RESOLUTION|>--- conflicted
+++ resolved
@@ -884,11 +884,7 @@
 variable {X Y}
 
 /-- The action by a subfield is the action by the underlying field. -/
-<<<<<<< HEAD
-instance [SMul K X] (F : Subfield K): SMul F X :=
-=======
 instance [SMul K X] (F : Subfield K) : SMul F X :=
->>>>>>> 9fc60c1a
   inferInstanceAs (SMul F.toSubsemiring X)
 
 theorem smul_def [SMul K X] {F : Subfield K} (g : F) (m : X) : g • m = (g : K) • m :=
