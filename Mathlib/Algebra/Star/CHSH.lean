--- conflicted
+++ resolved
@@ -145,11 +145,8 @@
 -/
 
 
-<<<<<<< HEAD
 local notation "√2" => (Real.sqrt 2 : ℝ)
 
-=======
->>>>>>> 8a48cc6b
 namespace TsirelsonInequality
 
 /-!
