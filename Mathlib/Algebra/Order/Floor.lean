--- conflicted
+++ resolved
@@ -337,23 +337,15 @@
 theorem preimage_ceil_zero : (Nat.ceil : α → ℕ) ⁻¹' {0} = Iic 0 :=
   ext fun _ => ceil_eq_zero
 
-<<<<<<< HEAD
--- Porting note: in mathlib3 there was no need for the type annotation in `(↑(n - 1))`
-omit [IsStrictOrderedRing α] in
-=======
->>>>>>> 1d7003d6
+omit [IsStrictOrderedRing α] in
 theorem preimage_ceil_of_ne_zero (hn : n ≠ 0) : (Nat.ceil : α → ℕ) ⁻¹' {n} = Ioc (↑(n - 1) : α) n :=
   ext fun _ => ceil_eq_iff hn
 
 /-! #### Intervals -/
 
-<<<<<<< HEAD
 section Intervals
 omit [IsStrictOrderedRing α]
 
--- Porting note: changed `(coe : ℕ → α)` to `(Nat.cast : ℕ → α)`
-=======
->>>>>>> 1d7003d6
 @[simp]
 theorem preimage_Ioo {a b : α} (ha : 0 ≤ a) :
     (Nat.cast : ℕ → α) ⁻¹' Set.Ioo a b = Set.Ioo ⌊a⌋₊ ⌈b⌉₊ := by
@@ -693,7 +685,6 @@
 @[gcongr, bound] lemma floor_le_floor (hab : a ≤ b) : ⌊a⌋ ≤ ⌊b⌋ := floor_mono hab
 
 theorem floor_pos : 0 < ⌊a⌋ ↔ 1 ≤ a := by
-  -- Porting note: broken `convert le_floor`
   rw [Int.lt_iff_add_one_le, zero_add, le_floor, cast_one]
 
 theorem floor_eq_iff : ⌊a⌋ = z ↔ ↑z ≤ a ∧ a < z + 1 := by
@@ -709,7 +700,6 @@
 theorem floor_eq_on_Ico' (n : ℤ) : ∀ a ∈ Set.Ico (n : α) (n + 1), (⌊a⌋ : α) = n := fun a ha =>
   congr_arg _ <| floor_eq_on_Ico n a ha
 
--- Porting note: in mathlib3 there was no need for the type annotation in `(m:α)`
 @[simp]
 theorem preimage_floor_singleton (m : ℤ) : (floor : α → ℤ) ⁻¹' {m} = Ico (m : α) (m + 1) :=
   ext fun _ => floor_eq_iff
@@ -742,18 +732,6 @@
 @[simp] theorem floor_ofNat (n : ℕ) [n.AtLeastTwo] : ⌊(ofNat(n) : α)⌋ = ofNat(n) :=
   floor_natCast n
 
-<<<<<<< HEAD
-=======
-@[mono]
-theorem floor_mono : Monotone (floor : α → ℤ) :=
-  gc_coe_floor.monotone_u
-
-@[gcongr, bound] lemma floor_le_floor (hab : a ≤ b) : ⌊a⌋ ≤ ⌊b⌋ := floor_mono hab
-
-theorem floor_pos : 0 < ⌊a⌋ ↔ 1 ≤ a := by
-  rw [Int.lt_iff_add_one_le, zero_add, le_floor, cast_one]
-
->>>>>>> 1d7003d6
 @[simp]
 theorem floor_add_int (a : α) (z : ℤ) : ⌊a + z⌋ = ⌊a⌋ + z :=
   eq_of_forall_le_iff fun a => by
@@ -822,29 +800,9 @@
   have : (⌊b⌋ : α) ≤ b := floor_le b
   exact abs_sub_lt_iff.2 ⟨by linarith, by linarith⟩
 
-<<<<<<< HEAD
-=======
-theorem floor_eq_iff : ⌊a⌋ = z ↔ ↑z ≤ a ∧ a < z + 1 := by
-  rw [le_antisymm_iff, le_floor, ← Int.lt_add_one_iff, floor_lt, Int.cast_add, Int.cast_one,
-    and_comm]
-
-@[simp]
-theorem floor_eq_zero_iff : ⌊a⌋ = 0 ↔ a ∈ Ico (0 : α) 1 := by simp [floor_eq_iff]
-
-theorem floor_eq_on_Ico (n : ℤ) : ∀ a ∈ Set.Ico (n : α) (n + 1), ⌊a⌋ = n := fun _ ⟨h₀, h₁⟩ =>
-  floor_eq_iff.mpr ⟨h₀, h₁⟩
-
-theorem floor_eq_on_Ico' (n : ℤ) : ∀ a ∈ Set.Ico (n : α) (n + 1), (⌊a⌋ : α) = n := fun a ha =>
-  congr_arg _ <| floor_eq_on_Ico n a ha
-
-@[simp]
-theorem preimage_floor_singleton (m : ℤ) : (floor : α → ℤ) ⁻¹' {m} = Ico (m : α) (m + 1) :=
-  ext fun _ => floor_eq_iff
-
 lemma floor_eq_self_iff_mem (a : α) : ⌊a⌋ = a ↔ a ∈ Set.range Int.cast := by
   aesop
 
->>>>>>> 1d7003d6
 /-! #### Fractional part -/
 
 
@@ -1171,7 +1129,6 @@
 theorem ceil_eq_on_Ioc (z : ℤ) : ∀ a ∈ Set.Ioc (z - 1 : α) z, ⌈a⌉ = z := fun _ ⟨h₀, h₁⟩ =>
   ceil_eq_iff.mpr ⟨h₀, h₁⟩
 
--- Porting note: in mathlib3 there was no need for the type annotation in `(m : α)`
 @[simp]
 theorem preimage_ceil_singleton (m : ℤ) : (ceil : α → ℤ) ⁻¹' {m} = Ioc ((m : α) - 1) m :=
   ext fun _ => ceil_eq_iff
@@ -1255,22 +1212,10 @@
 @[bound]
 theorem ceil_nonneg (ha : 0 ≤ a) : 0 ≤ ⌈a⌉ := mod_cast ha.trans (le_ceil a)
 
-<<<<<<< HEAD
-=======
+omit [IsStrictOrderedRing α] in
 theorem ceil_nonneg_of_neg_one_lt (ha : -1 < a) : 0 ≤ ⌈a⌉ := by
   rwa [Int.le_ceil_iff, Int.cast_zero, zero_sub]
 
-theorem ceil_eq_iff : ⌈a⌉ = z ↔ ↑z - 1 < a ∧ a ≤ z := by
-  rw [← ceil_le, ← Int.cast_one, ← Int.cast_sub, ← lt_ceil, Int.sub_one_lt_iff, le_antisymm_iff,
-    and_comm]
-
-@[simp]
-theorem ceil_eq_zero_iff : ⌈a⌉ = 0 ↔ a ∈ Ioc (-1 : α) 0 := by simp [ceil_eq_iff]
-
-theorem ceil_eq_on_Ioc (z : ℤ) : ∀ a ∈ Set.Ioc (z - 1 : α) z, ⌈a⌉ = z := fun _ ⟨h₀, h₁⟩ =>
-  ceil_eq_iff.mpr ⟨h₀, h₁⟩
-
->>>>>>> 1d7003d6
 theorem ceil_eq_on_Ioc' (z : ℤ) : ∀ a ∈ Set.Ioc (z - 1 : α) z, (⌈a⌉ : α) = z := fun a ha =>
   mod_cast ceil_eq_on_Ioc z a ha
 
@@ -1285,8 +1230,6 @@
 theorem floor_lt_ceil_of_lt {a b : α} (h : a < b) : ⌊a⌋ < ⌈b⌉ :=
   cast_lt.1 <| (floor_le a).trans_lt <| h.trans_le <| le_ceil b
 
-<<<<<<< HEAD
-=======
 lemma ceil_eq_floor_add_one_iff_not_mem (a : α) : ⌈a⌉ = ⌊a⌋ + 1 ↔ a ∉ Set.range Int.cast := by
   refine ⟨fun h ht => ?_, fun h => ?_⟩
   · have := ((floor_eq_self_iff_mem _).mpr ht).trans ((ceil_eq_self_iff_mem _).mpr ht).symm
@@ -1295,11 +1238,6 @@
     rw [Int.add_one_le_ceil_iff]
     exact lt_of_le_of_ne (Int.floor_le a) ((iff_false_right h).mp (floor_eq_self_iff_mem a))
 
-@[simp]
-theorem preimage_ceil_singleton (m : ℤ) : (ceil : α → ℤ) ⁻¹' {m} = Ioc ((m : α) - 1) m :=
-  ext fun _ => ceil_eq_iff
-
->>>>>>> 1d7003d6
 theorem fract_eq_zero_or_add_one_sub_ceil (a : α) : fract a = 0 ∨ fract a = a + 1 - (⌈a⌉ : α) := by
   rcases eq_or_ne (fract a) 0 with ha | ha
   · exact Or.inl ha
@@ -1422,180 +1360,6 @@
 
 open Int
 
-<<<<<<< HEAD
-/-! ### Round -/
-
-
-section round
-
-section LinearOrderedRing
-
-variable [Ring α] [LinearOrder α] [IsStrictOrderedRing α] [FloorRing α]
-
-/-- `round` rounds a number to the nearest integer. `round (1 / 2) = 1` -/
-def round (x : α) : ℤ :=
-  if 2 * fract x < 1 then ⌊x⌋ else ⌈x⌉
-
-@[simp]
-theorem round_zero : round (0 : α) = 0 := by simp [round]
-
-@[simp]
-theorem round_one : round (1 : α) = 1 := by simp [round]
-
-@[simp]
-theorem round_natCast (n : ℕ) : round (n : α) = n := by simp [round]
-
-@[simp]
-theorem round_ofNat (n : ℕ) [n.AtLeastTwo] : round (ofNat(n) : α) = ofNat(n) :=
-  round_natCast n
-
-@[simp]
-theorem round_intCast (n : ℤ) : round (n : α) = n := by simp [round]
-
-@[simp]
-theorem round_add_int (x : α) (y : ℤ) : round (x + y) = round x + y := by
-  rw [round, round, Int.fract_add_int, Int.floor_add_int, Int.ceil_add_int, ← apply_ite₂, ite_self]
-
-@[simp]
-theorem round_add_one (a : α) : round (a + 1) = round a + 1 := by
-  -- Porting note: broken `convert round_add_int a 1`
-  rw [← round_add_int a 1, cast_one]
-
-@[simp]
-theorem round_sub_int (x : α) (y : ℤ) : round (x - y) = round x - y := by
-  rw [sub_eq_add_neg]
-  norm_cast
-  rw [round_add_int, sub_eq_add_neg]
-
-@[simp]
-theorem round_sub_one (a : α) : round (a - 1) = round a - 1 := by
-  -- Porting note: broken `convert round_sub_int a 1`
-  rw [← round_sub_int a 1, cast_one]
-
-@[simp]
-theorem round_add_nat (x : α) (y : ℕ) : round (x + y) = round x + y :=
-  mod_cast round_add_int x y
-
-@[simp]
-theorem round_add_ofNat (x : α) (n : ℕ) [n.AtLeastTwo] :
-    round (x + ofNat(n)) = round x + ofNat(n) :=
-  round_add_nat x n
-
-@[simp]
-theorem round_sub_nat (x : α) (y : ℕ) : round (x - y) = round x - y :=
-  mod_cast round_sub_int x y
-
-@[simp]
-theorem round_sub_ofNat (x : α) (n : ℕ) [n.AtLeastTwo] :
-    round (x - ofNat(n)) = round x - ofNat(n) :=
-  round_sub_nat x n
-
-@[simp]
-theorem round_int_add (x : α) (y : ℤ) : round ((y : α) + x) = y + round x := by
-  rw [add_comm, round_add_int, add_comm]
-
-@[simp]
-theorem round_nat_add (x : α) (y : ℕ) : round ((y : α) + x) = y + round x := by
-  rw [add_comm, round_add_nat, add_comm]
-
-@[simp]
-theorem round_ofNat_add (n : ℕ) [n.AtLeastTwo] (x : α) :
-    round (ofNat(n) + x) = ofNat(n) + round x :=
-  round_nat_add x n
-
-theorem abs_sub_round_eq_min (x : α) : |x - round x| = min (fract x) (1 - fract x) := by
-  simp_rw [round, min_def_lt, two_mul, ← lt_tsub_iff_left]
-  cases' lt_or_ge (fract x) (1 - fract x) with hx hx
-  · rw [if_pos hx, if_pos hx, self_sub_floor, abs_fract]
-  · have : 0 < fract x := by
-      replace hx : 0 < fract x + fract x := lt_of_lt_of_le zero_lt_one (tsub_le_iff_left.mp hx)
-      simpa only [← two_mul, mul_pos_iff_of_pos_left, zero_lt_two] using hx
-    rw [if_neg (not_lt.mpr hx), if_neg (not_lt.mpr hx), abs_sub_comm, ceil_sub_self_eq this.ne.symm,
-      abs_one_sub_fract]
-
-theorem round_le (x : α) (z : ℤ) : |x - round x| ≤ |x - z| := by
-  rw [abs_sub_round_eq_min, min_le_iff]
-  rcases le_or_lt (z : α) x with (hx | hx) <;> [left; right]
-  · conv_rhs => rw [abs_eq_self.mpr (sub_nonneg.mpr hx), ← fract_add_floor x, add_sub_assoc]
-    simpa only [le_add_iff_nonneg_right, sub_nonneg, cast_le] using le_floor.mpr hx
-  · rw [abs_eq_neg_self.mpr (sub_neg.mpr hx).le]
-    conv_rhs => rw [← fract_add_floor x]
-    rw [add_sub_assoc, add_comm, neg_add, neg_sub, le_add_neg_iff_add_le, sub_add_cancel,
-      le_sub_comm]
-    norm_cast
-    exact floor_le_sub_one_iff.mpr hx
-
-end LinearOrderedRing
-
-section LinearOrderedField
-
-variable [Field α] [LinearOrder α] [IsStrictOrderedRing α] [FloorRing α]
-
-theorem round_eq (x : α) : round x = ⌊x + 1 / 2⌋ := by
-  simp_rw [round, (by simp only [lt_div_iff₀', two_pos] : 2 * fract x < 1 ↔ fract x < 1 / 2)]
-  cases' lt_or_le (fract x) (1 / 2) with hx hx
-  · conv_rhs => rw [← fract_add_floor x, add_assoc, add_left_comm, floor_int_add]
-    rw [if_pos hx, self_eq_add_right, floor_eq_iff, cast_zero, zero_add]
-    constructor
-    · linarith [fract_nonneg x]
-    · linarith
-  · have : ⌊fract x + 1 / 2⌋ = 1 := by
-      rw [floor_eq_iff]
-      constructor
-      · norm_num
-        linarith
-      · norm_num
-        linarith [fract_lt_one x]
-    rw [if_neg (not_lt.mpr hx), ← fract_add_floor x, add_assoc, add_left_comm, floor_int_add,
-      ceil_add_int, add_comm _ ⌊x⌋, add_right_inj, ceil_eq_iff, this, cast_one, sub_self]
-    constructor
-    · linarith
-    · linarith [fract_lt_one x]
-
-@[simp]
-theorem round_two_inv : round (2⁻¹ : α) = 1 := by
-  simp only [round_eq, ← one_div, add_halves, floor_one]
-
-@[simp]
-theorem round_neg_two_inv : round (-2⁻¹ : α) = 0 := by
-  simp only [round_eq, ← one_div, neg_add_cancel, floor_zero]
-
-@[simp]
-theorem round_eq_zero_iff {x : α} : round x = 0 ↔ x ∈ Ico (-(1 / 2)) ((1 : α) / 2) := by
-  rw [round_eq, floor_eq_zero_iff, add_mem_Ico_iff_left]
-  norm_num
-
-theorem abs_sub_round (x : α) : |x - round x| ≤ 1 / 2 := by
-  rw [round_eq, abs_sub_le_iff]
-  have := floor_le (x + 1 / 2)
-  have := lt_floor_add_one (x + 1 / 2)
-  constructor <;> linarith
-
-theorem abs_sub_round_div_natCast_eq {m n : ℕ} :
-    |(m : α) / n - round ((m : α) / n)| = ↑(min (m % n) (n - m % n)) / n := by
-  rcases n.eq_zero_or_pos with (rfl | hn)
-  · simp
-  have hn' : 0 < (n : α) := by
-    norm_cast
-  rw [abs_sub_round_eq_min, Nat.cast_min, ← min_div_div_right hn'.le,
-    fract_div_natCast_eq_div_natCast_mod, Nat.cast_sub (m.mod_lt hn).le, sub_div, div_self hn'.ne']
-
-@[bound]
-theorem sub_half_lt_round (x : α) : x - 1 / 2 < round x := by
-  rw [round_eq x, show x - 1 / 2 = x + 1 / 2 - 1 by linarith]
-  exact Int.sub_one_lt_floor (x + 1 / 2)
-
-@[bound]
-theorem round_le_add_half (x : α) : round x ≤ x + 1 / 2 := by
-  rw [round_eq x]
-  exact Int.floor_le (x + 1 / 2)
-
-end LinearOrderedField
-
-end round
-
-=======
->>>>>>> 1d7003d6
 namespace Nat
 
 variable [Field α] [LinearOrder α] [IsStrictOrderedRing α]
@@ -1644,24 +1408,6 @@
 
 end Int
 
-<<<<<<< HEAD
-namespace Int
-
-variable [Field α] [LinearOrder α] [IsStrictOrderedRing α]
-  [Field β] [LinearOrder β] [IsStrictOrderedRing β] [FloorRing α] [FloorRing β]
-variable [FunLike F α β] [RingHomClass F α β] {a : α} {b : β}
-
-theorem map_round (f : F) (hf : StrictMono f) (a : α) : round (f a) = round a := by
-  have H : f 2 = 2 := map_natCast f 2
-  simp_rw [round_eq, ← map_floor _ hf, map_add, one_div, map_inv₀, H]
-  -- Porting note: was
-  -- simp_rw [round_eq, ← map_floor _ hf, map_add, one_div, map_inv₀, map_bit0, map_one]
-  -- Would have thought that `map_natCast` would replace `map_bit0, map_one` but seems not
-
-end Int
-
-=======
->>>>>>> 1d7003d6
 section FloorRingToSemiring
 
 variable [Ring α] [LinearOrder α] [IsStrictOrderedRing α] [FloorRing α]
@@ -1787,4 +1533,6 @@
     | _ => pure .none
   | _, _, _ => throwError "failed to match on Int.ceil application"
 
-end Mathlib.Meta.Positivity+end Mathlib.Meta.Positivity
+
+set_option linter.style.longFile 1600