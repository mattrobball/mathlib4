/-
Copyright (c) 2018 Mario Carneiro. All rights reserved.
Released under Apache 2.0 license as described in the file LICENSE.
Authors: Mario Carneiro
-/
import Mathlib.Data.Int.LeastGreatest
import Mathlib.Data.Rat.Floor
import Mathlib.Data.Rat.NNRat

#align_import algebra.order.archimedean from "leanprover-community/mathlib"@"6f413f3f7330b94c92a5a27488fdc74e6d483a78"

/-!
# Archimedean groups and fields.

This file defines the archimedean property for ordered groups and proves several results connected
to this notion. Being archimedean means that for all elements `x` and `y>0` there exists a natural
number `n` such that `x ≤ n • y`.

## Main definitions

* `Archimedean` is a typeclass for an ordered additive commutative monoid to have the archimedean
  property.
* `Archimedean.floorRing` defines a floor function on an archimedean linearly ordered ring making
  it into a `floorRing`.

## Main statements

* `ℕ`, `ℤ`, and `ℚ` are archimedean.
-/

set_option autoImplicit true

open Int Set

variable {α : Type*}

/-- An ordered additive commutative monoid is called `Archimedean` if for any two elements `x`, `y`
such that `0 < y`, there exists a natural number `n` such that `x ≤ n • y`. -/
class Archimedean (α) [OrderedAddCommMonoid α] : Prop where
  /-- For any two elements `x`, `y` such that `0 < y`, there exists a natural number `n`
  such that `x ≤ n • y`. -/
  arch : ∀ (x : α) {y : α}, 0 < y → ∃ n : ℕ, x ≤ n • y
#align archimedean Archimedean

instance OrderDual.archimedean [OrderedAddCommGroup α] [Archimedean α] : Archimedean αᵒᵈ :=
  ⟨fun x y hy =>
    let ⟨n, hn⟩ := Archimedean.arch (-ofDual x) (neg_pos.2 hy)
    ⟨n, by rwa [neg_nsmul, neg_le_neg_iff] at hn⟩⟩
#align order_dual.archimedean OrderDual.archimedean

theorem exists_lt_nsmul [OrderedAddCommMonoid M] [Archimedean M]
    [CovariantClass M M (· + ·) (· < ·)] {a : M} (ha : 0 < a) (b : M) :
    ∃ n : ℕ, b < n • a :=
  let ⟨k, hk⟩ := Archimedean.arch b ha
  ⟨k + 1, hk.trans_lt <| nsmul_lt_nsmul_left ha k.lt_succ_self⟩

section LinearOrderedAddCommGroup

variable [LinearOrderedAddCommGroup α] [Archimedean α]

/-- An archimedean decidable linearly ordered `AddCommGroup` has a version of the floor: for
`a > 0`, any `g` in the group lies between some two consecutive multiples of `a`. -/
theorem existsUnique_zsmul_near_of_pos {a : α} (ha : 0 < a) (g : α) :
    ∃! k : ℤ, k • a ≤ g ∧ g < (k + 1) • a := by
  let s : Set ℤ := { n : ℤ | n • a ≤ g }
  obtain ⟨k, hk : -g ≤ k • a⟩ := Archimedean.arch (-g) ha
  have h_ne : s.Nonempty := ⟨-k, by simpa using neg_le_neg hk⟩
  obtain ⟨k, hk⟩ := Archimedean.arch g ha
  have h_bdd : ∀ n ∈ s, n ≤ (k : ℤ) := by
    intro n hn
    apply (zsmul_le_zsmul_iff ha).mp
    rw [← coe_nat_zsmul] at hk
    exact le_trans hn hk
  obtain ⟨m, hm, hm'⟩ := Int.exists_greatest_of_bdd ⟨k, h_bdd⟩ h_ne
  have hm'' : g < (m + 1) • a := by
    contrapose! hm'
    exact ⟨m + 1, hm', lt_add_one _⟩
  refine' ⟨m, ⟨hm, hm''⟩, fun n hn => (hm' n hn.1).antisymm <| Int.le_of_lt_add_one _⟩
  rw [← zsmul_lt_zsmul_iff ha]
  exact lt_of_le_of_lt hm hn.2
#align exists_unique_zsmul_near_of_pos existsUnique_zsmul_near_of_pos

theorem existsUnique_zsmul_near_of_pos' {a : α} (ha : 0 < a) (g : α) :
    ∃! k : ℤ, 0 ≤ g - k • a ∧ g - k • a < a := by
  simpa only [sub_nonneg, add_zsmul, one_zsmul, sub_lt_iff_lt_add'] using
    existsUnique_zsmul_near_of_pos ha g
#align exists_unique_zsmul_near_of_pos' existsUnique_zsmul_near_of_pos'

theorem existsUnique_sub_zsmul_mem_Ico {a : α} (ha : 0 < a) (b c : α) :
    ∃! m : ℤ, b - m • a ∈ Set.Ico c (c + a) := by
  simpa only [mem_Ico, le_sub_iff_add_le, zero_add, add_comm c, sub_lt_iff_lt_add', add_assoc] using
    existsUnique_zsmul_near_of_pos' ha (b - c)
#align exists_unique_sub_zsmul_mem_Ico existsUnique_sub_zsmul_mem_Ico

theorem existsUnique_add_zsmul_mem_Ico {a : α} (ha : 0 < a) (b c : α) :
    ∃! m : ℤ, b + m • a ∈ Set.Ico c (c + a) :=
  (Equiv.neg ℤ).bijective.existsUnique_iff.2 <| by
    simpa only [Equiv.neg_apply, mem_Ico, neg_zsmul, ← sub_eq_add_neg, le_sub_iff_add_le, zero_add,
      add_comm c, sub_lt_iff_lt_add', add_assoc] using existsUnique_zsmul_near_of_pos' ha (b - c)
#align exists_unique_add_zsmul_mem_Ico existsUnique_add_zsmul_mem_Ico

theorem existsUnique_add_zsmul_mem_Ioc {a : α} (ha : 0 < a) (b c : α) :
    ∃! m : ℤ, b + m • a ∈ Set.Ioc c (c + a) :=
  (Equiv.addRight (1 : ℤ)).bijective.existsUnique_iff.2 <| by
    simpa only [add_zsmul, sub_lt_iff_lt_add', le_sub_iff_add_le', ← add_assoc, and_comm, mem_Ioc,
      Equiv.coe_addRight, one_zsmul, add_le_add_iff_right] using
      existsUnique_zsmul_near_of_pos ha (c - b)
#align exists_unique_add_zsmul_mem_Ioc existsUnique_add_zsmul_mem_Ioc

theorem existsUnique_sub_zsmul_mem_Ioc {a : α} (ha : 0 < a) (b c : α) :
    ∃! m : ℤ, b - m • a ∈ Set.Ioc c (c + a) :=
  (Equiv.neg ℤ).bijective.existsUnique_iff.2 <| by
    simpa only [Equiv.neg_apply, neg_zsmul, sub_neg_eq_add] using
      existsUnique_add_zsmul_mem_Ioc ha b c
#align exists_unique_sub_zsmul_mem_Ioc existsUnique_sub_zsmul_mem_Ioc

end LinearOrderedAddCommGroup

theorem exists_nat_ge [OrderedSemiring α] [Archimedean α] (x : α) : ∃ n : ℕ, x ≤ n := by
  nontriviality α
  exact (Archimedean.arch x one_pos).imp fun n h => by rwa [← nsmul_one]
#align exists_nat_ge exists_nat_ge

instance (priority := 100) [OrderedSemiring α] [Archimedean α] : IsDirected α (· ≤ ·) :=
  ⟨fun x y ↦
    let ⟨m, hm⟩ := exists_nat_ge x; let ⟨n, hn⟩ := exists_nat_ge y
    let ⟨k, hmk, hnk⟩ := exists_ge_ge m n
    ⟨k, hm.trans <| Nat.mono_cast hmk, hn.trans <| Nat.mono_cast hnk⟩⟩

section StrictOrderedSemiring
variable [StrictOrderedSemiring α] [Archimedean α] {y : α}

lemma exists_nat_gt (x : α) : ∃ n : ℕ, x < n :=
  (exists_lt_nsmul zero_lt_one x).imp fun n hn ↦ by rwa [← nsmul_one]
#align exists_nat_gt exists_nat_gt

theorem add_one_pow_unbounded_of_pos (x : α) (hy : 0 < y) : ∃ n : ℕ, x < (y + 1) ^ n :=
  have : 0 ≤ 1 + y := add_nonneg zero_le_one hy.le
  (Archimedean.arch x hy).imp fun n h ↦
    calc
      x ≤ n • y := h
      _ = n * y := nsmul_eq_mul _ _
      _ < 1 + n * y := lt_one_add _
      _ ≤ (1 + y) ^ n :=
        one_add_mul_le_pow' (mul_nonneg hy.le hy.le) (mul_nonneg this this)
          (add_nonneg zero_le_two hy.le) _
      _ = (y + 1) ^ n := by rw [add_comm]
#align add_one_pow_unbounded_of_pos add_one_pow_unbounded_of_pos

lemma pow_unbounded_of_one_lt [ExistsAddOfLE α] (x : α) (hy1 : 1 < y) : ∃ n : ℕ, x < y ^ n := by
  obtain ⟨z, hz, rfl⟩ := exists_pos_add_of_lt' hy1
  rw [add_comm]
  exact add_one_pow_unbounded_of_pos _ hz
#align pow_unbounded_of_one_lt pow_unbounded_of_one_lt

end StrictOrderedSemiring

section StrictOrderedRing
variable [StrictOrderedRing α] [Archimedean α]

theorem exists_int_gt (x : α) : ∃ n : ℤ, x < n :=
  let ⟨n, h⟩ := exists_nat_gt x
  ⟨n, by rwa [Int.cast_ofNat]⟩
#align exists_int_gt exists_int_gt

theorem exists_int_lt (x : α) : ∃ n : ℤ, (n : α) < x :=
  let ⟨n, h⟩ := exists_int_gt (-x)
  ⟨-n, by rw [Int.cast_neg]; exact neg_lt.1 h⟩
#align exists_int_lt exists_int_lt

theorem exists_floor (x : α) : ∃ fl : ℤ, ∀ z : ℤ, z ≤ fl ↔ (z : α) ≤ x := by
  haveI := Classical.propDecidable
  have : ∃ ub : ℤ, (ub : α) ≤ x ∧ ∀ z : ℤ, (z : α) ≤ x → z ≤ ub :=
    Int.exists_greatest_of_bdd
      (let ⟨n, hn⟩ := exists_int_gt x
      ⟨n, fun z h' => Int.cast_le.1 <| le_trans h' <| le_of_lt hn⟩)
      (let ⟨n, hn⟩ := exists_int_lt x
      ⟨n, le_of_lt hn⟩)
  refine' this.imp fun fl h z => _
  cases' h with h₁ h₂
  exact ⟨fun h => le_trans (Int.cast_le.2 h) h₁, h₂ z⟩
#align exists_floor exists_floor

end StrictOrderedRing

section LinearOrderedSemiring
variable [LinearOrderedSemiring α] [Archimedean α] [ ExistsAddOfLE α] {x y : α}

/-- Every x greater than or equal to 1 is between two successive
natural-number powers of every y greater than one. -/
theorem exists_nat_pow_near (hx : 1 ≤ x) (hy : 1 < y) : ∃ n : ℕ, y ^ n ≤ x ∧ x < y ^ (n + 1) := by
  have h : ∃ n : ℕ, x < y ^ n := pow_unbounded_of_one_lt _ hy
  classical exact
      let n := Nat.find h
      have hn : x < y ^ n := Nat.find_spec h
      have hnp : 0 < n :=
        pos_iff_ne_zero.2 fun hn0 => by rw [hn0, pow_zero] at hn; exact not_le_of_gt hn hx
      have hnsp : Nat.pred n + 1 = n := Nat.succ_pred_eq_of_pos hnp
      have hltn : Nat.pred n < n := Nat.pred_lt (ne_of_gt hnp)
      ⟨Nat.pred n, le_of_not_lt (Nat.find_min h hltn), by rwa [hnsp]⟩
#align exists_nat_pow_near exists_nat_pow_near

end LinearOrderedSemiring

section LinearOrderedSemifield
variable [LinearOrderedSemifield α] [Archimedean α] [ExistsAddOfLE α] {x y ε : α}

/-- Every positive `x` is between two successive integer powers of
another `y` greater than one. This is the same as `exists_mem_Ioc_zpow`,
but with ≤ and < the other way around. -/
theorem exists_mem_Ico_zpow (hx : 0 < x) (hy : 1 < y) : ∃ n : ℤ, x ∈ Ico (y ^ n) (y ^ (n + 1)) := by
  classical exact
      let ⟨N, hN⟩ := pow_unbounded_of_one_lt x⁻¹ hy
      have he : ∃ m : ℤ, y ^ m ≤ x :=
        ⟨-N,
          le_of_lt
            (by
              rw [zpow_neg y ↑N, zpow_ofNat]
              exact (inv_lt hx (lt_trans (inv_pos.2 hx) hN)).1 hN)⟩
      let ⟨M, hM⟩ := pow_unbounded_of_one_lt x hy
      have hb : ∃ b : ℤ, ∀ m, y ^ m ≤ x → m ≤ b :=
        ⟨M, fun m hm =>
          le_of_not_lt fun hlt =>
            not_lt_of_ge (zpow_le_of_le hy.le hlt.le)
              (lt_of_le_of_lt hm (by rwa [← zpow_ofNat] at hM))⟩
      let ⟨n, hn₁, hn₂⟩ := Int.exists_greatest_of_bdd hb he
      ⟨n, hn₁, lt_of_not_ge fun hge => not_le_of_gt (Int.lt_succ _) (hn₂ _ hge)⟩
#align exists_mem_Ico_zpow exists_mem_Ico_zpow

/-- Every positive `x` is between two successive integer powers of
another `y` greater than one. This is the same as `exists_mem_Ico_zpow`,
but with ≤ and < the other way around. -/
theorem exists_mem_Ioc_zpow (hx : 0 < x) (hy : 1 < y) : ∃ n : ℤ, x ∈ Ioc (y ^ n) (y ^ (n + 1)) :=
  let ⟨m, hle, hlt⟩ := exists_mem_Ico_zpow (inv_pos.2 hx) hy
  have hyp : 0 < y := lt_trans zero_lt_one hy
  ⟨-(m + 1), by rwa [zpow_neg, inv_lt (zpow_pos_of_pos hyp _) hx], by
    rwa [neg_add, neg_add_cancel_right, zpow_neg, le_inv hx (zpow_pos_of_pos hyp _)]⟩
#align exists_mem_Ioc_zpow exists_mem_Ioc_zpow

/-- For any `y < 1` and any positive `x`, there exists `n : ℕ` with `y ^ n < x`. -/
theorem exists_pow_lt_of_lt_one (hx : 0 < x) (hy : y < 1) : ∃ n : ℕ, y ^ n < x := by
  by_cases y_pos : y ≤ 0
  · use 1
    simp only [pow_one]
    exact y_pos.trans_lt hx
  rw [not_le] at y_pos
  rcases pow_unbounded_of_one_lt x⁻¹ (one_lt_inv y_pos hy) with ⟨q, hq⟩
  exact ⟨q, by rwa [inv_pow, inv_lt_inv hx (pow_pos y_pos _)] at hq⟩
#align exists_pow_lt_of_lt_one exists_pow_lt_of_lt_one

/-- Given `x` and `y` between `0` and `1`, `x` is between two successive powers of `y`.
This is the same as `exists_nat_pow_near`, but for elements between `0` and `1` -/
theorem exists_nat_pow_near_of_lt_one (xpos : 0 < x) (hx : x ≤ 1) (ypos : 0 < y) (hy : y < 1) :
    ∃ n : ℕ, y ^ (n + 1) < x ∧ x ≤ y ^ n := by
  rcases exists_nat_pow_near (one_le_inv_iff.2 ⟨xpos, hx⟩) (one_lt_inv_iff.2 ⟨ypos, hy⟩) with
    ⟨n, hn, h'n⟩
  refine' ⟨n, _, _⟩
  · rwa [inv_pow, inv_lt_inv xpos (pow_pos ypos _)] at h'n
  · rwa [inv_pow, inv_le_inv (pow_pos ypos _) xpos] at hn
#align exists_nat_pow_near_of_lt_one exists_nat_pow_near_of_lt_one

lemma exists_nat_one_div_lt (hε : 0 < ε) : ∃ n : ℕ, 1 / (n + 1 : α) < ε := by
  cases' exists_nat_gt (1 / ε) with n hn
  use n
  rw [div_lt_iff, ← div_lt_iff' hε]
  · apply hn.trans
    simp [zero_lt_one]
  · exact n.cast_add_one_pos
#align exists_nat_one_div_lt exists_nat_one_div_lt

end LinearOrderedSemifield

section LinearOrderedField
variable [LinearOrderedField α] [Archimedean α] {x y ε : α}

theorem exists_rat_gt (x : α) : ∃ q : ℚ, x < q :=
  let ⟨n, h⟩ := exists_nat_gt x
  ⟨n, by rwa [Rat.cast_coe_nat]⟩
#align exists_rat_gt exists_rat_gt

theorem exists_rat_lt (x : α) : ∃ q : ℚ, (q : α) < x :=
  let ⟨n, h⟩ := exists_int_lt x
  ⟨n, by rwa [Rat.cast_coe_int]⟩
#align exists_rat_lt exists_rat_lt

theorem exists_rat_btwn {x y : α} (h : x < y) : ∃ q : ℚ, x < q ∧ (q : α) < y := by
  cases' exists_nat_gt (y - x)⁻¹ with n nh
  cases' exists_floor (x * n) with z zh
  refine' ⟨(z + 1 : ℤ) / n, _⟩
  have n0' := (inv_pos.2 (sub_pos.2 h)).trans nh
  have n0 := Nat.cast_pos.1 n0'
  rw [Rat.cast_div_of_ne_zero, Rat.cast_coe_nat, Rat.cast_coe_int, div_lt_iff n0']
  refine' ⟨(lt_div_iff n0').2 <| (lt_iff_lt_of_le_iff_le (zh _)).1 (lt_add_one _), _⟩
  rw [Int.cast_add, Int.cast_one]
  refine' lt_of_le_of_lt (add_le_add_right ((zh _).1 le_rfl) _) _
  rwa [← lt_sub_iff_add_lt', ← sub_mul, ← div_lt_iff' (sub_pos.2 h), one_div]
  · rw [Rat.coe_int_den, Nat.cast_one]
    exact one_ne_zero
  · intro H
    rw [Rat.coe_nat_num, Int.cast_ofNat, Nat.cast_eq_zero] at H
    subst H
    cases n0
  · rw [Rat.coe_nat_den, Nat.cast_one]
    exact one_ne_zero
#align exists_rat_btwn exists_rat_btwn

theorem le_of_forall_rat_lt_imp_le (h : ∀ q : ℚ, (q : α) < x → (q : α) ≤ y) : x ≤ y :=
  le_of_not_lt fun hyx =>
    let ⟨_, hy, hx⟩ := exists_rat_btwn hyx
    hy.not_le <| h _ hx
#align le_of_forall_rat_lt_imp_le le_of_forall_rat_lt_imp_le

theorem le_of_forall_lt_rat_imp_le (h : ∀ q : ℚ, y < q → x ≤ q) : x ≤ y :=
  le_of_not_lt fun hyx =>
    let ⟨_, hy, hx⟩ := exists_rat_btwn hyx
    hx.not_le <| h _ hy
#align le_of_forall_lt_rat_imp_le le_of_forall_lt_rat_imp_le

theorem le_iff_forall_rat_lt_imp_le : x ≤ y ↔ ∀ q : ℚ, (q : α) < x → (q : α) ≤ y :=
  ⟨fun hxy _ hqx ↦ hqx.le.trans hxy, le_of_forall_rat_lt_imp_le⟩

theorem le_iff_forall_lt_rat_imp_le : x ≤ y ↔ ∀ q : ℚ, y < q → x ≤ q :=
  ⟨fun hxy _ hqx ↦ hxy.trans hqx.le, le_of_forall_lt_rat_imp_le⟩

theorem eq_of_forall_rat_lt_iff_lt (h : ∀ q : ℚ, (q : α) < x ↔ (q : α) < y) : x = y :=
  (le_of_forall_rat_lt_imp_le fun q hq => ((h q).1 hq).le).antisymm <|
    le_of_forall_rat_lt_imp_le fun q hq => ((h q).2 hq).le
#align eq_of_forall_rat_lt_iff_lt eq_of_forall_rat_lt_iff_lt

theorem eq_of_forall_lt_rat_iff_lt (h : ∀ q : ℚ, x < q ↔ y < q) : x = y :=
  (le_of_forall_lt_rat_imp_le fun q hq => ((h q).2 hq).le).antisymm <|
    le_of_forall_lt_rat_imp_le fun q hq => ((h q).1 hq).le
#align eq_of_forall_lt_rat_iff_lt eq_of_forall_lt_rat_iff_lt

theorem exists_pos_rat_lt {x : α} (x0 : 0 < x) : ∃ q : ℚ, 0 < q ∧ (q : α) < x := by
  simpa only [Rat.cast_pos] using exists_rat_btwn x0
#align exists_pos_rat_lt exists_pos_rat_lt

theorem exists_rat_near (x : α) (ε0 : 0 < ε) : ∃ q : ℚ, |x - q| < ε :=
  let ⟨q, h₁, h₂⟩ :=
    exists_rat_btwn <| ((sub_lt_self_iff x).2 ε0).trans ((lt_add_iff_pos_left x).2 ε0)
  ⟨q, abs_sub_lt_iff.2 ⟨sub_lt_comm.1 h₁, sub_lt_iff_lt_add.2 h₂⟩⟩
#align exists_rat_near exists_rat_near

end LinearOrderedField

section LinearOrderedField

variable [LinearOrderedField α]

theorem archimedean_iff_nat_lt : Archimedean α ↔ ∀ x : α, ∃ n : ℕ, x < n :=
  ⟨@exists_nat_gt α _, fun H =>
    ⟨fun x y y0 =>
      (H (x / y)).imp fun n h => le_of_lt <| by rwa [div_lt_iff y0, ← nsmul_eq_mul] at h⟩⟩
#align archimedean_iff_nat_lt archimedean_iff_nat_lt

theorem archimedean_iff_nat_le : Archimedean α ↔ ∀ x : α, ∃ n : ℕ, x ≤ n :=
  archimedean_iff_nat_lt.trans
    ⟨fun H x => (H x).imp fun _ => le_of_lt, fun H x =>
      let ⟨n, h⟩ := H x
      ⟨n + 1, lt_of_le_of_lt h (Nat.cast_lt.2 (lt_add_one _))⟩⟩
#align archimedean_iff_nat_le archimedean_iff_nat_le

theorem archimedean_iff_int_lt : Archimedean α ↔ ∀ x : α, ∃ n : ℤ, x < n :=
  ⟨@exists_int_gt α _, by
    rw [archimedean_iff_nat_lt]
    intro h x
    obtain ⟨n, h⟩ := h x
    refine' ⟨n.toNat, h.trans_le _⟩
    exact mod_cast Int.self_le_toNat _⟩
#align archimedean_iff_int_lt archimedean_iff_int_lt

theorem archimedean_iff_int_le : Archimedean α ↔ ∀ x : α, ∃ n : ℤ, x ≤ n :=
  archimedean_iff_int_lt.trans
    ⟨fun H x => (H x).imp fun _ => le_of_lt, fun H x =>
      let ⟨n, h⟩ := H x
      ⟨n + 1, lt_of_le_of_lt h (Int.cast_lt.2 (lt_add_one _))⟩⟩
#align archimedean_iff_int_le archimedean_iff_int_le

theorem archimedean_iff_rat_lt : Archimedean α ↔ ∀ x : α, ∃ q : ℚ, x < q :=
  ⟨@exists_rat_gt α _, fun H =>
    archimedean_iff_nat_lt.2 fun x =>
      let ⟨q, h⟩ := H x
      ⟨⌈q⌉₊,
        lt_of_lt_of_le h <| by
          simpa only [Rat.cast_coe_nat] using (@Rat.cast_le α _ _ _).2 (Nat.le_ceil _)⟩⟩
#align archimedean_iff_rat_lt archimedean_iff_rat_lt

theorem archimedean_iff_rat_le : Archimedean α ↔ ∀ x : α, ∃ q : ℚ, x ≤ q :=
  archimedean_iff_rat_lt.trans
    ⟨fun H x => (H x).imp fun _ => le_of_lt, fun H x =>
      let ⟨n, h⟩ := H x
      ⟨n + 1, lt_of_le_of_lt h (Rat.cast_lt.2 (lt_add_one _))⟩⟩
#align archimedean_iff_rat_le archimedean_iff_rat_le

end LinearOrderedField

instance : Archimedean ℕ :=
  ⟨fun n m m0 => ⟨n, by
    rw [← mul_one n, smul_eq_mul, mul_assoc, one_mul m]
    exact Nat.mul_le_mul_left n (by linarith)⟩⟩

instance : Archimedean ℤ :=
  ⟨fun n m m0 =>
    ⟨n.toNat,
      le_trans (Int.self_le_toNat _) <| by
        simpa only [nsmul_eq_mul, zero_add, mul_one] using
          mul_le_mul_of_nonneg_left (Int.add_one_le_iff.2 m0) (Int.ofNat_zero_le n.toNat)⟩⟩

instance : Archimedean ℚ :=
  archimedean_iff_rat_le.2 fun q => ⟨q, by rw [Rat.cast_id]⟩

<<<<<<< HEAD
instance Nonneg.archimedean [OrderedAddCommMonoid α] [Archimedean α] : Archimedean { x : α // 0 ≤ x } :=
=======
instance Nonneg.archimedean [OrderedAddCommMonoid α] [Archimedean α] :
    Archimedean { x : α // 0 ≤ x } :=
>>>>>>> fac72bc6
  ⟨fun x y hy =>
    let ⟨n, hr⟩ := Archimedean.arch (x : α) (hy : (0 : α) < y)
    ⟨n, show (x : α) ≤ (n • y : { x : α // 0 ≤ x }) by simp [*, -nsmul_eq_mul, nsmul_coe]⟩⟩
#align nonneg.archimedean Nonneg.archimedean

instance : Archimedean NNRat := Nonneg.archimedean

/-- A linear ordered archimedean ring is a floor ring. This is not an `instance` because in some
cases we have a computable `floor` function. -/
noncomputable def Archimedean.floorRing (α) [LinearOrderedRing α] [Archimedean α] : FloorRing α :=
  FloorRing.ofFloor α (fun a => Classical.choose (exists_floor a)) fun z a =>
    (Classical.choose_spec (exists_floor a) z).symm
#align archimedean.floor_ring Archimedean.floorRing

-- see Note [lower instance priority]
/-- A linear ordered field that is a floor ring is archimedean. -/
instance (priority := 100) FloorRing.archimedean (α) [LinearOrderedField α] [FloorRing α] :
    Archimedean α := by
  rw [archimedean_iff_int_le]
  exact fun x => ⟨⌈x⌉, Int.le_ceil x⟩
#align floor_ring.archimedean FloorRing.archimedean<|MERGE_RESOLUTION|>--- conflicted
+++ resolved
@@ -410,12 +410,8 @@
 instance : Archimedean ℚ :=
   archimedean_iff_rat_le.2 fun q => ⟨q, by rw [Rat.cast_id]⟩
 
-<<<<<<< HEAD
-instance Nonneg.archimedean [OrderedAddCommMonoid α] [Archimedean α] : Archimedean { x : α // 0 ≤ x } :=
-=======
 instance Nonneg.archimedean [OrderedAddCommMonoid α] [Archimedean α] :
     Archimedean { x : α // 0 ≤ x } :=
->>>>>>> fac72bc6
   ⟨fun x y hy =>
     let ⟨n, hr⟩ := Archimedean.arch (x : α) (hy : (0 : α) < y)
     ⟨n, show (x : α) ≤ (n • y : { x : α // 0 ≤ x }) by simp [*, -nsmul_eq_mul, nsmul_coe]⟩⟩
