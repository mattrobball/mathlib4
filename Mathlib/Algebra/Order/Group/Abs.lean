--- conflicted
+++ resolved
@@ -172,56 +172,6 @@
 @[to_additive]
 theorem mabs_div_le (a b c : G) : |a / c|ₘ ≤ |a / b|ₘ * |b / c|ₘ :=
   calc
-<<<<<<< HEAD
-    |a - c| = |a - b + (b - c)| := by rw [sub_add_sub_cancel]
-    _ ≤ |a - b| + |b - c| := abs_add _ _
-
-theorem abs_sub_le_max_sub {a b c : α} (hac : a ≤ b) (hcd : b ≤ c) (d : α) :
-    |b - d| ≤ max (c - d) (d - a) := by
-  rcases le_total d b with h | h
-  · rw [abs_of_nonneg <| sub_nonneg_of_le h]
-    exact le_max_of_le_left <| sub_le_sub_right hcd _
-  · rw [abs_of_nonpos <| sub_nonpos_of_le h, neg_sub]
-    exact le_max_of_le_right <| sub_le_sub_left hac _
-
-theorem abs_add_three (a b c : α) : |a + b + c| ≤ |a| + |b| + |c| :=
-  (abs_add _ _).trans (add_le_add_right (abs_add _ _) _)
-
-theorem dist_bdd_within_interval {a b lb ub : α} (hal : lb ≤ a) (hau : a ≤ ub) (hbl : lb ≤ b)
-    (hbu : b ≤ ub) : |a - b| ≤ ub - lb :=
-  abs_sub_le_iff.2 ⟨sub_le_sub hau hbl, sub_le_sub hbu hal⟩
-
-theorem eq_of_abs_sub_nonpos (h : |a - b| ≤ 0) : a = b :=
-  eq_of_abs_sub_eq_zero (le_antisymm h (abs_nonneg (a - b)))
-
-theorem abs_sub_nonpos : |a - b| ≤ 0 ↔ a = b :=
-  ⟨eq_of_abs_sub_nonpos, by rintro rfl; rw [sub_self, abs_zero]⟩
-
-theorem abs_sub_pos : 0 < |a - b| ↔ a ≠ b :=
-  not_le.symm.trans abs_sub_nonpos.not
-
-@[simp]
-theorem abs_eq_self : |a| = a ↔ 0 ≤ a := by
-  rw [abs_eq_max_neg, max_eq_left_iff, neg_le_self_iff]
-
-@[simp]
-theorem abs_eq_neg_self : |a| = -a ↔ a ≤ 0 := by
-  rw [abs_eq_max_neg, max_eq_right_iff, le_neg_self_iff]
-
-/-- For an element `a` of a linear ordered ring, either `abs a = a` and `0 ≤ a`,
-    or `abs a = -a` and `a < 0`.
-    Use cases on this lemma to automate linarith in inequalities -/
-theorem abs_cases (a : α) : |a| = a ∧ 0 ≤ a ∨ |a| = -a ∧ a < 0 := by
-  by_cases h : 0 ≤ a
-  · left
-    exact ⟨abs_eq_self.mpr h, h⟩
-  · right
-    push_neg at h
-    exact ⟨abs_eq_neg_self.mpr (le_of_lt h), h⟩
-
-@[simp]
-theorem max_zero_add_max_neg_zero_eq_abs_self (a : α) : max a 0 + max (-a) 0 = |a| := by
-=======
     |a / c|ₘ = |a / b * (b / c)|ₘ := by rw [div_mul_div_cancel]
     _ ≤ |a / b|ₘ * |b / c|ₘ := mabs_mul _ _
 
@@ -276,7 +226,6 @@
 
 @[to_additive (attr := simp)]
 theorem max_one_mul_max_inv_one_eq_mabs_self (a : G) : max a 1 * max a⁻¹ 1 = |a|ₘ := by
->>>>>>> 7b2dab25
   symm
   rcases le_total 1 a with (ha | ha) <;> simp [ha]
 
