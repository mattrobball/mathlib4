--- conflicted
+++ resolved
@@ -199,21 +199,12 @@
   { ‹OrderedSemiring α› with }
 
 -- see Note [lower instance priority]
-<<<<<<< HEAD
 instance (priority := 200) OrderedSemiring.toPosMulMono : PosMulMono α :=
   ⟨fun _ hx _ _ h => OrderedSemiring.mul_le_mul_of_nonneg_left _ _ _ h hx⟩
 
 -- see Note [lower instance priority]
 instance (priority := 200) OrderedSemiring.toMulPosMono : MulPosMono α :=
   ⟨fun _ hx _ _ h => OrderedSemiring.mul_le_mul_of_nonneg_right _ _ _ h hx⟩
-=======
-instance (priority := 200) OrderedSemiring.toPosMulMono : PosMulMono α where
-  elim := fun x _ _ h => OrderedSemiring.mul_le_mul_of_nonneg_left _ _ _ h x.2
-
--- see Note [lower instance priority]
-instance (priority := 200) OrderedSemiring.toMulPosMono : MulPosMono α where
-  elim := fun x _ _ h => OrderedSemiring.mul_le_mul_of_nonneg_right _ _ _ h x.2
->>>>>>> dbd70653
 
 end OrderedSemiring
 
@@ -262,21 +253,12 @@
 variable [StrictOrderedSemiring α]
 
 -- see Note [lower instance priority]
-<<<<<<< HEAD
 instance (priority := 200) StrictOrderedSemiring.toPosMulStrictMono : PosMulStrictMono α :=
   ⟨fun _ hx _ _ h => StrictOrderedSemiring.mul_lt_mul_of_pos_left _ _ _ h hx⟩
 
 -- see Note [lower instance priority]
 instance (priority := 200) StrictOrderedSemiring.toMulPosStrictMono : MulPosStrictMono α :=
   ⟨fun _ hx _ _ h => StrictOrderedSemiring.mul_lt_mul_of_pos_right _ _ _ h hx⟩
-=======
-instance (priority := 200) StrictOrderedSemiring.toPosMulStrictMono : PosMulStrictMono α where
-  elim := fun x _ _ h => StrictOrderedSemiring.mul_lt_mul_of_pos_left _ _ _ h x.prop
-
--- see Note [lower instance priority]
-instance (priority := 200) StrictOrderedSemiring.toMulPosStrictMono : MulPosStrictMono α where
-  elim := fun x _ _ h => StrictOrderedSemiring.mul_lt_mul_of_pos_right _ _ _ h x.prop
->>>>>>> dbd70653
 
 -- See note [reducible non-instances]
 /-- A choice-free version of `StrictOrderedSemiring.toOrderedSemiring` to avoid using choice in
@@ -391,21 +373,12 @@
 variable [LinearOrderedSemiring α]
 
 -- see Note [lower instance priority]
-<<<<<<< HEAD
 instance (priority := 200) LinearOrderedSemiring.toPosMulReflectLT : PosMulReflectLT α :=
   ⟨fun _ ha _ _ => (monotone_mul_left_of_nonneg ha).reflect_lt⟩
 
 -- see Note [lower instance priority]
 instance (priority := 200) LinearOrderedSemiring.toMulPosReflectLT : MulPosReflectLT α :=
   ⟨fun _ ha _ _ => (monotone_mul_right_of_nonneg ha).reflect_lt⟩
-=======
-instance (priority := 200) LinearOrderedSemiring.toPosMulReflectLT : PosMulReflectLT α where
-  elim := fun a _ _ => (monotone_mul_left_of_nonneg a.2).reflect_lt
-
--- see Note [lower instance priority]
-instance (priority := 200) LinearOrderedSemiring.toMulPosReflectLT : MulPosReflectLT α where
-  elim := fun a _ _ => (monotone_mul_right_of_nonneg a.2).reflect_lt
->>>>>>> dbd70653
 
 attribute [local instance] LinearOrderedSemiring.decidableLE LinearOrderedSemiring.decidableLT
 
