--- conflicted
+++ resolved
@@ -179,21 +179,6 @@
   simp [hc, lt_irrefl] at h
 
 @[to_additive]
-<<<<<<< HEAD
-=======
-theorem le_mul_left (h : a ≤ c) : a ≤ b * c :=
-  calc
-    a = 1 * a := by simp
-    _ ≤ b * c := mul_le_mul' (one_le _) h
-
-@[to_additive]
-theorem le_mul_right (h : a ≤ b) : a ≤ b * c :=
-  calc
-    a = a * 1 := by simp
-    _ ≤ b * c := mul_le_mul' h (one_le _)
-
-@[to_additive]
->>>>>>> 62649052
 theorem lt_iff_exists_mul [MulLeftStrictMono α] : a < b ↔ ∃ c > 1, b = a * c := by
   rw [lt_iff_le_and_ne, le_iff_exists_mul, ← exists_and_right]
   apply exists_congr
