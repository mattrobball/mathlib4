--- conflicted
+++ resolved
@@ -20,34 +20,9 @@
 instance orderedAddCommMonoid [OrderedAddCommMonoid α] : OrderedAddCommMonoid (WithTop α) where
   add_le_add_left _ _ := add_le_add_left
 
-<<<<<<< HEAD
-instance linearOrderedAddCommMonoidWithTop [LinearOrderedAddCommMonoid α] :
-    LinearOrderedAddCommMonoidWithTop (WithTop α) :=
-  { WithTop.orderTop, WithTop.linearOrder, WithTop.orderedAddCommMonoid with
-    top_add' := WithTop.top_add }
-
-instance existsAddOfLE [LE α] [Add α] [ExistsAddOfLE α] : ExistsAddOfLE (WithTop α) :=
-  ⟨fun {a} {b} =>
-    match a, b with
-    | ⊤, ⊤ => by simp
-    | (a : α), ⊤ => fun _ => ⟨⊤, rfl⟩
-    | (a : α), (b : α) => fun h => by
-      obtain ⟨c, rfl⟩ := exists_add_of_le (WithTop.coe_le_coe.1 h)
-      exact ⟨c, rfl⟩
-    | ⊤, (b : α) => fun h => (not_top_le_coe _ h).elim⟩
-
-instance canonicallyOrderedAdd [AddZeroClass α] [LE α] [CanonicallyOrderedAdd α] :
-    CanonicallyOrderedAdd (WithTop α) where
-  le_self_add a b :=
-    match a, b with
-    | ⊤, ⊤ => le_top
-    | (a : α), ⊤ => le_top
-    | (a : α), (b : α) => WithTop.coe_le_coe.2 le_self_add
-    | ⊤, (b : α) => le_top
-=======
-instance canonicallyOrderedAddCommMonoid [CanonicallyOrderedAddCommMonoid α] :
-    CanonicallyOrderedAddCommMonoid (WithTop α) :=
-  { WithTop.orderBot, WithTop.orderedAddCommMonoid, WithTop.existsAddOfLE with
+instance CanonicallyOrderedAdd [Add α] [Preorder α] [CanonicallyOrderedAdd α] :
+    CanonicallyOrderedAdd (WithTop α) :=
+  { WithTop.existsAddOfLE with
     le_self_add := fun a b =>
       match a, b with
       | ⊤, ⊤ => le_rfl
@@ -55,10 +30,9 @@
       | (a : α), (b : α) => WithTop.coe_le_coe.2 le_self_add
       | ⊤, (b : α) => le_rfl }
 
-instance [CanonicallyLinearOrderedAddCommMonoid α] :
-    CanonicallyLinearOrderedAddCommMonoid (WithTop α) :=
-  { WithTop.canonicallyOrderedAddCommMonoid, WithTop.linearOrder with }
->>>>>>> 875821f5
+instance [LinearOrderedAddCommMonoid α] :
+    LinearOrderedAddCommMonoid (WithTop α) :=
+  { WithTop.orderedAddCommMonoid, WithTop.linearOrder with }
 
 end WithTop
 
