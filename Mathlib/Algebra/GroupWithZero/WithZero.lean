/-
Copyright (c) 2018 Mario Carneiro. All rights reserved.
Released under Apache 2.0 license as described in the file LICENSE.
Authors: Mario Carneiro, Johan Commelin
-/
import Mathlib.Algebra.Group.Equiv.Defs
import Mathlib.Algebra.Group.WithOne.Defs
import Mathlib.Algebra.GroupWithZero.Equiv
import Mathlib.Algebra.GroupWithZero.Units.Basic
import Mathlib.Data.Nat.Cast.Defs
import Mathlib.Data.Option.Basic
import Mathlib.Data.Option.NAry

/-!
# Adjoining a zero to a group

This file proves that one can adjoin a new zero element to a group and get a group with zero.

## Main definitions

* `WithZero.map'`: the `MonoidWithZero` homomorphism `WithZero α →* WithZero β` induced by
  a monoid homomorphism `f : α →* β`.
-/

assert_not_exists DenselyOrdered Ring

namespace WithZero
variable {α β γ : Type*}

section One
variable [One α]

instance one : One (WithZero α) where
  __ := ‹One α›

@[simp, norm_cast] lemma coe_one : ((1 : α) : WithZero α) = 1 := rfl

@[simp]
lemma recZeroCoe_one {M N : Type*} [One M] (f : M → N) (z : N) :
    recZeroCoe z f 1 = f 1 :=
  rfl

end One

section Mul
variable [Mul α]

instance instMulZeroClass : MulZeroClass (WithZero α) where
  mul := Option.map₂ (· * ·)
  zero_mul := Option.map₂_none_left (· * ·)
  mul_zero := Option.map₂_none_right (· * ·)

@[simp, norm_cast] lemma coe_mul (a b : α) : (↑(a * b) : WithZero α) = a * b := rfl

lemma unzero_mul {x y : WithZero α} (hxy : x * y ≠ 0) :
    unzero hxy = unzero (left_ne_zero_of_mul hxy) * unzero (right_ne_zero_of_mul hxy) := by
  simp only [← coe_inj, coe_mul, coe_unzero]

instance instNoZeroDivisors : NoZeroDivisors (WithZero α) := ⟨Option.map₂_eq_none_iff.1⟩

end Mul

instance instSemigroupWithZero [Semigroup α] : SemigroupWithZero (WithZero α) where
  mul_assoc _ _ _ := Option.map₂_assoc mul_assoc

instance instCommSemigroup [CommSemigroup α] : CommSemigroup (WithZero α) where
  mul_comm _ _ := Option.map₂_comm mul_comm

section MulOneClass
variable [MulOneClass α]

instance instMulZeroOneClass [MulOneClass α] : MulZeroOneClass (WithZero α) where
  one_mul := Option.map₂_left_identity one_mul
  mul_one := Option.map₂_right_identity mul_one

/-- Coercion as a monoid hom. -/
@[simps apply]
def coeMonoidHom : α →* WithZero α where
  toFun        := (↑)
  map_one'     := rfl
  map_mul' _ _ := rfl

section lift
variable [MulZeroOneClass β]

-- See note [partially-applied ext lemmas]
@[ext high]
theorem monoidWithZeroHom_ext ⦃f g : WithZero α →*₀ β⦄
    (h : f.toMonoidHom.comp coeMonoidHom = g.toMonoidHom.comp coeMonoidHom) :
    f = g :=
  DFunLike.ext _ _ fun
    | 0 => (map_zero f).trans (map_zero g).symm
    | (g : α) => DFunLike.congr_fun h g

/-- The (multiplicative) universal property of `WithZero`. -/
@[simps! symm_apply_apply]
nonrec def lift' : (α →* β) ≃ (WithZero α →*₀ β) where
  toFun f :=
    { toFun := fun
        | 0 => 0
        | (a : α) => f a
      map_zero' := rfl
      map_one' := map_one f
      map_mul' := fun
        | 0, _ => (zero_mul _).symm
        | (_ : α), 0 => (mul_zero _).symm
        | (_ : α), (_ : α) => map_mul f _ _ }
  invFun F := F.toMonoidHom.comp coeMonoidHom
  left_inv _ := rfl
  right_inv _ := monoidWithZeroHom_ext rfl

lemma lift'_zero (f : α →* β) : lift' f (0 : WithZero α) = 0 := rfl

@[simp] lemma lift'_coe (f : α →* β) (x : α) : lift' f (x : WithZero α) = f x := rfl

lemma lift'_unique (f : WithZero α →*₀ β) : f = lift' (f.toMonoidHom.comp coeMonoidHom) :=
  (lift'.apply_symm_apply f).symm

end lift

variable [MulOneClass β] [MulOneClass γ]

/-- The `MonoidWithZero` homomorphism `WithZero α →* WithZero β` induced by a monoid homomorphism
  `f : α →* β`. -/
def map' (f : α →* β) : WithZero α →*₀ WithZero β := lift' (coeMonoidHom.comp f)

lemma map'_zero (f : α →* β) : map' f 0 = 0 := rfl

@[simp] lemma map'_coe (f : α →* β) (x : α) : map' f (x : WithZero α) = f x := rfl

@[simp]
lemma map'_id : map' (MonoidHom.id β) = MonoidHom.id (WithZero β) := by
  ext x; induction x <;> rfl

lemma map'_map'  (f : α →* β) (g : β →* γ) (x) : map' g (map' f x) = map' (g.comp f) x := by
  induction x <;> rfl

@[simp]
lemma map'_comp (f : α →* β) (g : β →* γ) : map' (g.comp f) = (map' g).comp (map' f) :=
  MonoidWithZeroHom.ext fun x => (map'_map' f g x).symm

lemma map'_injective {f : α →* β} (hf : Function.Injective f) :
    Function.Injective (WithZero.map' f) := by
  intro x y
  cases x <;> cases y <;>
  simp [hf.eq_iff]

end MulOneClass

section Pow
variable [One α] [Pow α ℕ]

instance pow : Pow (WithZero α) ℕ where
  pow
    | none, 0 => 1
    | none, _ + 1 => 0
    | some x, n => ↑(x ^ n)

@[simp, norm_cast] lemma coe_pow (a : α) (n : ℕ) : (↑(a ^ n) : WithZero α) = a ^ n := rfl

end Pow

instance instMonoidWithZero [Monoid α] : MonoidWithZero (WithZero α) where
  npow n a := a ^ n
  npow_zero
    | 0 => rfl
    | some _ => congr_arg some (pow_zero _)
  npow_succ
    | n, 0 => by simp only [mul_zero]; rfl
    | n, some _ => congr_arg some <| pow_succ _ _

instance instCommMonoidWithZero [CommMonoid α] : CommMonoidWithZero (WithZero α) :=
  { WithZero.instMonoidWithZero, WithZero.instCommSemigroup with }

section Inv
variable [Inv α]

/-- Extend the inverse operation on `α` to `WithZero α` by sending `0` to `0`. -/
instance inv : Inv (WithZero α) where inv a := Option.map (·⁻¹) a

@[simp, norm_cast] lemma coe_inv (a : α) : ((a⁻¹ : α) : WithZero α) = (↑a)⁻¹ := rfl

@[simp] protected lemma inv_zero : (0 : WithZero α)⁻¹ = 0 := rfl

end Inv

instance invOneClass [InvOneClass α] : InvOneClass (WithZero α) where
  inv_one := show ((1⁻¹ : α) : WithZero α) = 1 by simp

section Div
variable [Div α]

instance div : Div (WithZero α) where div := Option.map₂ (· / ·)

@[norm_cast] lemma coe_div (a b : α) : ↑(a / b : α) = (a / b : WithZero α) := rfl

end Div

section ZPow
variable [One α] [Pow α ℤ]

instance : Pow (WithZero α) ℤ where
  pow
    | none, Int.ofNat 0 => 1
    | none, Int.ofNat (Nat.succ _) => 0
    | none, Int.negSucc _ => 0
    | some x, n => ↑(x ^ n)

@[simp, norm_cast] lemma coe_zpow (a : α) (n : ℤ) : ↑(a ^ n) = (↑a : WithZero α) ^ n := rfl

end ZPow

instance instDivInvMonoid [DivInvMonoid α] : DivInvMonoid (WithZero α) where
  div_eq_mul_inv
    | none, _ => rfl
    | some _, none => rfl
    | some a, some b => congr_arg some (div_eq_mul_inv a b)
  zpow n a := a ^ n
  zpow_zero'
    | none => rfl
    | some _ => congr_arg some (zpow_zero _)
  zpow_succ'
    | n, none => by change 0 ^ _ = 0 ^ _ * 0; simp only [mul_zero]; rfl
    | n, some _ => congr_arg some (DivInvMonoid.zpow_succ' _ _)
  zpow_neg'
    | n, none => rfl
    | n, some _ => congr_arg some (DivInvMonoid.zpow_neg' _ _)

instance instDivInvOneMonoid [DivInvOneMonoid α] : DivInvOneMonoid (WithZero α) where

instance instInvolutiveInv [InvolutiveInv α] : InvolutiveInv (WithZero α) where
  inv_inv a := (Option.map_map _ _ _).trans <| by simp [Function.comp]

instance instDivisionMonoid [DivisionMonoid α] : DivisionMonoid (WithZero α) where
  mul_inv_rev
    | none, none => rfl
    | none, some _ => rfl
    | some _, none => rfl
    | some _, some _ => congr_arg some (mul_inv_rev _ _)
  inv_eq_of_mul
    | none, none, _ => rfl
    | some _, some _, h =>
      congr_arg some <| inv_eq_of_mul_eq_one_right <| Option.some_injective _ h

instance instDivisionCommMonoid [DivisionCommMonoid α] : DivisionCommMonoid (WithZero α) where

section Group
variable [Group α]

/-- If `α` is a group then `WithZero α` is a group with zero. -/
instance instGroupWithZero : GroupWithZero (WithZero α) where
  inv_zero := WithZero.inv_zero
  mul_inv_cancel a ha := by
    lift a to α using ha
    norm_cast
    apply mul_inv_cancel

/-- Any group is isomorphic to the units of itself adjoined with `0`. -/
@[simps]
def unitsWithZeroEquiv : (WithZero α)ˣ ≃* α where
  toFun a := unzero a.ne_zero
  invFun a := Units.mk0 a coe_ne_zero
  left_inv _ := Units.ext <| by simp only [coe_unzero, Units.mk0_val]
  right_inv _ := rfl
  map_mul' _ _ := coe_inj.mp <| by simp only [Units.val_mul, coe_unzero, coe_mul]

theorem coe_unitsWithZeroEquiv_eq_units_val (γ : (WithZero α)ˣ) :
    ↑(unitsWithZeroEquiv γ) = γ.val := by
  simp only [WithZero.unitsWithZeroEquiv, MulEquiv.coe_mk, Equiv.coe_fn_mk, WithZero.coe_unzero]

/-- Any group with zero is isomorphic to adjoining `0` to the units of itself. -/
@[simps]
def withZeroUnitsEquiv {G : Type*} [GroupWithZero G]
    [DecidablePred (fun a : G ↦ a = 0)] :
    WithZero Gˣ ≃* G where
  toFun := WithZero.recZeroCoe 0 Units.val
  invFun a := if h : a = 0 then 0 else (Units.mk0 a h : Gˣ)
  left_inv := (by induction · <;> simp)
  right_inv _ := by simp only; split <;> simp_all
  map_mul' := (by induction · <;> induction · <;> simp [← WithZero.coe_mul])

<<<<<<< HEAD
@[simp]
lemma withZeroUnitsEquiv_symm_apply_coe {G : Type*} [GroupWithZero G]
    [DecidablePred (fun a : G ↦ a = 0)] (a : Gˣ) :
    WithZero.withZeroUnitsEquiv.symm (a : G) = a := by
  simp [WithZero.withZeroUnitsEquiv]
=======
lemma withZeroUnitsEquiv_symm_apply_coe {G : Type*} [GroupWithZero G]
    [DecidablePred (fun a : G ↦ a = 0)] (a : Gˣ) :
    WithZero.withZeroUnitsEquiv.symm (a : G) = a := by
  simp
>>>>>>> eb04d3df

/-- A version of `Equiv.optionCongr` for `WithZero`. -/
@[simps!]
def _root_.MulEquiv.withZero [Group β] :
    (α ≃* β) ≃ (WithZero α ≃* WithZero β) where
  toFun e := ⟨⟨map' e, map' e.symm, (by induction · <;> simp), (by induction · <;> simp)⟩,
    (by induction · <;> induction · <;> simp)⟩
  invFun e := ⟨⟨
    fun x ↦ unzero (x := e x) (by simp [ne_eq, ← e.eq_symm_apply]),
    fun x ↦ unzero (x := e.symm x) (by simp [e.symm_apply_eq]),
    by intro; simp, by intro; simp⟩,
    by intro; simp [← coe_inj]⟩
  left_inv _ := by ext; simp
  right_inv _ := by ext x; cases x <;> simp

/-- The inverse of `MulEquiv.withZero`. -/
abbrev _root_.MulEquiv.unzero [Group β] (e : WithZero α ≃* WithZero β) :
    α ≃* β :=
  _root_.MulEquiv.withZero.symm e

end Group

instance instCommGroupWithZero [CommGroup α] : CommGroupWithZero (WithZero α) where

instance instAddMonoidWithOne [AddMonoidWithOne α] : AddMonoidWithOne (WithZero α) where
  natCast n := if n = 0 then 0 else (n : α)
  natCast_zero := rfl
  natCast_succ n := by cases n <;> simp

end WithZero

namespace MonoidWithZeroHom

protected lemma map_eq_zero_iff {G₀ G₀' : Type*} [GroupWithZero G₀]
    [MulZeroOneClass G₀'] [Nontrivial G₀']
    {f : G₀ →*₀ G₀'} {x : G₀}:
    f x = 0 ↔ x = 0 := by
  refine ⟨?_, by simp +contextual⟩
  contrapose!
  intro hx H
  lift x to G₀ˣ using isUnit_iff_ne_zero.mpr hx
  apply one_ne_zero (α := G₀')
  rw [← map_one f, ← Units.mul_inv x, map_mul, H, zero_mul]

variable {M₀ N₀}

@[simp]
lemma one_apply_val_unit {M₀ N₀ : Type*} [MonoidWithZero M₀] [MulZeroOneClass N₀]
    [DecidablePred fun x : M₀ ↦ x = 0] [Nontrivial M₀] [NoZeroDivisors M₀] (x : M₀ˣ) :
    (1 : M₀ →*₀ N₀) x = (1 : N₀) :=
  one_apply_of_ne_zero x.ne_zero

/-- The trivial group-with-zero hom is absorbing for composition. -/
@[simp]
lemma apply_one_apply_eq {M₀ N₀ G₀ : Type*} [MulZeroOneClass M₀] [Nontrivial M₀] [NoZeroDivisors M₀]
    [MulZeroOneClass N₀] [MulZeroOneClass G₀] [DecidablePred fun x : M₀ ↦ x = 0]
    (f : N₀ →*₀ G₀) (x : M₀) :
    f ((1 : M₀ →*₀ N₀) x) = (1 : M₀ →*₀ G₀) x := by
  rcases eq_or_ne x 0 with rfl | hx
  · simp
  · rw [one_apply_of_ne_zero hx, one_apply_of_ne_zero hx, map_one]

/-- The trivial group-with-zero hom is absorbing for composition. -/
@[simp]
lemma comp_one {M₀ N₀ G₀ : Type*} [MulZeroOneClass M₀] [Nontrivial M₀] [NoZeroDivisors M₀]
    [MulZeroOneClass N₀] [MulZeroOneClass G₀] [DecidablePred fun x : M₀ ↦ x = 0]
    (f : N₀ →*₀ G₀) :
    f.comp (1 : M₀ →*₀ N₀) = (1 : M₀ →*₀ G₀) :=
  ext <| apply_one_apply_eq _

end MonoidWithZeroHom<|MERGE_RESOLUTION|>--- conflicted
+++ resolved
@@ -279,18 +279,10 @@
   right_inv _ := by simp only; split <;> simp_all
   map_mul' := (by induction · <;> induction · <;> simp [← WithZero.coe_mul])
 
-<<<<<<< HEAD
-@[simp]
-lemma withZeroUnitsEquiv_symm_apply_coe {G : Type*} [GroupWithZero G]
-    [DecidablePred (fun a : G ↦ a = 0)] (a : Gˣ) :
-    WithZero.withZeroUnitsEquiv.symm (a : G) = a := by
-  simp [WithZero.withZeroUnitsEquiv]
-=======
 lemma withZeroUnitsEquiv_symm_apply_coe {G : Type*} [GroupWithZero G]
     [DecidablePred (fun a : G ↦ a = 0)] (a : Gˣ) :
     WithZero.withZeroUnitsEquiv.symm (a : G) = a := by
   simp
->>>>>>> eb04d3df
 
 /-- A version of `Equiv.optionCongr` for `WithZero`. -/
 @[simps!]
