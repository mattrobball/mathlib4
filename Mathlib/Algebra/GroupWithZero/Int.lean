--- conflicted
+++ resolved
@@ -11,13 +11,8 @@
 # Lemmas about `ℤₘ₀`.
 -/
 
-<<<<<<< HEAD
-=======
 assert_not_exists Ring
 
-local notation "ℤₘ₀" => WithZero (Multiplicative ℤ)
-
->>>>>>> de9c9992
 namespace WithZero
 
 open Multiplicative
