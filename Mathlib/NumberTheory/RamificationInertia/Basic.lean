--- conflicted
+++ resolved
@@ -546,15 +546,9 @@
 
 theorem quotientToQuotientRangePowQuotSucc_injective [IsDedekindDomain S] [P.IsPrime]
     {i : ℕ} (hi : i < e) {a : S} (a_mem : a ∈ P ^ i) (a_not_mem : a ∉ P ^ (i + 1)) :
-<<<<<<< HEAD
-    Function.Injective (quotientToQuotientRangePowQuotSucc f p P a_mem) := fun x =>
+    Function.Injective (quotientToQuotientRangePowQuotSucc p P a_mem) := fun x =>
   Quotient.inductionOn x fun x y =>
     Quotient.inductionOn y fun y h => by
-=======
-    Function.Injective (quotientToQuotientRangePowQuotSucc p P a_mem) := fun x =>
-  Quotient.inductionOn' x fun x y =>
-    Quotient.inductionOn' y fun y h => by
->>>>>>> 383b0748
       have Pe_le_Pi1 : P ^ e ≤ P ^ (i + 1) := Ideal.pow_le_pow_right hi
       simp only [Submodule.Quotient.mk''_eq_mk, quotientToQuotientRangePowQuotSucc_mk,
         Submodule.Quotient.eq, LinearMap.mem_range, Subtype.ext_iff, Subtype.coe_mk,
