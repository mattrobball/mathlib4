--- conflicted
+++ resolved
@@ -945,19 +945,6 @@
 theorem valuation_zero : valuation (0 : ℚ_[p]) = 0 :=
   dif_pos ((const_equiv p).2 rfl)
 
-<<<<<<< HEAD
-@[simp]
-theorem valuation_one : valuation (1 : ℚ_[p]) = 0 := by
-  classical
-  change dite (CauSeq.const (padicNorm p) 1 ≈ _) _ _ = _
-  have h : ¬CauSeq.const (padicNorm p) 1 ≈ 0 := by
-    rw [← const_zero, const_equiv p]
-    exact one_ne_zero
-  rw [dif_neg h]
-  simp
-
-=======
->>>>>>> d0df76bd
 theorem norm_eq_pow_val {x : ℚ_[p]} : x ≠ 0 → ‖x‖ = (p : ℝ) ^ (-x.valuation) := by
   refine Quotient.inductionOn' x fun f hf => ?_
   change (PadicSeq.norm _ : ℝ) = (p : ℝ) ^ (-PadicSeq.valuation _)
