--- conflicted
+++ resolved
@@ -133,16 +133,11 @@
   by_cases ha : IsUnit a
   · exact h ha.unit
   · rw [map_nonunit χ ha, map_nonunit χ' ha]
-<<<<<<< HEAD
-#align mul_char.ext MulChar.ext
-#align mul_char.ext_iff MulChar.ext_iff
-=======
 
 theorem ext_iff {χ χ' : MulChar R R'} : χ = χ' ↔ ∀ a : Rˣ, χ a = χ' a :=
   ⟨by
     rintro rfl a
     rfl, ext⟩
->>>>>>> 2fc87a94
 
 /-!
 ### Equivalence of multiplicative characters with homomorphisms on units
@@ -409,12 +404,7 @@
 /-- A multiplicative character is nontrivial iff it is not the trivial character. -/
 @[deprecated (since := "2024-06-16")]
 theorem isNontrivial_iff (χ : MulChar R R') : χ.IsNontrivial ↔ χ ≠ 1 := by
-<<<<<<< HEAD
-  simp only [IsNontrivial, Ne, MulChar.ext_iff, not_forall, one_apply_coe]
-#align mul_char.is_nontrivial_iff MulChar.isNontrivial_iff
-=======
   simp only [IsNontrivial, Ne, ext_iff, not_forall, one_apply_coe]
->>>>>>> 2fc87a94
 
 end nontrivial
 
