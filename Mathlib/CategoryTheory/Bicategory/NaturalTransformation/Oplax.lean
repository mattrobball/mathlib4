--- conflicted
+++ resolved
@@ -17,21 +17,6 @@
 * Strong natural transformations.
 These differ in the direction (and invertibility) of the 2-morphisms involved in the naturality
 condition.
-<<<<<<< HEAD
-
-In this file we define both oplax and strong natural transformations.
-
-
-The equality in the naturality of natural transformations is replaced by a
-specified 2-morphism `F.map f ≫ app b ⟶ app a ≫ G.map f` in the case of oplax natural
-transformations.
-
-## Main definitions
-
-* `OplaxTrans F G` : oplax transformations between oplax functors `F` and `G`. The naturality
-  condition is given by a 2-morphism `F.map f ≫ app b ⟶ app a ≫ G.map f` for each 1-morphism
-  `f : a ⟶ b`.
-=======
 
 ## Main definitions
 
@@ -43,24 +28,12 @@
 Using these, we define two `CategoryStruct` (scoped) instances on `OplaxFunctor B C`, one in the
 `Oplax.OplaxTrans` namespace and one in the `Oplax.StrongTrans` namespace. The arrows in these
 CategoryStruct's are given by oplax transformations and strong transformations respectively.
->>>>>>> 85ff0a1d
 
 We also provide API for going between oplax transformations and strong transformations:
 * `Oplax.StrongCore F G`: a structure on an oplax transformation between oplax functors that
 promotes it to a strong transformation.
 * `Oplax.mkOfOplax η η'`: given an oplax transformation `η` such that each component
   2-morphism is an isomorphism, `mkOfOplax` gives the corresponding strong transformation.
-
-* `StrongOplaxTrans F G` : strong natural transformations between oplax functors `F` and `G`.
-* `StrongCore F G`: a structure on an oplax transformation between pseudofunctors that promotes
-it to a strong transformation.
-* `mkOfOplax η η'` : given an oplax natural transformation `η` such that each component 2-cell
-  is an isomorphism, `mkOfOplax` gives the corresponding strong natural transformation.
-* `StrongOplaxTrans.vcomp η θ` : the vertical composition of strong natural transformations `η`
-  and `θ`.
-* `StrongOplaxTrans.category F G` : a category structure on pseudofunctors between `F` and `G`,
-  where the morphisms are strong natural transformations.
-
 
 # TODO
 This file could also include lax transformations between oplax functors.
@@ -216,22 +189,6 @@
 * These 2-isomorphisms satisfy the naturality condition, and preserve the identities and the
   compositions modulo some adjustments of domains and codomains of 2-morphisms.
 -/
-<<<<<<< HEAD
-structure StrongOplaxTrans (F G : OplaxFunctor B C) where
-  app (a : B) : F.obj a ⟶ G.obj a
-  naturality {a b : B} (f : a ⟶ b) : F.map f ≫ app b ≅ app a ≫ G.map f
-  naturality_naturality :
-    ∀ {a b : B} {f g : a ⟶ b} (η : f ⟶ g),
-      F.map₂ η ▷ app b ≫ (naturality g).hom = (naturality f).hom ≫ app a ◁ G.map₂ η := by
-    aesop_cat
-  naturality_id :
-    ∀ a : B,
-      (naturality (𝟙 a)).hom ≫ app a ◁ G.mapId a =
-        F.mapId a ▷ app a ≫ (λ_ (app a)).hom ≫ (ρ_ (app a)).inv := by
-    aesop_cat
-  naturality_comp :
-    ∀ {a b c : B} (f : a ⟶ b) (g : b ⟶ c),
-=======
 structure StrongTrans (F G : OplaxFunctor B C) where
   app (a : B) : F.obj a ⟶ G.obj a
   naturality {a b : B} (f : a ⟶ b) : F.map f ≫ app b ≅ app a ≫ G.map f
@@ -243,21 +200,11 @@
         F.mapId a ▷ app a ≫ (λ_ (app a)).hom ≫ (ρ_ (app a)).inv := by
     aesop_cat
   naturality_comp {a b c : B} (f : a ⟶ b) (g : b ⟶ c) :
->>>>>>> 85ff0a1d
       (naturality (f ≫ g)).hom ≫ app a ◁ G.mapComp f g =
         F.mapComp f g ▷ app c ≫ (α_ _ _ _).hom ≫ F.map f ◁ (naturality g).hom ≫
         (α_ _ _ _).inv ≫ (naturality f).hom ▷ G.map g ≫ (α_ _ _ _).hom := by
     aesop_cat
 
-<<<<<<< HEAD
-@[deprecated (since := "2025-04-23")] alias StrongOplaxNatTrans := StrongOplaxTrans
-
-attribute [nolint docBlame] CategoryTheory.Oplax.StrongOplaxTrans.app
-  CategoryTheory.Oplax.StrongOplaxTrans.naturality
-
-attribute [reassoc (attr := simp)] StrongOplaxTrans.naturality_naturality
-  StrongOplaxTrans.naturality_id StrongOplaxTrans.naturality_comp
-=======
 @[deprecated (since := "2025-04-23")] alias StrongOplaxNatTrans := StrongTrans
 
 attribute [nolint docBlame] CategoryTheory.Oplax.StrongTrans.app
@@ -265,7 +212,6 @@
 
 attribute [reassoc (attr := simp)] StrongTrans.naturality_naturality
   StrongTrans.naturality_id StrongTrans.naturality_comp
->>>>>>> 85ff0a1d
 
 /-- A structure on an oplax transformation that promotes it to a strong transformation.
 
@@ -278,70 +224,33 @@
 
 attribute [simp] OplaxTrans.StrongCore.naturality_hom
 
-<<<<<<< HEAD
-namespace StrongOplaxTrans
-
-section
-
-/-- The underlying oplax natural transformation of a strong natural transformation. -/
-@[simps]
-def toOplax {F G : OplaxFunctor B C} (η : StrongOplaxTrans F G) : F ⟶ G where
-=======
 namespace StrongTrans
 
 /-- The underlying oplax natural transformation of a strong natural transformation. -/
 @[simps]
 def toOplax {F G : OplaxFunctor B C} (η : StrongTrans F G) : OplaxTrans F G where
->>>>>>> 85ff0a1d
   app := η.app
   naturality f := (η.naturality f).hom
 
 /-- Construct a strong natural transformation from an oplax natural transformation whose
-<<<<<<< HEAD
-naturality 2-cell is an isomorphism. -/
-def mkOfOplax {F G : OplaxFunctor B C} (η : F ⟶ G) (η' : OplaxTrans.StrongCore η) :
-    StrongOplaxTrans F G where
-=======
 naturality 2-morphism is an isomorphism. -/
 def mkOfOplax {F G : OplaxFunctor B C} (η : OplaxTrans F G) (η' : OplaxTrans.StrongCore η) :
     StrongTrans F G where
->>>>>>> 85ff0a1d
   app := η.app
   naturality := η'.naturality
 
 /-- Construct a strong natural transformation from an oplax natural transformation whose
-<<<<<<< HEAD
-naturality 2-cell is an isomorphism. -/
-noncomputable def mkOfOplax' {F G : OplaxFunctor B C} (η : F ⟶ G)
-    [∀ a b (f : a ⟶ b), IsIso (η.naturality f)] : StrongOplaxTrans F G where
-  app := η.app
-  naturality := fun _ => asIso (η.naturality _)
-=======
 naturality 2-morphism is an isomorphism. -/
 noncomputable def mkOfOplax' {F G : OplaxFunctor B C} (η : OplaxTrans F G)
     [∀ a b (f : a ⟶ b), IsIso (η.naturality f)] : StrongTrans F G where
   app := η.app
   naturality _ := asIso (η.naturality _)
->>>>>>> 85ff0a1d
 
 variable (F : OplaxFunctor B C)
 
 
 /-- The identity strong natural transformation. -/
 @[simps!]
-<<<<<<< HEAD
-def id : StrongOplaxTrans F F :=
-  mkOfOplax (𝟙 F) { naturality := fun f ↦ (ρ_ (F.map f)) ≪≫ (λ_ (F.map f)).symm }
-
-@[simp]
-lemma id.toOplax : (id F).toOplax = 𝟙 F :=
-  rfl
-
-instance : Inhabited (StrongOplaxTrans F F) :=
-  ⟨id F⟩
-
-variable {F} {G H : OplaxFunctor B C} (η : StrongOplaxTrans F G) (θ : StrongOplaxTrans G H)
-=======
 def id : StrongTrans F F :=
   mkOfOplax (OplaxTrans.id F) { naturality := fun f ↦ (ρ_ (F.map f)) ≪≫ (λ_ (F.map f)).symm }
 
@@ -370,7 +279,6 @@
   Hom := StrongTrans
   id := StrongTrans.id
   comp := StrongTrans.vcomp
->>>>>>> 85ff0a1d
 
 section
 
@@ -424,20 +332,6 @@
 
 end
 
-<<<<<<< HEAD
-/-- Vertical composition of strong natural transformations. -/
-@[simps!]
-def vcomp (η : StrongOplaxTrans F G) (θ : StrongOplaxTrans G H) : StrongOplaxTrans F H :=
-  mkOfOplax (η.toOplax ≫ θ.toOplax : OplaxTrans F H)
-    { naturality := fun {a b} f ↦
-        (α_ _ _ _).symm ≪≫ whiskerRightIso (η.naturality f) (θ.app b) ≪≫
-        (α_ _ _ _) ≪≫ whiskerLeftIso (η.app a) (θ.naturality f) ≪≫ (α_ _ _ _).symm }
-
-end
-
-end StrongOplaxTrans
-=======
 end StrongTrans
->>>>>>> 85ff0a1d
 
 end CategoryTheory.Oplax