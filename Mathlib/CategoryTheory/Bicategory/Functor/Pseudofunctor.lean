--- conflicted
+++ resolved
@@ -170,11 +170,7 @@
 
 @[reassoc]
 lemma mapComp_assoc_right_hom {c d : B} (f : a ⟶ b) (g : b ⟶ c) (h : c ⟶ d) :
-<<<<<<< HEAD
-    (F.mapComp f (g ≫ h)).hom ≫ F.map f ◁ (F.mapComp g h).hom = (F.map₂ (α_ f g h).inv) ≫
-=======
     (F.mapComp f (g ≫ h)).hom ≫ F.map f ◁ (F.mapComp g h).hom = F.map₂ (α_ f g h).inv ≫
->>>>>>> 0139a899
     (F.mapComp (f ≫ g) h).hom ≫ (F.mapComp f g).hom ▷ F.map h ≫
     (α_ (F.map f) (F.map g) (F.map h)).hom :=
   F.toOplax.mapComp_assoc_right _ _ _
@@ -182,11 +178,7 @@
 @[reassoc]
 lemma mapComp_assoc_left_hom {c d : B} (f : a ⟶ b) (g : b ⟶ c) (h : c ⟶ d) :
     (F.mapComp (f ≫ g) h).hom ≫ (F.mapComp f g).hom ▷ F.map h =
-<<<<<<< HEAD
-    (F.map₂ (α_ f g h).hom) ≫ (F.mapComp f (g ≫ h)).hom ≫ F.map f ◁ (F.mapComp g h).hom
-=======
     F.map₂ (α_ f g h).hom ≫ (F.mapComp f (g ≫ h)).hom ≫ F.map f ◁ (F.mapComp g h).hom
->>>>>>> 0139a899
     ≫ (α_ (F.map f) (F.map g) (F.map h)).inv :=
   F.toOplax.mapComp_assoc_left _ _ _
 
@@ -194,31 +186,19 @@
 lemma mapComp_assoc_right_inv {c d : B} (f : a ⟶ b) (g : b ⟶ c) (h : c ⟶ d) :
     F.map f ◁ (F.mapComp g h).inv ≫ (F.mapComp f (g ≫ h)).inv =
     (α_ (F.map f) (F.map g) (F.map h)).inv ≫ (F.mapComp f g).inv ▷ F.map h ≫
-<<<<<<< HEAD
-    (F.mapComp (f ≫ g) h).inv ≫ (F.map₂ (α_ f g h).hom) :=
-=======
     (F.mapComp (f ≫ g) h).inv ≫ F.map₂ (α_ f g h).hom :=
->>>>>>> 0139a899
   F.toLax.mapComp_assoc_right _ _ _
 
 @[reassoc]
 lemma mapComp_assoc_left_inv {c d : B} (f : a ⟶ b) (g : b ⟶ c) (h : c ⟶ d) :
     (F.mapComp f g).inv ▷ F.map h ≫ (F.mapComp (f ≫ g) h).inv =
     (α_ (F.map f) (F.map g) (F.map h)).hom ≫ F.map f ◁ (F.mapComp g h).inv ≫
-<<<<<<< HEAD
-    (F.mapComp f (g ≫ h)).inv ≫ (F.map₂ (α_ f g h).inv) :=
-=======
     (F.mapComp f (g ≫ h)).inv ≫ F.map₂ (α_ f g h).inv :=
->>>>>>> 0139a899
   F.toLax.mapComp_assoc_left _ _ _
 
 @[reassoc]
 lemma mapComp_id_left_hom (f : a ⟶ b) : (F.mapComp (𝟙 a) f).hom =
-<<<<<<< HEAD
-    F.map₂ (λ_ f).hom ≫ (λ_ (F.map f)).inv ≫ (F.mapId a).inv ▷ (F.map f) := by
-=======
     F.map₂ (λ_ f).hom ≫ (λ_ (F.map f)).inv ≫ (F.mapId a).inv ▷ F.map f := by
->>>>>>> 0139a899
   simp
 
 lemma mapComp_id_left (f : a ⟶ b) : (F.mapComp (𝟙 a) f) = F.map₂Iso (λ_ f) ≪≫
@@ -227,11 +207,7 @@
 
 @[reassoc]
 lemma mapComp_id_left_inv (f : a ⟶ b) : (F.mapComp (𝟙 a) f).inv =
-<<<<<<< HEAD
-    (F.mapId a).hom ▷ (F.map f) ≫ (λ_ (F.map f)).hom ≫ F.map₂ (λ_ f).inv := by
-=======
     (F.mapId a).hom ▷ F.map f ≫ (λ_ (F.map f)).hom ≫ F.map₂ (λ_ f).inv := by
->>>>>>> 0139a899
   simp [mapComp_id_left]
 
 lemma whiskerRightIso_mapId (f : a ⟶ b) : whiskerRightIso (F.mapId a) (F.map f) =
@@ -259,11 +235,7 @@
 
 @[reassoc]
 lemma mapComp_id_right_inv (f : a ⟶ b) : (F.mapComp f (𝟙 b)).inv =
-<<<<<<< HEAD
-    (F.map f) ◁ (F.mapId b).hom ≫ (ρ_ (F.map f)).hom ≫ F.map₂ (ρ_ f).inv := by
-=======
     F.map f ◁ (F.mapId b).hom ≫ (ρ_ (F.map f)).hom ≫ F.map₂ (ρ_ f).inv := by
->>>>>>> 0139a899
   simp [mapComp_id_right]
 
 lemma whiskerLeftIso_mapId (f : a ⟶ b) : whiskerLeftIso (F.map f) (F.mapId b) =
