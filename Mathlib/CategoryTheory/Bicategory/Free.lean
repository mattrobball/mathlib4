/-
Copyright (c) 2022 Yuma Mizuno. All rights reserved.
Released under Apache 2.0 license as described in the file LICENSE.
Authors: Yuma Mizuno
-/
import Mathlib.CategoryTheory.Bicategory.Functor

#align_import category_theory.bicategory.free from "leanprover-community/mathlib"@"3d7987cda72abc473c7cdbbb075170e9ac620042"

/-!
# Free bicategories

We define the free bicategory over a quiver. In this bicategory, the 1-morphisms are freely
generated by the arrows in the quiver, and the 2-morphisms are freely generated by the formal
identities, the formal unitors, and the formal associators modulo the relation derived from the
axioms of a bicategory.

## Main definitions

* `FreeBicategory B`: the free bicategory over a quiver `B`.
* `FreeBicategory.lift F`: the pseudofunctor from `FreeBicategory B` to `C` associated with a
  prefunctor `F` from `B` to `C`.
-/


universe w w₁ w₂ v v₁ v₂ u u₁ u₂

namespace CategoryTheory

open Category Bicategory

open Bicategory

/-- Free bicategory over a quiver. Its objects are the same as those in the underlying quiver. -/
def FreeBicategory (B : Type u) :=
  B
#align category_theory.free_bicategory CategoryTheory.FreeBicategory

instance (B : Type u) : ∀ [Inhabited B], Inhabited (FreeBicategory B) := by
  intro h
  exact id h

namespace FreeBicategory

section

variable {B : Type u} [Quiver.{v + 1} B]

/-- 1-morphisms in the free bicategory. -/
inductive Hom : B → B → Type max u v
  | of {a b : B} (f : a ⟶ b) : Hom a b
  | id (a : B) : Hom a a
  | comp {a b c : B} (f : Hom a b) (g : Hom b c) : Hom a c
#align category_theory.free_bicategory.hom CategoryTheory.FreeBicategory.Hom

instance (a b : B) [Inhabited (a ⟶ b)] : Inhabited (Hom a b) :=
  ⟨Hom.of default⟩

instance quiver : Quiver.{max u v + 1} (FreeBicategory B) where
  Hom := fun a b : B => Hom a b

instance categoryStruct : CategoryStruct.{max u v} (FreeBicategory B) where
  id   := fun a : B => Hom.id a
  comp := @fun _ _ _ => Hom.comp

/-- Representatives of 2-morphisms in the free bicategory. -/
-- Porting note(#5171): linter not ported yet
-- @[nolint has_nonempty_instance]
inductive Hom₂ : ∀ {a b : FreeBicategory B}, (a ⟶ b) → (a ⟶ b) → Type max u v
  | id {a b} (f : a ⟶ b) : Hom₂ f f
  | vcomp {a b} {f g h : a ⟶ b} (η : Hom₂ f g) (θ : Hom₂ g h) : Hom₂ f h
  | whisker_left {a b c} (f : a ⟶ b) {g h : b ⟶ c} (η : Hom₂ g h) :
      Hom₂ (f ≫ g) (f ≫ h)-- `η` cannot be earlier than `h` since it is a recursive argument.
  | whisker_right {a b c} {f g : a ⟶ b} (h : b ⟶ c) (η : Hom₂ f g) : Hom₂ (f.comp h) (g.comp h)
  | associator {a b c d} (f : a ⟶ b) (g : b ⟶ c) (h : c ⟶ d) :
      Hom₂ ((f ≫ g) ≫ h) (f ≫ (g ≫ h))
  | associator_inv {a b c d} (f : a ⟶ b) (g : b ⟶ c) (h : c ⟶ d) :
      Hom₂ (f ≫ (g ≫ h)) ((f ≫ g) ≫ h)
  | right_unitor {a b} (f : a ⟶ b) : Hom₂ (f ≫ (𝟙 b)) f
  | right_unitor_inv {a b} (f : a ⟶ b) : Hom₂ f (f ≫ (𝟙 b))
  | left_unitor {a b} (f : a ⟶ b) : Hom₂ ((𝟙 a) ≫ f) f
  | left_unitor_inv {a b} (f : a ⟶ b) : Hom₂ f ((𝟙 a) ≫ f)
#align category_theory.free_bicategory.hom₂ CategoryTheory.FreeBicategory.Hom₂

section

<<<<<<< HEAD
-- Porting note: commenting out redundant binder annotation update
-- variable {B}


=======
>>>>>>> 8a48cc6b
-- The following notations are only used in the definition of `Rel` to simplify the notation.
local infixr:0 " ≫ " => Hom₂.vcomp

local notation "𝟙" => Hom₂.id

local notation f " ◁ " η => Hom₂.whisker_left f η

local notation η " ▷ " h => Hom₂.whisker_right h η

local notation "α_" => Hom₂.associator

local notation "λ_" => Hom₂.left_unitor

local notation "ρ_" => Hom₂.right_unitor

local notation "α⁻¹_" => Hom₂.associator_inv

local notation "λ⁻¹_" => Hom₂.left_unitor_inv

local notation "ρ⁻¹_" => Hom₂.right_unitor_inv

/-- Relations between 2-morphisms in the free bicategory. -/
inductive Rel : ∀ {a b : FreeBicategory B} {f g : a ⟶ b}, Hom₂ f g → Hom₂ f g → Prop
  | vcomp_right {a b} {f g h : Hom a b} (η : Hom₂ f g) (θ₁ θ₂ : Hom₂ g h) :
      Rel θ₁ θ₂ → Rel (η ≫ θ₁) (η ≫ θ₂)
  | vcomp_left {a b} {f g h : Hom a b} (η₁ η₂ : Hom₂ f g) (θ : Hom₂ g h) :
      Rel η₁ η₂ → Rel (η₁ ≫ θ) (η₂ ≫ θ)
  | id_comp {a b} {f g : Hom a b} (η : Hom₂ f g) : Rel (𝟙 f ≫ η) η
  | comp_id {a b} {f g : Hom a b} (η : Hom₂ f g) : Rel (η ≫ 𝟙 g) η
  | assoc {a b} {f g h i : Hom a b} (η : Hom₂ f g) (θ : Hom₂ g h) (ι : Hom₂ h i) :
      Rel ((η ≫ θ) ≫ ι) (η ≫ θ ≫ ι)
  | whisker_left {a b c} (f : Hom a b) (g h : Hom b c) (η η' : Hom₂ g h) :
      Rel η η' → Rel (f ◁ η) (f ◁ η')
  | whisker_left_id {a b c} (f : Hom a b) (g : Hom b c) : Rel (f ◁ 𝟙 g) (𝟙 (f.comp g))
  | whisker_left_comp {a b c} (f : Hom a b) {g h i : Hom b c} (η : Hom₂ g h) (θ : Hom₂ h i) :
      Rel (f ◁ η ≫ θ) ((f ◁ η) ≫ f ◁ θ)
  | id_whisker_left {a b} {f g : Hom a b} (η : Hom₂ f g) : Rel (Hom.id a ◁ η) (λ_ f ≫ η ≫ λ⁻¹_ g)
  | comp_whisker_left {a b c d} (f : Hom a b) (g : Hom b c) {h h' : Hom c d} (η : Hom₂ h h') :
     Rel (f.comp g ◁ η) (α_ f g h ≫ (f ◁ g ◁ η) ≫ α⁻¹_ f g h')
  | whisker_right {a b c} (f g : Hom a b) (h : Hom b c) (η η' : Hom₂ f g) :
      Rel η η' → Rel (η ▷ h) (η' ▷ h)
  | id_whisker_right {a b c} (f : Hom a b) (g : Hom b c) : Rel (𝟙 f ▷ g) (𝟙 (f.comp g))
  | comp_whisker_right {a b c} {f g h : Hom a b} (i : Hom b c) (η : Hom₂ f g) (θ : Hom₂ g h) :
      Rel ((η ≫ θ) ▷ i) ((η ▷ i) ≫ θ ▷ i)
  | whisker_right_id {a b} {f g : Hom a b} (η : Hom₂ f g) : Rel (η ▷ Hom.id b) (ρ_ f ≫ η ≫ ρ⁻¹_ g)
  | whisker_right_comp {a b c d} {f f' : Hom a b} (g : Hom b c) (h : Hom c d) (η : Hom₂ f f') :
      Rel (η ▷ g.comp h) (α⁻¹_ f g h ≫ ((η ▷ g) ▷ h) ≫ α_ f' g h)
  | whisker_assoc {a b c d} (f : Hom a b) {g g' : Hom b c} (η : Hom₂ g g') (h : Hom c d) :
      Rel ((f ◁ η) ▷ h) (α_ f g h ≫ (f ◁ η ▷ h) ≫ α⁻¹_ f g' h)
  | whisker_exchange {a b c} {f g : Hom a b} {h i : Hom b c} (η : Hom₂ f g) (θ : Hom₂ h i) :
      Rel ((f ◁ θ) ≫ η ▷ i) ((η ▷ h) ≫ g ◁ θ)
  | associator_hom_inv {a b c d} (f : Hom a b) (g : Hom b c) (h : Hom c d) :
      Rel (α_ f g h ≫ α⁻¹_ f g h) (𝟙 ((f.comp g).comp h))
  | associator_inv_hom {a b c d} (f : Hom a b) (g : Hom b c) (h : Hom c d) :
      Rel (α⁻¹_ f g h ≫ α_ f g h) (𝟙 (f.comp (g.comp h)))
  | left_unitor_hom_inv {a b} (f : Hom a b) : Rel (λ_ f ≫ λ⁻¹_ f) (𝟙 ((Hom.id a).comp f))
  | left_unitor_inv_hom {a b} (f : Hom a b) : Rel (λ⁻¹_ f ≫ λ_ f) (𝟙 f)
  | right_unitor_hom_inv {a b} (f : Hom a b) : Rel (ρ_ f ≫ ρ⁻¹_ f) (𝟙 (f.comp (Hom.id b)))
  | right_unitor_inv_hom {a b} (f : Hom a b) : Rel (ρ⁻¹_ f ≫ ρ_ f) (𝟙 f)
  | pentagon {a b c d e} (f : Hom a b) (g : Hom b c) (h : Hom c d) (i : Hom d e) :
      Rel ((α_ f g h ▷ i) ≫ α_ f (g.comp h) i ≫ f ◁ α_ g h i)
        (α_ (f.comp g) h i ≫ α_ f g (h.comp i))
  | triangle {a b c} (f : Hom a b) (g : Hom b c) : Rel (α_ f (Hom.id b) g ≫ f ◁ λ_ g) (ρ_ f ▷ g)
#align category_theory.free_bicategory.rel CategoryTheory.FreeBicategory.Rel

end

instance homCategory (a b : FreeBicategory B) : Category (a ⟶ b) where
  Hom f g := Quot (@Rel _ _ a b f g)
  id f := Quot.mk Rel (Hom₂.id f)
  comp := @fun f g h => Quot.map₂ Hom₂.vcomp Rel.vcomp_right Rel.vcomp_left
  id_comp := by
    rintro f g ⟨η⟩
    exact Quot.sound (Rel.id_comp η)
  comp_id := by
    rintro f g ⟨η⟩
    exact Quot.sound (Rel.comp_id η)
  assoc := by
    rintro f g h i ⟨η⟩ ⟨θ⟩ ⟨ι⟩
    exact Quot.sound (Rel.assoc η θ ι)
#align category_theory.free_bicategory.hom_category CategoryTheory.FreeBicategory.homCategory

/-- Bicategory structure on the free bicategory. -/
instance bicategory : Bicategory (FreeBicategory B) where
  homCategory := @fun (a b : B) => FreeBicategory.homCategory a b
  whiskerLeft := @fun a b c f g h η => Quot.map (Hom₂.whisker_left f) (Rel.whisker_left f g h) η
  whiskerLeft_id := @fun a b c f g => Quot.sound (Rel.whisker_left_id f g)
  associator := @fun a b c d f g h =>
    { hom := Quot.mk Rel (Hom₂.associator f g h)
      inv := Quot.mk Rel (Hom₂.associator_inv f g h)
      hom_inv_id := Quot.sound (Rel.associator_hom_inv f g h)
      inv_hom_id := Quot.sound (Rel.associator_inv_hom f g h) }
  leftUnitor := @fun a b f =>
    { hom := Quot.mk Rel (Hom₂.left_unitor f)
      inv := Quot.mk Rel (Hom₂.left_unitor_inv f)
      hom_inv_id := Quot.sound (Rel.left_unitor_hom_inv f)
      inv_hom_id := Quot.sound (Rel.left_unitor_inv_hom f) }
  rightUnitor := @fun a b f =>
    { hom := Quot.mk Rel (Hom₂.right_unitor f)
      inv := Quot.mk Rel (Hom₂.right_unitor_inv f)
      hom_inv_id := Quot.sound (Rel.right_unitor_hom_inv f)
      inv_hom_id := Quot.sound (Rel.right_unitor_inv_hom f) }
  whiskerLeft_comp := by
    rintro a b c f g h i ⟨η⟩ ⟨θ⟩
    exact Quot.sound (Rel.whisker_left_comp f η θ)
  id_whiskerLeft := by
    rintro a b f g ⟨η⟩
    exact Quot.sound (Rel.id_whisker_left η)
  comp_whiskerLeft := by
    rintro a b c d f g h h' ⟨η⟩
    exact Quot.sound (Rel.comp_whisker_left f g η)
  whiskerRight := @fun a b c f g η h => Quot.map (Hom₂.whisker_right h) (Rel.whisker_right f g h) η
  id_whiskerRight := @fun a b c f g => Quot.sound (Rel.id_whisker_right f g)
  comp_whiskerRight := by
    rintro a b c f g h ⟨η⟩ ⟨θ⟩ i
    exact Quot.sound (Rel.comp_whisker_right i η θ)
  whiskerRight_id := by
    rintro a b f g ⟨η⟩
    exact Quot.sound (Rel.whisker_right_id η)
  whiskerRight_comp := by
    rintro a b c d f f' ⟨η⟩ g h
    exact Quot.sound (Rel.whisker_right_comp g h η)
  whisker_assoc := by
    rintro a b c d f g g' ⟨η⟩ h
    exact Quot.sound (Rel.whisker_assoc f η h)
  whisker_exchange := by
    rintro a b c f g h i ⟨η⟩ ⟨θ⟩
    exact Quot.sound (Rel.whisker_exchange η θ)
  pentagon := @fun a b c d e f g h i => Quot.sound (Rel.pentagon f g h i)
  triangle := @fun a b c f g => Quot.sound (Rel.triangle f g)
#align category_theory.free_bicategory.bicategory CategoryTheory.FreeBicategory.bicategory

variable {a b c d : FreeBicategory B}

abbrev Hom₂.mk {f g : a ⟶ b} (η : Hom₂ f g) : f ⟶ g :=
  Quot.mk Rel η

@[simp]
theorem mk_vcomp {f g h : a ⟶ b} (η : Hom₂ f g) (θ : Hom₂ g h) :
    (η.vcomp θ).mk = (η.mk ≫ θ.mk : f ⟶ h) :=
  rfl
#align category_theory.free_bicategory.mk_vcomp CategoryTheory.FreeBicategory.mk_vcomp

@[simp]
theorem mk_whisker_left (f : a ⟶ b) {g h : b ⟶ c} (η : Hom₂ g h) :
    (Hom₂.whisker_left f η).mk = (f ◁ η.mk : f ≫ g ⟶ f ≫ h) :=
  rfl
#align category_theory.free_bicategory.mk_whisker_left CategoryTheory.FreeBicategory.mk_whisker_left

@[simp]
theorem mk_whisker_right {f g : a ⟶ b} (η : Hom₂ f g) (h : b ⟶ c) :
    (Hom₂.whisker_right h η).mk = (η.mk ▷ h : f ≫ h ⟶ g ≫ h) :=
  rfl
#align category_theory.free_bicategory.mk_whisker_right CategoryTheory.FreeBicategory.mk_whisker_right

variable (f : a ⟶ b) (g : b ⟶ c) (h : c ⟶ d)

-- Porting note: I can not get this to typecheck, and I don't understand why.
-- theorem id_def : Hom.id a = 𝟙 a :=
--   rfl
-- #align category_theory.free_bicategory.id_def CategoryTheory.FreeBicategory.id_def
#noalign category_theory.free_bicategory.id_def

theorem comp_def : Hom.comp f g = f ≫ g :=
  rfl
#align category_theory.free_bicategory.comp_def CategoryTheory.FreeBicategory.comp_def

@[simp]
theorem mk_id : Quot.mk _ (Hom₂.id f) = 𝟙 f :=
  rfl
#align category_theory.free_bicategory.mk_id CategoryTheory.FreeBicategory.mk_id

@[simp]
theorem mk_associator_hom : Quot.mk _ (Hom₂.associator f g h) = (α_ f g h).hom :=
  rfl
#align category_theory.free_bicategory.mk_associator_hom CategoryTheory.FreeBicategory.mk_associator_hom

@[simp]
theorem mk_associator_inv : Quot.mk _ (Hom₂.associator_inv f g h) = (α_ f g h).inv :=
  rfl
#align category_theory.free_bicategory.mk_associator_inv CategoryTheory.FreeBicategory.mk_associator_inv

@[simp]
theorem mk_left_unitor_hom : Quot.mk _ (Hom₂.left_unitor f) = (λ_ f).hom :=
  rfl
#align category_theory.free_bicategory.mk_left_unitor_hom CategoryTheory.FreeBicategory.mk_left_unitor_hom

@[simp]
theorem mk_left_unitor_inv : Quot.mk _ (Hom₂.left_unitor_inv f) = (λ_ f).inv :=
  rfl
#align category_theory.free_bicategory.mk_left_unitor_inv CategoryTheory.FreeBicategory.mk_left_unitor_inv

@[simp]
theorem mk_right_unitor_hom : Quot.mk _ (Hom₂.right_unitor f) = (ρ_ f).hom :=
  rfl
#align category_theory.free_bicategory.mk_right_unitor_hom CategoryTheory.FreeBicategory.mk_right_unitor_hom

@[simp]
theorem mk_right_unitor_inv : Quot.mk _ (Hom₂.right_unitor_inv f) = (ρ_ f).inv :=
  rfl
#align category_theory.free_bicategory.mk_right_unitor_inv CategoryTheory.FreeBicategory.mk_right_unitor_inv

/-- Canonical prefunctor from `B` to `free_bicategory B`. -/
@[simps]
def of : Prefunctor B (FreeBicategory B) where
  obj := id
  map := @fun _ _ => Hom.of
#align category_theory.free_bicategory.of CategoryTheory.FreeBicategory.of

end

section

variable {B : Type u₁} [Quiver.{v₁ + 1} B] {C : Type u₂} [CategoryStruct.{v₂} C]
variable (F : Prefunctor B C)

/-- Auxiliary definition for `lift`. -/
@[simp]
def liftHom : ∀ {a b : FreeBicategory B}, (a ⟶ b) → (F.obj a ⟶ F.obj b)
  | _, _, Hom.of f => F.map f
  | _, _, Hom.id a => 𝟙 (F.obj a)
  | _, _, Hom.comp f g => liftHom f ≫ liftHom g
#align category_theory.free_bicategory.lift_hom CategoryTheory.FreeBicategory.liftHom

@[simp]
theorem liftHom_id (a : FreeBicategory B) : liftHom F (𝟙 a) = 𝟙 (F.obj a) :=
  rfl
#align category_theory.free_bicategory.lift_hom_id CategoryTheory.FreeBicategory.liftHom_id

@[simp]
theorem liftHom_comp {a b c : FreeBicategory B} (f : a ⟶ b) (g : b ⟶ c) :
    liftHom F (f ≫ g) = liftHom F f ≫ liftHom F g :=
  rfl
#align category_theory.free_bicategory.lift_hom_comp CategoryTheory.FreeBicategory.liftHom_comp

end

section

variable {B : Type u₁} [Quiver.{v₁ + 1} B] {C : Type u₂} [Bicategory.{w₂, v₂} C]
variable (F : Prefunctor B C)

/-- Auxiliary definition for `lift`. -/
-- @[simp] -- Porting note: adding `@[simp]` causes a PANIC.
def liftHom₂ : ∀ {a b : FreeBicategory B} {f g : a ⟶ b}, Hom₂ f g → (liftHom F f ⟶ liftHom F g)
  | _, _, _, _, Hom₂.id _ => 𝟙 _
  | _, _, _, _, Hom₂.associator _ _ _ => (α_ _ _ _).hom
  | _, _, _, _, Hom₂.associator_inv _ _ _ => (α_ _ _ _).inv
  | _, _, _, _, Hom₂.left_unitor _ => (λ_ _).hom
  | _, _, _, _, Hom₂.left_unitor_inv _ => (λ_ _).inv
  | _, _, _, _, Hom₂.right_unitor _ => (ρ_ _).hom
  | _, _, _, _, Hom₂.right_unitor_inv _ => (ρ_ _).inv
  | _, _, _, _, Hom₂.vcomp η θ => liftHom₂ η ≫ liftHom₂ θ
  | _, _, _, _, Hom₂.whisker_left f η => liftHom F f ◁ liftHom₂ η
  | _, _, _, _, Hom₂.whisker_right h η => liftHom₂ η ▷ liftHom F h
#align category_theory.free_bicategory.lift_hom₂ CategoryTheory.FreeBicategory.liftHom₂

attribute [local simp] whisker_exchange

theorem liftHom₂_congr {a b : FreeBicategory B} {f g : a ⟶ b} {η θ : Hom₂ f g} (H : Rel η θ) :
    liftHom₂ F η = liftHom₂ F θ := by induction H <;> (dsimp [liftHom₂]; aesop_cat)
#align category_theory.free_bicategory.lift_hom₂_congr CategoryTheory.FreeBicategory.liftHom₂_congr

/-- A prefunctor from a quiver `B` to a bicategory `C` can be lifted to a pseudofunctor from
`free_bicategory B` to `C`.
-/
@[simps]
def lift : Pseudofunctor (FreeBicategory B) C where
  obj := F.obj
  map := liftHom F
  mapId a := Iso.refl _
  mapComp f g := Iso.refl _
  map₂ := Quot.lift (liftHom₂ F) fun η θ H => liftHom₂_congr F H
  -- Porting note: We'd really prefer not to be doing this by hand.
  -- in mathlib3 `tidy` did these inductions for us.
  map₂_comp := by
    intros a b f g h η θ
    apply Quot.rec _ _ η
    · intro η
      apply Quot.rec _ _ θ
      · intro θ; rfl
      · intros; rfl
    · intros; rfl
  -- Porting note: still borked from here. The infoview doesn't update properly for me.
  map₂_whisker_left := by
    intro a b c f g h η
    apply Quot.rec _ _ η
    · intros; aesop_cat
    · intros; rfl
  map₂_whisker_right := by intro _ _ _ _ _ η h; dsimp; apply Quot.rec _ _ η <;> aesop_cat
#align category_theory.free_bicategory.lift CategoryTheory.FreeBicategory.lift

end

end FreeBicategory

end CategoryTheory<|MERGE_RESOLUTION|>--- conflicted
+++ resolved
@@ -84,13 +84,6 @@
 
 section
 
-<<<<<<< HEAD
--- Porting note: commenting out redundant binder annotation update
--- variable {B}
-
-
-=======
->>>>>>> 8a48cc6b
 -- The following notations are only used in the definition of `Rel` to simplify the notation.
 local infixr:0 " ≫ " => Hom₂.vcomp
 
