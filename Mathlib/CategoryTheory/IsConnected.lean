--- conflicted
+++ resolved
@@ -458,7 +458,6 @@
 
 attribute [instance] nonempty_hom_of_preconnected_groupoid
 
-<<<<<<< HEAD
 @[deprecated (since := "2024-02-19")]
 alias nonempty_hom_of_connected_groupoid := nonempty_hom_of_preconnected_groupoid
 
@@ -492,6 +491,4 @@
   exact this (isPreconnected_zigzag (F.obj X₁) (F.obj Y₁)) (CostructuredArrow.mk (𝟙 _))
     (CostructuredArrow.mk (𝟙 _))
 
-=======
->>>>>>> 573827b4
 end CategoryTheory