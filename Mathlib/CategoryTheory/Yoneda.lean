--- conflicted
+++ resolved
@@ -49,11 +49,8 @@
   map f :=
     { app := fun Y g => g ≫ f
       naturality := fun Y Y' g => by funext Z; aesop_cat }
-<<<<<<< HEAD
-=======
   map_id := by aesop_cat
   map_comp := fun f g => by ext Y; dsimp; rw [Category.assoc];
->>>>>>> b014d9dc
 #align category_theory.yoneda CategoryTheory.yoneda
 
 /-- The co-Yoneda embedding, as a functor from `Cᵒᵖ` into co-presheaves on `C`.
