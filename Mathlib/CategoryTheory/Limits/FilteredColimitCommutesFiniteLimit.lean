/-
Copyright (c) 2020 Scott Morrison. All rights reserved.
Released under Apache 2.0 license as described in the file LICENSE.
Authors: Scott Morrison
-/
import Mathlib.CategoryTheory.Limits.ColimitLimit
import Mathlib.CategoryTheory.Limits.Preserves.FunctorCategory
import Mathlib.CategoryTheory.Limits.Preserves.Finite
import Mathlib.CategoryTheory.Limits.Shapes.FiniteLimits
import Mathlib.CategoryTheory.ConcreteCategory.Basic
import Mathlib.CategoryTheory.Products.Bifunctor
import Mathlib.Data.Countable.Small

#align_import category_theory.limits.filtered_colimit_commutes_finite_limit from "leanprover-community/mathlib"@"3f409bd9df181d26dd223170da7b6830ece18442"

/-!
# Filtered colimits commute with finite limits.

We show that for a functor `F : J × K ⥤ Type v`, when `J` is finite and `K` is filtered,
the universal morphism `colimitLimitToLimitColimit F` comparing the
colimit (over `K`) of the limits (over `J`) with the limit of the colimits is an isomorphism.

(In fact, to prove that it is injective only requires that `J` has finitely many objects.)

## References
* Borceux, Handbook of categorical algebra 1, Theorem 2.13.4
* [Stacks: Filtered colimits](https://stacks.math.columbia.edu/tag/002W)
-/

-- Various pieces of algebra that have previously been spuriously imported here:
assert_not_exists zero_zpow
assert_not_exists map_ne_zero
assert_not_exists Field
 -- TODO: We should morally be able to strengthen this to `assert_not_exists GroupWithZero`, but
 -- finiteness currently relies on more algebra than it needs.

universe w v₁ v₂ v u₁ u₂ u

open CategoryTheory CategoryTheory.Category CategoryTheory.Limits.Types
  CategoryTheory.Limits.Types.FilteredColimit

namespace CategoryTheory.Limits

section

variable {J : Type u₁} {K : Type u₂} [Category.{v₁} J] [Category.{v₂} K] [Small.{v} K]

/-- `(G ⋙ lim).obj j` = `limit (G.obj j)` definitionally, so this
is just a variant of `limit_ext'`. -/
@[ext] lemma comp_lim_obj_ext {j : J} {G : J ⥤ K ⥤ Type v} (x y : (G ⋙ lim).obj j)
    (w : ∀ (k : K), limit.π (G.obj j) k x = limit.π (G.obj j) k y) : x = y :=
  limit_ext _ x y w

variable (F : J × K ⥤ Type v)

open CategoryTheory.Prod

variable [IsFiltered K]

section

/-!
Injectivity doesn't need that we have finitely many morphisms in `J`,
only that there are finitely many objects.
-/

variable [Finite J]

/-- This follows this proof from
* Borceux, Handbook of categorical algebra 1, Theorem 2.13.4
-/
theorem colimitLimitToLimitColimit_injective :
    Function.Injective (colimitLimitToLimitColimit F) := by
  classical
    cases nonempty_fintype J
    -- Suppose we have two terms `x y` in the colimit (over `K`) of the limits (over `J`),
    -- and that these have the same image under `colimitLimitToLimitColimit F`.
    intro x y h
    -- These elements of the colimit have representatives somewhere:
    obtain ⟨kx, x, rfl⟩ := jointly_surjective' x
    obtain ⟨ky, y, rfl⟩ := jointly_surjective' y
    dsimp at x y
    -- Since the images of `x` and `y` are equal in a limit, they are equal componentwise
    -- (indexed by `j : J`),
    replace h := fun j => congr_arg (limit.π (curry.obj F ⋙ colim) j) h
    -- and they are equations in a filtered colimit,
    -- so for each `j` we have some place `k j` to the right of both `kx` and `ky`
    simp? [colimit_eq_iff] at h says
      simp only [Functor.comp_obj, colim_obj, ι_colimitLimitToLimitColimit_π_apply,
        colimit_eq_iff, curry_obj_obj_obj, curry_obj_obj_map] at h
    let k j := (h j).choose
    let f : ∀ j, kx ⟶ k j := fun j => (h j).choose_spec.choose
    let g : ∀ j, ky ⟶ k j := fun j => (h j).choose_spec.choose_spec.choose
    -- where the images of the components of the representatives become equal:
    have w :
      ∀ j, F.map ((𝟙 j, f j) :
        (j, kx) ⟶ (j, k j)) (limit.π ((curry.obj (swap K J ⋙ F)).obj kx) j x) =
          F.map ((𝟙 j, g j) : (j, ky) ⟶ (j, k j))
            (limit.π ((curry.obj (swap K J ⋙ F)).obj ky) j y) :=
      fun j => (h j).choose_spec.choose_spec.choose_spec
    -- We now use that `K` is filtered, picking some point to the right of all these
    -- morphisms `f j` and `g j`.
    let O : Finset K := Finset.univ.image k ∪ {kx, ky}
    have kxO : kx ∈ O := Finset.mem_union.mpr (Or.inr (by simp))
    have kyO : ky ∈ O := Finset.mem_union.mpr (Or.inr (by simp))
    have kjO : ∀ j, k j ∈ O := fun j => Finset.mem_union.mpr (Or.inl (by simp))
    let H : Finset (Σ' (X Y : K) (_ : X ∈ O) (_ : Y ∈ O), X ⟶ Y) :=
      (Finset.univ.image fun j : J =>
          ⟨kx, k j, kxO, Finset.mem_union.mpr (Or.inl (by simp)), f j⟩) ∪
        Finset.univ.image fun j : J => ⟨ky, k j, kyO, Finset.mem_union.mpr (Or.inl (by simp)), g j⟩
    obtain ⟨S, T, W⟩ := IsFiltered.sup_exists O H
    have fH : ∀ j, (⟨kx, k j, kxO, kjO j, f j⟩ : Σ' (X Y : K) (_ : X ∈ O) (_ : Y ∈ O), X ⟶ Y) ∈ H :=
      fun j =>
      Finset.mem_union.mpr
        (Or.inl
          (by
            simp only [true_and_iff, Finset.mem_univ, eq_self_iff_true, exists_prop_of_true,
              Finset.mem_image, heq_iff_eq]
            refine' ⟨j, _⟩
            simp only [heq_iff_eq] ))
    have gH :
      ∀ j, (⟨ky, k j, kyO, kjO j, g j⟩ : Σ' (X Y : K) (_ : X ∈ O) (_ : Y ∈ O), X ⟶ Y) ∈ H :=
      fun j =>
      Finset.mem_union.mpr
        (Or.inr
          (by
            simp only [true_and_iff, Finset.mem_univ, eq_self_iff_true, exists_prop_of_true,
              Finset.mem_image, heq_iff_eq]
            refine' ⟨j, _⟩
            simp only [heq_iff_eq]))
    -- Our goal is now an equation between equivalence classes of representatives of a colimit,
    -- and so it suffices to show those representative become equal somewhere, in particular at `S`.
    apply colimit_sound' (T kxO) (T kyO)
    -- We can check if two elements of a limit (in `Type`)
    -- are equal by comparing them componentwise.
    ext j
    -- Now it's just a calculation using `W` and `w`.
    simp only [Functor.comp_map, Limit.map_π_apply, curry_obj_map_app, swap_map]
    rw [← W _ _ (fH j)]
    rw [← W _ _ (gH j)]
    -- Porting note: this was `simp [w]` in lean 3; this is presumably a confluence issue
    rw [lim_map, lim_map, Limit.map_π_apply, Limit.map_π_apply, Functor.map_comp,
      Functor.map_comp, FunctorToTypes.comp, FunctorToTypes.comp, curry_obj_map_app,
      curry_obj_map_app, curry_obj_map_app, Functor.comp_map, Functor.comp_map,
      Functor.comp_map, swap_map, swap_map, swap_map, w]
#align category_theory.limits.colimit_limit_to_limit_colimit_injective CategoryTheory.Limits.colimitLimitToLimitColimit_injective

end

end

section

variable {J : Type u₁} {K : Type u₂} [SmallCategory J] [Category.{v₂} K] [Small.{v} K]

variable [FinCategory J]

variable (F : J × K ⥤ Type v)

open CategoryTheory.Prod

variable [IsFiltered K]

/-- This follows this proof from
* Borceux, Handbook of categorical algebra 1, Theorem 2.13.4
although with different names.
-/
theorem colimitLimitToLimitColimit_surjective :
    Function.Surjective (colimitLimitToLimitColimit F) := by
  classical
    -- We begin with some element `x` in the limit (over J) over the colimits (over K),
    intro x
    -- This consists of some coherent family of elements in the various colimits,
    -- and so our first task is to pick representatives of these elements.
    have z := fun j => jointly_surjective' (limit.π (curry.obj F ⋙ Limits.colim) j x)
    -- `k : J ⟶ K` records where the representative of the
    -- element in the `j`-th element of `x` lives
    let k : J → K := fun j => (z j).choose
    -- `y j : F.obj (j, k j)` is the representative
    let y : ∀ j, F.obj (j, k j) := fun j => (z j).choose_spec.choose
    -- and we record that these representatives, when mapped back into the relevant colimits,
    -- are actually the components of `x`.
    have e : ∀ j,
        colimit.ι ((curry.obj F).obj j) (k j) (y j) = limit.π (curry.obj F ⋙ Limits.colim) j x :=
      fun j => (z j).choose_spec.choose_spec
    clear_value k y
    -- A little tidying up of things we no longer need.
    clear z
    -- As a first step, we use that `K` is filtered to pick some point `k' : K` above all the `k j`
    let k' : K := IsFiltered.sup (Finset.univ.image k) ∅
    -- and name the morphisms as `g j : k j ⟶ k'`.
    have g : ∀ j, k j ⟶ k' := fun j => IsFiltered.toSup (Finset.univ.image k) ∅ (by simp)
    clear_value k'
    -- Recalling that the components of `x`, which are indexed by `j : J`, are "coherent",
    -- in other words preserved by morphisms in the `J` direction,
    -- we see that for any morphism `f : j ⟶ j'` in `J`,
    -- the images of `y j` and `y j'`, when mapped to `F.obj (j', k')` respectively by
    -- `(f, g j)` and `(𝟙 j', g j')`, both represent the same element in the colimit.
    have w :
      ∀ {j j' : J} (f : j ⟶ j'),
        colimit.ι ((curry.obj F).obj j') k' (F.map ((𝟙 j', g j') : (j', k j') ⟶ (j', k')) (y j')) =
          colimit.ι ((curry.obj F).obj j') k' (F.map ((f, g j) : (j, k j) ⟶ (j', k')) (y j)) := by
      intro j j' f
      have t : (f, g j) =
          (((f, 𝟙 (k j)) : (j, k j) ⟶ (j', k j)) ≫ (𝟙 j', g j) : (j, k j) ⟶ (j', k')) := by
        simp only [id_comp, comp_id, prod_comp]
      erw [Colimit.w_apply, t, FunctorToTypes.map_comp_apply, Colimit.w_apply, e,
        ← Limit.w_apply.{u₁, v, u₁} f, ← e]
      simp only [Functor.comp_map, Types.Colimit.ι_map_apply, curry_obj_map_app]
    -- Because `K` is filtered, we can restate this as saying that
    -- for each such `f`, there is some place to the right of `k'`
    -- where these images of `y j` and `y j'` become equal.
    simp_rw [colimit_eq_iff] at w
    -- We take a moment to restate `w` more conveniently.
    let kf : ∀ {j j'} (_ : j ⟶ j'), K := fun f => (w f).choose
    let gf : ∀ {j j'} (f : j ⟶ j'), k' ⟶ kf f := fun f => (w f).choose_spec.choose
    let hf : ∀ {j j'} (f : j ⟶ j'), k' ⟶ kf f := fun f =>
      (w f).choose_spec.choose_spec.choose
    have wf :
      ∀ {j j'} (f : j ⟶ j'),
        F.map ((𝟙 j', g j' ≫ gf f) : (j', k j') ⟶ (j', kf f)) (y j') =
          F.map ((f, g j ≫ hf f) : (j, k j) ⟶ (j', kf f)) (y j) :=
      fun {j j'} f => by
      have q :
        ((curry.obj F).obj j').map (gf f) (F.map ((𝟙 j', g j') : (j', k j') ⟶ (j', k')) (y j')) =
          ((curry.obj F).obj j').map (hf f) (F.map ((f, g j) : (j, k j) ⟶ (j', k')) (y j)) :=
        (w f).choose_spec.choose_spec.choose_spec
      rw [curry_obj_obj_map, curry_obj_obj_map] at q
      -- Porting note: Lean 4 `dsimp` unfolds `gf` and `hf` in `q` :-(
      -- See discussion at https://leanprover.zulipchat.com/#narrow/stream/270676-lean4/topic/.60dsimp.60.20unfolding.20local.20lets
      simp_rw [← FunctorToTypes.map_comp_apply, CategoryStruct.comp] at q
      convert q <;> simp only [comp_id]
    clear_value kf gf hf
    -- and clean up some things that are no longer needed.
    clear w
    -- We're now ready to use the fact that `K` is filtered a second time,
    -- picking some place to the right of all of
    -- the morphisms `gf f : k' ⟶ kh f` and `hf f : k' ⟶ kf f`.
    -- At this point we're relying on there being only finitely morphisms in `J`.
    let O :=
      (Finset.univ.biUnion fun j => Finset.univ.biUnion fun j' => Finset.univ.image
        (@kf j j')) ∪ {k'}
    have kfO : ∀ {j j'} (f : j ⟶ j'), kf f ∈ O := fun {j} {j'} f =>
      Finset.mem_union.mpr
        (Or.inl
          (Finset.mem_biUnion.mpr ⟨j, Finset.mem_univ j,
            Finset.mem_biUnion.mpr ⟨j', Finset.mem_univ j',
              Finset.mem_image.mpr ⟨f, Finset.mem_univ _, rfl⟩⟩⟩))
    have k'O : k' ∈ O := Finset.mem_union.mpr (Or.inr (Finset.mem_singleton.mpr rfl))
    let H : Finset (Σ' (X Y : K) (_ : X ∈ O) (_ : Y ∈ O), X ⟶ Y) :=
      Finset.univ.biUnion fun j : J =>
        Finset.univ.biUnion fun j' : J =>
          Finset.univ.biUnion fun f : j ⟶ j' =>
            {⟨k', kf f, k'O, kfO f, gf f⟩, ⟨k', kf f, k'O, kfO f, hf f⟩}
    obtain ⟨k'', i', s'⟩ := IsFiltered.sup_exists O H
    -- We then restate this slightly more conveniently, as a family of morphism `i f : kf f ⟶ k''`,
    -- satisfying `gf f ≫ i f = hf f' ≫ i f'`.
    let i : ∀ {j j'} (f : j ⟶ j'), kf f ⟶ k'' := fun {j} {j'} f => i' (kfO f)
    have s : ∀ {j₁ j₂ j₃ j₄} (f : j₁ ⟶ j₂) (f' : j₃ ⟶ j₄), gf f ≫ i f = hf f' ≫ i f' := by
      intros j₁ j₂ j₃ j₄ f f'
      rw [s', s']
      -- Porting note: the three goals here in Lean 3 were in a different order
      · exact k'O
      · exact Finset.mem_biUnion.mpr ⟨j₃, Finset.mem_univ _,
          Finset.mem_biUnion.mpr ⟨j₄, Finset.mem_univ _,
            Finset.mem_biUnion.mpr ⟨f', Finset.mem_univ _, by
              -- This works by `simp`, but has very high variation in heartbeats.
              rw [Finset.mem_insert, PSigma.mk.injEq, heq_eq_eq, PSigma.mk.injEq, heq_eq_eq,
                PSigma.mk.injEq, heq_eq_eq, PSigma.mk.injEq, heq_eq_eq, eq_self, true_and, eq_self,
                true_and, eq_self, true_and, eq_self, true_and, Finset.mem_singleton, eq_self,
                or_true]
              trivial⟩⟩⟩
      · exact Finset.mem_biUnion.mpr ⟨j₁, Finset.mem_univ _,
          Finset.mem_biUnion.mpr ⟨j₂, Finset.mem_univ _,
            Finset.mem_biUnion.mpr ⟨f, Finset.mem_univ _, by
              -- This works by `simp`, but has very high variation in heartbeats.
              rw [Finset.mem_insert, PSigma.mk.injEq, heq_eq_eq, PSigma.mk.injEq, heq_eq_eq,
                PSigma.mk.injEq, heq_eq_eq, PSigma.mk.injEq, heq_eq_eq, eq_self, true_and, eq_self,
                true_and, eq_self, true_and, eq_self, true_and, Finset.mem_singleton, eq_self,
                true_or]
              trivial⟩⟩⟩
    clear_value i
    clear s' i' H kfO k'O O
    -- We're finally ready to construct the pre-image, and verify it really maps to `x`.
    -- ⊢ ∃ a, colimitLimitToLimitColimit F a = x
    fconstructor
    · -- We construct the pre-image (which, recall is meant to be a point
      -- in the colimit (over `K`) of the limits (over `J`)) via a representative at `k''`.
      apply colimit.ι (curry.obj (swap K J ⋙ F) ⋙ Limits.lim) k'' _
      dsimp
      -- This representative is meant to be an element of a limit,
      -- so we need to construct a family of elements in `F.obj (j, k'')` for varying `j`,
      -- then show that are coherent with respect to morphisms in the `j` direction.
      apply Limit.mk
      swap
      ·-- We construct the elements as the images of the `y j`.
        exact fun j => F.map (⟨𝟙 j, g j ≫ gf (𝟙 j) ≫ i (𝟙 j)⟩ : (j, k j) ⟶ (j, k'')) (y j)
      · -- After which it's just a calculation, using `s` and `wf`, to see they are coherent.
        dsimp
        intro j j' f
        simp only [← FunctorToTypes.map_comp_apply, prod_comp, id_comp, comp_id]
        calc
          F.map ((f, g j ≫ gf (𝟙 j) ≫ i (𝟙 j)) : (j, k j) ⟶ (j', k'')) (y j) =
              F.map ((f, g j ≫ hf f ≫ i f) : (j, k j) ⟶ (j', k'')) (y j) :=
            by rw [s (𝟙 j) f]
          _ =
              F.map ((𝟙 j', i f) : (j', kf f) ⟶ (j', k''))
                (F.map ((f, g j ≫ hf f) : (j, k j) ⟶ (j', kf f)) (y j)) :=
            by rw [← FunctorToTypes.map_comp_apply, prod_comp, comp_id, assoc]
          _ =
              F.map ((𝟙 j', i f) : (j', kf f) ⟶ (j', k''))
                (F.map ((𝟙 j', g j' ≫ gf f) : (j', k j') ⟶ (j', kf f)) (y j')) :=
            by rw [← wf f]
          _ = F.map ((𝟙 j', g j' ≫ gf f ≫ i f) : (j', k j') ⟶ (j', k'')) (y j') := by
            rw [← FunctorToTypes.map_comp_apply, prod_comp, id_comp, assoc]
          _ = F.map ((𝟙 j', g j' ≫ gf (𝟙 j') ≫ i (𝟙 j')) : (j', k j') ⟶ (j', k'')) (y j') := by
            rw [s f (𝟙 j'), ← s (𝟙 j') (𝟙 j')]
    -- Finally we check that this maps to `x`.
    · -- We can do this componentwise:
      apply limit_ext
      intro j
      -- and as each component is an equation in a colimit, we can verify it by
      -- pointing out the morphism which carries one representative to the other:
<<<<<<< HEAD
      simp only [id, ← e, Limits.ι_colimitLimitToLimitColimit_π_apply,
          colimit_eq_iff.{v, v}, Bifunctor.map_id_comp, types_comp_apply, curry_obj_obj_map,
=======
      simp only [id.def, ← e, Limits.ι_colimitLimitToLimitColimit_π_apply,
          colimit_eq_iff, Bifunctor.map_id_comp, types_comp_apply, curry_obj_obj_map,
>>>>>>> ee3e66a5
          Functor.comp_obj, colim_obj, Limit.π_mk]
      refine ⟨k'', 𝟙 k'', g j ≫ gf (𝟙 j) ≫ i (𝟙 j), ?_⟩
      -- Porting note: the lean 3 proof finished with
      -- `simp only [Bifunctor.map_id_comp, types_comp_apply, Bifunctor.map_id, types_id_apply]`
      -- which doesn't work; the corresponding `rw` works fine:
      rw [Bifunctor.map_id_comp, Bifunctor.map_id_comp, types_comp_apply, types_comp_apply,
        Bifunctor.map_id, types_id_apply]
#align category_theory.limits.colimit_limit_to_limit_colimit_surjective CategoryTheory.Limits.colimitLimitToLimitColimit_surjective

instance colimitLimitToLimitColimit_isIso : IsIso (colimitLimitToLimitColimit F) :=
  (isIso_iff_bijective _).mpr
    ⟨colimitLimitToLimitColimit_injective F, colimitLimitToLimitColimit_surjective F⟩
#align category_theory.limits.colimit_limit_to_limit_colimit_is_iso CategoryTheory.Limits.colimitLimitToLimitColimit_isIso

instance colimitLimitToLimitColimitCone_iso (F : J ⥤ K ⥤ Type v) :
    IsIso (colimitLimitToLimitColimitCone F) := by
  have : IsIso (colimitLimitToLimitColimitCone F).hom := by
    suffices IsIso (colimitLimitToLimitColimit (uncurry.obj F) ≫
        lim.map (whiskerRight (currying.unitIso.app F).inv colim)) by
      apply IsIso.comp_isIso
    infer_instance
  apply Cones.cone_iso_of_hom_iso
#align category_theory.limits.colimit_limit_to_limit_colimit_cone_iso CategoryTheory.Limits.colimitLimitToLimitColimitCone_iso

noncomputable instance filteredColimPreservesFiniteLimitsOfTypes :
    PreservesFiniteLimits (colim : (K ⥤ Type v) ⥤ _) := by
  apply preservesFiniteLimitsOfPreservesFiniteLimitsOfSize.{v₂}
  intro J _ _
  refine ⟨fun {F} => ⟨fun {c} hc => IsLimit.ofIsoLimit (limit.isLimit _) ?_⟩⟩
  symm
  trans colim.mapCone (limit.cone F)
  · exact Functor.mapIso _ (hc.uniqueUpToIso (limit.isLimit F))
  · exact asIso (colimitLimitToLimitColimitCone F)
#align category_theory.limits.filtered_colim_preserves_finite_limits_of_types CategoryTheory.Limits.filteredColimPreservesFiniteLimitsOfTypes

variable {C : Type u} [Category.{v} C] [ConcreteCategory.{v} C]

section

variable [HasLimitsOfShape J C] [HasColimitsOfShape K C]
variable [ReflectsLimitsOfShape J (forget C)] [PreservesColimitsOfShape K (forget C)]
variable [PreservesLimitsOfShape J (forget C)]

noncomputable instance filteredColimPreservesFiniteLimits :
    PreservesLimitsOfShape J (colim : (K ⥤ C) ⥤ _) :=
  haveI : PreservesLimitsOfShape J ((colim : (K ⥤ C) ⥤ _) ⋙ forget C) :=
    preservesLimitsOfShapeOfNatIso (preservesColimitNatIso _).symm
  preservesLimitsOfShapeOfReflectsOfPreserves _ (forget C)
#align category_theory.limits.filtered_colim_preserves_finite_limits CategoryTheory.Limits.filteredColimPreservesFiniteLimits

end

attribute [local instance] reflectsLimitsOfShapeOfReflectsIsomorphisms

noncomputable instance [PreservesFiniteLimits (forget C)] [PreservesColimitsOfShape K (forget C)]
    [HasFiniteLimits C] [HasColimitsOfShape K C] [ReflectsIsomorphisms (forget C)] :
    PreservesFiniteLimits (colim : (K ⥤ C) ⥤ _) := by
  apply preservesFiniteLimitsOfPreservesFiniteLimitsOfSize.{v}
  intro J _ _
  infer_instance

section

variable [HasLimitsOfShape J C] [HasColimitsOfShape K C]
variable [ReflectsLimitsOfShape J (forget C)] [PreservesColimitsOfShape K (forget C)]
variable [PreservesLimitsOfShape J (forget C)]

/-- A curried version of the fact that filtered colimits commute with finite limits. -/
noncomputable def colimitLimitIso (F : J ⥤ K ⥤ C) : colimit (limit F) ≅ limit (colimit F.flip) :=
  (isLimitOfPreserves colim (limit.isLimit _)).conePointUniqueUpToIso (limit.isLimit _) ≪≫
    HasLimit.isoOfNatIso (colimitFlipIsoCompColim _).symm
#align category_theory.limits.colimit_limit_iso CategoryTheory.Limits.colimitLimitIso

@[reassoc (attr := simp)]
theorem ι_colimitLimitIso_limit_π (F : J ⥤ K ⥤ C) (a) (b) :
    colimit.ι (limit F) a ≫ (colimitLimitIso F).hom ≫ limit.π (colimit F.flip) b =
      (limit.π F b).app a ≫ (colimit.ι F.flip a).app b := by
  dsimp [colimitLimitIso]
  simp only [Functor.mapCone_π_app, Iso.symm_hom,
    Limits.limit.conePointUniqueUpToIso_hom_comp_assoc, Limits.limit.cone_π,
    Limits.colimit.ι_map_assoc, Limits.colimitFlipIsoCompColim_inv_app, assoc,
    Limits.HasLimit.isoOfNatIso_hom_π]
  congr 1
  simp only [← Category.assoc, Iso.comp_inv_eq,
    Limits.colimitObjIsoColimitCompEvaluation_ι_app_hom,
    Limits.HasColimit.isoOfNatIso_ι_hom, NatIso.ofComponents_hom_app]
  dsimp
  simp
#align category_theory.limits.ι_colimit_limit_iso_limit_π CategoryTheory.Limits.ι_colimitLimitIso_limit_π

end

end

end CategoryTheory.Limits<|MERGE_RESOLUTION|>--- conflicted
+++ resolved
@@ -321,13 +321,8 @@
       intro j
       -- and as each component is an equation in a colimit, we can verify it by
       -- pointing out the morphism which carries one representative to the other:
-<<<<<<< HEAD
       simp only [id, ← e, Limits.ι_colimitLimitToLimitColimit_π_apply,
-          colimit_eq_iff.{v, v}, Bifunctor.map_id_comp, types_comp_apply, curry_obj_obj_map,
-=======
-      simp only [id.def, ← e, Limits.ι_colimitLimitToLimitColimit_π_apply,
           colimit_eq_iff, Bifunctor.map_id_comp, types_comp_apply, curry_obj_obj_map,
->>>>>>> ee3e66a5
           Functor.comp_obj, colim_obj, Limit.π_mk]
       refine ⟨k'', 𝟙 k'', g j ≫ gf (𝟙 j) ≫ i (𝟙 j), ?_⟩
       -- Porting note: the lean 3 proof finished with
