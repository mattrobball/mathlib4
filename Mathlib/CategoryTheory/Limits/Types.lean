--- conflicted
+++ resolved
@@ -259,14 +259,9 @@
 theorem limit_ext' (F : J ⥤ Type v) (x y : limit F) (w : ∀ j, limit.π F j x = limit.π F j y) :
     x = y :=
   limit_ext F x y w
-<<<<<<< HEAD
-#align category_theory.limits.types.limit_ext' CategoryTheory.Limits.Types.limit_ext'
-#align category_theory.limits.types.limit_ext_iff CategoryTheory.Limits.Types.limit_ext_iff
-=======
 
 theorem limit_ext_iff (x y : limit F) : x = y ↔ ∀ j, limit.π F j x = limit.π F j y :=
   ⟨fun t _ => t ▸ rfl, limit_ext _ _ _⟩
->>>>>>> 2fc87a94
 
 theorem limit_ext_iff' (F : J ⥤ Type v) (x y : limit F) :
     x = y ↔ ∀ j, limit.π F j x = limit.π F j y :=
