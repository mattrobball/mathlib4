--- conflicted
+++ resolved
@@ -92,11 +92,7 @@
 
 lemma pullbackShiftFunctorZero'_inv_app :
     (shiftFunctorZero _ A).inv.app X = (shiftFunctorZero' C (φ 0) (by rw [map_zero])).inv.app X ≫
-<<<<<<< HEAD
-    (pullbackShiftIso C φ 0 (φ 0) rfl).inv.app X := by
-=======
       (pullbackShiftIso C φ 0 (φ 0) rfl).inv.app X := by
->>>>>>> 296f6b3b
   rw [pullbackShiftFunctorZero_inv_app]
   simp only [Functor.id_obj, pullbackShiftIso, eqToIso.inv, eqToHom_app, shiftFunctorZero',
     Iso.trans_inv, NatTrans.comp_app, eqToIso_refl, Iso.refl_inv, NatTrans.id_app, assoc]
@@ -104,11 +100,7 @@
 
 lemma pullbackShiftFunctorZero'_hom_app :
     (shiftFunctorZero _ A).hom.app X = (pullbackShiftIso C φ 0 (φ 0) rfl).hom.app X ≫
-<<<<<<< HEAD
-    (shiftFunctorZero' C (φ 0) (by rw [map_zero])).hom.app X := by
-=======
       (shiftFunctorZero' C (φ 0) (by rw [map_zero])).hom.app X := by
->>>>>>> 296f6b3b
   rw [← cancel_epi ((shiftFunctorZero _ A).inv.app X), Iso.inv_hom_id_app,
     pullbackShiftFunctorZero'_inv_app, assoc, Iso.inv_hom_id_app_assoc, Iso.inv_hom_id_app]
   rfl
@@ -143,80 +135,6 @@
     ← Functor.map_comp, Iso.hom_inv_id_app, Functor.map_id]
   rfl
 
-<<<<<<< HEAD
--- This is proved by `simp`, but useful for rewrites.-/
-lemma pullbackShiftIso_hom_naturality {F G : C ⥤ C} (z : F ⟶ G)
-    (X : C) (a : A) (b : B) (h : b = φ a) :
-    F.map ((pullbackShiftIso C φ a b h).hom.app X) ≫ z.app _ =
-    z.app _ ≫ G.map ((pullbackShiftIso C φ a b h).hom.app X)  := by simp
-
-/-- This is proved by `simp`, but useful for rewrites.-/
-lemma pullbackShiftIso_inv_naturality {F G : C ⥤ C} (z : F ⟶ G)
-    (X : C) (a : A) (b : B) (h : b = φ a) :
-    F.map ((pullbackShiftIso C φ a b h).inv.app X) ≫ z.app _ =
-    z.app _ ≫ G.map ((pullbackShiftIso C φ a b h).inv.app X) := by simp
-
-section CommShift
-
-variable {D : Type*} [Category D] [HasShift D B] (F : C ⥤ D) [F.CommShift B]
-
-abbrev Functor.pullbackShift : PullbackShift C φ ⥤ PullbackShift D φ := F
-
-/-- If `F : C ⥤ D` commutes with the shifts on `C` and `D`, then it also commutes with
-their pullbacks by an additive map. Scoped instance between we might not want it to be global.
--/
-noncomputable scoped instance Functor.pullbackCommShift : Functor.CommShift (F.pullbackShift φ) A
-    where
-  iso a := isoWhiskerRight (pullbackShiftIso C φ a (φ a) rfl) (pullbackShift φ F) ≪≫
-    CommShift.iso (F := F) (φ a) ≪≫ isoWhiskerLeft _  (pullbackShiftIso D φ a (φ a) rfl).symm
-  zero := by
-    ext _
-    simp only [comp_obj, Iso.trans_hom, isoWhiskerRight_hom, isoWhiskerLeft_hom, Iso.symm_hom,
-      NatTrans.comp_app, whiskerRight_app, whiskerLeft_app, CommShift.isoZero_hom_app,
-      pullbackShiftFunctorZero'_hom_app, id_obj, map_comp, pullbackShiftFunctorZero'_inv_app, assoc]
-    conv_lhs => congr; rfl; congr; change (F.commShiftIso (φ 0)).hom.app _
-                rw [F.commShiftIso_zero' (A := B) (φ 0) (by rw [map_zero])]
-    simp
-  add a b := by
-    ext _
-    simp only [comp_obj, Iso.trans_hom, isoWhiskerRight_hom, isoWhiskerLeft_hom, Iso.symm_hom,
-      NatTrans.comp_app, whiskerRight_app, whiskerLeft_app, CommShift.isoAdd_hom_app, map_comp,
-      assoc]
-    conv_lhs => congr; rfl; congr; change (F.commShiftIso (φ (a + b))).hom.app _
-                rw [F.commShiftIso_add' (a := φ a) (b := φ b) (by rw [φ.map_add])]
-    rw [← shiftFunctorAdd'_eq_shiftFunctorAdd, ← shiftFunctorAdd'_eq_shiftFunctorAdd]
-    rw [pullbackShiftFunctorAdd'_hom_app φ _ a b (a + b) rfl (φ a) (φ b) (φ (a + b)) rfl rfl rfl]
-    rw [pullbackShiftFunctorAdd'_inv_app φ _ a b (a + b) rfl (φ a) (φ b) (φ (a + b)) rfl rfl rfl]
-    simp only [CommShift.isoAdd'_hom_app, assoc, comp_obj, map_comp, NatTrans.naturality_assoc,
-      Iso.inv_hom_id_app_assoc]
-    slice_rhs 9 10 => rw [← map_comp, Iso.inv_hom_id_app, map_id]
-    erw [id_comp]
-    slice_rhs 6 7 => erw [← (CommShift.iso (φ b)).hom.naturality]
-    slice_rhs 4 5 => rw [← map_comp, (pullbackShiftIso C φ b (φ b) rfl).hom.naturality, map_comp]
-    simp only [comp_obj, comp_map, assoc]
-    slice_rhs 3 4 => rw [← map_comp, Iso.inv_hom_id_app, map_id]
-    slice_rhs 4 5 => rw [← map_comp]; erw [← map_comp]; rw [Iso.inv_hom_id_app, map_id, map_id]
-    rw [id_comp, id_comp, assoc, assoc]; rfl
-
-open Functor
-
-lemma pullbackCommShift_iso_hom_app (a : A) (X : C) :
-    (CommShift.iso (F := (F.pullbackShift φ)) a).hom.app X =
-    F.map ((pullbackShiftIso C φ a (φ a) rfl).hom.app X) ≫ (F.commShiftIso (φ a)).hom.app X ≫
-    (pullbackShiftIso D φ a (φ a) rfl).inv.app (F.obj X) := by
-  simp [Functor.CommShift.iso, Functor.pullbackCommShift]; rfl
-
-lemma pullbackCommShift_iso_inv_app (a : A) (X : C) :
-    (CommShift.iso (F := F.pullbackShift φ) a).inv.app X =
-    ((pullbackShiftIso D φ a (φ a) rfl).hom.app (F.obj X)) ≫ (F.commShiftIso (φ a)).inv.app X ≫
-    F.map ((pullbackShiftIso C φ a (φ a) rfl).inv.app X) := by
-  rw [← cancel_mono ((CommShift.iso (F := F.pullbackShift φ) a).hom.app X), Iso.inv_hom_id_app,
-    pullbackCommShift_iso_hom_app]
-  slice_rhs 3 4 => rw [← map_comp, Iso.inv_hom_id_app, map_id]
-  simp
-
-end CommShift
-=======
 variable {D : Type*} [Category D] [HasShift D B] (F : C ⥤ D) [F.CommShift B]
 
 /--
@@ -381,6 +299,5 @@
     infer_instance
 
 end Adjunction
->>>>>>> 296f6b3b
 
 end CategoryTheory