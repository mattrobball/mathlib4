--- conflicted
+++ resolved
@@ -53,8 +53,6 @@
     (P₁ ⊓ P₂).IsStableUnderRetracts where
   of_retract := fun h ⟨h₁, h₂⟩ ↦ ⟨of_retract h h₁, of_retract h h₂⟩
 
-<<<<<<< HEAD
-=======
 /-- The class of morphisms that are retracts of morphisms
 belonging to `P : MorphismProperty C`. -/
 def retracts (P : MorphismProperty C) : MorphismProperty C :=
@@ -81,7 +79,6 @@
     P.retracts ≤ P := by
   rwa [← isStableUnderRetracts_iff_retracts_le]
 
->>>>>>> 256efff0
 end MorphismProperty
 
 end CategoryTheory