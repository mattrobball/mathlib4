/-
Copyright (c) 2022 Markus Himmel. All rights reserved.
Released under Apache 2.0 license as described in the file LICENSE.
Authors: Markus Himmel
-/
import Mathlib.CategoryTheory.Preadditive.Opposite
import Mathlib.Algebra.Category.ModuleCat.Basic
import Mathlib.Algebra.Category.Grp.Preadditive

/-!
# The Yoneda embedding for preadditive categories

The Yoneda embedding for preadditive categories sends an object `Y` to the presheaf sending an
object `X` to the group of morphisms `X ⟶ Y`. At each point, we get an additional `End Y`-module
structure.

We also show that this presheaf is additive and that it is compatible with the normal Yoneda
embedding in the expected way and deduce that the preadditive Yoneda embedding is fully faithful.

## TODO
* The Yoneda embedding is additive itself

-/


universe v u

open CategoryTheory.Preadditive Opposite CategoryTheory.Limits

noncomputable section

namespace CategoryTheory

variable {C : Type u} [Category.{v} C] [Preadditive C]

/-- The Yoneda embedding for preadditive categories sends an object `Y` to the presheaf sending an
object `X` to the `End Y`-module of morphisms `X ⟶ Y`.
-/
@[simps]
def preadditiveYonedaObj (Y : C) : Cᵒᵖ ⥤ ModuleCat.{v} (End Y) where
  obj X := ModuleCat.of _ (X.unop ⟶ Y)
  map f := ModuleCat.ofHom
    { toFun := fun g => f.unop ≫ g
      map_add' := fun _ _ => comp_add _ _ _ _ _ _
      map_smul' := fun _ _ => Eq.symm <| Category.assoc _ _ _ }

/-- The Yoneda embedding for preadditive categories sends an object `Y` to the presheaf sending an
object `X` to the group of morphisms `X ⟶ Y`. At each point, we get an additional `End Y`-module
structure, see `preadditiveYonedaObj`.
-/
@[simps obj]
def preadditiveYoneda : C ⥤ Cᵒᵖ ⥤ AddCommGrp.{v} where
  obj Y := preadditiveYonedaObj Y ⋙ forget₂ _ _
  map f :=
    { app := fun _ => AddCommGrp.ofHom
        { toFun := fun g => g ≫ f
          map_zero' := Limits.zero_comp
          map_add' := fun _ _ => add_comp _ _ _ _ _ _ }
      naturality := fun _ _ _ => AddCommGrp.ext fun _ => Category.assoc _ _ _ }

/-- The Yoneda embedding for preadditive categories sends an object `X` to the copresheaf sending an
object `Y` to the `End X`-module of morphisms `X ⟶ Y`.
-/
@[simps]
def preadditiveCoyonedaObj (X : Cᵒᵖ) : C ⥤ ModuleCat.{v} (End X) where
  obj Y := ModuleCat.of _ (unop X ⟶ Y)
  map f := ModuleCat.ofHom
    { toFun := fun g => g ≫ f
      map_add' := fun _ _ => add_comp _ _ _ _ _ _
      map_smul' := fun _ _ => Category.assoc _ _ _ }

/-- The Yoneda embedding for preadditive categories sends an object `X` to the copresheaf sending an
object `Y` to the group of morphisms `X ⟶ Y`. At each point, we get an additional `End X`-module
structure, see `preadditiveCoyonedaObj`.
-/
@[simps obj]
def preadditiveCoyoneda : Cᵒᵖ ⥤ C ⥤ AddCommGrp.{v} where
  obj X := preadditiveCoyonedaObj X ⋙ forget₂ _ _
  map f :=
    { app := fun _ => AddCommGrp.ofHom
        { toFun := fun g => f.unop ≫ g
          map_zero' := Limits.comp_zero
          map_add' := fun _ _ => comp_add _ _ _ _ _ _ }
      naturality := fun _ _ _ =>
        AddCommGrp.ext fun _ => Eq.symm <| Category.assoc _ _ _ }
<<<<<<< HEAD
  map_id _ := by ext; dsimp; simp
  map_comp f g := by ext; dsimp; simp
=======
>>>>>>> 10c0c64b

instance additive_yonedaObj (X : C) : Functor.Additive (preadditiveYonedaObj X) where

instance additive_yonedaObj' (X : C) : Functor.Additive (preadditiveYoneda.obj X) where

instance additive_coyonedaObj (X : Cᵒᵖ) : Functor.Additive (preadditiveCoyonedaObj X) where

instance additive_coyonedaObj' (X : Cᵒᵖ) : Functor.Additive (preadditiveCoyoneda.obj X) where

/-- Composing the preadditive yoneda embedding with the forgetful functor yields the regular
Yoneda embedding.
-/
@[simp]
theorem whiskering_preadditiveYoneda :
    preadditiveYoneda ⋙
        (whiskeringRight Cᵒᵖ AddCommGrp (Type v)).obj (forget AddCommGrp) =
      yoneda :=
  rfl

/-- Composing the preadditive yoneda embedding with the forgetful functor yields the regular
Yoneda embedding.
-/
@[simp]
theorem whiskering_preadditiveCoyoneda :
    preadditiveCoyoneda ⋙
        (whiskeringRight C AddCommGrp (Type v)).obj (forget AddCommGrp) =
      coyoneda :=
  rfl

instance full_preadditiveYoneda : (preadditiveYoneda : C ⥤ Cᵒᵖ ⥤ AddCommGrp).Full :=
  let _ : Functor.Full (preadditiveYoneda ⋙
      (whiskeringRight Cᵒᵖ AddCommGrp (Type v)).obj (forget AddCommGrp)) :=
    Yoneda.yoneda_full
  Functor.Full.of_comp_faithful preadditiveYoneda
    ((whiskeringRight Cᵒᵖ AddCommGrp (Type v)).obj (forget AddCommGrp))

instance full_preadditiveCoyoneda : (preadditiveCoyoneda : Cᵒᵖ ⥤ C ⥤ AddCommGrp).Full :=
  let _ : Functor.Full (preadditiveCoyoneda ⋙
      (whiskeringRight C AddCommGrp (Type v)).obj (forget AddCommGrp)) :=
    Coyoneda.coyoneda_full
  Functor.Full.of_comp_faithful preadditiveCoyoneda
    ((whiskeringRight C AddCommGrp (Type v)).obj (forget AddCommGrp))

instance faithful_preadditiveYoneda : (preadditiveYoneda : C ⥤ Cᵒᵖ ⥤ AddCommGrp).Faithful :=
  Functor.Faithful.of_comp_eq whiskering_preadditiveYoneda

instance faithful_preadditiveCoyoneda :
    (preadditiveCoyoneda : Cᵒᵖ ⥤ C ⥤ AddCommGrp).Faithful :=
  Functor.Faithful.of_comp_eq whiskering_preadditiveCoyoneda

end CategoryTheory<|MERGE_RESOLUTION|>--- conflicted
+++ resolved
@@ -83,11 +83,6 @@
           map_add' := fun _ _ => comp_add _ _ _ _ _ _ }
       naturality := fun _ _ _ =>
         AddCommGrp.ext fun _ => Eq.symm <| Category.assoc _ _ _ }
-<<<<<<< HEAD
-  map_id _ := by ext; dsimp; simp
-  map_comp f g := by ext; dsimp; simp
-=======
->>>>>>> 10c0c64b
 
 instance additive_yonedaObj (X : C) : Functor.Additive (preadditiveYonedaObj X) where
 
