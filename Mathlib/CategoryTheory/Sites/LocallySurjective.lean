--- conflicted
+++ resolved
@@ -67,11 +67,7 @@
 
 /-- If a morphism `g : V ⟶ U.unop` belongs to the sieve `imageSieve f s g`, then
 this is choice of a preimage of `G.map g.op s` in `F.obj (op V)`, see
-<<<<<<< HEAD
-`app_localPreimage`.-/
-=======
 `app_localPreimage`. -/
->>>>>>> 0ccaba52
 noncomputable def localPreimage {F G : Cᵒᵖ ⥤ A} (f : F ⟶ G) {U : Cᵒᵖ} (s : ToType (G.obj U))
     {V : C} (g : V ⟶ U.unop) (hg : imageSieve f s g) :
     ToType (F.obj (op V)) :=
