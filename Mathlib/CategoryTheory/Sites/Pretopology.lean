--- conflicted
+++ resolved
@@ -83,15 +83,9 @@
 
 instance : PartialOrder (Pretopology C) :=
   { Pretopology.LE with
-<<<<<<< HEAD
-    le_refl := fun K => le_def.mpr le_rfl
-    le_trans := fun K₁ K₂ K₃ h₁₂ h₂₃ => le_def.mpr (le_trans h₁₂ h₂₃)
-    le_antisymm := fun K₁ K₂ h₁₂ h₂₁ => Pretopology.ext (le_antisymm h₁₂ h₂₁) }
-=======
     le_refl := fun _ => le_def.mpr le_rfl
     le_trans := fun _ _ _ h₁₂ h₂₃ => le_def.mpr (le_trans h₁₂ h₂₃)
     le_antisymm := fun _ _ h₁₂ h₂₁ => Pretopology.ext (le_antisymm h₁₂ h₂₁) }
->>>>>>> d0df76bd
 
 instance orderTop : OrderTop (Pretopology C) where
   top :=
