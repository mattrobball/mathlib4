--- conflicted
+++ resolved
@@ -109,10 +109,6 @@
 -/
 inductive pullbackArrows [HasPullbacks C] (R : Presieve X) : Presieve Y
   | mk (Z : C) (h : Z ⟶ X) : R h → pullbackArrows _ (pullback.snd h f)
-<<<<<<< HEAD
-#align category_theory.presieve.pullback_arrows CategoryTheory.Presieve.pullbackArrows
-=======
->>>>>>> 79df7380
 
 theorem pullback_singleton [HasPullbacks C] (g : Z ⟶ X) :
     pullbackArrows f (singleton g) = singleton (pullback.snd g f) := by
