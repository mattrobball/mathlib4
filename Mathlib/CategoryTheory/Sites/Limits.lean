--- conflicted
+++ resolved
@@ -38,19 +38,10 @@
 
 open Opposite
 
-<<<<<<< HEAD
-section Limits
-
-universe w v' v u z z'
-
-variable {C : Type u} [Category.{v} C] {J : GrothendieckTopology C}
-variable {D : Type w} [Category.{v'} D]
-=======
 universe w w' v u z z' u₁ u₂
 
 variable {C : Type u} [Category.{v} C] {J : GrothendieckTopology C}
 variable {D : Type w} [Category.{w'} D]
->>>>>>> e0822742
 variable {K : Type z} [Category.{z'} K]
 
 section Limits
@@ -182,19 +173,11 @@
 
 end
 
-<<<<<<< HEAD
-instance createsLimitsOfSize [HasLimitsOfSize.{z', z} D] :
-    CreatesLimitsOfSize.{z', z} (sheafToPresheaf J D) :=
-  ⟨createsLimitsOfShape⟩
-
-instance [HasLimitsOfSize.{z', z} D] : HasLimitsOfSize.{z', z} (Sheaf J D) :=
-=======
 instance createsLimits [HasLimitsOfSize.{u₁, u₂} D] :
     CreatesLimitsOfSize.{u₁, u₂} (sheafToPresheaf J D) :=
   ⟨createsLimitsOfShape⟩
 
 instance hasLimitsOfSize [HasLimitsOfSize.{u₁, u₂} D] : HasLimitsOfSize.{u₁, u₂} (Sheaf J D) :=
->>>>>>> e0822742
   hasLimits_of_hasLimits_createsLimits (sheafToPresheaf J D)
 
 variable {D : Type w} [Category.{max v u} D]
