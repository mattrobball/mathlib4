/-
Copyright (c) 2024 Christian Merten. All rights reserved.
Released under Apache 2.0 license as described in the file LICENSE.
Authors: Christian Merten
-/
import Mathlib.CategoryTheory.Galois.Basic
import Mathlib.CategoryTheory.Action.Concrete
import Mathlib.CategoryTheory.Action.Limits

/-!
# Examples of Galois categories and fiber functors

We show that for a group `G` the category of finite `G`-sets is a `PreGaloisCategory` and that the
forgetful functor to `FintypeCat` is a `FiberFunctor`.

The connected finite `G`-sets are precisely the ones with transitive `G`-action.

-/

universe u v w

namespace CategoryTheory

open Limits Functor PreGaloisCategory

namespace FintypeCat

/-- Complement of the image of a morphism `f : X ⟶ Y` in `FintypeCat`. -/
noncomputable def imageComplement {X Y : FintypeCat.{u}} (f : X ⟶ Y) :
    FintypeCat.{u} := by
  haveI : Fintype (↑(Set.range f)ᶜ) := Fintype.ofFinite _
  exact FintypeCat.of (↑(Set.range f)ᶜ)

/-- The inclusion from the complement of the image of `f : X ⟶ Y` into `Y`. -/
def imageComplementIncl {X Y : FintypeCat.{u}}
    (f : X ⟶ Y) : imageComplement f ⟶ Y :=
  Subtype.val

variable (G : Type u) [Group G]

/-- Given `f : X ⟶ Y` for `X Y : Action FintypeCat G`, the complement of the image
of `f` has a natural `G`-action. -/
noncomputable def Action.imageComplement {X Y : Action FintypeCat G}
    (f : X ⟶ Y) : Action FintypeCat G where
  V := FintypeCat.imageComplement f.hom
  ρ := {
    toFun := fun g y ↦ Subtype.mk (Y.ρ g y.val) <| by
      intro ⟨x, h⟩
      apply y.property
      use X.ρ g⁻¹ x
      calc (X.ρ g⁻¹ ≫ f.hom) x
          = (Y.ρ g⁻¹ * Y.ρ g) y.val := by rw [f.comm, FintypeCat.comp_apply, h]; rfl
        _ = y.val := by rw [← map_mul, inv_mul_cancel, Action.ρ_one, FintypeCat.id_apply]
    map_one' := by simp only [map_one, End.one_def, FintypeCat.id_apply, Subtype.coe_eta]; rfl
    map_mul' := fun g h ↦ FintypeCat.hom_ext _ _ <| fun y ↦ Subtype.ext <|
      congrFun (MonoidHom.map_mul Y.ρ g h) y.val
  }

/-- The inclusion from the complement of the image of `f : X ⟶ Y` into `Y`. -/
def Action.imageComplementIncl {X Y : Action FintypeCat G} (f : X ⟶ Y) :
    Action.imageComplement G f ⟶ Y where
  hom := FintypeCat.imageComplementIncl f.hom
  comm _ := rfl

<<<<<<< HEAD
attribute [local instance] Types.instFunLike Types.instConcreteCategory in
instance {X Y : Action FintypeCat (MonCat.of G)} (f : X ⟶ Y) :
=======
instance {X Y : Action FintypeCat G} (f : X ⟶ Y) :
>>>>>>> 5abf450f
    Mono (Action.imageComplementIncl G f) := by
  apply Functor.mono_of_mono_map (forget _)
  apply ConcreteCategory.mono_of_injective
  exact Subtype.val_injective

/-- The category of finite sets has quotients by finite groups in arbitrary universes. -/
instance [Finite G] : HasColimitsOfShape (SingleObj G) FintypeCat.{w} := by
  obtain ⟨G', hg, hf, ⟨e⟩⟩ := Finite.exists_type_univ_nonempty_mulEquiv G
  exact Limits.hasColimitsOfShape_of_equivalence e.toSingleObjEquiv.symm

noncomputable instance : PreservesFiniteLimits (forget (Action FintypeCat G)) := by
  show PreservesFiniteLimits (Action.forget FintypeCat _ ⋙ FintypeCat.incl)
  apply comp_preservesFiniteLimits

/-- The category of finite `G`-sets is a `PreGaloisCategory`. -/
instance : PreGaloisCategory (Action FintypeCat G) where
  hasQuotientsByFiniteGroups _ _ _ := inferInstance
  monoInducesIsoOnDirectSummand {_ _} i _ :=
    ⟨Action.imageComplement G i, Action.imageComplementIncl G i,
     ⟨isColimitOfReflects (Action.forget _ _ ⋙ FintypeCat.incl) <|
      (isColimitMapCoconeBinaryCofanEquiv (forget _) i _).symm
      (Types.isCoprodOfMono ((forget _).map i))⟩⟩

/-- The forgetful functor from finite `G`-sets to sets is a `FiberFunctor`. -/
noncomputable instance : FiberFunctor (Action.forget FintypeCat G) where
  preservesFiniteCoproducts := ⟨fun _ _ ↦ inferInstance⟩
  preservesQuotientsByFiniteGroups _ _ _ := inferInstance
  reflectsIsos := ⟨fun f (_ : IsIso f.hom) => inferInstance⟩

/-- The forgetful functor from finite `G`-sets to sets is a `FiberFunctor`. -/
noncomputable instance : FiberFunctor (forget₂ (Action FintypeCat G) FintypeCat) :=
  inferInstanceAs <| FiberFunctor (Action.forget FintypeCat G)

/-- The category of finite `G`-sets is a `GaloisCategory`. -/
instance : GaloisCategory (Action FintypeCat G) where
  hasFiberFunctor := ⟨Action.forget FintypeCat G, ⟨inferInstance⟩⟩

/-- The `G`-action on a connected finite `G`-set is transitive. -/
theorem Action.pretransitive_of_isConnected (X : Action FintypeCat G)
    [IsConnected X] : MulAction.IsPretransitive G X.V where
  exists_smul_eq x y := by
    /- We show that the `G`-orbit of `x` is a non-initial subobject of `X` and hence by
    connectedness, the orbit equals `X.V`. -/
    let T : Set X.V := MulAction.orbit G x
    have : Fintype T := Fintype.ofFinite T
    letI : MulAction G (FintypeCat.of T) := inferInstanceAs <| MulAction G ↑(MulAction.orbit G x)
    let T' : Action FintypeCat G := Action.FintypeCat.ofMulAction G (FintypeCat.of T)
    let i : T' ⟶ X := ⟨Subtype.val, fun _ ↦ rfl⟩
    have : Mono i := ConcreteCategory.mono_of_injective _ (Subtype.val_injective)
    have : IsIso i := by
      apply IsConnected.noTrivialComponent T' i
      apply (not_initial_iff_fiber_nonempty (Action.forget _ _) T').mpr
      exact Set.Nonempty.coe_sort (MulAction.orbit_nonempty x)
    have hb : Function.Bijective i.hom := by
      apply (ConcreteCategory.isIso_iff_bijective i.hom).mp
      exact map_isIso (forget₂ _ FintypeCat) i
    obtain ⟨⟨y', ⟨g, (hg : g • x = y')⟩⟩, (hy' : y' = y)⟩ := hb.surjective y
    use g
    exact hg.trans hy'

/-- A nonempty `G`-set with transitive `G`-action is connected. -/
theorem Action.isConnected_of_transitive (X : FintypeCat) [MulAction G X]
    [MulAction.IsPretransitive G X] [h : Nonempty X] :
    IsConnected (Action.FintypeCat.ofMulAction G X) where
  notInitial := not_initial_of_inhabited (Action.forget _ _) h.some
  noTrivialComponent Y i hm hni := by
    /- We show that the induced inclusion `i.hom` of finite sets is surjective, using the
    transitivity of the `G`-action. -/
    obtain ⟨(y : Y.V)⟩ := (not_initial_iff_fiber_nonempty (Action.forget _ _) Y).mp hni
    have : IsIso i.hom := by
      refine (ConcreteCategory.isIso_iff_bijective i.hom).mpr ⟨?_, fun x' ↦ ?_⟩
      · haveI : Mono i.hom := map_mono (forget₂ _ _) i
        exact ConcreteCategory.injective_of_mono_of_preservesPullback i.hom
      · letI x : X := i.hom y
        obtain ⟨σ, hσ⟩ := MulAction.exists_smul_eq G x x'
        use σ • y
        show (Y.ρ σ ≫ i.hom) y = x'
        rw [i.comm, FintypeCat.comp_apply]
        exact hσ
    apply isIso_of_reflects_iso i (Action.forget _ _)

/-- A nonempty finite `G`-set is connected if and only if the `G`-action is transitive. -/
theorem Action.isConnected_iff_transitive (X : Action FintypeCat G) [Nonempty X.V] :
    IsConnected X ↔ MulAction.IsPretransitive G X.V :=
  ⟨fun _ ↦ pretransitive_of_isConnected G X, fun _ ↦ isConnected_of_transitive G X.V⟩

variable {G}

/-- If `X` is a connected `G`-set and `x` is an element of `X`, `X` is isomorphic
to the quotient of `G` by the stabilizer of `x` as `G`-sets. -/
noncomputable def isoQuotientStabilizerOfIsConnected (X : Action FintypeCat G)
    [IsConnected X] (x : X.V) [Fintype (G ⧸ (MulAction.stabilizer G x))] :
    X ≅ G ⧸ₐ MulAction.stabilizer G x :=
  haveI : MulAction.IsPretransitive G X.V := Action.pretransitive_of_isConnected G X
  let e : X.V ≃ G ⧸ MulAction.stabilizer G x :=
    (Equiv.Set.univ X.V).symm.trans <|
      (Equiv.setCongr ((MulAction.orbit_eq_univ G x).symm)).trans <|
      MulAction.orbitEquivQuotientStabilizer G x
  Iso.symm <| Action.mkIso (FintypeCat.equivEquivIso e.symm) <| fun σ : G ↦ by
    ext (a : G ⧸ MulAction.stabilizer G x)
    obtain ⟨τ, rfl⟩ := Quotient.exists_rep a
    exact mul_smul σ τ x

end FintypeCat

end CategoryTheory<|MERGE_RESOLUTION|>--- conflicted
+++ resolved
@@ -62,12 +62,8 @@
   hom := FintypeCat.imageComplementIncl f.hom
   comm _ := rfl
 
-<<<<<<< HEAD
 attribute [local instance] Types.instFunLike Types.instConcreteCategory in
-instance {X Y : Action FintypeCat (MonCat.of G)} (f : X ⟶ Y) :
-=======
 instance {X Y : Action FintypeCat G} (f : X ⟶ Y) :
->>>>>>> 5abf450f
     Mono (Action.imageComplementIncl G f) := by
   apply Functor.mono_of_mono_map (forget _)
   apply ConcreteCategory.mono_of_injective
