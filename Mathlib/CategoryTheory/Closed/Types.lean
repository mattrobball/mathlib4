--- conflicted
+++ resolved
@@ -31,19 +31,6 @@
 
 /-- The adjunction `tensorLeft.obj X ⊣ coyoneda.obj (Opposite.op X)`
 for any `X : Type v₁`. -/
-<<<<<<< HEAD
-def Types.binaryProductAdjunction (X : Type v₁) :
-    Limits.Types.binaryProductFunctor.obj X ⊣ coyoneda.obj (Opposite.op X) where
-  unit := { app := fun Z (z : Z) x => ⟨x, z⟩ }
-  counit := { app := fun Z xf => xf.2 xf.1 }
-
-instance (X : Type v₁) : (Types.binaryProductFunctor.obj X).IsLeftAdjoint :=
-  ⟨_, ⟨Types.binaryProductAdjunction X⟩⟩
-
-instance : CartesianClosed (Type v₁) := CartesianClosed.mk _
-  (fun X => Exponentiable.mk _ _
-    ((Types.binaryProductAdjunction X).ofNatIsoLeft (Types.binaryProductIsoProd.app X)))
-=======
 def Types.tensorProductAdjunction (X : Type v₁) :
     tensorLeft X ⊣ coyoneda.obj (Opposite.op X) where
   unit := { app := fun Z (z : Z) x => ⟨x, z⟩ }
@@ -54,7 +41,6 @@
 
 instance : CartesianClosed (Type v₁) := CartesianClosed.mk _
   (fun X => Exponentiable.mk _ _ (Types.tensorProductAdjunction X))
->>>>>>> d0df76bd
 
 instance {C : Type v₁} [SmallCategory C] : CartesianClosed (C ⥤ Type v₁) :=
   CartesianClosed.mk _
@@ -89,31 +75,6 @@
     Functor.asEquivalence ((whiskeringLeft _ _ _).obj (equivSmallModel _).functor)
   cartesianClosedOfEquiv e
 
--- TODO: once we have `MonoidalClosed` instances for functor categories into general monoidal
--- closed categories, replace this with that, as it will be a more explicit construction.
-/-- This is not a good instance because of the universe levels. Below is the instance where the
-target category is `Type (max u₁ v₁)`. -/
-def cartesianClosedFunctorToTypes {C : Type u₁} [Category.{v₁} C] :
-    CartesianClosed (C ⥤ Type (max u₁ v₁ u₂)) :=
-  let e : (ULiftHom.{max u₁ v₁ u₂} (ULift.{max u₁ v₁ u₂} C)) ⥤ Type (max u₁ v₁ u₂) ≌
-      C ⥤ Type (max u₁ v₁ u₂) :=
-      Functor.asEquivalence ((whiskeringLeft _ _ _).obj
-        (ULift.equivalence.trans ULiftHom.equiv).functor)
-  cartesianClosedOfEquiv e
-
--- TODO: once we have `MonoidalClosed` instances for functor categories into general monoidal
--- closed categories, replace this with that, as it will be a more explicit construction.
-instance {C : Type u₁} [Category.{v₁} C] : CartesianClosed (C ⥤ Type (max u₁ v₁)) :=
-  cartesianClosedFunctorToTypes
-
--- TODO: once we have `MonoidalClosed` instances for functor categories into general monoidal
--- closed categories, replace this with that, as it will be a more explicit construction.
-instance {C : Type u₁} [Category.{v₁} C] [EssentiallySmall.{v₁} C] :
-    CartesianClosed (C ⥤ Type v₁) :=
-  let e : (SmallModel C) ⥤ Type v₁ ≌ C ⥤ Type v₁ :=
-    Functor.asEquivalence ((whiskeringLeft _ _ _).obj (equivSmallModel _).functor)
-  cartesianClosedOfEquiv e
-
 end CartesianClosed
 
 end
