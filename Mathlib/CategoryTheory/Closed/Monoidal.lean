/-
Copyright (c) 2020 Kim Morrison. All rights reserved.
Released under Apache 2.0 license as described in the file LICENSE.
Authors: Kim Morrison, Bhavik Mehta, Daniel Carranza, Joël Riou
-/
import Mathlib.CategoryTheory.Monoidal.Functor
import Mathlib.CategoryTheory.Monoidal.CoherenceLemmas
import Mathlib.CategoryTheory.Adjunction.Limits
import Mathlib.CategoryTheory.Adjunction.Mates
import Mathlib.CategoryTheory.Adjunction.Parametrized

/-!
# Closed monoidal categories

Define (right) closed objects and (right) closed monoidal categories.

## TODO
Some of the theorems proved about cartesian closed categories
should be generalised and moved to this file.
-/


universe v u u₂ v₂

namespace CategoryTheory

open Category MonoidalCategory

-- Note that this class carries a particular choice of right adjoint,
-- (which is only unique up to isomorphism),
-- not merely the existence of such, and
-- so definitional properties of instances may be important.
/-- An object `X` is (right) closed if `(X ⊗ -)` is a left adjoint. -/
class Closed {C : Type u} [Category.{v} C] [MonoidalCategory.{v} C] (X : C) where
  /-- a choice of a right adjoint for `tensorLeft X` -/
  rightAdj : C ⥤ C
  /-- `tensorLeft X` is a left adjoint -/
  adj : tensorLeft X ⊣ rightAdj

/-- A monoidal category `C` is (right) monoidal closed if every object is (right) closed. -/
class MonoidalClosed (C : Type u) [Category.{v} C] [MonoidalCategory.{v} C] where
  closed (X : C) : Closed X := by infer_instance

attribute [instance 100] MonoidalClosed.closed

variable {C : Type u} [Category.{v} C] [MonoidalCategory.{v} C]

/-- If `X` and `Y` are closed then `X ⊗ Y` is.
This isn't an instance because it's not usually how we want to construct internal homs,
we'll usually prove all objects are closed uniformly.
-/
def tensorClosed {X Y : C} (hX : Closed X) (hY : Closed Y) : Closed (X ⊗ Y) where
  rightAdj := Closed.rightAdj X ⋙ Closed.rightAdj Y
  adj := (hY.adj.comp hX.adj).ofNatIsoLeft (MonoidalCategory.tensorLeftTensor X Y).symm

/-- The unit object is always closed.
This isn't an instance because most of the time we'll prove closedness for all objects at once,
rather than just for this one.
-/
def unitClosed : Closed (𝟙_ C) where
  rightAdj := 𝟭 C
  adj := Adjunction.id.ofNatIsoLeft (MonoidalCategory.leftUnitorNatIso C).symm

variable (A B : C) {X X' Y Y' Z : C}
variable [Closed A]

/-- This is the internal hom `A ⟶[C] -`.
-/
def ihom : C ⥤ C :=
  Closed.rightAdj (X := A)

namespace ihom

/-- The adjunction between `A ⊗ -` and `A ⟹ -`. -/
def adjunction : tensorLeft A ⊣ ihom A :=
  Closed.adj

instance : (tensorLeft A).IsLeftAdjoint  :=
  (ihom.adjunction A).isLeftAdjoint

/-- The evaluation natural transformation. -/
def ev : ihom A ⋙ tensorLeft A ⟶ 𝟭 C :=
  (ihom.adjunction A).counit

/-- The coevaluation natural transformation. -/
def coev : 𝟭 C ⟶ tensorLeft A ⋙ ihom A :=
  (ihom.adjunction A).unit

@[simp]
theorem ihom_adjunction_counit : (ihom.adjunction A).counit = ev A :=
  rfl

@[simp]
theorem ihom_adjunction_unit : (ihom.adjunction A).unit = coev A :=
  rfl

@[reassoc (attr := simp)]
theorem ev_naturality {X Y : C} (f : X ⟶ Y) :
    A ◁ (ihom A).map f ≫ (ev A).app Y = (ev A).app X ≫ f :=
  (ev A).naturality f

@[reassoc (attr := simp)]
theorem coev_naturality {X Y : C} (f : X ⟶ Y) :
    f ≫ (coev A).app Y = (coev A).app X ≫ (ihom A).map (A ◁ f) :=
  (coev A).naturality f

set_option quotPrecheck false in
/-- `A ⟶[C] B` denotes the internal hom from `A` to `B` -/
notation A " ⟶[" C "] " B:10 => (@ihom C _ _ A _).obj B

@[reassoc (attr := simp)]
theorem ev_coev : (A ◁ (coev A).app B) ≫ (ev A).app (A ⊗ B) = 𝟙 (A ⊗ B) :=
  (ihom.adjunction A).left_triangle_components _

@[reassoc (attr := simp)]
theorem coev_ev : (coev A).app (A ⟶[C] B) ≫ (ihom A).map ((ev A).app B) = 𝟙 (A ⟶[C] B) :=
  Adjunction.right_triangle_components (ihom.adjunction A) _

end ihom

open CategoryTheory.Limits

instance : PreservesColimits (tensorLeft A) :=
  (ihom.adjunction A).leftAdjoint_preservesColimits

variable {A}

-- Wrap these in a namespace so we don't clash with the core versions.
namespace MonoidalClosed

/-- Currying in a monoidal closed category. -/
def curry : (A ⊗ Y ⟶ X) → (Y ⟶ A ⟶[C] X) :=
  (ihom.adjunction A).homEquiv _ _

/-- Uncurrying in a monoidal closed category. -/
def uncurry : (Y ⟶ A ⟶[C] X) → (A ⊗ Y ⟶ X) :=
  ((ihom.adjunction A).homEquiv _ _).symm

theorem homEquiv_apply_eq (f : A ⊗ Y ⟶ X) : (ihom.adjunction A).homEquiv _ _ f = curry f :=
  rfl

theorem homEquiv_symm_apply_eq (f : Y ⟶ A ⟶[C] X) :
    ((ihom.adjunction A).homEquiv _ _).symm f = uncurry f :=
  rfl

@[reassoc]
theorem curry_natural_left (f : X ⟶ X') (g : A ⊗ X' ⟶ Y) : curry (_ ◁ f ≫ g) = f ≫ curry g :=
  Adjunction.homEquiv_naturality_left _ _ _

@[reassoc]
theorem curry_natural_right (f : A ⊗ X ⟶ Y) (g : Y ⟶ Y') :
    curry (f ≫ g) = curry f ≫ (ihom _).map g :=
  Adjunction.homEquiv_naturality_right _ _ _

@[reassoc]
theorem uncurry_natural_right (f : X ⟶ A ⟶[C] Y) (g : Y ⟶ Y') :
    uncurry (f ≫ (ihom _).map g) = uncurry f ≫ g :=
  Adjunction.homEquiv_naturality_right_symm _ _ _

@[reassoc]
theorem uncurry_natural_left (f : X ⟶ X') (g : X' ⟶ A ⟶[C] Y) :
    uncurry (f ≫ g) = _ ◁ f ≫ uncurry g :=
  Adjunction.homEquiv_naturality_left_symm _ _ _

@[simp]
theorem uncurry_curry (f : A ⊗ X ⟶ Y) : uncurry (curry f) = f :=
  (Closed.adj.homEquiv _ _).left_inv f

@[simp]
theorem curry_uncurry (f : X ⟶ A ⟶[C] Y) : curry (uncurry f) = f :=
  (Closed.adj.homEquiv _ _).right_inv f

theorem curry_eq_iff (f : A ⊗ Y ⟶ X) (g : Y ⟶ A ⟶[C] X) : curry f = g ↔ f = uncurry g :=
  Adjunction.homEquiv_apply_eq (ihom.adjunction A) f g

theorem eq_curry_iff (f : A ⊗ Y ⟶ X) (g : Y ⟶ A ⟶[C] X) : g = curry f ↔ uncurry g = f :=
  Adjunction.eq_homEquiv_apply (ihom.adjunction A) f g

-- I don't think these two should be simp.
theorem uncurry_eq (g : Y ⟶ A ⟶[C] X) : uncurry g = (A ◁ g) ≫ (ihom.ev A).app X := by
  rfl

theorem curry_eq (g : A ⊗ Y ⟶ X) : curry g = (ihom.coev A).app Y ≫ (ihom A).map g :=
  rfl

theorem curry_injective : Function.Injective (curry : (A ⊗ Y ⟶ X) → (Y ⟶ A ⟶[C] X)) :=
  (Closed.adj.homEquiv _ _).injective

theorem uncurry_injective : Function.Injective (uncurry : (Y ⟶ A ⟶[C] X) → (A ⊗ Y ⟶ X)) :=
  (Closed.adj.homEquiv _ _).symm.injective

variable (A X)

theorem uncurry_id_eq_ev : uncurry (𝟙 (A ⟶[C] X)) = (ihom.ev A).app X := by
  simp [uncurry_eq]

theorem curry_id_eq_coev : curry (𝟙 _) = (ihom.coev A).app X := by
  rw [curry_eq, (ihom A).map_id (A ⊗ _)]
  apply comp_id

@[reassoc (attr := simp)]
lemma whiskerLeft_curry_ihom_ev_app (g : A ⊗ Y ⟶ X) :
    A ◁ curry g ≫ (ihom.ev A).app X = g := by
  simp [curry_eq]

theorem uncurry_ihom_map (g : Y ⟶ Y') :
    uncurry ((ihom A).map g) = (ihom.ev A).app Y ≫ g := by
  apply curry_injective
  rw [curry_uncurry, curry_natural_right, ← uncurry_id_eq_ev, curry_uncurry, id_comp]

/-- The internal hom out of the unit is naturally isomorphic to the identity functor. -/
def unitNatIso [Closed (𝟙_ C)] : 𝟭 C ≅ ihom (𝟙_ C) :=
  conjugateIsoEquiv (Adjunction.id (C := C)) (ihom.adjunction (𝟙_ C))
    (leftUnitorNatIso C)
section Pre

variable {A B}
variable [Closed B]

/-- Pre-compose an internal hom with an external hom. -/
def pre (f : B ⟶ A) : ihom A ⟶ ihom B :=
  conjugateEquiv (ihom.adjunction _) (ihom.adjunction _) ((tensoringLeft C).map f)

@[reassoc (attr := simp)]
theorem id_tensor_pre_app_comp_ev (f : B ⟶ A) (X : C) :
    B ◁ (pre f).app X ≫ (ihom.ev B).app X = f ▷ (A ⟶[C] X) ≫ (ihom.ev A).app X :=
  conjugateEquiv_counit _ _ ((tensoringLeft C).map f) X

@[simp]
theorem uncurry_pre (f : B ⟶ A) (X : C) :
    MonoidalClosed.uncurry ((pre f).app X) = f ▷ _ ≫ (ihom.ev A).app X := by
  simp [uncurry_eq]

@[reassoc]
lemma curry_pre_app (f : B ⟶ A) {X Y : C} (g : A ⊗ Y ⟶ X) :
    curry g ≫ (pre f).app X = curry (f ▷ _ ≫ g) := uncurry_injective (by
  rw [uncurry_curry, uncurry_eq, MonoidalCategory.whiskerLeft_comp, assoc,
    id_tensor_pre_app_comp_ev, whisker_exchange_assoc, whiskerLeft_curry_ihom_ev_app])

@[reassoc (attr := simp)]
theorem coev_app_comp_pre_app (f : B ⟶ A) :
    (ihom.coev A).app X ≫ (pre f).app (A ⊗ X) = (ihom.coev B).app X ≫ (ihom B).map (f ▷ _) :=
  unit_conjugateEquiv _ _ ((tensoringLeft C).map f) X

@[reassoc]
lemma uncurry_pre_app (f : Y ⟶ A ⟶[C] X) (g : B ⟶ A) :
    uncurry (f ≫ (pre g).app X) = g ▷ _ ≫ uncurry f :=
  curry_injective (by
    rw [curry_uncurry, ← curry_pre_app, curry_uncurry])

@[simp]
theorem pre_id (A : C) [Closed A] : pre (𝟙 A) = 𝟙 _ := by
  rw [pre, Functor.map_id]
  apply conjugateEquiv_id

@[simp]
theorem pre_map {A₁ A₂ A₃ : C} [Closed A₁] [Closed A₂] [Closed A₃] (f : A₁ ⟶ A₂) (g : A₂ ⟶ A₃) :
    pre (f ≫ g) = pre g ≫ pre f := by
  rw [pre, pre, pre, conjugateEquiv_comp, (tensoringLeft C).map_comp]

theorem pre_comm_ihom_map {W X Y Z : C} [Closed W] [Closed X] (f : W ⟶ X) (g : Y ⟶ Z) :
    (pre f).app Y ≫ (ihom W).map g = (ihom X).map g ≫ (pre f).app Z := by simp

end Pre

/-- The internal hom functor given by the monoidal closed structure. -/
@[simps]
def internalHom [MonoidalClosed C] : Cᵒᵖ ⥤ C ⥤ C where
  obj X := ihom X.unop
  map f := pre f.unop

<<<<<<< HEAD
/-- The adjunction between `curriedTensor C : C ⥤ C ⥤ C`
=======
/-- The parametrized adjunction between `curriedTensor C : C ⥤ C ⥤ C`
>>>>>>> b057c67c
and `internalHom : Cᵒᵖ ⥤ C ⥤ C` -/
@[simps!]
def internalHomAdjunction₂ [MonoidalClosed C] :
    curriedTensor C ⊣₂ internalHom where
  adj _ := ihom.adjunction _
<<<<<<< HEAD
  naturality' _ _ _ _ := (curry_pre_app _ _).symm
=======
>>>>>>> b057c67c

section OfEquiv

variable {D : Type u₂} [Category.{v₂} D] [MonoidalCategory.{v₂} D]

variable (F : C ⥤ D) {G : D ⥤ C} (adj : F ⊣ G)
  [F.Monoidal] [F.IsEquivalence] [MonoidalClosed D]

/-- Transport the property of being monoidal closed across a monoidal equivalence of categories -/
noncomputable def ofEquiv : MonoidalClosed C where
  closed X :=
    { rightAdj := F ⋙ ihom (F.obj X) ⋙ G
      adj := (adj.comp ((ihom.adjunction (F.obj X)).comp
          adj.toEquivalence.symm.toAdjunction)).ofNatIsoLeft
            (Iso.compInverseIso (H := adj.toEquivalence) (Functor.Monoidal.commTensorLeft F X)) }

/-- Suppose we have a monoidal equivalence `F : C ≌ D`, with `D` monoidal closed. We can pull the
monoidal closed instance back along the equivalence. For `X, Y, Z : C`, this lemma describes the
resulting currying map `Hom(X ⊗ Y, Z) → Hom(Y, (X ⟶[C] Z))`. (`X ⟶[C] Z` is defined to be
`F⁻¹(F(X) ⟶[D] F(Z))`, so currying in `C` is given by essentially conjugating currying in
`D` by `F.`) -/
theorem ofEquiv_curry_def {X Y Z : C} (f : X ⊗ Y ⟶ Z) :
    letI := ofEquiv F adj
    MonoidalClosed.curry f =
      adj.homEquiv Y ((ihom (F.obj X)).obj (F.obj Z))
        (MonoidalClosed.curry (adj.toEquivalence.symm.toAdjunction.homEquiv (F.obj X ⊗ F.obj Y) Z
        ((Iso.compInverseIso (H := adj.toEquivalence)
          (Functor.Monoidal.commTensorLeft F X)).hom.app Y ≫ f))) := by
  -- This whole proof used to be `rfl` before https://github.com/leanprover-community/mathlib4/pull/16317.
  change ((adj.comp ((ihom.adjunction (F.obj X)).comp
      adj.toEquivalence.symm.toAdjunction)).ofNatIsoLeft _).homEquiv _ _ _ = _
  dsimp only [Adjunction.ofNatIsoLeft]
  rw [Adjunction.mkOfHomEquiv_homEquiv]
  dsimp
  rw [Adjunction.comp_homEquiv, Adjunction.comp_homEquiv]
  rfl

/-- Suppose we have a monoidal equivalence `F : C ≌ D`, with `D` monoidal closed. We can pull the
monoidal closed instance back along the equivalence. For `X, Y, Z : C`, this lemma describes the
resulting uncurrying map `Hom(Y, (X ⟶[C] Z)) → Hom(X ⊗ Y ⟶ Z)`. (`X ⟶[C] Z` is
defined to be `F⁻¹(F(X) ⟶[D] F(Z))`, so uncurrying in `C` is given by essentially conjugating
uncurrying in `D` by `F.`) -/
theorem ofEquiv_uncurry_def {X Y Z : C} :
    letI := ofEquiv F adj
    ∀ (f : Y ⟶ (ihom X).obj Z), MonoidalClosed.uncurry f =
      ((Iso.compInverseIso (H := adj.toEquivalence)
          (Functor.Monoidal.commTensorLeft F X)).inv.app Y) ≫
            (adj.toEquivalence.symm.toAdjunction.homEquiv _ _).symm
              (MonoidalClosed.uncurry ((adj.homEquiv _ _).symm f)) := by
  intro f
  -- This whole proof used to be `rfl` before https://github.com/leanprover-community/mathlib4/pull/16317.
  change (((adj.comp ((ihom.adjunction (F.obj X)).comp
      adj.toEquivalence.symm.toAdjunction)).ofNatIsoLeft _).homEquiv _ _).symm _ = _
  dsimp only [Adjunction.ofNatIsoLeft]
  rw [Adjunction.mkOfHomEquiv_homEquiv]
  dsimp
  rw [Adjunction.comp_homEquiv, Adjunction.comp_homEquiv]
  rfl

end OfEquiv

-- A closed monoidal category C is always enriched over itself.
-- This section contains the necessary definitions and equalities to endow C with
-- the structure of a C-category, while the instance itself is defined in `Closed/Enrichment`.
-- In particular, we only assume the necessary instances of `Closed x`, rather than assuming
-- C comes with an instance of `MonoidalClosed`
section Enriched

/-- The C-identity morphism
  `𝟙_ C ⟶ hom(x, x)`
used to equip `C` with the structure of a `C`-category -/
def id (x : C) [Closed x] : 𝟙_ C ⟶ (ihom x).obj x := curry (ρ_ x).hom

/-- The *uncurried* composition morphism
  `x ⊗ (hom(x, y) ⊗ hom(y, z)) ⟶ (x ⊗ hom(x, y)) ⊗ hom(y, z) ⟶ y ⊗ hom(y, z) ⟶ z`.
The `C`-composition morphism will be defined as the adjoint transpose of this map. -/
def compTranspose (x y z : C) [Closed x] [Closed y] : x ⊗ (ihom x).obj y ⊗ (ihom y).obj z ⟶ z :=
  (α_ x ((ihom x).obj y) ((ihom y).obj z)).inv ≫
    (ihom.ev x).app y ▷ ((ihom y).obj z) ≫ (ihom.ev y).app z

/-- The `C`-composition morphism
  `hom(x, y) ⊗ hom(y, z) ⟶ hom(x, z)`
used to equip `C` with the structure of a `C`-category -/
def comp (x y z : C) [Closed x] [Closed y] : (ihom x).obj y ⊗ (ihom y).obj z ⟶ (ihom x).obj z :=
  curry (compTranspose x y z)

/-- Unfold the definition of `id`.
This exists to streamline the proofs of `MonoidalClosed.id_comp` and `MonoidalClosed.comp_id` -/
lemma id_eq (x : C) [Closed x] : id x = curry (ρ_ x).hom := rfl

/-- Unfold the definition of `compTranspose`.
This exists to streamline the proof of `MonoidalClosed.assoc` -/
lemma compTranspose_eq (x y z : C) [Closed x] [Closed y] :
    compTranspose x y z = (α_ _ _ _).inv ≫ (ihom.ev x).app y ▷ _ ≫ (ihom.ev y).app z :=
  rfl

/-- Unfold the definition of `comp`.
This exists to streamline the proof of `MonoidalClosed.assoc` -/
lemma comp_eq (x y z : C) [Closed x] [Closed y] : comp x y z = curry (compTranspose x y z) := rfl

/-!
The proofs of associativity and unitality use the following outline:
  1. Take adjoint transpose on each side of the equality (uncurry_injective)
  2. Do whatever rewrites/simps are necessary to apply uncurry_curry
  3. Conclude with simp
-/

/-- Left unitality of the enriched structure -/
@[reassoc (attr := simp)]
lemma id_comp (x y : C) [Closed x] :
    (λ_ ((ihom x).obj y)).inv ≫ id x ▷ _ ≫ comp x x y = 𝟙 _:= by
  apply uncurry_injective
  rw [uncurry_natural_left, uncurry_natural_left, comp_eq, uncurry_curry, id_eq, compTranspose_eq,
      associator_inv_naturality_middle_assoc, ← comp_whiskerRight_assoc, ← uncurry_eq,
      uncurry_curry, triangle_assoc_comp_right_assoc, whiskerLeft_inv_hom_assoc,
      uncurry_id_eq_ev _ _]

/-- Right unitality of the enriched structure -/
@[reassoc (attr := simp)]
lemma comp_id (x y : C) [Closed x] [Closed y] :
    (ρ_ ((ihom x).obj y)).inv ≫ _ ◁ id y ≫ comp x y y = 𝟙 _ := by
  apply uncurry_injective
  rw [uncurry_natural_left, uncurry_natural_left, comp_eq, uncurry_curry, compTranspose_eq,
    associator_inv_naturality_right_assoc, ← rightUnitor_tensor_inv_assoc,
    whisker_exchange_assoc, ← rightUnitor_inv_naturality_assoc, ← uncurry_id_eq_ev y y]
  simp only [Functor.id_obj]
  rw [← uncurry_natural_left]
  simp [id_eq, uncurry_id_eq_ev]

/-- Associativity of the enriched structure -/
@[reassoc]
lemma assoc (w x y z : C) [Closed w] [Closed x] [Closed y] :
    (α_ _ _ _).inv ≫ comp w x y ▷ _ ≫ comp w y z = _ ◁ comp x y z ≫ comp w x z := by
  apply uncurry_injective
  simp only [uncurry_natural_left, comp_eq]
  rw [uncurry_curry, uncurry_curry]; simp only [compTranspose_eq, Category.assoc]
  rw [associator_inv_naturality_middle_assoc, ← comp_whiskerRight_assoc]; dsimp
  rw [← uncurry_eq, uncurry_curry, associator_inv_naturality_right_assoc, whisker_exchange_assoc,
    ← uncurry_eq, uncurry_curry]
  simp only [comp_whiskerRight, tensorLeft_obj, Category.assoc, pentagon_inv_assoc,
    whiskerRight_tensor, Iso.hom_inv_id_assoc]

end Enriched

section OrdinaryEnriched

/-- The morphism `𝟙_ C ⟶ (ihom X).obj Y` corresponding to a morphism `X ⟶ Y`. -/
def curry' {X Y : C} [Closed X] (f : X ⟶ Y) : 𝟙_ C ⟶ (ihom X).obj Y :=
  curry ((ρ_ _).hom ≫ f)

/-- The morphism `X ⟶ Y` corresponding to a morphism `𝟙_ C ⟶ (ihom X).obj Y`. -/
def uncurry' {X Y : C} [Closed X] (g : 𝟙_ C ⟶ (ihom X).obj Y) : X ⟶ Y :=
  (ρ_ _).inv ≫ uncurry g

/-- `curry'` and `uncurry`' are inverse bijections. -/
@[simp]
lemma curry'_uncurry' {X Y : C} [Closed X] (g : 𝟙_ C ⟶ (ihom X).obj Y) :
    curry' (uncurry' g) = g := by
  simp [curry', uncurry']

/-- `curry'` and `uncurry`' are inverse bijections. -/
@[simp]
lemma uncurry'_curry' {X Y : C} [Closed X] (f : X ⟶ Y) :
    uncurry' (curry' f) = f := by
  simp [curry', uncurry']

/-- The bijection `(X ⟶ Y) ≃ (𝟙_ C ⟶ (ihom X).obj Y)` in a monoidal closed category. -/
@[simps]
def curryHomEquiv' {X Y : C} [Closed X] :
    (X ⟶ Y) ≃ (𝟙_ C ⟶ (ihom X).obj Y) where
  toFun := curry'
  invFun := uncurry'
  left_inv _ := by simp
  right_inv _ := by simp

lemma curry'_injective {X Y : C} [Closed X] {f f' : X ⟶ Y} (h : curry' f = curry' f') :
    f = f' :=
  curryHomEquiv'.injective h

lemma uncurry'_injective {X Y : C} [Closed X] {f f' : 𝟙_ C ⟶ (ihom X).obj Y}
    (h : uncurry' f = uncurry' f') : f = f' :=
  curryHomEquiv'.symm.injective h

@[simp]
lemma curry'_id (X : C) [Closed X] : curry' (𝟙 X) = id X := by
  dsimp [curry']
  rw [Category.comp_id]
  rfl

@[reassoc]
lemma whiskerLeft_curry'_ihom_ev_app {X Y : C} [Closed X] (f : X ⟶ Y) :
    X ◁ curry' f ≫ (ihom.ev X).app Y = (ρ_ _).hom ≫ f := by
  dsimp [curry']
  simp only [whiskerLeft_curry_ihom_ev_app]

@[reassoc]
lemma curry'_whiskerRight_comp {X Y Z : C} [Closed X] [Closed Y] (f : X ⟶ Y) :
    curry' f ▷ _ ≫ comp X Y Z = (λ_ _).hom ≫ (pre f).app Z := by
  rw [← cancel_epi (λ_ _).inv, Iso.inv_hom_id_assoc]
  apply uncurry_injective
  rw [uncurry_pre, comp_eq, ← curry_natural_left, ← curry_natural_left, uncurry_curry,
    compTranspose_eq, associator_inv_naturality_middle_assoc, ← comp_whiskerRight_assoc,
    whiskerLeft_curry'_ihom_ev_app, comp_whiskerRight_assoc, triangle_assoc_comp_right_assoc,
    whiskerLeft_inv_hom_assoc]

@[reassoc]
lemma whiskerLeft_curry'_comp {X Y Z : C} [Closed X] [Closed Y] (f : Y ⟶ Z) :
    _ ◁ curry' f ≫ comp X Y Z = (ρ_ _).hom ≫ (ihom X).map f := by
  rw [← cancel_epi (ρ_ _).inv, Iso.inv_hom_id_assoc]
  apply uncurry_injective
  rw [uncurry_ihom_map, comp_eq, ← curry_natural_left, ← curry_natural_left, uncurry_curry,
    compTranspose_eq, associator_inv_naturality_right_assoc, whisker_exchange_assoc]
  dsimp
  rw [whiskerLeft_curry'_ihom_ev_app, whiskerLeft_rightUnitor_inv,
    MonoidalCategory.whiskerRight_id_assoc, Category.assoc,
    Iso.inv_hom_id_assoc, Iso.hom_inv_id_assoc, Iso.inv_hom_id_assoc,]

lemma curry'_ihom_map {X Y Z : C} [Closed X] (f : X ⟶ Y) (g : Y ⟶ Z) :
    curry' f ≫ (ihom X).map g = curry' (f ≫ g) := by
  simp only [curry', ← curry_natural_right, Category.assoc]

lemma curry'_comp {X Y Z : C} [Closed X] [Closed Y] (f : X ⟶ Y) (g : Y ⟶ Z) :
    curry' (f ≫ g) = (λ_ (𝟙_ C)).inv ≫ (curry' f ⊗ curry' g) ≫ comp X Y Z := by
  rw [tensorHom_def_assoc, whiskerLeft_curry'_comp, MonoidalCategory.whiskerRight_id,
    Category.assoc, Category.assoc, Iso.inv_hom_id_assoc, ← unitors_equal,
    Iso.inv_hom_id_assoc, curry'_ihom_map]

end OrdinaryEnriched

end MonoidalClosed

end CategoryTheory<|MERGE_RESOLUTION|>--- conflicted
+++ resolved
@@ -269,20 +269,12 @@
   obj X := ihom X.unop
   map f := pre f.unop
 
-<<<<<<< HEAD
-/-- The adjunction between `curriedTensor C : C ⥤ C ⥤ C`
-=======
 /-- The parametrized adjunction between `curriedTensor C : C ⥤ C ⥤ C`
->>>>>>> b057c67c
 and `internalHom : Cᵒᵖ ⥤ C ⥤ C` -/
 @[simps!]
 def internalHomAdjunction₂ [MonoidalClosed C] :
     curriedTensor C ⊣₂ internalHom where
   adj _ := ihom.adjunction _
-<<<<<<< HEAD
-  naturality' _ _ _ _ := (curry_pre_app _ _).symm
-=======
->>>>>>> b057c67c
 
 section OfEquiv
 
