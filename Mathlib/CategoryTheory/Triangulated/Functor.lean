--- conflicted
+++ resolved
@@ -118,11 +118,7 @@
 def mapTriangleCompIso : (F ⋙ G).mapTriangle ≅ F.mapTriangle ⋙ G.mapTriangle :=
   NatIso.ofComponents (fun T => Triangle.isoMk _ _ (Iso.refl _) (Iso.refl _) (Iso.refl _))
 
-<<<<<<< HEAD
-/-- Two isomorphic functors `F₁` and `F₂` induce isomorphic functor
-=======
 /-- Two isomorphic functors `F₁` and `F₂` induce isomorphic functors
->>>>>>> 42f76c14
 `F₁.mapTriangle` and `F₂.mapTriangle` if the isomorphism `F₁ ≅ F₂` is compatible
 with the shifts. -/
 @[simps!]
