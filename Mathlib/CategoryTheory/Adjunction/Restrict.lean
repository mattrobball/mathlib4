--- conflicted
+++ resolved
@@ -71,11 +71,7 @@
     (adj.restrictFullyFaithful hiC hiD comm1 comm2).homEquiv X Y f =
       hiC.preimage (adj.unit.app (iC.obj X) ≫ R'.map (comm1.hom.app X) ≫
         R'.map (iD.map f) ≫ comm2.hom.app Y) := by
-<<<<<<< HEAD
-  -- This proof was just `simp [restrictFullyFaithful]` before #16317
-=======
   -- This proof was just `simp [restrictFullyFaithful]` before https://github.com/leanprover-community/mathlib4/pull/16317
->>>>>>> d0df76bd
   apply hiC.map_injective
   simp only [homEquiv_apply, Functor.comp_obj, Functor.map_comp, map_restrictFullyFaithful_unit_app,
     Functor.id_obj, assoc, Functor.FullyFaithful.map_preimage]
