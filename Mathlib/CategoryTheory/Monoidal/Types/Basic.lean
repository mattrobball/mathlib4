/-
Copyright (c) 2018 Michael Jendrusch. All rights reserved.
Released under Apache 2.0 license as described in the file LICENSE.
Authors: Michael Jendrusch, Kim Morrison
-/
import Mathlib.CategoryTheory.Monoidal.Cartesian.Basic
import Mathlib.CategoryTheory.Monoidal.Functor
import Mathlib.CategoryTheory.Limits.Types.Shapes

/-!
# The category of types is a (symmetric) monoidal category
-/


open CategoryTheory Limits MonoidalCategory

open Tactic

universe v u

namespace CategoryTheory

instance typesCartesianMonoidalCategory : CartesianMonoidalCategory (Type u) :=
  .ofChosenFiniteProducts Types.terminalLimitCone Types.binaryProductLimitCone

instance : BraidedCategory (Type u) := .ofCartesianMonoidalCategory

<<<<<<< HEAD
theorem tensorObj_def {X Y : Type u} : X ⊗ Y = (X × Y) := rfl

theorem tensorUnit_def : 𝟙_ (Type u) = PUnit := rfl
=======
theorem types_tensorObj_def {X Y : Type u} : X ⊗ Y = (X × Y) := rfl

theorem types_tensorUnit_def : 𝟙_ (Type u) = PUnit := rfl
>>>>>>> 8b8fe2fa

@[simp]
theorem tensor_apply {W X Y Z : Type u} (f : W ⟶ X) (g : Y ⟶ Z) (p : W ⊗ Y) :
    (f ⊗ g) p = (f p.1, g p.2) :=
  rfl

@[simp]
theorem whiskerLeft_apply (X : Type u) {Y Z : Type u} (f : Y ⟶ Z) (p : X ⊗ Y) :
    (X ◁ f) p = (p.1, f p.2) :=
  rfl

@[simp]
theorem whiskerRight_apply {Y Z : Type u} (f : Y ⟶ Z) (X : Type u) (p : Y ⊗ X) :
    (f ▷ X) p = (f p.1, p.2) :=
  rfl

@[simp]
theorem leftUnitor_hom_apply {X : Type u} {x : X} {p : PUnit} :
    ((λ_ X).hom : 𝟙_ (Type u) ⊗ X → X) (p, x) = x :=
  rfl

@[simp]
theorem leftUnitor_inv_apply {X : Type u} {x : X} :
    ((λ_ X).inv : X ⟶ 𝟙_ (Type u) ⊗ X) x = (PUnit.unit, x) :=
  rfl

@[simp]
theorem rightUnitor_hom_apply {X : Type u} {x : X} {p : PUnit} :
    ((ρ_ X).hom : X ⊗ 𝟙_ (Type u) → X) (x, p) = x :=
  rfl

@[simp]
theorem rightUnitor_inv_apply {X : Type u} {x : X} :
    ((ρ_ X).inv : X ⟶ X ⊗ 𝟙_ (Type u)) x = (x, PUnit.unit) :=
  rfl

@[simp]
theorem associator_hom_apply {X Y Z : Type u} {x : X} {y : Y} {z : Z} :
    ((α_ X Y Z).hom : (X ⊗ Y) ⊗ Z → X ⊗ Y ⊗ Z) ((x, y), z) = (x, (y, z)) :=
  rfl

@[simp]
theorem associator_inv_apply {X Y Z : Type u} {x : X} {y : Y} {z : Z} :
    ((α_ X Y Z).inv : X ⊗ Y ⊗ Z → (X ⊗ Y) ⊗ Z) (x, (y, z)) = ((x, y), z) :=
  rfl

@[simp] theorem associator_hom_apply_1 {X Y Z : Type u} {x} :
    (((α_ X Y Z).hom : (X ⊗ Y) ⊗ Z → X ⊗ Y ⊗ Z) x).1 = x.1.1 :=
  rfl

@[simp] theorem associator_hom_apply_2_1 {X Y Z : Type u} {x} :
    (((α_ X Y Z).hom : (X ⊗ Y) ⊗ Z → X ⊗ Y ⊗ Z) x).2.1 = x.1.2 :=
  rfl

@[simp] theorem associator_hom_apply_2_2 {X Y Z : Type u} {x} :
    (((α_ X Y Z).hom : (X ⊗ Y) ⊗ Z → X ⊗ Y ⊗ Z) x).2.2 = x.2 :=
  rfl

@[simp] theorem associator_inv_apply_1_1 {X Y Z : Type u} {x} :
    (((α_ X Y Z).inv : X ⊗ Y ⊗ Z → (X ⊗ Y) ⊗ Z) x).1.1 = x.1 :=
  rfl

@[simp] theorem associator_inv_apply_1_2 {X Y Z : Type u} {x} :
    (((α_ X Y Z).inv : X ⊗ Y ⊗ Z → (X ⊗ Y) ⊗ Z) x).1.2 = x.2.1 :=
  rfl

@[simp] theorem associator_inv_apply_2 {X Y Z : Type u} {x} :
    (((α_ X Y Z).inv : X ⊗ Y ⊗ Z → (X ⊗ Y) ⊗ Z) x).2 = x.2.2 :=
  rfl

@[simp]
theorem braiding_hom_apply {X Y : Type u} {x : X} {y : Y} :
    ((β_ X Y).hom : X ⊗ Y → Y ⊗ X) (x, y) = (y, x) :=
  rfl

@[simp]
theorem braiding_inv_apply {X Y : Type u} {x : X} {y : Y} :
    ((β_ X Y).inv : Y ⊗ X → X ⊗ Y) (y, x) = (x, y) :=
  rfl

@[simp]
theorem CartesianMonoidalCategory.lift_apply {X Y Z : Type u} {f : X ⟶ Y} {g : X ⟶ Z} {x : X} :
    lift f g x = (f x, g x) :=
  rfl

-- We don't yet have an API for tensor products indexed by finite ordered types,
-- but it would be nice to state how monoidal functors preserve these.
/-- If `F` is a monoidal functor out of `Type`, it takes the (n+1)st cartesian power
of a type to the image of that type, tensored with the image of the nth cartesian power. -/
noncomputable def MonoidalFunctor.mapPi {C : Type*} [Category C] [MonoidalCategory C]
    (F : Type _ ⥤ C) [F.Monoidal] (n : ℕ) (β : Type*) :
    F.obj (Fin (n + 1) → β) ≅ F.obj β ⊗ F.obj (Fin n → β) :=
  Functor.mapIso _ (Fin.consEquiv _).symm.toIso ≪≫ (Functor.Monoidal.μIso F β (Fin n → β)).symm

end CategoryTheory<|MERGE_RESOLUTION|>--- conflicted
+++ resolved
@@ -25,15 +25,9 @@
 
 instance : BraidedCategory (Type u) := .ofCartesianMonoidalCategory
 
-<<<<<<< HEAD
-theorem tensorObj_def {X Y : Type u} : X ⊗ Y = (X × Y) := rfl
-
-theorem tensorUnit_def : 𝟙_ (Type u) = PUnit := rfl
-=======
 theorem types_tensorObj_def {X Y : Type u} : X ⊗ Y = (X × Y) := rfl
 
 theorem types_tensorUnit_def : 𝟙_ (Type u) = PUnit := rfl
->>>>>>> 8b8fe2fa
 
 @[simp]
 theorem tensor_apply {W X Y Z : Type u} (f : W ⟶ X) (g : Y ⟶ Z) (p : W ⊗ Y) :
