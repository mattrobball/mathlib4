/-
Copyright (c) 2023 Yaël Dillies. All rights reserved.
Released under Apache 2.0 license as described in the file LICENSE.
Authors: Yaël Dillies
-/
import Mathlib.Algebra.Order.BigOperators.Group.Finset
import Mathlib.Algebra.Order.Pi
import Mathlib.Data.Finset.Sups
import Mathlib.Order.Birkhoff
import Mathlib.Order.Booleanisation
import Mathlib.Order.Sublattice
import Mathlib.Tactic.Positivity.Basic
import Mathlib.Tactic.Ring

/-!
# The four functions theorem and corollaries

This file proves the four functions theorem. The statement is that if
`f₁ a * f₂ b ≤ f₃ (a ⊓ b) * f₄ (a ⊔ b)` for all `a`, `b` in a finite distributive lattice, then
`(∑ x ∈ s, f₁ x) * (∑ x ∈ t, f₂ x) ≤ (∑ x ∈ s ⊼ t, f₃ x) * (∑ x ∈ s ⊻ t, f₄ x)` where
`s ⊼ t = {a ⊓ b | a ∈ s, b ∈ t}`, `s ⊻ t = {a ⊔ b | a ∈ s, b ∈ t}`.

The proof uses Birkhoff's representation theorem to restrict to the case where the finite
distributive lattice is in fact a finite powerset algebra, namely `Finset α` for some finite `α`.
Then it proves this new statement by induction on the size of `α`.

## Main declarations

The two versions of the four functions theorem are
* `Finset.four_functions_theorem` for finite powerset algebras.
* `four_functions_theorem` for any finite distributive lattices.

We deduce a number of corollaries:
* `Finset.le_card_infs_mul_card_sups`: Daykin inequality. `|s| |t| ≤ |s ⊼ t| |s ⊻ t|`
* `holley`: Holley inequality.
* `fkg`: Fortuin-Kastelyn-Ginibre inequality.
* `Finset.card_le_card_diffs`: Marica-Schönheim inequality. `|s| ≤ |{a \ b | a, b ∈ s}|`

## TODO

Prove that lattices in which `Finset.le_card_infs_mul_card_sups` holds are distributive. See
Daykin, *A lattice is distributive iff |A| |B| <= |A ∨ B| |A ∧ B|*

Prove the Fishburn-Shepp inequality.

Is `collapse` a construct generally useful for set family inductions? If so, we should move it to an
earlier file and give it a proper API.

## References

[*Applications of the FKG Inequality and Its Relatives*, Graham][Graham1983]
-/

open Finset Fintype Function
open scoped FinsetFamily

variable {α β : Type*}

section Finset
<<<<<<< HEAD
variable [DecidableEq α] [LinearOrderedCommSemiring β] {𝒜 ℬ : Finset (Finset α)}
  {a : α} {f f₁ f₂ f₃ f₄ g μ : Finset α → β} {s t u : Finset α}
=======
variable [DecidableEq α] [LinearOrderedCommSemiring β] {𝒜 : Finset (Finset α)}
  {a : α} {f f₁ f₂ f₃ f₄ : Finset α → β} {s t u : Finset α}
>>>>>>> d0df76bd

/-- The `n = 1` case of the Ahlswede-Daykin inequality. Note that we can't just expand everything
out and bound termwise since `c₀ * d₁` appears twice on the RHS of the assumptions while `c₁ * d₀`
does not appear. -/
private lemma ineq [ExistsAddOfLE β] {a₀ a₁ b₀ b₁ c₀ c₁ d₀ d₁ : β}
    (ha₀ : 0 ≤ a₀) (ha₁ : 0 ≤ a₁) (hb₀ : 0 ≤ b₀) (hb₁ : 0 ≤ b₁)
    (hc₀ : 0 ≤ c₀) (hc₁ : 0 ≤ c₁) (hd₀ : 0 ≤ d₀) (hd₁ : 0 ≤ d₁)
    (h₀₀ : a₀ * b₀ ≤ c₀ * d₀) (h₁₀ : a₁ * b₀ ≤ c₀ * d₁)
    (h₀₁ : a₀ * b₁ ≤ c₀ * d₁) (h₁₁ : a₁ * b₁ ≤ c₁ * d₁) :
    (a₀ + a₁) * (b₀ + b₁) ≤ (c₀ + c₁) * (d₀ + d₁) := by
  calc
    _ = a₀ * b₀ + (a₀ * b₁ + a₁ * b₀) + a₁ * b₁ := by ring
    _ ≤ c₀ * d₀ + (c₀ * d₁ + c₁ * d₀) + c₁ * d₁ := add_le_add_three h₀₀ ?_ h₁₁
    _ = (c₀ + c₁) * (d₀ + d₁) := by ring
  obtain hcd | hcd := (mul_nonneg hc₀ hd₁).eq_or_gt
  · rw [hcd] at h₀₁ h₁₀
    rw [h₀₁.antisymm, h₁₀.antisymm, add_zero] <;> positivity
  refine le_of_mul_le_mul_right ?_ hcd
  calc (a₀ * b₁ + a₁ * b₀) * (c₀ * d₁)
      = a₀ * b₁ * (c₀ * d₁) + c₀ * d₁ * (a₁ * b₀) := by ring
    _ ≤ a₀ * b₁ * (a₁ * b₀) + c₀ * d₁ * (c₀ * d₁) := mul_add_mul_le_mul_add_mul h₀₁ h₁₀
    _ = a₀ * b₀ * (a₁ * b₁) + c₀ * d₁ * (c₀ * d₁) := by ring
    _ ≤ c₀ * d₀ * (c₁ * d₁) + c₀ * d₁ * (c₀ * d₁) :=
        add_le_add_right (mul_le_mul h₀₀ h₁₁ (by positivity) <| by positivity) _
    _ = (c₀ * d₁ + c₁ * d₀) * (c₀ * d₁) := by ring

private def collapse (𝒜 : Finset (Finset α)) (a : α) (f : Finset α → β) (s : Finset α) : β :=
  ∑ t ∈ 𝒜 with t.erase a = s, f t

private lemma erase_eq_iff (hs : a ∉ s) : t.erase a = s ↔ t = s ∨ t = insert a s := by
  by_cases ht : a ∈ t <;>
  · simp [ne_of_mem_of_not_mem', erase_eq_iff_eq_insert, *]
    aesop

private lemma filter_collapse_eq (ha : a ∉ s) (𝒜 : Finset (Finset α)) :
    {t ∈ 𝒜 | t.erase a = s} =
      if s ∈ 𝒜 then
        (if insert a s ∈ 𝒜 then {s, insert a s} else {s})
      else
        (if insert a s ∈ 𝒜 then {insert a s} else ∅) := by
  ext t; split_ifs <;> simp [erase_eq_iff ha] <;> aesop

lemma collapse_eq (ha : a ∉ s) (𝒜 : Finset (Finset α)) (f : Finset α → β) :
    collapse 𝒜 a f s = (if s ∈ 𝒜 then f s else 0) +
      if insert a s ∈ 𝒜 then f (insert a s) else 0 := by
  rw [collapse, filter_collapse_eq ha]
  split_ifs <;> simp [(ne_of_mem_of_not_mem' (mem_insert_self a s) ha).symm, *]

lemma collapse_of_mem (ha : a ∉ s) (ht : t ∈ 𝒜) (hu : u ∈ 𝒜) (hts : t = s)
    (hus : u = insert a s) : collapse 𝒜 a f s = f t + f u := by
  subst hts; subst hus; simp_rw [collapse_eq ha, if_pos ht, if_pos hu]

lemma le_collapse_of_mem (ha : a ∉ s) (hf : 0 ≤ f) (hts : t = s) (ht : t ∈ 𝒜) :
    f t ≤ collapse 𝒜 a f s := by
  subst hts
  rw [collapse_eq ha, if_pos ht]
  split_ifs
  · exact le_add_of_nonneg_right <| hf _
  · rw [add_zero]

lemma le_collapse_of_insert_mem (ha : a ∉ s) (hf : 0 ≤ f) (hts : t = insert a s) (ht : t ∈ 𝒜) :
    f t ≤ collapse 𝒜 a f s := by
  rw [collapse_eq ha, ← hts, if_pos ht]
  split_ifs
  · exact le_add_of_nonneg_left <| hf _
  · rw [zero_add]

lemma collapse_nonneg (hf : 0 ≤ f) : 0 ≤ collapse 𝒜 a f := fun _s ↦ sum_nonneg fun _t _ ↦ hf _

lemma collapse_modular [ExistsAddOfLE β]
    (hu : a ∉ u) (h₁ : 0 ≤ f₁) (h₂ : 0 ≤ f₂) (h₃ : 0 ≤ f₃) (h₄ : 0 ≤ f₄)
    (h : ∀ ⦃s⦄, s ⊆ insert a u → ∀ ⦃t⦄, t ⊆ insert a u →  f₁ s * f₂ t ≤ f₃ (s ∩ t) * f₄ (s ∪ t))
    (𝒜 ℬ : Finset (Finset α)) :
    ∀ ⦃s⦄, s ⊆ u → ∀ ⦃t⦄, t ⊆ u → collapse 𝒜 a f₁ s * collapse ℬ a f₂ t ≤
      collapse (𝒜 ⊼ ℬ) a f₃ (s ∩ t) * collapse (𝒜 ⊻ ℬ) a f₄ (s ∪ t) := by
  rintro s hsu t htu
  -- Gather a bunch of facts we'll need a lot
  have := hsu.trans <| subset_insert a _
  have := htu.trans <| subset_insert a _
  have := insert_subset_insert a hsu
  have := insert_subset_insert a htu
  have has := not_mem_mono hsu hu
  have hat := not_mem_mono htu hu
  have : a ∉ s ∩ t := not_mem_mono (inter_subset_left.trans hsu) hu
  have := not_mem_union.2 ⟨has, hat⟩
  rw [collapse_eq has]
  split_ifs
  · rw [collapse_eq hat]
    split_ifs
    · rw [collapse_of_mem ‹_› (inter_mem_infs ‹_› ‹_›) (inter_mem_infs ‹_› ‹_›) rfl
        (insert_inter_distrib _ _ _).symm, collapse_of_mem ‹_› (union_mem_sups ‹_› ‹_›)
        (union_mem_sups ‹_› ‹_›) rfl (insert_union_distrib _ _ _).symm]
      refine ineq (h₁ _) (h₁ _) (h₂ _) (h₂ _) (h₃ _) (h₃ _) (h₄ _) (h₄ _) (h ‹_› ‹_›) ?_ ?_ ?_
      · simpa [*] using h ‹insert a s ⊆ _› ‹t ⊆ _›
      · simpa [*] using h ‹s ⊆ _› ‹insert a t ⊆ _›
      · simpa [*] using h ‹insert a s ⊆ _› ‹insert a t ⊆ _›
    · rw [add_zero, add_mul]
      refine (add_le_add (h ‹_› ‹_›) <| h ‹_› ‹_›).trans ?_
      rw [collapse_of_mem ‹_› (union_mem_sups ‹_› ‹_›) (union_mem_sups ‹_› ‹_›) rfl
        (insert_union _ _ _), insert_inter_of_not_mem ‹_›, ← mul_add]
      exact mul_le_mul_of_nonneg_right (le_collapse_of_mem ‹_› h₃ rfl <| inter_mem_infs ‹_› ‹_›) <|
        add_nonneg (h₄ _) <| h₄ _
    · rw [zero_add, add_mul]
      refine (add_le_add (h ‹_› ‹_›) <| h ‹_› ‹_›).trans ?_
      rw [collapse_of_mem ‹_› (inter_mem_infs ‹_› ‹_›) (inter_mem_infs ‹_› ‹_›)
        (inter_insert_of_not_mem ‹_›) (insert_inter_distrib _ _ _).symm, union_insert,
        insert_union_distrib, ← add_mul]
      exact mul_le_mul_of_nonneg_left (le_collapse_of_insert_mem ‹_› h₄
        (insert_union_distrib _ _ _).symm <| union_mem_sups ‹_› ‹_›) <| add_nonneg (h₃ _) <| h₃ _
    · rw [add_zero, mul_zero]
      exact mul_nonneg (collapse_nonneg h₃ _) <| collapse_nonneg h₄ _
  · rw [add_zero, collapse_eq hat, mul_add]
    split_ifs
    · refine (add_le_add (h ‹_› ‹_›) <| h ‹_› ‹_›).trans ?_
      rw [collapse_of_mem ‹_› (union_mem_sups ‹_› ‹_›) (union_mem_sups ‹_› ‹_›) rfl
        (union_insert _ _ _), inter_insert_of_not_mem ‹_›, ← mul_add]
      exact mul_le_mul_of_nonneg_right (le_collapse_of_mem ‹_› h₃ rfl <| inter_mem_infs ‹_› ‹_›) <|
        add_nonneg (h₄ _) <| h₄ _
    · rw [mul_zero, add_zero]
      exact (h ‹_› ‹_›).trans <| mul_le_mul (le_collapse_of_mem ‹_› h₃ rfl <|
        inter_mem_infs ‹_› ‹_›) (le_collapse_of_mem ‹_› h₄ rfl <| union_mem_sups ‹_› ‹_›)
        (h₄ _) <| collapse_nonneg h₃ _
    · rw [mul_zero, zero_add]
      refine (h ‹_› ‹_›).trans <| mul_le_mul ?_ (le_collapse_of_insert_mem ‹_› h₄
        (union_insert _ _ _) <| union_mem_sups ‹_› ‹_›) (h₄ _) <| collapse_nonneg h₃ _
      exact le_collapse_of_mem (not_mem_mono inter_subset_left ‹_›) h₃
        (inter_insert_of_not_mem ‹_›) <| inter_mem_infs ‹_› ‹_›
    · simp_rw [mul_zero, add_zero]
      exact mul_nonneg (collapse_nonneg h₃ _) <| collapse_nonneg h₄ _
  · rw [zero_add, collapse_eq hat, mul_add]
    split_ifs
    · refine (add_le_add (h ‹_› ‹_›) <| h ‹_› ‹_›).trans ?_
      rw [collapse_of_mem ‹_› (inter_mem_infs ‹_› ‹_›) (inter_mem_infs ‹_› ‹_›)
        (insert_inter_of_not_mem ‹_›) (insert_inter_distrib _ _ _).symm,
        insert_inter_of_not_mem ‹_›, ← insert_inter_distrib, insert_union, insert_union_distrib,
        ← add_mul]
      exact mul_le_mul_of_nonneg_left (le_collapse_of_insert_mem ‹_› h₄
        (insert_union_distrib _ _ _).symm <| union_mem_sups ‹_› ‹_›) <| add_nonneg (h₃ _) <| h₃ _
    · rw [mul_zero, add_zero]
      refine (h ‹_› ‹_›).trans <| mul_le_mul (le_collapse_of_mem ‹_› h₃
        (insert_inter_of_not_mem ‹_›) <| inter_mem_infs ‹_› ‹_›) (le_collapse_of_insert_mem ‹_› h₄
        (insert_union _ _ _) <| union_mem_sups ‹_› ‹_›) (h₄ _) <| collapse_nonneg h₃ _
    · rw [mul_zero, zero_add]
      exact (h ‹_› ‹_›).trans <| mul_le_mul (le_collapse_of_insert_mem ‹_› h₃
        (insert_inter_distrib _ _ _).symm <| inter_mem_infs ‹_› ‹_›) (le_collapse_of_insert_mem ‹_›
        h₄ (insert_union_distrib _ _ _).symm <| union_mem_sups ‹_› ‹_›) (h₄ _) <|
        collapse_nonneg h₃ _
    · simp_rw [mul_zero, add_zero]
      exact mul_nonneg (collapse_nonneg h₃ _) <| collapse_nonneg h₄ _
  · simp_rw [add_zero, zero_mul]
    exact mul_nonneg (collapse_nonneg h₃ _) <| collapse_nonneg h₄ _

lemma sum_collapse (h𝒜 : 𝒜 ⊆ (insert a u).powerset) (hu : a ∉ u) :
    ∑ s ∈ u.powerset, collapse 𝒜 a f s = ∑ s ∈ 𝒜, f s := by
  calc
    _ = ∑ s ∈ u.powerset ∩ 𝒜, f s + ∑ s ∈ u.powerset.image (insert a) ∩ 𝒜, f s := ?_
    _ = ∑ s ∈ u.powerset ∩ 𝒜, f s + ∑ s ∈ ((insert a u).powerset \ u.powerset) ∩ 𝒜, f s := ?_
    _ = ∑ s ∈ 𝒜, f s := ?_
  · rw [← Finset.sum_ite_mem, ← Finset.sum_ite_mem, sum_image, ← sum_add_distrib]
    · exact sum_congr rfl fun s hs ↦ collapse_eq (not_mem_mono (mem_powerset.1 hs) hu) _ _
    · exact (insert_erase_invOn.2.injOn).mono fun s hs ↦ not_mem_mono (mem_powerset.1 hs) hu
  · congr with s
    simp only [mem_image, mem_powerset, mem_sdiff, subset_insert_iff]
    refine ⟨?_, fun h ↦ ⟨_, h.1, ?_⟩⟩
    · rintro ⟨s, hs, rfl⟩
      exact ⟨subset_insert_iff.1 <| insert_subset_insert _ hs, fun h ↦
        hu <| h <| mem_insert_self _ _⟩
    · rw [insert_erase (erase_ne_self.1 fun hs ↦ ?_)]
      rw [hs] at h
      exact h.2 h.1
  · rw [← sum_union (disjoint_sdiff_self_right.mono inf_le_left inf_le_left),
      ← union_inter_distrib_right, union_sdiff_of_subset (powerset_mono.2 <| subset_insert _ _),
      inter_eq_right.2 h𝒜]

variable [ExistsAddOfLE β]

/-- The **Four Functions Theorem** on a powerset algebra. See `four_functions_theorem` for the
finite distributive lattice generalisation. -/
protected lemma Finset.four_functions_theorem (u : Finset α)
    (h₁ : 0 ≤ f₁) (h₂ : 0 ≤ f₂) (h₃ : 0 ≤ f₃) (h₄ : 0 ≤ f₄)
    (h : ∀ ⦃s⦄, s ⊆ u → ∀ ⦃t⦄, t ⊆ u → f₁ s * f₂ t ≤ f₃ (s ∩ t) * f₄ (s ∪ t))
    {𝒜 ℬ : Finset (Finset α)} (h𝒜 : 𝒜 ⊆ u.powerset) (hℬ : ℬ ⊆ u.powerset) :
    (∑ s ∈ 𝒜, f₁ s) * ∑ s ∈ ℬ, f₂ s ≤ (∑ s ∈ 𝒜 ⊼ ℬ, f₃ s) * ∑ s ∈ 𝒜 ⊻ ℬ, f₄ s := by
  induction' u using Finset.induction with a u hu ih generalizing f₁ f₂ f₃ f₄ 𝒜 ℬ
  · simp only [Finset.powerset_empty, Finset.subset_singleton_iff] at h𝒜 hℬ
    obtain rfl | rfl := h𝒜 <;> obtain rfl | rfl := hℬ <;> simp; exact h (subset_refl ∅) subset_rfl
  specialize ih (collapse_nonneg h₁) (collapse_nonneg h₂) (collapse_nonneg h₃) (collapse_nonneg h₄)
    (collapse_modular hu h₁ h₂ h₃ h₄ h 𝒜 ℬ) Subset.rfl Subset.rfl
  have : 𝒜 ⊼ ℬ ⊆ powerset (insert a u) := by simpa using infs_subset h𝒜 hℬ
  have : 𝒜 ⊻ ℬ ⊆ powerset (insert a u) := by simpa using sups_subset h𝒜 hℬ
  simpa only [powerset_sups_powerset_self, powerset_infs_powerset_self, sum_collapse,
    not_false_eq_true, *] using ih

variable (f₁ f₂ f₃ f₄) [Fintype α]

private lemma four_functions_theorem_aux (h₁ : 0 ≤ f₁) (h₂ : 0 ≤ f₂) (h₃ : 0 ≤ f₃) (h₄ : 0 ≤ f₄)
    (h : ∀ s t, f₁ s * f₂ t ≤ f₃ (s ∩ t) * f₄ (s ∪ t)) (𝒜 ℬ : Finset (Finset α)) :
    (∑ s ∈ 𝒜, f₁ s) * ∑ s ∈ ℬ, f₂ s ≤ (∑ s ∈ 𝒜 ⊼ ℬ, f₃ s) * ∑ s ∈ 𝒜 ⊻ ℬ, f₄ s := by
  refine univ.four_functions_theorem h₁ h₂ h₃ h₄ ?_ ?_ ?_ <;> simp [h]

end Finset

section DistribLattice
variable [DistribLattice α] [LinearOrderedCommSemiring β] [ExistsAddOfLE β]
  (f f₁ f₂ f₃ f₄ g μ : α → β)

/-- The **Four Functions Theorem**, aka **Ahlswede-Daykin Inequality**. -/
lemma four_functions_theorem [DecidableEq α] (h₁ : 0 ≤ f₁) (h₂ : 0 ≤ f₂) (h₃ : 0 ≤ f₃) (h₄ : 0 ≤ f₄)
    (h : ∀ a b, f₁ a * f₂ b ≤ f₃ (a ⊓ b) * f₄ (a ⊔ b)) (s t : Finset α) :
    (∑ a ∈ s, f₁ a) * ∑ a ∈ t, f₂ a ≤ (∑ a ∈ s ⊼ t, f₃ a) * ∑ a ∈ s ⊻ t, f₄ a := by
  classical
  set L : Sublattice α := ⟨latticeClosure (s ∪ t), isSublattice_latticeClosure.1,
    isSublattice_latticeClosure.2⟩
  have : Finite L := (s.finite_toSet.union t.finite_toSet).latticeClosure.to_subtype
  set s' : Finset L := s.preimage (↑) Subtype.coe_injective.injOn
  set t' : Finset L := t.preimage (↑) Subtype.coe_injective.injOn
  have hs' : s'.map ⟨L.subtype, Subtype.coe_injective⟩ = s := by
    simp [s', map_eq_image, image_preimage, filter_eq_self]
    exact fun a ha ↦ subset_latticeClosure <| Set.subset_union_left ha
  have ht' : t'.map ⟨L.subtype, Subtype.coe_injective⟩ = t := by
    simp [t', map_eq_image, image_preimage, filter_eq_self]
    exact fun a ha ↦ subset_latticeClosure <| Set.subset_union_right ha
  clear_value s' t'
  obtain ⟨β, _, _, g, hg⟩ := exists_birkhoff_representation L
  have := four_functions_theorem_aux (extend g (f₁ ∘ (↑)) 0) (extend g (f₂ ∘ (↑)) 0)
    (extend g (f₃ ∘ (↑)) 0) (extend g (f₄ ∘ (↑)) 0) (extend_nonneg (fun _ ↦ h₁ _) le_rfl)
    (extend_nonneg (fun _ ↦ h₂ _) le_rfl) (extend_nonneg (fun _ ↦ h₃ _) le_rfl)
    (extend_nonneg (fun _ ↦ h₄ _) le_rfl) ?_ (s'.map ⟨g, hg⟩) (t'.map ⟨g, hg⟩)
  · simpa only [← hs', ← ht', ← map_sups, ← map_infs, sum_map, Embedding.coeFn_mk, hg.extend_apply]
      using this
  rintro s t
  classical
  obtain ⟨a, rfl⟩ | hs := em (∃ a, g a = s)
  · obtain ⟨b, rfl⟩ | ht := em (∃ b, g b = t)
    · simp_rw [← sup_eq_union, ← inf_eq_inter, ← map_sup, ← map_inf, hg.extend_apply]
      exact h _ _
    · simpa [extend_apply' _ _ _ ht] using mul_nonneg
        (extend_nonneg (fun a : L ↦ h₃ a) le_rfl _) (extend_nonneg (fun a : L ↦ h₄ a) le_rfl _)
  · simpa [extend_apply' _ _ _ hs] using mul_nonneg
      (extend_nonneg (fun a : L ↦ h₃ a) le_rfl _) (extend_nonneg (fun a : L ↦ h₄ a) le_rfl _)

/-- An inequality of Daykin. Interestingly, any lattice in which this inequality holds is
distributive. -/
lemma Finset.le_card_infs_mul_card_sups [DecidableEq α] (s t : Finset α) :
    #s * #t ≤ #(s ⊼ t) * #(s ⊻ t) := by
  simpa using four_functions_theorem (1 : α → ℕ) 1 1 1 zero_le_one zero_le_one zero_le_one
    zero_le_one (fun _ _ ↦ le_rfl) s t

variable [Fintype α]

/-- Special case of the **Four Functions Theorem** when `s = t = univ`. -/
lemma four_functions_theorem_univ (h₁ : 0 ≤ f₁) (h₂ : 0 ≤ f₂) (h₃ : 0 ≤ f₃) (h₄ : 0 ≤ f₄)
    (h : ∀ a b, f₁ a * f₂ b ≤ f₃ (a ⊓ b) * f₄ (a ⊔ b)) :
    (∑ a, f₁ a) * ∑ a, f₂ a ≤ (∑ a, f₃ a) * ∑ a, f₄ a := by
  classical simpa using four_functions_theorem f₁ f₂ f₃ f₄ h₁ h₂ h₃ h₄ h univ univ

/-- The **Holley Inequality**. -/
lemma holley (hμ₀ : 0 ≤ μ) (hf : 0 ≤ f) (hg : 0 ≤ g) (hμ : Monotone μ)
    (hfg : ∑ a, f a = ∑ a, g a) (h : ∀ a b, f a * g b ≤ f (a ⊓ b) * g (a ⊔ b)) :
    ∑ a, μ a * f a ≤ ∑ a, μ a * g a := by
  classical
  obtain rfl | hf := hf.eq_or_lt
  · simp only [Pi.zero_apply, sum_const_zero, eq_comm, Fintype.sum_eq_zero_iff_of_nonneg hg] at hfg
    simp [hfg]
  obtain rfl | hg := hg.eq_or_lt
  · simp only [Pi.zero_apply, sum_const_zero, Fintype.sum_eq_zero_iff_of_nonneg hf.le] at hfg
    simp [hfg]
  have := four_functions_theorem g (μ * f) f (μ * g) hg.le (mul_nonneg hμ₀ hf.le) hf.le
    (mul_nonneg hμ₀ hg.le) (fun a b ↦ ?_) univ univ
  · simpa [hfg, sum_pos hg] using this
  · simp_rw [Pi.mul_apply, mul_left_comm _ (μ _), mul_comm (g _)]
    rw [sup_comm, inf_comm]
    exact mul_le_mul (hμ le_sup_left) (h _ _) (mul_nonneg (hf.le _) <| hg.le _) <| hμ₀ _

/-- The **Fortuin-Kastelyn-Ginibre Inequality**. -/
lemma fkg (hμ₀ : 0 ≤ μ) (hf₀ : 0 ≤ f) (hg₀ : 0 ≤ g) (hf : Monotone f) (hg : Monotone g)
    (hμ : ∀ a b, μ a * μ b ≤ μ (a ⊓ b) * μ (a ⊔ b)) :
    (∑ a, μ a * f a) * ∑ a, μ a * g a ≤ (∑ a, μ a) * ∑ a, μ a * (f a * g a) := by
  refine four_functions_theorem_univ (μ * f) (μ * g) μ _ (mul_nonneg hμ₀ hf₀) (mul_nonneg hμ₀ hg₀)
    hμ₀ (mul_nonneg hμ₀ <| mul_nonneg hf₀ hg₀) (fun a b ↦ ?_)
  dsimp
  rw [mul_mul_mul_comm, ← mul_assoc (μ (a ⊓ b))]
  exact mul_le_mul (hμ _ _) (mul_le_mul (hf le_sup_left) (hg le_sup_right) (hg₀ _) <| hf₀ _)
    (mul_nonneg (hf₀ _) <| hg₀ _) <| mul_nonneg (hμ₀ _) <| hμ₀ _

end DistribLattice

open Booleanisation

variable [DecidableEq α] [GeneralizedBooleanAlgebra α]

/-- A slight generalisation of the **Marica-Schönheim Inequality**. -/
lemma Finset.le_card_diffs_mul_card_diffs (s t : Finset α) :
    #s * #t ≤ #(s \\ t) * #(t \\ s) := by
  have : ∀ s t : Finset α, (s \\ t).map ⟨_, liftLatticeHom_injective⟩ =
      s.map ⟨_, liftLatticeHom_injective⟩ \\ t.map ⟨_, liftLatticeHom_injective⟩ := by
    rintro s t
    simp_rw [map_eq_image]
    exact image_image₂_distrib fun a b ↦ rfl
  simpa [← card_compls (_ ⊻ _), ← map_sup, ← map_inf, ← this] using
    (s.map ⟨_, liftLatticeHom_injective⟩).le_card_infs_mul_card_sups
      (t.map ⟨_, liftLatticeHom_injective⟩)ᶜˢ

/-- The **Marica-Schönheim Inequality**. -/
lemma Finset.card_le_card_diffs (s : Finset α) : #s ≤ #(s \\ s) :=
  le_of_pow_le_pow_left₀ two_ne_zero (zero_le _) <| by
    simpa [← sq] using s.le_card_diffs_mul_card_diffs s<|MERGE_RESOLUTION|>--- conflicted
+++ resolved
@@ -57,13 +57,8 @@
 variable {α β : Type*}
 
 section Finset
-<<<<<<< HEAD
-variable [DecidableEq α] [LinearOrderedCommSemiring β] {𝒜 ℬ : Finset (Finset α)}
-  {a : α} {f f₁ f₂ f₃ f₄ g μ : Finset α → β} {s t u : Finset α}
-=======
 variable [DecidableEq α] [LinearOrderedCommSemiring β] {𝒜 : Finset (Finset α)}
   {a : α} {f f₁ f₂ f₃ f₄ : Finset α → β} {s t u : Finset α}
->>>>>>> d0df76bd
 
 /-- The `n = 1` case of the Ahlswede-Daykin inequality. Note that we can't just expand everything
 out and bound termwise since `c₀ * d₁` appears twice on the RHS of the assumptions while `c₁ * d₀`
