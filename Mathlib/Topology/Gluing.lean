--- conflicted
+++ resolved
@@ -210,7 +210,6 @@
     rw [← (InvImage.equivalence _ _ D.rel_equiv).eqvGen_iff]
     refine' EqvGen.mono _ (D.eqvGen_of_π_eq h : _)
     rintro _ _ ⟨x⟩
-<<<<<<< HEAD
     rw [← show (sigmaIsoSigma.{u, u} _).inv _ = x from
         ConcreteCategory.congr_hom (sigmaIsoSigma.{u, u} _).hom_inv_id x]
     -- Adaption note: v4.7.0-rc1
@@ -221,10 +220,6 @@
     -- `generalize'`.
     generalize' h : (sigmaIsoSigma.{u, u} D.V).hom x = x'
     obtain ⟨⟨i, j⟩, y⟩ := x'
-=======
-    obtain ⟨⟨⟨i, j⟩, y⟩, rfl⟩ :=
-      (ConcreteCategory.bijective_of_isIso (sigmaIsoSigma.{u, u} _).inv).2 x
->>>>>>> 141a2461
     unfold InvImage MultispanIndex.fstSigmaMap MultispanIndex.sndSigmaMap
     simp only [forget_map_eq_coe, Opens.inclusion_apply, TopCat.comp_app, sigmaIsoSigma_inv_apply,
       Cofan.mk_ι_app]
