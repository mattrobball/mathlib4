--- conflicted
+++ resolved
@@ -20,26 +20,8 @@
 
 open scoped Topology
 
-<<<<<<< HEAD
-variable {α G : Type*} [TopologicalSpace G] [AddCommGroup G] [LinearOrder G] [IsOrderedAddMonoid G]
+variable {G : Type*} [TopologicalSpace G] [CommGroup G] [LinearOrder G] [IsOrderedMonoid G]
   [OrderTopology G]
-variable {l : Filter α} {f g : α → G}
-
--- see Note [lower instance priority]
-instance (priority := 100) IsOrderedAddMonoid.topologicalAddGroup :
-    TopologicalAddGroup G where
-  continuous_add := by
-    refine continuous_iff_continuousAt.2 ?_
-    rintro ⟨a, b⟩
-    refine LinearOrderedAddCommGroup.tendsto_nhds.2 fun ε ε0 => ?_
-    rcases dense_or_discrete 0 ε with (⟨δ, δ0, δε⟩ | ⟨_h₁, h₂⟩)
-    · -- If there exists `δ ∈ (0, ε)`, then we choose `δ`-nhd of `a` and `(ε-δ)`-nhd of `b`
-      filter_upwards [(eventually_abs_sub_lt a δ0).prod_nhds
-          (eventually_abs_sub_lt b (sub_pos.2 δε))]
-      rintro ⟨x, y⟩ ⟨hx : |x - a| < δ, hy : |y - b| < ε - δ⟩
-      rw [add_sub_add_comm]
-=======
-variable {G : Type*} [TopologicalSpace G] [LinearOrderedCommGroup G] [OrderTopology G]
 
 -- see Note [lower instance priority]
 @[to_additive]
@@ -53,7 +35,6 @@
     · filter_upwards [(eventually_mabs_div_lt _ hδ₁).prod_nhds
         (eventually_mabs_div_lt _ (one_lt_div'.mpr hδε))]
       rintro ⟨c, d⟩ ⟨hc, hd⟩
->>>>>>> 1d7003d6
       calc
         |c * d / (a * b)|ₘ = |(c / a) * (d / b)|ₘ := by rw [div_mul_div_comm]
         _ ≤ |c / a|ₘ * |d / b|ₘ := mabs_mul ..
