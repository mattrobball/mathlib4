/-
Copyright (c) 2022 Anatole Dedecker. All rights reserved.
Released under Apache 2.0 license as described in the file LICENSE.
Authors: Anatole Dedecker
-/
import Mathlib.Topology.Algebra.Module.UniformConvergence
import Mathlib.Tactic.Peel

/-!
# Strong topologies on the space of continuous linear maps

In this file, we define the strong topologies on `E →L[𝕜] F` associated with a family
`𝔖 : Set (Set E)` to be the topology of uniform convergence on the elements of `𝔖` (also called
the topology of `𝔖`-convergence).

The lemma `UniformOnFun.continuousSMul_of_image_bounded` tells us that this is a
vector space topology if the continuous linear image of any element of `𝔖` is bounded (in the sense
of `Bornology.IsVonNBounded`).

We then declare an instance for the case where `𝔖` is exactly the set of all bounded subsets of
`E`, giving us the so-called "topology of uniform convergence on bounded sets" (or "topology of
bounded convergence"), which coincides with the operator norm topology in the case of
`NormedSpace`s.

Other useful examples include the weak-* topology (when `𝔖` is the set of finite sets or the set
of singletons) and the topology of compact convergence (when `𝔖` is the set of relatively compact
sets).

## Main definitions

* `UniformConvergenceCLM` is a type synonym for `E →SL[σ] F` equipped with the `𝔖`-topology.
* `UniformConvergenceCLM.instTopologicalSpace` is the topology mentioned above for an arbitrary `𝔖`.
* `ContinuousLinearMap.topologicalSpace` is the topology of bounded convergence. This is
  declared as an instance.

## Main statements

* `UniformConvergenceCLM.instTopologicalAddGroup` and
  `UniformConvergenceCLM.instContinuousSMul` show that the strong topology
  makes `E →L[𝕜] F` a topological vector space, with the assumptions on `𝔖` mentioned above.
* `ContinuousLinearMap.topologicalAddGroup` and
  `ContinuousLinearMap.continuousSMul` register these facts as instances for the special
  case of bounded convergence.

## References

* [N. Bourbaki, *Topological Vector Spaces*][bourbaki1987]

## TODO

* Add convergence on compact subsets

## Tags

uniform convergence, bounded convergence
-/


open scoped Topology UniformConvergence Uniformity
<<<<<<< HEAD
open Filter Set Function
=======
open Filter Set Function Bornology
>>>>>>> 3d9b4b5d

section General

/-! ### 𝔖-Topologies -/

variable {𝕜₁ 𝕜₂ : Type*} [NormedField 𝕜₁] [NormedField 𝕜₂] (σ : 𝕜₁ →+* 𝕜₂) {E F : Type*}
  [AddCommGroup E] [Module 𝕜₁ E] [TopologicalSpace E]
  [AddCommGroup F] [Module 𝕜₂ F]
variable (F)

/-- Given `E` and `F` two topological vector spaces and `𝔖 : Set (Set E)`, then
`UniformConvergenceCLM σ F 𝔖` is a type synonym of `E →SL[σ] F` equipped with the "topology of
uniform convergence on the elements of `𝔖`".

If the continuous linear image of any element of `𝔖` is bounded, this makes `E →SL[σ] F` a
topological vector space. -/
@[nolint unusedArguments]
def UniformConvergenceCLM [TopologicalSpace F] [TopologicalAddGroup F] (_ : Set (Set E)) :=
  E →SL[σ] F

namespace UniformConvergenceCLM

instance instFunLike [TopologicalSpace F] [TopologicalAddGroup F]
    (𝔖 : Set (Set E)) : FunLike (UniformConvergenceCLM σ F 𝔖) E F :=
  ContinuousLinearMap.funLike

instance instContinuousSemilinearMapClass [TopologicalSpace F] [TopologicalAddGroup F]
    (𝔖 : Set (Set E)) : ContinuousSemilinearMapClass (UniformConvergenceCLM σ F 𝔖) σ E F :=
  ContinuousLinearMap.continuousSemilinearMapClass

instance instTopologicalSpace [TopologicalSpace F] [TopologicalAddGroup F] (𝔖 : Set (Set E)) :
    TopologicalSpace (UniformConvergenceCLM σ F 𝔖) :=
  (@UniformOnFun.topologicalSpace E F (TopologicalAddGroup.toUniformSpace F) 𝔖).induced
    (DFunLike.coe : (UniformConvergenceCLM σ F 𝔖) → (E →ᵤ[𝔖] F))

theorem topologicalSpace_eq [UniformSpace F] [UniformAddGroup F] (𝔖 : Set (Set E)) :
    instTopologicalSpace σ F 𝔖 = TopologicalSpace.induced (UniformOnFun.ofFun 𝔖 ∘ DFunLike.coe)
      (UniformOnFun.topologicalSpace E F 𝔖) := by
  rw [instTopologicalSpace]
  congr
  exact UniformAddGroup.toUniformSpace_eq

/-- The uniform structure associated with `ContinuousLinearMap.strongTopology`. We make sure
that this has nice definitional properties. -/
instance instUniformSpace [UniformSpace F] [UniformAddGroup F]
    (𝔖 : Set (Set E)) : UniformSpace (UniformConvergenceCLM σ F 𝔖) :=
  UniformSpace.replaceTopology
    ((UniformOnFun.uniformSpace E F 𝔖).comap (UniformOnFun.ofFun 𝔖 ∘ DFunLike.coe))
    (by rw [UniformConvergenceCLM.instTopologicalSpace, UniformAddGroup.toUniformSpace_eq]; rfl)

theorem uniformSpace_eq [UniformSpace F] [UniformAddGroup F] (𝔖 : Set (Set E)) :
    instUniformSpace σ F 𝔖 =
      UniformSpace.comap (UniformOnFun.ofFun 𝔖 ∘ DFunLike.coe)
        (UniformOnFun.uniformSpace E F 𝔖) := by
  rw [instUniformSpace, UniformSpace.replaceTopology_eq]

@[simp]
theorem uniformity_toTopologicalSpace_eq [UniformSpace F] [UniformAddGroup F] (𝔖 : Set (Set E)) :
    (UniformConvergenceCLM.instUniformSpace σ F 𝔖).toTopologicalSpace =
      UniformConvergenceCLM.instTopologicalSpace σ F 𝔖 :=
  rfl

theorem isUniformEmbedding_coeFn [UniformSpace F] [UniformAddGroup F] (𝔖 : Set (Set E)) :
    IsUniformEmbedding (α := UniformConvergenceCLM σ F 𝔖) (UniformOnFun.ofFun 𝔖 ∘ DFunLike.coe) :=
  ⟨⟨rfl⟩, DFunLike.coe_injective⟩

@[deprecated (since := "2024-10-01")]
alias uniformEmbedding_coeFn := isUniformEmbedding_coeFn

theorem embedding_coeFn [UniformSpace F] [UniformAddGroup F] (𝔖 : Set (Set E)) :
    Embedding (X := UniformConvergenceCLM σ F 𝔖) (Y := E →ᵤ[𝔖] F)
      (UniformOnFun.ofFun 𝔖 ∘ DFunLike.coe) :=
  IsUniformEmbedding.embedding (isUniformEmbedding_coeFn _ _ _)

instance instAddCommGroup [TopologicalSpace F] [TopologicalAddGroup F] (𝔖 : Set (Set E)) :
    AddCommGroup (UniformConvergenceCLM σ F 𝔖) := ContinuousLinearMap.addCommGroup

@[simp]
theorem coe_zero [TopologicalSpace F] [TopologicalAddGroup F] (𝔖 : Set (Set E)) :
    ⇑(0 : UniformConvergenceCLM σ F 𝔖) = 0 :=
  rfl

instance instUniformAddGroup [UniformSpace F] [UniformAddGroup F] (𝔖 : Set (Set E)) :
    UniformAddGroup (UniformConvergenceCLM σ F 𝔖) := by
  let φ : (UniformConvergenceCLM σ F 𝔖) →+ E →ᵤ[𝔖] F :=
    ⟨⟨(DFunLike.coe : (UniformConvergenceCLM σ F 𝔖) → E →ᵤ[𝔖] F), rfl⟩, fun _ _ => rfl⟩
  exact (isUniformEmbedding_coeFn _ _ _).uniformAddGroup φ

instance instTopologicalAddGroup [TopologicalSpace F] [TopologicalAddGroup F]
    (𝔖 : Set (Set E)) : TopologicalAddGroup (UniformConvergenceCLM σ F 𝔖) := by
  letI : UniformSpace F := TopologicalAddGroup.toUniformSpace F
  haveI : UniformAddGroup F := comm_topologicalAddGroup_is_uniform
  infer_instance

theorem t2Space [TopologicalSpace F] [TopologicalAddGroup F] [T2Space F]
    (𝔖 : Set (Set E)) (h𝔖 : ⋃₀ 𝔖 = univ) : T2Space (UniformConvergenceCLM σ F 𝔖) := by
  letI : UniformSpace F := TopologicalAddGroup.toUniformSpace F
  haveI : UniformAddGroup F := comm_topologicalAddGroup_is_uniform
  haveI : T2Space (E →ᵤ[𝔖] F) := UniformOnFun.t2Space_of_covering h𝔖
  exact (embedding_coeFn σ F 𝔖).t2Space

instance instDistribMulAction (M : Type*) [Monoid M] [DistribMulAction M F] [SMulCommClass 𝕜₂ M F]
    [TopologicalSpace F] [TopologicalAddGroup F] [ContinuousConstSMul M F] (𝔖 : Set (Set E)) :
    DistribMulAction M (UniformConvergenceCLM σ F 𝔖) := ContinuousLinearMap.distribMulAction

instance instModule (R : Type*) [Semiring R] [Module R F] [SMulCommClass 𝕜₂ R F]
    [TopologicalSpace F] [ContinuousConstSMul R F] [TopologicalAddGroup F] (𝔖 : Set (Set E)) :
    Module R (UniformConvergenceCLM σ F 𝔖) := ContinuousLinearMap.module

theorem continuousSMul [RingHomSurjective σ] [RingHomIsometric σ]
    [TopologicalSpace F] [TopologicalAddGroup F] [ContinuousSMul 𝕜₂ F] (𝔖 : Set (Set E))
    (h𝔖₃ : ∀ S ∈ 𝔖, IsVonNBounded 𝕜₁ S) :
    ContinuousSMul 𝕜₂ (UniformConvergenceCLM σ F 𝔖) := by
  letI : UniformSpace F := TopologicalAddGroup.toUniformSpace F
  haveI : UniformAddGroup F := comm_topologicalAddGroup_is_uniform
  let φ : (UniformConvergenceCLM σ F 𝔖) →ₗ[𝕜₂] E → F :=
    ⟨⟨DFunLike.coe, fun _ _ => rfl⟩, fun _ _ => rfl⟩
  exact UniformOnFun.continuousSMul_induced_of_image_bounded 𝕜₂ E F (UniformConvergenceCLM σ F 𝔖) φ
    ⟨rfl⟩ fun u s hs => (h𝔖₃ s hs).image u

theorem hasBasis_nhds_zero_of_basis [TopologicalSpace F] [TopologicalAddGroup F]
    {ι : Type*} (𝔖 : Set (Set E)) (h𝔖₁ : 𝔖.Nonempty) (h𝔖₂ : DirectedOn (· ⊆ ·) 𝔖) {p : ι → Prop}
    {b : ι → Set F} (h : (𝓝 0 : Filter F).HasBasis p b) :
    (𝓝 (0 : UniformConvergenceCLM σ F 𝔖)).HasBasis
      (fun Si : Set E × ι => Si.1 ∈ 𝔖 ∧ p Si.2)
      fun Si => { f : E →SL[σ] F | ∀ x ∈ Si.1, f x ∈ b Si.2 } := by
  letI : UniformSpace F := TopologicalAddGroup.toUniformSpace F
  haveI : UniformAddGroup F := comm_topologicalAddGroup_is_uniform
  rw [(embedding_coeFn σ F 𝔖).toInducing.nhds_eq_comap]
  exact (UniformOnFun.hasBasis_nhds_zero_of_basis 𝔖 h𝔖₁ h𝔖₂ h).comap DFunLike.coe

theorem hasBasis_nhds_zero [TopologicalSpace F] [TopologicalAddGroup F]
    (𝔖 : Set (Set E)) (h𝔖₁ : 𝔖.Nonempty) (h𝔖₂ : DirectedOn (· ⊆ ·) 𝔖) :
    (𝓝 (0 : UniformConvergenceCLM σ F 𝔖)).HasBasis
      (fun SV : Set E × Set F => SV.1 ∈ 𝔖 ∧ SV.2 ∈ (𝓝 0 : Filter F)) fun SV =>
      { f : UniformConvergenceCLM σ F 𝔖 | ∀ x ∈ SV.1, f x ∈ SV.2 } :=
  hasBasis_nhds_zero_of_basis σ F 𝔖 h𝔖₁ h𝔖₂ (𝓝 0).basis_sets

<<<<<<< HEAD
variable {F} in
theorem gen_mem_nhds_zero [TopologicalSpace F] [TopologicalAddGroup F]
    {𝔖 : Set (Set E)} {s : Set E} (hs : s ∈ 𝔖) {U : Set F} (hu : U ∈ 𝓝 0) :
    {f : UniformConvergenceCLM σ F 𝔖 | MapsTo f s U} ∈ 𝓝 0 := by
  letI : UniformSpace F := TopologicalAddGroup.toUniformSpace F
  haveI : UniformAddGroup F := comm_topologicalAddGroup_is_uniform
  have : {y : F × F | y.2 - y.1 ∈ U} ∈ 𝓤 F := by
    rw [uniformity_eq_comap_nhds_zero]
    exact Filter.preimage_mem_comap hu
  rw [topologicalSpace_eq, nhds_induced]
  filter_upwards [Filter.preimage_mem_comap (UniformOnFun.gen_mem_nhds _ _ 0 hs this)] with f hf
  simpa using hf
=======
theorem nhds_zero_eq_of_basis [TopologicalSpace F] [TopologicalAddGroup F] (𝔖 : Set (Set E))
    {ι : Type*} {p : ι → Prop} {b : ι → Set F} (h : (𝓝 0 : Filter F).HasBasis p b) :
    𝓝 (0 : UniformConvergenceCLM σ F 𝔖) =
      ⨅ (s : Set E) (_ : s ∈ 𝔖) (i : ι) (_ : p i),
        𝓟 {f : UniformConvergenceCLM σ F 𝔖 | MapsTo f s (b i)} := by
  letI : UniformSpace F := TopologicalAddGroup.toUniformSpace F
  haveI : UniformAddGroup F := comm_topologicalAddGroup_is_uniform
  rw [(embedding_coeFn σ F 𝔖).toInducing.nhds_eq_comap,
    UniformOnFun.nhds_eq_of_basis _ _ h.uniformity_of_nhds_zero]
  simp [MapsTo]

theorem nhds_zero_eq [TopologicalSpace F] [TopologicalAddGroup F] (𝔖 : Set (Set E)) :
    𝓝 (0 : UniformConvergenceCLM σ F 𝔖) =
      ⨅ s ∈ 𝔖, ⨅ t ∈ 𝓝 (0 : F),
        𝓟 {f : UniformConvergenceCLM σ F 𝔖 | MapsTo f s t} :=
  nhds_zero_eq_of_basis _ _ _ (𝓝 0).basis_sets

variable {F} in
theorem eventually_nhds_zero_mapsTo [TopologicalSpace F] [TopologicalAddGroup F]
    {𝔖 : Set (Set E)} {s : Set E} (hs : s ∈ 𝔖) {U : Set F} (hu : U ∈ 𝓝 0) :
    ∀ᶠ f : UniformConvergenceCLM σ F 𝔖 in 𝓝 0, MapsTo f s U := by
  rw [nhds_zero_eq]
  apply_rules [mem_iInf_of_mem, mem_principal_self]
>>>>>>> 3d9b4b5d

variable {σ F} in
theorem isVonNBounded_image2_apply {R : Type*} [SeminormedRing R]
    [TopologicalSpace F] [TopologicalAddGroup F]
    [Module R F] [ContinuousConstSMul R F] [SMulCommClass 𝕜₂ R F]
<<<<<<< HEAD
    {𝔖 : Set (Set E)} {S : Set (UniformConvergenceCLM σ F 𝔖)} (hS : Bornology.IsVonNBounded R S)
    {s : Set E} (hs : s ∈ 𝔖) : Bornology.IsVonNBounded R (Set.image2 (fun f x ↦ f x) S s) := by
  intro U hU
  filter_upwards [hS (gen_mem_nhds_zero σ hs hU)] with c hc
=======
    {𝔖 : Set (Set E)} {S : Set (UniformConvergenceCLM σ F 𝔖)} (hS : IsVonNBounded R S)
    {s : Set E} (hs : s ∈ 𝔖) : IsVonNBounded R (Set.image2 (fun f x ↦ f x) S s) := by
  intro U hU
  filter_upwards [hS (eventually_nhds_zero_mapsTo σ hs hU)] with c hc
>>>>>>> 3d9b4b5d
  rw [image2_subset_iff]
  intro f hf x hx
  rcases hc hf with ⟨g, hg, rfl⟩
  exact smul_mem_smul_set (hg hx)

<<<<<<< HEAD
-- It should be possible to drop assumptions on `𝔖`
theorem isVonNBounded_iff {R : Type*} [NormedDivisionRing R]
    [TopologicalSpace F] [TopologicalAddGroup F]
    [Module R F] [ContinuousConstSMul R F] [SMulCommClass 𝕜₂ R F]
    (𝔖 : Set (Set E)) (h𝔖₁ : 𝔖.Nonempty) (h𝔖₂ : DirectedOn (· ⊆ ·) 𝔖)
    {S : Set (UniformConvergenceCLM σ F 𝔖)} :
    Bornology.IsVonNBounded R S ↔
      ∀ s ∈ 𝔖, Bornology.IsVonNBounded R (Set.image2 (fun f x ↦ f x) S s) := by
  refine ⟨fun hS s hs ↦ isVonNBounded_image2_apply hS hs, ?_⟩
  simp_rw [(hasBasis_nhds_zero σ F 𝔖 h𝔖₁ h𝔖₂).isVonNBounded_iff,
    Prod.forall, Bornology.isVonNBounded_iff, and_imp, @forall_swap (Set F)]
  intro h; peel h with s hs V hV ha
  filter_upwards [ha, Bornology.eventually_ne_cobounded 0] with c hc hc₀ f hf
  rw [mem_smul_set_iff_inv_smul_mem₀ hc₀]
  intro x hx
  erw [← mem_smul_set_iff_inv_smul_mem₀ hc₀]
  exact hc (mem_image2_of_mem hf hx)
=======
variable {σ F} in
/-- A set `S` of continuous linear maps with topology of uniform convergence on sets `s ∈ 𝔖`
is von Neumann bounded iff for any `s ∈ 𝔖`,
the set `{f x | (f ∈ S) (x ∈ s)}` is von Neumann bounded. -/
theorem isVonNBounded_iff {R : Type*} [NormedDivisionRing R]
    [TopologicalSpace F] [TopologicalAddGroup F]
    [Module R F] [ContinuousConstSMul R F] [SMulCommClass 𝕜₂ R F]
    {𝔖 : Set (Set E)} {S : Set (UniformConvergenceCLM σ F 𝔖)} :
    IsVonNBounded R S ↔ ∀ s ∈ 𝔖, IsVonNBounded R (Set.image2 (fun f x ↦ f x) S s) := by
  refine ⟨fun hS s hs ↦ isVonNBounded_image2_apply hS hs, fun h ↦ ?_⟩
  simp_rw [isVonNBounded_iff_absorbing_le, nhds_zero_eq, le_iInf_iff, le_principal_iff]
  intro s hs U hU
  rw [Filter.mem_absorbing, Absorbs]
  filter_upwards [h s hs hU, eventually_ne_cobounded 0] with c hc hc₀ f hf
  rw [mem_smul_set_iff_inv_smul_mem₀ hc₀]
  intro x hx
  simpa only [mem_smul_set_iff_inv_smul_mem₀ hc₀] using hc (mem_image2_of_mem hf hx)
>>>>>>> 3d9b4b5d

instance instUniformContinuousConstSMul (M : Type*)
    [Monoid M] [DistribMulAction M F] [SMulCommClass 𝕜₂ M F]
    [UniformSpace F] [UniformAddGroup F] [UniformContinuousConstSMul M F] (𝔖 : Set (Set E)) :
    UniformContinuousConstSMul M (UniformConvergenceCLM σ F 𝔖) :=
  (isUniformEmbedding_coeFn σ F 𝔖).toUniformInducing.uniformContinuousConstSMul fun _ _ ↦ by rfl

instance instContinuousConstSMul (M : Type*)
    [Monoid M] [DistribMulAction M F] [SMulCommClass 𝕜₂ M F]
    [TopologicalSpace F] [TopologicalAddGroup F] [ContinuousConstSMul M F] (𝔖 : Set (Set E)) :
    ContinuousConstSMul M (UniformConvergenceCLM σ F 𝔖) :=
  let _ := TopologicalAddGroup.toUniformSpace F
  have _ : UniformAddGroup F := comm_topologicalAddGroup_is_uniform
  have _ := uniformContinuousConstSMul_of_continuousConstSMul M F
  inferInstance

theorem tendsto_iff_tendstoUniformlyOn {ι : Type*} {p : Filter ι} [UniformSpace F]
    [UniformAddGroup F] (𝔖 : Set (Set E)) {a : ι → UniformConvergenceCLM σ F 𝔖}
    {a₀ : UniformConvergenceCLM σ F 𝔖} :
    Filter.Tendsto a p (𝓝 a₀) ↔ ∀ s ∈ 𝔖, TendstoUniformlyOn (a · ·) a₀ p s := by
  rw [(embedding_coeFn σ F 𝔖).tendsto_nhds_iff, UniformOnFun.tendsto_iff_tendstoUniformlyOn]
  rfl

variable {𝔖₁ 𝔖₂ : Set (Set E)}

theorem uniformSpace_mono [UniformSpace F] [UniformAddGroup F] (h : 𝔖₂ ⊆ 𝔖₁) :
    instUniformSpace σ F 𝔖₁ ≤ instUniformSpace σ F 𝔖₂ := by
  simp_rw [uniformSpace_eq]
  exact UniformSpace.comap_mono (UniformOnFun.mono (le_refl _) h)

theorem topologicalSpace_mono [TopologicalSpace F] [TopologicalAddGroup F] (h : 𝔖₂ ⊆ 𝔖₁) :
    instTopologicalSpace σ F 𝔖₁ ≤ instTopologicalSpace σ F 𝔖₂ := by
  letI := TopologicalAddGroup.toUniformSpace F
  haveI : UniformAddGroup F := comm_topologicalAddGroup_is_uniform
  simp_rw [← uniformity_toTopologicalSpace_eq]
  exact UniformSpace.toTopologicalSpace_mono (uniformSpace_mono σ F h)

end UniformConvergenceCLM

end General

namespace ContinuousLinearMap

section BoundedSets

/-! ### Topology of bounded convergence  -/

variable {𝕜₁ 𝕜₂ 𝕜₃ : Type*} [NormedField 𝕜₁] [NormedField 𝕜₂] [NormedField 𝕜₃] {σ : 𝕜₁ →+* 𝕜₂}
  {τ : 𝕜₂ →+* 𝕜₃} {ρ : 𝕜₁ →+* 𝕜₃} [RingHomCompTriple σ τ ρ] {E F G : Type*} [AddCommGroup E]
  [Module 𝕜₁ E] [AddCommGroup F] [Module 𝕜₂ F]
  [AddCommGroup G] [Module 𝕜₃ G] [TopologicalSpace E]

/-- The topology of bounded convergence on `E →L[𝕜] F`. This coincides with the topology induced by
the operator norm when `E` and `F` are normed spaces. -/
instance topologicalSpace [TopologicalSpace F] [TopologicalAddGroup F] :
    TopologicalSpace (E →SL[σ] F) :=
  UniformConvergenceCLM.instTopologicalSpace σ F { S | IsVonNBounded 𝕜₁ S }

instance topologicalAddGroup [TopologicalSpace F] [TopologicalAddGroup F] :
    TopologicalAddGroup (E →SL[σ] F) :=
  UniformConvergenceCLM.instTopologicalAddGroup σ F _

instance continuousSMul [RingHomSurjective σ] [RingHomIsometric σ] [TopologicalSpace F]
    [TopologicalAddGroup F] [ContinuousSMul 𝕜₂ F] : ContinuousSMul 𝕜₂ (E →SL[σ] F) :=
  UniformConvergenceCLM.continuousSMul σ F { S | IsVonNBounded 𝕜₁ S } fun _ hs => hs

instance uniformSpace [UniformSpace F] [UniformAddGroup F] : UniformSpace (E →SL[σ] F) :=
  UniformConvergenceCLM.instUniformSpace σ F { S | IsVonNBounded 𝕜₁ S }

instance uniformAddGroup [UniformSpace F] [UniformAddGroup F] : UniformAddGroup (E →SL[σ] F) :=
  UniformConvergenceCLM.instUniformAddGroup σ F _

instance [TopologicalSpace F] [TopologicalAddGroup F] [ContinuousSMul 𝕜₁ E] [T2Space F] :
    T2Space (E →SL[σ] F) :=
  UniformConvergenceCLM.t2Space σ F _
    (Set.eq_univ_of_forall fun x =>
      Set.mem_sUnion_of_mem (Set.mem_singleton x) (isVonNBounded_singleton x))

protected theorem hasBasis_nhds_zero_of_basis [TopologicalSpace F] [TopologicalAddGroup F]
    {ι : Type*} {p : ι → Prop} {b : ι → Set F} (h : (𝓝 0 : Filter F).HasBasis p b) :
    (𝓝 (0 : E →SL[σ] F)).HasBasis (fun Si : Set E × ι => IsVonNBounded 𝕜₁ Si.1 ∧ p Si.2)
      fun Si => { f : E →SL[σ] F | ∀ x ∈ Si.1, f x ∈ b Si.2 } :=
  UniformConvergenceCLM.hasBasis_nhds_zero_of_basis σ F { S | IsVonNBounded 𝕜₁ S }
    ⟨∅, isVonNBounded_empty 𝕜₁ E⟩
    (directedOn_of_sup_mem fun _ _ => IsVonNBounded.union) h

protected theorem hasBasis_nhds_zero [TopologicalSpace F] [TopologicalAddGroup F] :
    (𝓝 (0 : E →SL[σ] F)).HasBasis
      (fun SV : Set E × Set F => IsVonNBounded 𝕜₁ SV.1 ∧ SV.2 ∈ (𝓝 0 : Filter F))
      fun SV => { f : E →SL[σ] F | ∀ x ∈ SV.1, f x ∈ SV.2 } :=
  ContinuousLinearMap.hasBasis_nhds_zero_of_basis (𝓝 0).basis_sets

theorem isUniformEmbedding_toUniformOnFun [UniformSpace F] [UniformAddGroup F] :
    IsUniformEmbedding
      fun f : E →SL[σ] F ↦ UniformOnFun.ofFun {s | Bornology.IsVonNBounded 𝕜₁ s} f :=
  UniformConvergenceCLM.isUniformEmbedding_coeFn ..

@[deprecated (since := "2024-10-01")]
alias uniformEmbedding_toUniformOnFun := isUniformEmbedding_toUniformOnFun

instance uniformContinuousConstSMul
    {M : Type*} [Monoid M] [DistribMulAction M F] [SMulCommClass 𝕜₂ M F]
    [UniformSpace F] [UniformAddGroup F] [UniformContinuousConstSMul M F] :
    UniformContinuousConstSMul M (E →SL[σ] F) :=
  UniformConvergenceCLM.instUniformContinuousConstSMul σ F _ _

instance continuousConstSMul {M : Type*} [Monoid M] [DistribMulAction M F] [SMulCommClass 𝕜₂ M F]
    [TopologicalSpace F] [TopologicalAddGroup F] [ContinuousConstSMul M F] :
    ContinuousConstSMul M (E →SL[σ] F) :=
  UniformConvergenceCLM.instContinuousConstSMul σ F _ _

protected theorem nhds_zero_eq_of_basis [TopologicalSpace F] [TopologicalAddGroup F]
    {ι : Type*} {p : ι → Prop} {b : ι → Set F} (h : (𝓝 0 : Filter F).HasBasis p b) :
    𝓝 (0 : E →SL[σ] F) =
      ⨅ (s : Set E) (_ : IsVonNBounded 𝕜₁ s) (i : ι) (_ : p i),
        𝓟 {f : E →SL[σ] F | MapsTo f s (b i)} :=
  UniformConvergenceCLM.nhds_zero_eq_of_basis _ _ _ h

protected theorem nhds_zero_eq [TopologicalSpace F] [TopologicalAddGroup F] :
    𝓝 (0 : E →SL[σ] F) =
      ⨅ (s : Set E) (_ : IsVonNBounded 𝕜₁ s) (U : Set F) (_ : U ∈ 𝓝 0),
        𝓟 {f : E →SL[σ] F | MapsTo f s U} :=
  UniformConvergenceCLM.nhds_zero_eq ..

/-- If `s` is a von Neumann bounded set and `U` is a neighbourhood of zero,
then sufficiently small continuous linear maps map `s` to `U`. -/
theorem eventually_nhds_zero_mapsTo [TopologicalSpace F] [TopologicalAddGroup F]
    {s : Set E} (hs : IsVonNBounded 𝕜₁ s) {U : Set F} (hu : U ∈ 𝓝 0) :
    ∀ᶠ f : E →SL[σ] F in 𝓝 0, MapsTo f s U :=
  UniformConvergenceCLM.eventually_nhds_zero_mapsTo _ hs hu

/-- If `S` is a von Neumann bounded set of continuous linear maps `f : E →SL[σ] F`
and `s` is a von Neumann bounded set in the domain,
then the set `{f x | (f ∈ S) (x ∈ s)}` is von Neumann bounded.

See also `isVonNBounded_iff` for an `Iff` version with stronger typeclass assumptions. -/
theorem isVonNBounded_image2_apply {R : Type*} [SeminormedRing R]
    [TopologicalSpace F] [TopologicalAddGroup F]
    [Module R F] [ContinuousConstSMul R F] [SMulCommClass 𝕜₂ R F]
    {S : Set (E →SL[σ] F)} (hS : IsVonNBounded R S) {s : Set E} (hs : IsVonNBounded 𝕜₁ s) :
    IsVonNBounded R (Set.image2 (fun f x ↦ f x) S s) :=
  UniformConvergenceCLM.isVonNBounded_image2_apply hS hs

/-- A set `S` of continuous linear maps is von Neumann bounded
iff for any von Neumann bounded set `s`,
the set `{f x | (f ∈ S) (x ∈ s)}` is von Neumann bounded.

For the forward implication with weaker typeclass assumptions, see `isVonNBounded_image2_apply`. -/
theorem isVonNBounded_iff {R : Type*} [NormedDivisionRing R]
    [TopologicalSpace F] [TopologicalAddGroup F]
    [Module R F] [ContinuousConstSMul R F] [SMulCommClass 𝕜₂ R F]
    {S : Set (E →SL[σ] F)} :
    IsVonNBounded R S ↔
      ∀ s, IsVonNBounded 𝕜₁ s → IsVonNBounded R (Set.image2 (fun f x ↦ f x) S s) :=
  UniformConvergenceCLM.isVonNBounded_iff

variable (G) [TopologicalSpace F] [TopologicalSpace G]

/-- Pre-composition by a *fixed* continuous linear map as a continuous linear map.
Note that in non-normed space it is not always true that composition is continuous
in both variables, so we have to fix one of them. -/
@[simps]
def precomp [TopologicalAddGroup G] [ContinuousConstSMul 𝕜₃ G] [RingHomSurjective σ]
    [RingHomIsometric σ] (L : E →SL[σ] F) : (F →SL[τ] G) →L[𝕜₃] E →SL[ρ] G where
  toFun f := f.comp L
  map_add' f g := add_comp f g L
  map_smul' a f := smul_comp a f L
  cont := by
    letI : UniformSpace G := TopologicalAddGroup.toUniformSpace G
    haveI : UniformAddGroup G := comm_topologicalAddGroup_is_uniform
    rw [(UniformConvergenceCLM.embedding_coeFn _ _ _).continuous_iff]
    -- Porting note: without this, the following doesn't work
    change Continuous ((fun f ↦ UniformOnFun.ofFun _ (f ∘ L)) ∘ DFunLike.coe)
    exact (UniformOnFun.precomp_uniformContinuous fun S hS => hS.image L).continuous.comp
        (UniformConvergenceCLM.embedding_coeFn _ _ _).continuous

variable (E) {G}

/-- Post-composition by a *fixed* continuous linear map as a continuous linear map.
Note that in non-normed space it is not always true that composition is continuous
in both variables, so we have to fix one of them. -/
@[simps]
def postcomp [TopologicalAddGroup F] [TopologicalAddGroup G] [ContinuousConstSMul 𝕜₃ G]
    [ContinuousConstSMul 𝕜₂ F] (L : F →SL[τ] G) : (E →SL[σ] F) →SL[τ] E →SL[ρ] G where
  toFun f := L.comp f
  map_add' := comp_add L
  map_smul' := comp_smulₛₗ L
  cont := by
    letI : UniformSpace G := TopologicalAddGroup.toUniformSpace G
    haveI : UniformAddGroup G := comm_topologicalAddGroup_is_uniform
    letI : UniformSpace F := TopologicalAddGroup.toUniformSpace F
    haveI : UniformAddGroup F := comm_topologicalAddGroup_is_uniform
    rw [(UniformConvergenceCLM.embedding_coeFn _ _ _).continuous_iff]
    exact
      (UniformOnFun.postcomp_uniformContinuous L.uniformContinuous).continuous.comp
        (UniformConvergenceCLM.embedding_coeFn _ _ _).continuous

variable (F G σ τ)

/-- Composition of continuous semilinear maps as a continuous semibilinear map. -/
def compSL [TopologicalAddGroup F] [TopologicalAddGroup G]
    [ContinuousConstSMul 𝕜₂ F] [ContinuousConstSMul 𝕜₃ G] :
    (F →SL[τ] G) →L[𝕜₃] (E →SL[σ] F) →SL[τ] E →SL[ρ] G where
  toFun := postcomp E
  map_add' _ _ := rfl
  map_smul' _ _ := rfl
  cont := by
    rw [LinearMap.toFun_eq_coe]
    apply continuous_of_continuousAt_zero
    rw [ContinuousAt, map_zero,
      (ContinuousLinearMap.hasBasis_nhds_zero_of_basis
        ContinuousLinearMap.hasBasis_nhds_zero).tendsto_right_iff]
    rintro ⟨S, s, U⟩ ⟨hS, hs, hU⟩
    filter_upwards [UniformConvergenceCLM.gen_mem_nhds_zero τ
      (𝔖 := {s : Set F | Bornology.IsVonNBounded 𝕜₂ s})
      (UniformConvergenceCLM.isVonNBounded_image2_apply hS hs) hU] with g hg f hf x hx
    exact hg <| mem_image2_of_mem hf hx

end BoundedSets

section BilinearMaps

variable {𝕜 : Type*} [NormedField 𝕜] {E F G : Type*}
  [AddCommGroup E] [Module 𝕜 E] [TopologicalSpace E]
  [AddCommGroup F] [Module 𝕜 F] [TopologicalSpace F]
  [AddCommGroup G] [Module 𝕜 G]
  [TopologicalSpace G] [TopologicalAddGroup G] [ContinuousConstSMul 𝕜 G]

/-- Send a continuous bilinear map to an abstract bilinear map (forgetting continuity). -/
def toLinearMap₂ (L : E →L[𝕜] F →L[𝕜] G) : E →ₗ[𝕜] F →ₗ[𝕜] G := (coeLM 𝕜).comp L.toLinearMap

@[simp] lemma toLinearMap₂_apply (L : E →L[𝕜] F →L[𝕜] G) (v : E) (w : F) :
    L.toLinearMap₂ v w = L v w := rfl

end BilinearMaps

section RestrictScalars

variable {𝕜 : Type*} [NontriviallyNormedField 𝕜]
  {E : Type*} [AddCommGroup E] [TopologicalSpace E] [Module 𝕜 E] [ContinuousSMul 𝕜 E]
  {F : Type*} [AddCommGroup F]

section UniformSpace

variable [UniformSpace F] [UniformAddGroup F] [Module 𝕜 F]
  (𝕜' : Type*) [NontriviallyNormedField 𝕜'] [NormedAlgebra 𝕜' 𝕜]
  [Module 𝕜' E] [IsScalarTower 𝕜' 𝕜 E] [Module 𝕜' F] [IsScalarTower 𝕜' 𝕜 F]

theorem isUniformEmbedding_restrictScalars :
    IsUniformEmbedding (restrictScalars 𝕜' : (E →L[𝕜] F) → (E →L[𝕜'] F)) := by
  rw [← isUniformEmbedding_toUniformOnFun.of_comp_iff]
  convert isUniformEmbedding_toUniformOnFun using 4 with s
  exact ⟨fun h ↦ h.extend_scalars _, fun h ↦ h.restrict_scalars _⟩

@[deprecated (since := "2024-10-01")]
alias uniformEmbedding_restrictScalars := isUniformEmbedding_restrictScalars

theorem uniformContinuous_restrictScalars :
    UniformContinuous (restrictScalars 𝕜' : (E →L[𝕜] F) → (E →L[𝕜'] F)) :=
  (isUniformEmbedding_restrictScalars 𝕜').uniformContinuous

end UniformSpace

variable [TopologicalSpace F] [TopologicalAddGroup F] [Module 𝕜 F]
  (𝕜' : Type*) [NontriviallyNormedField 𝕜'] [NormedAlgebra 𝕜' 𝕜]
  [Module 𝕜' E] [IsScalarTower 𝕜' 𝕜 E] [Module 𝕜' F] [IsScalarTower 𝕜' 𝕜 F]

theorem embedding_restrictScalars :
    Embedding (restrictScalars 𝕜' : (E →L[𝕜] F) → (E →L[𝕜'] F)) :=
  letI : UniformSpace F := TopologicalAddGroup.toUniformSpace F
  haveI : UniformAddGroup F := comm_topologicalAddGroup_is_uniform
  (isUniformEmbedding_restrictScalars _).embedding

@[continuity, fun_prop]
theorem continuous_restrictScalars :
    Continuous (restrictScalars 𝕜' : (E →L[𝕜] F) → (E →L[𝕜'] F)) :=
   (embedding_restrictScalars _).continuous

variable (𝕜 E F)
variable (𝕜'' : Type*) [Ring 𝕜'']
  [Module 𝕜'' F] [ContinuousConstSMul 𝕜'' F] [SMulCommClass 𝕜 𝕜'' F] [SMulCommClass 𝕜' 𝕜'' F]

/-- `ContinuousLinearMap.restrictScalars` as a `ContinuousLinearMap`. -/
def restrictScalarsL : (E →L[𝕜] F) →L[𝕜''] E →L[𝕜'] F :=
  .mk <| restrictScalarsₗ 𝕜 E F 𝕜' 𝕜''

variable {𝕜 E F 𝕜' 𝕜''}

@[simp]
theorem coe_restrictScalarsL : (restrictScalarsL 𝕜 E F 𝕜' 𝕜'' : (E →L[𝕜] F) →ₗ[𝕜''] E →L[𝕜'] F) =
    restrictScalarsₗ 𝕜 E F 𝕜' 𝕜'' :=
  rfl

@[simp]
theorem coe_restrict_scalarsL' : ⇑(restrictScalarsL 𝕜 E F 𝕜' 𝕜'') = restrictScalars 𝕜' :=
  rfl

end RestrictScalars

end ContinuousLinearMap

open ContinuousLinearMap

namespace ContinuousLinearEquiv

/-! ### Continuous linear equivalences -/

section Semilinear

variable {𝕜 : Type*} {𝕜₂ : Type*} {𝕜₃ : Type*} {𝕜₄ : Type*} {E : Type*} {F : Type*}
  {G : Type*} {H : Type*} [AddCommGroup E] [AddCommGroup F] [AddCommGroup G] [AddCommGroup H]
  [NormedField 𝕜] [NormedField 𝕜₂] [NormedField 𝕜₃] [NormedField 𝕜₄]
  [Module 𝕜 E] [Module 𝕜₂ F] [Module 𝕜₃ G] [Module 𝕜₄ H]
  [TopologicalSpace E] [TopologicalSpace F] [TopologicalSpace G] [TopologicalSpace H]
  [TopologicalAddGroup G] [TopologicalAddGroup H] [ContinuousConstSMul 𝕜₃ G]
  [ContinuousConstSMul 𝕜₄ H] {σ₁₂ : 𝕜 →+* 𝕜₂} {σ₂₁ : 𝕜₂ →+* 𝕜} {σ₂₃ : 𝕜₂ →+* 𝕜₃} {σ₁₃ : 𝕜 →+* 𝕜₃}
  {σ₃₄ : 𝕜₃ →+* 𝕜₄} {σ₄₃ : 𝕜₄ →+* 𝕜₃} {σ₂₄ : 𝕜₂ →+* 𝕜₄} {σ₁₄ : 𝕜 →+* 𝕜₄} [RingHomInvPair σ₁₂ σ₂₁]
  [RingHomInvPair σ₂₁ σ₁₂] [RingHomInvPair σ₃₄ σ₄₃] [RingHomInvPair σ₄₃ σ₃₄]
  [RingHomCompTriple σ₂₁ σ₁₄ σ₂₄] [RingHomCompTriple σ₂₄ σ₄₃ σ₂₃] [RingHomCompTriple σ₁₂ σ₂₃ σ₁₃]
  [RingHomCompTriple σ₁₃ σ₃₄ σ₁₄] [RingHomCompTriple σ₂₃ σ₃₄ σ₂₄] [RingHomCompTriple σ₁₂ σ₂₄ σ₁₄]
  [RingHomIsometric σ₁₂] [RingHomIsometric σ₂₁]

/-- A pair of continuous (semi)linear equivalences generates a (semi)linear equivalence between the
spaces of continuous (semi)linear maps. -/
@[simps]
def arrowCongrSL (e₁₂ : E ≃SL[σ₁₂] F) (e₄₃ : H ≃SL[σ₄₃] G) :
    (E →SL[σ₁₄] H) ≃SL[σ₄₃] F →SL[σ₂₃] G :=
{ e₁₂.arrowCongrEquiv e₄₃ with
    -- given explicitly to help `simps`
    toFun := fun L => (e₄₃ : H →SL[σ₄₃] G).comp (L.comp (e₁₂.symm : F →SL[σ₂₁] E))
    -- given explicitly to help `simps`
    invFun := fun L => (e₄₃.symm : G →SL[σ₃₄] H).comp (L.comp (e₁₂ : E →SL[σ₁₂] F))
    map_add' := fun f g => by simp only [add_comp, comp_add]
    map_smul' := fun t f => by simp only [smul_comp, comp_smulₛₗ]
    continuous_toFun := ((postcomp F e₄₃.toContinuousLinearMap).comp
      (precomp H e₁₂.symm.toContinuousLinearMap)).continuous
    continuous_invFun := ((precomp H e₁₂.toContinuousLinearMap).comp
      (postcomp F e₄₃.symm.toContinuousLinearMap)).continuous }

-- Porting note: the following two lemmas were autogenerated by `simps` in Lean3, but this is
-- no longer the case. The first one can already be proven by `simp`, but the second can't.

theorem arrowCongrSL_toLinearEquiv_apply (e₁₂ : E ≃SL[σ₁₂] F) (e₄₃ : H ≃SL[σ₄₃] G)
    (L : E →SL[σ₁₄] H) : (e₁₂.arrowCongrSL e₄₃).toLinearEquiv L =
      (e₄₃ : H →SL[σ₄₃] G).comp (L.comp (e₁₂.symm : F →SL[σ₂₁] E)) :=
  rfl

@[simp]
theorem arrowCongrSL_toLinearEquiv_symm_apply (e₁₂ : E ≃SL[σ₁₂] F) (e₄₃ : H ≃SL[σ₄₃] G)
    (L : F →SL[σ₂₃] G) : (e₁₂.arrowCongrSL e₄₃).toLinearEquiv.symm L =
      (e₄₃.symm : G →SL[σ₃₄] H).comp (L.comp (e₁₂ : E →SL[σ₁₂] F)) :=
  rfl

end Semilinear

section Linear

variable {𝕜 : Type*} {E : Type*} {F : Type*} {G : Type*} {H : Type*} [AddCommGroup E]
  [AddCommGroup F] [AddCommGroup G] [AddCommGroup H] [NormedField 𝕜] [Module 𝕜 E]
  [Module 𝕜 F] [Module 𝕜 G] [Module 𝕜 H] [TopologicalSpace E] [TopologicalSpace F]
  [TopologicalSpace G] [TopologicalSpace H] [TopologicalAddGroup G] [TopologicalAddGroup H]
  [ContinuousConstSMul 𝕜 G] [ContinuousConstSMul 𝕜 H]

/-- A pair of continuous linear equivalences generates a continuous linear equivalence between
the spaces of continuous linear maps. -/
def arrowCongr (e₁ : E ≃L[𝕜] F) (e₂ : H ≃L[𝕜] G) : (E →L[𝕜] H) ≃L[𝕜] F →L[𝕜] G :=
  e₁.arrowCongrSL e₂

@[simp] lemma arrowCongr_apply (e₁ : E ≃L[𝕜] F) (e₂ : H ≃L[𝕜] G) (f : E →L[𝕜] H) (x : F) :
    e₁.arrowCongr e₂ f x = e₂ (f (e₁.symm x)) := rfl

@[simp] lemma arrowCongr_symm (e₁ : E ≃L[𝕜] F) (e₂ : H ≃L[𝕜] G) :
    (e₁.arrowCongr e₂).symm = e₁.symm.arrowCongr e₂.symm := rfl

end Linear

end ContinuousLinearEquiv<|MERGE_RESOLUTION|>--- conflicted
+++ resolved
@@ -57,11 +57,7 @@
 
 
 open scoped Topology UniformConvergence Uniformity
-<<<<<<< HEAD
-open Filter Set Function
-=======
 open Filter Set Function Bornology
->>>>>>> 3d9b4b5d
 
 section General
 
@@ -200,20 +196,6 @@
       { f : UniformConvergenceCLM σ F 𝔖 | ∀ x ∈ SV.1, f x ∈ SV.2 } :=
   hasBasis_nhds_zero_of_basis σ F 𝔖 h𝔖₁ h𝔖₂ (𝓝 0).basis_sets
 
-<<<<<<< HEAD
-variable {F} in
-theorem gen_mem_nhds_zero [TopologicalSpace F] [TopologicalAddGroup F]
-    {𝔖 : Set (Set E)} {s : Set E} (hs : s ∈ 𝔖) {U : Set F} (hu : U ∈ 𝓝 0) :
-    {f : UniformConvergenceCLM σ F 𝔖 | MapsTo f s U} ∈ 𝓝 0 := by
-  letI : UniformSpace F := TopologicalAddGroup.toUniformSpace F
-  haveI : UniformAddGroup F := comm_topologicalAddGroup_is_uniform
-  have : {y : F × F | y.2 - y.1 ∈ U} ∈ 𝓤 F := by
-    rw [uniformity_eq_comap_nhds_zero]
-    exact Filter.preimage_mem_comap hu
-  rw [topologicalSpace_eq, nhds_induced]
-  filter_upwards [Filter.preimage_mem_comap (UniformOnFun.gen_mem_nhds _ _ 0 hs this)] with f hf
-  simpa using hf
-=======
 theorem nhds_zero_eq_of_basis [TopologicalSpace F] [TopologicalAddGroup F] (𝔖 : Set (Set E))
     {ι : Type*} {p : ι → Prop} {b : ι → Set F} (h : (𝓝 0 : Filter F).HasBasis p b) :
     𝓝 (0 : UniformConvergenceCLM σ F 𝔖) =
@@ -237,47 +219,20 @@
     ∀ᶠ f : UniformConvergenceCLM σ F 𝔖 in 𝓝 0, MapsTo f s U := by
   rw [nhds_zero_eq]
   apply_rules [mem_iInf_of_mem, mem_principal_self]
->>>>>>> 3d9b4b5d
 
 variable {σ F} in
 theorem isVonNBounded_image2_apply {R : Type*} [SeminormedRing R]
     [TopologicalSpace F] [TopologicalAddGroup F]
     [Module R F] [ContinuousConstSMul R F] [SMulCommClass 𝕜₂ R F]
-<<<<<<< HEAD
-    {𝔖 : Set (Set E)} {S : Set (UniformConvergenceCLM σ F 𝔖)} (hS : Bornology.IsVonNBounded R S)
-    {s : Set E} (hs : s ∈ 𝔖) : Bornology.IsVonNBounded R (Set.image2 (fun f x ↦ f x) S s) := by
-  intro U hU
-  filter_upwards [hS (gen_mem_nhds_zero σ hs hU)] with c hc
-=======
     {𝔖 : Set (Set E)} {S : Set (UniformConvergenceCLM σ F 𝔖)} (hS : IsVonNBounded R S)
     {s : Set E} (hs : s ∈ 𝔖) : IsVonNBounded R (Set.image2 (fun f x ↦ f x) S s) := by
   intro U hU
   filter_upwards [hS (eventually_nhds_zero_mapsTo σ hs hU)] with c hc
->>>>>>> 3d9b4b5d
   rw [image2_subset_iff]
   intro f hf x hx
   rcases hc hf with ⟨g, hg, rfl⟩
   exact smul_mem_smul_set (hg hx)
 
-<<<<<<< HEAD
--- It should be possible to drop assumptions on `𝔖`
-theorem isVonNBounded_iff {R : Type*} [NormedDivisionRing R]
-    [TopologicalSpace F] [TopologicalAddGroup F]
-    [Module R F] [ContinuousConstSMul R F] [SMulCommClass 𝕜₂ R F]
-    (𝔖 : Set (Set E)) (h𝔖₁ : 𝔖.Nonempty) (h𝔖₂ : DirectedOn (· ⊆ ·) 𝔖)
-    {S : Set (UniformConvergenceCLM σ F 𝔖)} :
-    Bornology.IsVonNBounded R S ↔
-      ∀ s ∈ 𝔖, Bornology.IsVonNBounded R (Set.image2 (fun f x ↦ f x) S s) := by
-  refine ⟨fun hS s hs ↦ isVonNBounded_image2_apply hS hs, ?_⟩
-  simp_rw [(hasBasis_nhds_zero σ F 𝔖 h𝔖₁ h𝔖₂).isVonNBounded_iff,
-    Prod.forall, Bornology.isVonNBounded_iff, and_imp, @forall_swap (Set F)]
-  intro h; peel h with s hs V hV ha
-  filter_upwards [ha, Bornology.eventually_ne_cobounded 0] with c hc hc₀ f hf
-  rw [mem_smul_set_iff_inv_smul_mem₀ hc₀]
-  intro x hx
-  erw [← mem_smul_set_iff_inv_smul_mem₀ hc₀]
-  exact hc (mem_image2_of_mem hf hx)
-=======
 variable {σ F} in
 /-- A set `S` of continuous linear maps with topology of uniform convergence on sets `s ∈ 𝔖`
 is von Neumann bounded iff for any `s ∈ 𝔖`,
@@ -295,7 +250,6 @@
   rw [mem_smul_set_iff_inv_smul_mem₀ hc₀]
   intro x hx
   simpa only [mem_smul_set_iff_inv_smul_mem₀ hc₀] using hc (mem_image2_of_mem hf hx)
->>>>>>> 3d9b4b5d
 
 instance instUniformContinuousConstSMul (M : Type*)
     [Monoid M] [DistribMulAction M F] [SMulCommClass 𝕜₂ M F]
