--- conflicted
+++ resolved
@@ -129,13 +129,8 @@
   rfl
 #align continuous_affine_map.mk_coe ContinuousAffineMap.mk_coe
 
-<<<<<<< HEAD
 @[continuity, fun_prop]
-protected theorem continuous (f : P →A[R] Q) : Continuous f := f.2
-=======
-@[continuity]
 protected theorem continuous (f : P →ᴬ[R] Q) : Continuous f := f.2
->>>>>>> cc768630
 #align continuous_affine_map.continuous ContinuousAffineMap.continuous
 
 variable (R P)
