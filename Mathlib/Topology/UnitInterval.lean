/-
Copyright (c) 2020 Patrick Massot. All rights reserved.
Released under Apache 2.0 license as described in the file LICENSE.
Authors: Patrick Massot, Kim Morrison
-/
import Mathlib.Algebra.Order.Interval.Set.Instances
import Mathlib.Order.Interval.Set.ProjIcc
import Mathlib.Topology.Instances.Real

/-!
# The unit interval, as a topological space

Use `open unitInterval` to turn on the notation `I := Set.Icc (0 : ℝ) (1 : ℝ)`.

We provide basic instances, as well as a custom tactic for discharging
`0 ≤ ↑x`, `0 ≤ 1 - ↑x`, `↑x ≤ 1`, and `1 - ↑x ≤ 1` when `x : I`.

-/

noncomputable section

open Topology Filter Set Int Set.Icc

/-! ### The unit interval -/


/-- The unit interval `[0,1]` in ℝ. -/
abbrev unitInterval : Set ℝ :=
  Set.Icc 0 1

@[inherit_doc]
scoped[unitInterval] notation "I" => unitInterval

namespace unitInterval

theorem zero_mem : (0 : ℝ) ∈ I :=
  ⟨le_rfl, zero_le_one⟩

theorem one_mem : (1 : ℝ) ∈ I :=
  ⟨zero_le_one, le_rfl⟩

theorem mul_mem {x y : ℝ} (hx : x ∈ I) (hy : y ∈ I) : x * y ∈ I :=
  ⟨mul_nonneg hx.1 hy.1, mul_le_one₀ hx.2 hy.1 hy.2⟩

theorem div_mem {x y : ℝ} (hx : 0 ≤ x) (hy : 0 ≤ y) (hxy : x ≤ y) : x / y ∈ I :=
  ⟨div_nonneg hx hy, div_le_one_of_le₀ hxy hy⟩

theorem fract_mem (x : ℝ) : fract x ∈ I :=
  ⟨fract_nonneg _, (fract_lt_one _).le⟩

theorem mem_iff_one_sub_mem {t : ℝ} : t ∈ I ↔ 1 - t ∈ I := by
  rw [mem_Icc, mem_Icc]
  constructor <;> intro <;> constructor <;> linarith

instance hasZero : Zero I :=
  ⟨⟨0, zero_mem⟩⟩

instance hasOne : One I :=
  ⟨⟨1, by constructor <;> norm_num⟩⟩

instance : ZeroLEOneClass I := ⟨zero_le_one (α := ℝ)⟩

instance : BoundedOrder I := have : Fact ((0 : ℝ) ≤ 1) := ⟨zero_le_one⟩; inferInstance

lemma univ_eq_Icc : (univ : Set I) = Icc (0 : I) (1 : I) := Icc_bot_top.symm

@[norm_cast] theorem coe_ne_zero {x : I} : (x : ℝ) ≠ 0 ↔ x ≠ 0 := coe_eq_zero.not
@[norm_cast] theorem coe_ne_one {x : I} : (x : ℝ) ≠ 1 ↔ x ≠ 1 := coe_eq_one.not
@[simp, norm_cast] theorem coe_pos {x : I} : (0 : ℝ) < x ↔ 0 < x := Iff.rfl
@[simp, norm_cast] theorem coe_lt_one {x : I} : (x : ℝ) < 1 ↔ x < 1 := Iff.rfl

instance : Nonempty I :=
  ⟨0⟩

instance : Mul I :=
  ⟨fun x y => ⟨x * y, mul_mem x.2 y.2⟩⟩

theorem mul_le_left {x y : I} : x * y ≤ x :=
  Subtype.coe_le_coe.mp <| mul_le_of_le_one_right x.2.1 y.2.2

theorem mul_le_right {x y : I} : x * y ≤ y :=
  Subtype.coe_le_coe.mp <| mul_le_of_le_one_left y.2.1 x.2.2

/-- Unit interval central symmetry. -/
def symm : I → I := fun t => ⟨1 - t, mem_iff_one_sub_mem.mp t.prop⟩

@[inherit_doc]
scoped notation "σ" => unitInterval.symm

@[simp]
theorem symm_zero : σ 0 = 1 :=
  Subtype.ext <| by simp [symm]

@[simp]
theorem symm_one : σ 1 = 0 :=
  Subtype.ext <| by simp [symm]

@[simp]
theorem symm_symm (x : I) : σ (σ x) = x :=
  Subtype.ext <| by simp [symm]

theorem symm_involutive : Function.Involutive (symm : I → I) := symm_symm

theorem symm_bijective : Function.Bijective (symm : I → I) := symm_involutive.bijective

@[simp]
theorem coe_symm_eq (x : I) : (σ x : ℝ) = 1 - x :=
  rfl

-- Porting note: Proof used to be `by continuity!`
@[continuity, fun_prop]
theorem continuous_symm : Continuous σ := by
  apply Continuous.subtype_mk (by fun_prop)

/-- `unitInterval.symm` as a `Homeomorph`. -/
@[simps]
def symmHomeomorph : I ≃ₜ I where
  toFun := symm
  invFun := symm
  left_inv := symm_symm
  right_inv := symm_symm

theorem strictAnti_symm : StrictAnti σ := fun _ _ h ↦ sub_lt_sub_left (α := ℝ) h _

@[deprecated (since := "2024-02-27")] alias involutive_symm := symm_involutive
@[deprecated (since := "2024-02-27")] alias bijective_symm := symm_bijective

@[simp]
theorem symm_inj {i j : I} : σ i = σ j ↔ i = j := symm_bijective.injective.eq_iff

theorem half_le_symm_iff (t : I) : 1 / 2 ≤ (σ t : ℝ) ↔ (t : ℝ) ≤ 1 / 2 := by
  rw [coe_symm_eq, le_sub_iff_add_le, add_comm, ← le_sub_iff_add_le, sub_half]

@[simp]
lemma symm_eq_one {i : I} : σ i = 1 ↔ i = 0 := by
  rw [← symm_zero, symm_inj]

@[simp]
lemma symm_eq_zero {i : I} : σ i = 0 ↔ i = 1 := by
  rw [← symm_one, symm_inj]

@[simp]
theorem symm_le_symm {i j : I} : σ i ≤ σ j ↔ j ≤ i := by
  simp only [symm, Subtype.mk_le_mk, sub_le_sub_iff, add_le_add_iff_left, Subtype.coe_le_coe]

theorem le_symm_comm {i j : I} : i ≤ σ j ↔ j ≤ σ i := by
  rw [← symm_le_symm, symm_symm]

theorem symm_le_comm {i j : I} : σ i ≤ j ↔ σ j ≤ i := by
  rw [← symm_le_symm, symm_symm]

@[simp]
theorem symm_lt_symm {i j : I} : σ i < σ j ↔ j < i := by
  simp only [symm, Subtype.mk_lt_mk, sub_lt_sub_iff_left, Subtype.coe_lt_coe]

theorem lt_symm_comm {i j : I} : i < σ j ↔ j < σ i := by
  rw [← symm_lt_symm, symm_symm]

theorem symm_lt_comm {i j : I} : σ i < j ↔ σ j < i := by
  rw [← symm_lt_symm, symm_symm]

instance : ConnectedSpace I :=
  Subtype.connectedSpace ⟨nonempty_Icc.mpr zero_le_one, isPreconnected_Icc⟩

/-- Verify there is an instance for `CompactSpace I`. -/
example : CompactSpace I := by infer_instance

theorem nonneg (x : I) : 0 ≤ (x : ℝ) :=
  x.2.1

theorem one_minus_nonneg (x : I) : 0 ≤ 1 - (x : ℝ) := by simpa using x.2.2

theorem le_one (x : I) : (x : ℝ) ≤ 1 :=
  x.2.2

theorem one_minus_le_one (x : I) : 1 - (x : ℝ) ≤ 1 := by simpa using x.2.1

theorem add_pos {t : I} {x : ℝ} (hx : 0 < x) : 0 < (x + t : ℝ) :=
  add_pos_of_pos_of_nonneg hx <| nonneg _

/-- like `unitInterval.nonneg`, but with the inequality in `I`. -/
theorem nonneg' {t : I} : 0 ≤ t :=
  t.2.1

/-- like `unitInterval.le_one`, but with the inequality in `I`. -/
theorem le_one' {t : I} : t ≤ 1 :=
  t.2.2

protected lemma pos_iff_ne_zero {x : I} : 0 < x ↔ x ≠ 0 := bot_lt_iff_ne_bot

protected lemma lt_one_iff_ne_one {x : I} : x < 1 ↔ x ≠ 1 := lt_top_iff_ne_top

lemma eq_one_or_eq_zero_of_le_mul {i j : I} (h : i ≤ j * i) : i = 0 ∨ j = 1 := by
  contrapose! h
  rw [← unitInterval.lt_one_iff_ne_one, ← coe_lt_one, ← unitInterval.pos_iff_ne_zero,
    ← coe_pos] at h
  rw [← Subtype.coe_lt_coe, coe_mul]
  simpa using mul_lt_mul_of_pos_right h.right h.left

instance : Nontrivial I := ⟨⟨1, 0, (one_ne_zero <| congrArg Subtype.val ·)⟩⟩

theorem mul_pos_mem_iff {a t : ℝ} (ha : 0 < a) : a * t ∈ I ↔ t ∈ Set.Icc (0 : ℝ) (1 / a) := by
  constructor <;> rintro ⟨h₁, h₂⟩ <;> constructor
  · exact nonneg_of_mul_nonneg_right h₁ ha
  · rwa [le_div_iff₀ ha, mul_comm]
  · exact mul_nonneg ha.le h₁
  · rwa [le_div_iff₀ ha, mul_comm] at h₂

theorem two_mul_sub_one_mem_iff {t : ℝ} : 2 * t - 1 ∈ I ↔ t ∈ Set.Icc (1 / 2 : ℝ) 1 := by
  constructor <;> rintro ⟨h₁, h₂⟩ <;> constructor <;> linarith

<<<<<<< HEAD
=======
/-- The unit interval as a submonoid of ℝ. -/
def submonoid : Submonoid ℝ where
  carrier := unitInterval
  one_mem' := unitInterval.one_mem
  mul_mem' := unitInterval.mul_mem

@[simp] theorem coe_unitIntervalSubmonoid : submonoid = unitInterval := rfl
@[simp] theorem mem_unitIntervalSubmonoid {x} : x ∈ submonoid ↔ x ∈ unitInterval :=
  Iff.rfl

protected theorem prod_mem {ι : Type*} {t : Finset ι} {f : ι → ℝ}
    (h : ∀ c ∈ t, f c ∈ unitInterval) :
    ∏ c ∈ t, f c ∈ unitInterval := _root_.prod_mem (S := unitInterval.submonoid) h

>>>>>>> d0df76bd
instance : LinearOrderedCommMonoidWithZero I where
  zero_mul i := zero_mul i
  mul_zero i := mul_zero i
  zero_le_one := nonneg'
  mul_le_mul_left i j h_ij k := by
    simp only [← Subtype.coe_le_coe, coe_mul]
    apply mul_le_mul le_rfl ?_ (nonneg i) (nonneg k)
    simp [h_ij]
  __ := inferInstanceAs (LinearOrder I)

end unitInterval

section partition

namespace Set.Icc

variable {α} [LinearOrderedAddCommGroup α] {a b c d : α} (h : a ≤ b) {δ : α}

-- TODO: Set.projIci, Set.projIic
/-- `Set.projIcc` is a contraction. -/
lemma _root_.Set.abs_projIcc_sub_projIcc : (|projIcc a b h c - projIcc a b h d| : α) ≤ |c - d| := by
  wlog hdc : d ≤ c generalizing c d
  · rw [abs_sub_comm, abs_sub_comm c]; exact this (le_of_not_le hdc)
  rw [abs_eq_self.2 (sub_nonneg.2 hdc), abs_eq_self.2 (sub_nonneg.2 <| monotone_projIcc h hdc)]
  rw [← sub_nonneg] at hdc
  refine (max_sub_max_le_max _ _ _ _).trans (max_le (by rwa [sub_self]) ?_)
  refine ((le_abs_self _).trans <| abs_min_sub_min_le_max _ _ _ _).trans (max_le ?_ ?_)
  · rwa [sub_self, abs_zero]
  · exact (abs_eq_self.mpr hdc).le

/-- When `h : a ≤ b` and `δ > 0`, `addNSMul h δ` is a sequence of points in the closed interval
  `[a,b]`, which is initially equally spaced but eventually stays at the right endpoint `b`. -/
def addNSMul (δ : α) (n : ℕ) : Icc a b := projIcc a b h (a + n • δ)

lemma addNSMul_zero : addNSMul h δ 0 = a := by
  rw [addNSMul, zero_smul, add_zero, projIcc_left]

lemma addNSMul_eq_right [Archimedean α] (hδ : 0 < δ) :
    ∃ m, ∀ n ≥ m, addNSMul h δ n = b := by
  obtain ⟨m, hm⟩ := Archimedean.arch (b - a) hδ
  refine ⟨m, fun n hn ↦ ?_⟩
  rw [addNSMul, coe_projIcc, add_comm, min_eq_left_iff.mpr, max_eq_right h]
  exact sub_le_iff_le_add.mp (hm.trans <| nsmul_le_nsmul_left hδ.le hn)

lemma monotone_addNSMul (hδ : 0 ≤ δ) : Monotone (addNSMul h δ) :=
  fun _ _ hnm ↦ monotone_projIcc h <| (add_le_add_iff_left _).mpr (nsmul_le_nsmul_left hδ hnm)

lemma abs_sub_addNSMul_le (hδ : 0 ≤ δ) {t : Icc a b} (n : ℕ)
    (ht : t ∈ Icc (addNSMul h δ n) (addNSMul h δ (n+1))) :
    (|t - addNSMul h δ n| : α) ≤ δ :=
  calc
    (|t - addNSMul h δ n| : α) = t - addNSMul h δ n            := abs_eq_self.2 <| sub_nonneg.2 ht.1
<<<<<<< HEAD
    _ ≤ projIcc a b h (a + (n+1) • δ) - addNSMul h δ n :=
          sub_le_sub_right (b := (↑(projIcc a b h (a + (n + 1) • δ)))) (by exact ht.2) _
=======
    _ ≤ projIcc a b h (a + (n+1) • δ) - addNSMul h δ n := by apply sub_le_sub_right; exact ht.2
>>>>>>> d0df76bd
    _ ≤ (|projIcc a b h (a + (n+1) • δ) - addNSMul h δ n| : α) := le_abs_self _
    _ ≤ |a + (n+1) • δ - (a + n • δ)|                          := abs_projIcc_sub_projIcc h
    _ ≤ δ := by
          rw [add_sub_add_comm, sub_self, zero_add, succ_nsmul', add_sub_cancel_right]
          exact (abs_eq_self.mpr hδ).le

end Set.Icc

open scoped unitInterval

/-- Any open cover `c` of a closed interval `[a, b]` in ℝ can be refined to
  a finite partition into subintervals. -/
lemma exists_monotone_Icc_subset_open_cover_Icc {ι} {a b : ℝ} (h : a ≤ b) {c : ι → Set (Icc a b)}
    (hc₁ : ∀ i, IsOpen (c i)) (hc₂ : univ ⊆ ⋃ i, c i) : ∃ t : ℕ → Icc a b, t 0 = a ∧
      Monotone t ∧ (∃ m, ∀ n ≥ m, t n = b) ∧ ∀ n, ∃ i, Icc (t n) (t (n + 1)) ⊆ c i := by
  obtain ⟨δ, δ_pos, ball_subset⟩ := lebesgue_number_lemma_of_metric isCompact_univ hc₁ hc₂
  have hδ := half_pos δ_pos
  refine ⟨addNSMul h (δ/2), addNSMul_zero h,
    monotone_addNSMul h hδ.le, addNSMul_eq_right h hδ, fun n ↦ ?_⟩
  obtain ⟨i, hsub⟩ := ball_subset (addNSMul h (δ/2) n) trivial
  exact ⟨i, fun t ht ↦ hsub ((abs_sub_addNSMul_le h hδ.le n ht).trans_lt <| half_lt_self δ_pos)⟩

/-- Any open cover of the unit interval can be refined to a finite partition into subintervals. -/
lemma exists_monotone_Icc_subset_open_cover_unitInterval {ι} {c : ι → Set I}
    (hc₁ : ∀ i, IsOpen (c i)) (hc₂ : univ ⊆ ⋃ i, c i) : ∃ t : ℕ → I, t 0 = 0 ∧
      Monotone t ∧ (∃ n, ∀ m ≥ n, t m = 1) ∧ ∀ n, ∃ i, Icc (t n) (t (n + 1)) ⊆ c i := by
  simp_rw [← Subtype.coe_inj]
  exact exists_monotone_Icc_subset_open_cover_Icc zero_le_one hc₁ hc₂

lemma exists_monotone_Icc_subset_open_cover_unitInterval_prod_self {ι} {c : ι → Set (I × I)}
    (hc₁ : ∀ i, IsOpen (c i)) (hc₂ : univ ⊆ ⋃ i, c i) :
    ∃ t : ℕ → I, t 0 = 0 ∧ Monotone t ∧ (∃ n, ∀ m ≥ n, t m = 1) ∧
      ∀ n m, ∃ i, Icc (t n) (t (n + 1)) ×ˢ Icc (t m) (t (m + 1)) ⊆ c i := by
  obtain ⟨δ, δ_pos, ball_subset⟩ := lebesgue_number_lemma_of_metric isCompact_univ hc₁ hc₂
  have hδ := half_pos δ_pos
  simp_rw [Subtype.ext_iff]
  have h : (0 : ℝ) ≤ 1 := zero_le_one
  refine ⟨addNSMul h (δ/2), addNSMul_zero h,
    monotone_addNSMul h hδ.le, addNSMul_eq_right h hδ, fun n m ↦ ?_⟩
  obtain ⟨i, hsub⟩ := ball_subset (addNSMul h (δ/2) n, addNSMul h (δ/2) m) trivial
  exact ⟨i, fun t ht ↦ hsub (Metric.mem_ball.mpr <| (max_le (abs_sub_addNSMul_le h hδ.le n ht.1) <|
    abs_sub_addNSMul_le h hδ.le m ht.2).trans_lt <| half_lt_self δ_pos)⟩

end partition

@[simp]
theorem projIcc_eq_zero {x : ℝ} : projIcc (0 : ℝ) 1 zero_le_one x = 0 ↔ x ≤ 0 :=
  projIcc_eq_left zero_lt_one

@[simp]
theorem projIcc_eq_one {x : ℝ} : projIcc (0 : ℝ) 1 zero_le_one x = 1 ↔ 1 ≤ x :=
  projIcc_eq_right zero_lt_one

namespace Tactic.Interactive

-- Porting note: This replaces an unsafe def tactic
/-- A tactic that solves `0 ≤ ↑x`, `0 ≤ 1 - ↑x`, `↑x ≤ 1`, and `1 - ↑x ≤ 1` for `x : I`. -/
macro "unit_interval" : tactic =>
  `(tactic| (first
  | apply unitInterval.nonneg
  | apply unitInterval.one_minus_nonneg
  | apply unitInterval.le_one
  | apply unitInterval.one_minus_le_one))

example (x : unitInterval) : 0 ≤ (x : ℝ) := by unit_interval

end Tactic.Interactive

section

variable {𝕜 : Type*} [LinearOrderedField 𝕜] [TopologicalSpace 𝕜] [TopologicalRing 𝕜]

-- We only need the ordering on `𝕜` here to avoid talking about flipping the interval over.
-- At the end of the day I only care about `ℝ`, so I'm hesitant to put work into generalizing.
/-- The image of `[0,1]` under the homeomorphism `fun x ↦ a * x + b` is `[b, a+b]`.
-/
theorem affineHomeomorph_image_I (a b : 𝕜) (h : 0 < a) :
    affineHomeomorph a b h.ne.symm '' Set.Icc 0 1 = Set.Icc b (a + b) := by simp [h]

/-- The affine homeomorphism from a nontrivial interval `[a,b]` to `[0,1]`.
-/
def iccHomeoI (a b : 𝕜) (h : a < b) : Set.Icc a b ≃ₜ Set.Icc (0 : 𝕜) (1 : 𝕜) := by
  let e := Homeomorph.image (affineHomeomorph (b - a) a (sub_pos.mpr h).ne.symm) (Set.Icc 0 1)
  refine (e.trans ?_).symm
  apply Homeomorph.setCongr
  rw [affineHomeomorph_image_I _ _ (sub_pos.2 h)]
  simp

@[simp]
theorem iccHomeoI_apply_coe (a b : 𝕜) (h : a < b) (x : Set.Icc a b) :
    ((iccHomeoI a b h) x : 𝕜) = (x - a) / (b - a) :=
  rfl

@[simp]
theorem iccHomeoI_symm_apply_coe (a b : 𝕜) (h : a < b) (x : Set.Icc (0 : 𝕜) (1 : 𝕜)) :
    ((iccHomeoI a b h).symm x : 𝕜) = (b - a) * x + a :=
  rfl

end<|MERGE_RESOLUTION|>--- conflicted
+++ resolved
@@ -209,8 +209,6 @@
 theorem two_mul_sub_one_mem_iff {t : ℝ} : 2 * t - 1 ∈ I ↔ t ∈ Set.Icc (1 / 2 : ℝ) 1 := by
   constructor <;> rintro ⟨h₁, h₂⟩ <;> constructor <;> linarith
 
-<<<<<<< HEAD
-=======
 /-- The unit interval as a submonoid of ℝ. -/
 def submonoid : Submonoid ℝ where
   carrier := unitInterval
@@ -225,7 +223,6 @@
     (h : ∀ c ∈ t, f c ∈ unitInterval) :
     ∏ c ∈ t, f c ∈ unitInterval := _root_.prod_mem (S := unitInterval.submonoid) h
 
->>>>>>> d0df76bd
 instance : LinearOrderedCommMonoidWithZero I where
   zero_mul i := zero_mul i
   mul_zero i := mul_zero i
@@ -278,12 +275,7 @@
     (|t - addNSMul h δ n| : α) ≤ δ :=
   calc
     (|t - addNSMul h δ n| : α) = t - addNSMul h δ n            := abs_eq_self.2 <| sub_nonneg.2 ht.1
-<<<<<<< HEAD
-    _ ≤ projIcc a b h (a + (n+1) • δ) - addNSMul h δ n :=
-          sub_le_sub_right (b := (↑(projIcc a b h (a + (n + 1) • δ)))) (by exact ht.2) _
-=======
     _ ≤ projIcc a b h (a + (n+1) • δ) - addNSMul h δ n := by apply sub_le_sub_right; exact ht.2
->>>>>>> d0df76bd
     _ ≤ (|projIcc a b h (a + (n+1) • δ) - addNSMul h δ n| : α) := le_abs_self _
     _ ≤ |a + (n+1) • δ - (a + n • δ)|                          := abs_projIcc_sub_projIcc h
     _ ≤ δ := by
