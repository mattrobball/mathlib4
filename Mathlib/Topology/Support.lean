/-
Copyright (c) 2022 Floris van Doorn. All rights reserved.
Released under Apache 2.0 license as described in the file LICENSE.
Authors: Floris van Doorn, Patrick Massot
-/
import Mathlib.Algebra.Module.Basic
import Mathlib.Topology.Separation
import Mathlib.Algebra.Group.Defs

#align_import topology.support from "leanprover-community/mathlib"@"d90e4e186f1d18e375dcd4e5b5f6364b01cb3e46"

/-!
# The topological support of a function

In this file we define the topological support of a function `f`, `tsupport f`, as the closure of
the support of `f`.

Furthermore, we say that `f` has compact support if the topological support of `f` is compact.

## Main definitions

* `mulTSupport` & `tsupport`
* `HasCompactMulSupport` & `HasCompactSupport`

## Implementation Notes

* We write all lemmas for multiplicative functions, and use `@[to_additive]` to get the more common
  additive versions.
* We do not put the definitions in the `Function` namespace, following many other topological
  definitions that are in the root namespace (compare `Embedding` vs `Function.Embedding`).
-/


open Function Set Filter Topology

variable {X α α' β γ δ M E R : Type*}

section One

variable [One α] [TopologicalSpace X]

/-- The topological support of a function is the closure of its support, i.e. the closure of the
  set of all elements where the function is not equal to 1. -/
@[to_additive " The topological support of a function is the closure of its support. i.e. the
closure of the set of all elements where the function is nonzero. "]
def mulTSupport (f : X → α) : Set X := closure (mulSupport f)
#align mul_tsupport mulTSupport
#align tsupport tsupport

@[to_additive]
theorem subset_mulTSupport (f : X → α) : mulSupport f ⊆ mulTSupport f :=
  subset_closure
#align subset_mul_tsupport subset_mulTSupport
#align subset_tsupport subset_tsupport

@[to_additive]
theorem isClosed_mulTSupport (f : X → α) : IsClosed (mulTSupport f) :=
  isClosed_closure
#align is_closed_mul_tsupport isClosed_mulTSupport
#align is_closed_tsupport isClosed_tsupport

@[to_additive]
theorem mulTSupport_eq_empty_iff {f : X → α} : mulTSupport f = ∅ ↔ f = 1 := by
  rw [mulTSupport, closure_empty_iff, mulSupport_eq_empty_iff]
#align mul_tsupport_eq_empty_iff mulTSupport_eq_empty_iff
#align tsupport_eq_empty_iff tsupport_eq_empty_iff

@[to_additive]
theorem image_eq_one_of_nmem_mulTSupport {f : X → α} {x : X} (hx : x ∉ mulTSupport f) : f x = 1 :=
  mulSupport_subset_iff'.mp (subset_mulTSupport f) x hx
#align image_eq_one_of_nmem_mul_tsupport image_eq_one_of_nmem_mulTSupport
#align image_eq_zero_of_nmem_tsupport image_eq_zero_of_nmem_tsupport

@[to_additive]
theorem range_subset_insert_image_mulTSupport (f : X → α) :
    range f ⊆ insert 1 (f '' mulTSupport f) :=
  (range_subset_insert_image_mulSupport f).trans <|
    insert_subset_insert <| image_subset _ subset_closure
#align range_subset_insert_image_mul_tsupport range_subset_insert_image_mulTSupport
#align range_subset_insert_image_tsupport range_subset_insert_image_tsupport

@[to_additive]
theorem range_eq_image_mulTSupport_or (f : X → α) :
    range f = f '' mulTSupport f ∨ range f = insert 1 (f '' mulTSupport f) :=
  (wcovBy_insert _ _).eq_or_eq (image_subset_range _ _) (range_subset_insert_image_mulTSupport f)
#align range_eq_image_mul_tsupport_or range_eq_image_mulTSupport_or
#align range_eq_image_tsupport_or range_eq_image_tsupport_or

theorem tsupport_mul_subset_left {α : Type*} [MulZeroClass α] {f g : X → α} :
    (tsupport fun x => f x * g x) ⊆ tsupport f :=
  closure_mono (support_mul_subset_left _ _)
#align tsupport_mul_subset_left tsupport_mul_subset_left

theorem tsupport_mul_subset_right {α : Type*} [MulZeroClass α] {f g : X → α} :
    (tsupport fun x => f x * g x) ⊆ tsupport g :=
  closure_mono (support_mul_subset_right _ _)
#align tsupport_mul_subset_right tsupport_mul_subset_right

end One

theorem tsupport_smul_subset_left {M α} [TopologicalSpace X] [Zero M] [Zero α] [SMulWithZero M α]
    (f : X → M) (g : X → α) : (tsupport fun x => f x • g x) ⊆ tsupport f :=
  closure_mono <| support_smul_subset_left f g
#align tsupport_smul_subset_left tsupport_smul_subset_left

theorem tsupport_smul_subset_right {M α} [TopologicalSpace X] [Zero α] [SMulZeroClass M α]
    (f : X → M) (g : X → α) : (tsupport fun x => f x • g x) ⊆ tsupport g :=
  closure_mono <| support_smul_subset_right f g

@[to_additive]
theorem mulTSupport_mul [TopologicalSpace X] [Monoid α] {f g : X → α} :
    (mulTSupport fun x ↦ f x * g x) ⊆ mulTSupport f ∪ mulTSupport g :=
  closure_minimal
    ((mulSupport_mul f g).trans (union_subset_union (subset_mulTSupport _) (subset_mulTSupport _)))
    (isClosed_closure.union isClosed_closure)

section

variable [TopologicalSpace α] [TopologicalSpace α']

variable [One β] [One γ] [One δ]

variable {g : β → γ} {f : α → β} {f₂ : α → γ} {m : β → γ → δ} {x : α}

@[to_additive]
theorem not_mem_mulTSupport_iff_eventuallyEq : x ∉ mulTSupport f ↔ f =ᶠ[𝓝 x] 1 := by
  simp_rw [mulTSupport, mem_closure_iff_nhds, not_forall, not_nonempty_iff_eq_empty, exists_prop,
    ← disjoint_iff_inter_eq_empty, disjoint_mulSupport_iff, eventuallyEq_iff_exists_mem]
#align not_mem_mul_tsupport_iff_eventually_eq not_mem_mulTSupport_iff_eventuallyEq
#align not_mem_tsupport_iff_eventually_eq not_mem_tsupport_iff_eventuallyEq

@[to_additive]
theorem continuous_of_mulTSupport [TopologicalSpace β] {f : α → β}
    (hf : ∀ x ∈ mulTSupport f, ContinuousAt f x) : Continuous f :=
  continuous_iff_continuousAt.2 fun x => (em _).elim (hf x) fun hx =>
    (@continuousAt_const _ _ _ _ _ 1).congr (not_mem_mulTSupport_iff_eventuallyEq.mp hx).symm
#align continuous_of_mul_tsupport continuous_of_mulTSupport
#align continuous_of_tsupport continuous_of_tsupport

end

/-! ## Functions with compact support -/
section CompactSupport
variable [TopologicalSpace α] [TopologicalSpace α']

variable [One β] [One γ] [One δ]

variable {g : β → γ} {f : α → β} {f₂ : α → γ} {m : β → γ → δ} {x : α}

/-- A function `f` *has compact multiplicative support* or is *compactly supported* if the closure
of the multiplicative support of `f` is compact. In a T₂ space this is equivalent to `f` being equal
to `1` outside a compact set. -/
@[to_additive " A function `f` *has compact support* or is *compactly supported* if the closure of
the support of `f` is compact. In a T₂ space this is equivalent to `f` being equal to `0` outside a
compact set. "]
def HasCompactMulSupport (f : α → β) : Prop :=
  IsCompact (mulTSupport f)
#align has_compact_mul_support HasCompactMulSupport
#align has_compact_support HasCompactSupport

@[to_additive]
theorem hasCompactMulSupport_def : HasCompactMulSupport f ↔ IsCompact (closure (mulSupport f)) := by
  rfl
#align has_compact_mul_support_def hasCompactMulSupport_def
#align has_compact_support_def hasCompactSupport_def

@[to_additive]
theorem exists_compact_iff_hasCompactMulSupport [R1Space α] :
    (∃ K : Set α, IsCompact K ∧ ∀ x, x ∉ K → f x = 1) ↔ HasCompactMulSupport f := by
  simp_rw [← nmem_mulSupport, ← mem_compl_iff, ← subset_def, compl_subset_compl,
    hasCompactMulSupport_def, exists_isCompact_superset_iff]
#align exists_compact_iff_has_compact_mul_support exists_compact_iff_hasCompactMulSupport
#align exists_compact_iff_has_compact_support exists_compact_iff_hasCompactSupport

namespace HasCompactMulSupport
@[to_additive]
theorem intro [R1Space α] {K : Set α} (hK : IsCompact K)
    (hfK : ∀ x, x ∉ K → f x = 1) : HasCompactMulSupport f :=
  exists_compact_iff_hasCompactMulSupport.mp ⟨K, hK, hfK⟩
#align has_compact_mul_support.intro HasCompactMulSupport.intro
#align has_compact_support.intro HasCompactSupport.intro

@[to_additive]
theorem intro' {K : Set α} (hK : IsCompact K) (h'K : IsClosed K)
    (hfK : ∀ x, x ∉ K → f x = 1) : HasCompactMulSupport f := by
  have : mulTSupport f ⊆ K := by
    rw [← h'K.closure_eq]
    apply closure_mono (mulSupport_subset_iff'.2 hfK)
  exact IsCompact.of_isClosed_subset hK ( isClosed_mulTSupport f) this

@[to_additive]
theorem of_mulSupport_subset_isCompact [R1Space α] {K : Set α}
    (hK : IsCompact K) (h : mulSupport f ⊆ K) : HasCompactMulSupport f :=
  hK.closure_of_subset h

@[to_additive]
theorem isCompact (hf : HasCompactMulSupport f) : IsCompact (mulTSupport f) :=
  hf
#align has_compact_mul_support.is_compact HasCompactMulSupport.isCompact
#align has_compact_support.is_compact HasCompactSupport.isCompact

@[to_additive]
theorem _root_.hasCompactMulSupport_iff_eventuallyEq :
    HasCompactMulSupport f ↔ f =ᶠ[coclosedCompact α] 1 :=
  ⟨fun h => mem_coclosedCompact.mpr
    ⟨mulTSupport f, isClosed_mulTSupport _, h,
      fun _ => not_imp_comm.mpr fun hx => subset_mulTSupport f hx⟩,
    fun h =>
      let ⟨_C, hC⟩ := mem_coclosed_compact'.mp h
      IsCompact.of_isClosed_subset hC.2.1 (isClosed_mulTSupport _) (closure_minimal hC.2.2 hC.1)⟩
#align has_compact_mul_support_iff_eventually_eq hasCompactMulSupport_iff_eventuallyEq
#align has_compact_support_iff_eventually_eq hasCompactSupport_iff_eventuallyEq

@[to_additive]
theorem _root_.isCompact_range_of_mulSupport_subset_isCompact [TopologicalSpace β]
    (hf : Continuous f) {k : Set α} (hk : IsCompact k) (h'f : mulSupport f ⊆ k) :
    IsCompact (range f) := by
  cases' range_eq_image_or_of_mulSupport_subset h'f with h2 h2 <;> rw [h2]
  exacts [hk.image hf, (hk.image hf).insert 1]

@[to_additive]
theorem isCompact_range [TopologicalSpace β] (h : HasCompactMulSupport f)
    (hf : Continuous f) : IsCompact (range f) :=
  isCompact_range_of_mulSupport_subset_isCompact hf h (subset_mulTSupport f)
#align has_compact_mul_support.is_compact_range HasCompactMulSupport.isCompact_range
#align has_compact_support.is_compact_range HasCompactSupport.isCompact_range

@[to_additive]
theorem mono' {f' : α → γ} (hf : HasCompactMulSupport f)
    (hff' : mulSupport f' ⊆ mulTSupport f) : HasCompactMulSupport f' :=
  IsCompact.of_isClosed_subset hf isClosed_closure <| closure_minimal hff' isClosed_closure
#align has_compact_mul_support.mono' HasCompactMulSupport.mono'
#align has_compact_support.mono' HasCompactSupport.mono'

@[to_additive]
theorem mono {f' : α → γ} (hf : HasCompactMulSupport f)
    (hff' : mulSupport f' ⊆ mulSupport f) : HasCompactMulSupport f' :=
  hf.mono' <| hff'.trans subset_closure
#align has_compact_mul_support.mono HasCompactMulSupport.mono
#align has_compact_support.mono HasCompactSupport.mono

@[to_additive]
theorem comp_left (hf : HasCompactMulSupport f) (hg : g 1 = 1) :
    HasCompactMulSupport (g ∘ f) :=
  hf.mono <| mulSupport_comp_subset hg f
#align has_compact_mul_support.comp_left HasCompactMulSupport.comp_left
#align has_compact_support.comp_left HasCompactSupport.comp_left

@[to_additive]
theorem _root_.hasCompactMulSupport_comp_left (hg : ∀ {x}, g x = 1 ↔ x = 1) :
    HasCompactMulSupport (g ∘ f) ↔ HasCompactMulSupport f := by
  simp_rw [hasCompactMulSupport_def, mulSupport_comp_eq g (@hg) f]
#align has_compact_mul_support_comp_left hasCompactMulSupport_comp_left
#align has_compact_support_comp_left hasCompactSupport_comp_left

@[to_additive]
theorem comp_closedEmbedding (hf : HasCompactMulSupport f) {g : α' → α}
    (hg : ClosedEmbedding g) : HasCompactMulSupport (f ∘ g) := by
  rw [hasCompactMulSupport_def, Function.mulSupport_comp_eq_preimage]
  refine' IsCompact.of_isClosed_subset (hg.isCompact_preimage hf) isClosed_closure _
  rw [hg.toEmbedding.closure_eq_preimage_closure_image]
  exact preimage_mono (closure_mono <| image_preimage_subset _ _)
#align has_compact_mul_support.comp_closed_embedding HasCompactMulSupport.comp_closedEmbedding
#align has_compact_support.comp_closed_embedding HasCompactSupport.comp_closedEmbedding

@[to_additive]
theorem comp₂_left (hf : HasCompactMulSupport f)
    (hf₂ : HasCompactMulSupport f₂) (hm : m 1 1 = 1) :
    HasCompactMulSupport fun x => m (f x) (f₂ x) := by
  rw [hasCompactMulSupport_iff_eventuallyEq] at hf hf₂ ⊢
  /- Adaptation note: (`nightly-2024-03-11`) If we *either* (1) remove the type annotations on the
  binders in the following `fun` or (2) revert `simp only` to `simp_rw`, `to_additive` fails
  because an `OfNat.ofNat 1` is not replaced with `0`. Notably, as of this nightly, what used to
  look like `OfNat.ofNat (nat_lit 1) x` in the proof term now looks like
  `OfNat.ofNat (OfNat.ofNat (α := ℕ) (nat_lit 1)) x`, and this seems to trip up `to_additive`.
<<<<<<< HEAD
  Likely this is due to a bug in a dsimproc, which will be easier to diagnose on `nightly-2024-03-12`.
=======
  Likely this is due to a bug in a dsimproc,
  which will be easier to diagnose on `nightly-2024-03-12`.
>>>>>>> 94343c4b
  -/
  filter_upwards [hf, hf₂] using fun x (hx : f x = (1 : α → β) x) (hx₂ : f₂ x = (1 : α → γ) x) => by
    simp only [hx, hx₂, Pi.one_apply, hm]
#align has_compact_mul_support.comp₂_left HasCompactMulSupport.comp₂_left
#align has_compact_support.comp₂_left HasCompactSupport.comp₂_left

@[to_additive]
lemma isCompact_preimage [TopologicalSpace β]
    (h'f : HasCompactMulSupport f) (hf : Continuous f) {k : Set β} (hk : IsClosed k)
    (h'k : 1 ∉ k) : IsCompact (f ⁻¹' k) := by
  apply IsCompact.of_isClosed_subset h'f (hk.preimage hf) (fun x hx ↦ ?_)
  apply subset_mulTSupport
  aesop

variable [T2Space α'] (hf : HasCompactMulSupport f) {g : α → α'} (cont : Continuous g)

@[to_additive]
theorem mulTSupport_extend_one_subset :
    mulTSupport (g.extend f 1) ⊆ g '' mulTSupport f :=
  (hf.image cont).isClosed.closure_subset_iff.mpr <|
    mulSupport_extend_one_subset.trans (image_subset g subset_closure)

@[to_additive]
theorem extend_one : HasCompactMulSupport (g.extend f 1) :=
  HasCompactMulSupport.of_mulSupport_subset_isCompact (hf.image cont)
    (subset_closure.trans <| hf.mulTSupport_extend_one_subset cont)

@[to_additive]
theorem mulTSupport_extend_one (inj : g.Injective) :
    mulTSupport (g.extend f 1) = g '' mulTSupport f :=
  (hf.mulTSupport_extend_one_subset cont).antisymm <|
    (image_closure_subset_closure_image cont).trans
      (closure_mono (mulSupport_extend_one inj).superset)

@[to_additive]
theorem continuous_extend_one [TopologicalSpace β] {U : Set α'} (hU : IsOpen U) {f : U → β}
    (cont : Continuous f) (supp : HasCompactMulSupport f) :
    Continuous (Subtype.val.extend f 1) :=
  continuous_of_mulTSupport fun x h ↦ by
    rw [show x = ↑(⟨x, Subtype.coe_image_subset _ _
      (supp.mulTSupport_extend_one_subset continuous_subtype_val h)⟩ : U) by rfl,
      ← (hU.openEmbedding_subtype_val).continuousAt_iff, extend_comp Subtype.val_injective]
    exact cont.continuousAt

end HasCompactMulSupport

end CompactSupport

/-! ## Functions with compact support: algebraic operations -/
section CompactSupport2
section Monoid

variable [TopologicalSpace α] [Monoid β]

variable {f f' : α → β} {x : α}

@[to_additive]
theorem HasCompactMulSupport.mul (hf : HasCompactMulSupport f) (hf' : HasCompactMulSupport f') :
    HasCompactMulSupport (f * f') := hf.comp₂_left hf' (mul_one 1)
#align has_compact_mul_support.mul HasCompactMulSupport.mul
#align has_compact_support.add HasCompactSupport.add

end Monoid

section DistribMulAction

variable [TopologicalSpace α] [MonoidWithZero R] [AddMonoid M] [DistribMulAction R M]

variable {f : α → R} {f' : α → M} {x : α}

theorem HasCompactSupport.smul_left (hf : HasCompactSupport f') : HasCompactSupport (f • f') := by
  rw [hasCompactSupport_iff_eventuallyEq] at hf ⊢
  exact hf.mono fun x hx => by simp_rw [Pi.smul_apply', hx, Pi.zero_apply, smul_zero]
#align has_compact_support.smul_left HasCompactSupport.smul_left

end DistribMulAction

section SMulWithZero

variable [TopologicalSpace α] [Zero R] [Zero M] [SMulWithZero R M]

variable {f : α → R} {f' : α → M} {x : α}

theorem HasCompactSupport.smul_right (hf : HasCompactSupport f) : HasCompactSupport (f • f') := by
  rw [hasCompactSupport_iff_eventuallyEq] at hf ⊢
  exact hf.mono fun x hx => by simp_rw [Pi.smul_apply', hx, Pi.zero_apply, zero_smul]
#align has_compact_support.smul_right HasCompactSupport.smul_right

theorem HasCompactSupport.smul_left' (hf : HasCompactSupport f') : HasCompactSupport (f • f') := by
  rw [hasCompactSupport_iff_eventuallyEq] at hf ⊢
  exact hf.mono fun x hx => by simp_rw [Pi.smul_apply', hx, Pi.zero_apply, smul_zero]
#align has_compact_support.smul_left' HasCompactSupport.smul_left'

end SMulWithZero

section MulZeroClass

variable [TopologicalSpace α] [MulZeroClass β]

variable {f f' : α → β} {x : α}

theorem HasCompactSupport.mul_right (hf : HasCompactSupport f) : HasCompactSupport (f * f') := by
  rw [hasCompactSupport_iff_eventuallyEq] at hf ⊢
  exact hf.mono fun x hx => by simp_rw [Pi.mul_apply, hx, Pi.zero_apply, zero_mul]
#align has_compact_support.mul_right HasCompactSupport.mul_right

theorem HasCompactSupport.mul_left (hf : HasCompactSupport f') : HasCompactSupport (f * f') := by
  rw [hasCompactSupport_iff_eventuallyEq] at hf ⊢
  exact hf.mono fun x hx => by simp_rw [Pi.mul_apply, hx, Pi.zero_apply, mul_zero]
#align has_compact_support.mul_left HasCompactSupport.mul_left

end MulZeroClass

end CompactSupport2

section LocallyFinite

variable {ι : Type*} [TopologicalSpace X]

-- Porting note (#11215): TODO: reformulate for any locally finite family of sets
/-- If a family of functions `f` has locally-finite multiplicative support, subordinate to a family
of open sets, then for any point we can find a neighbourhood on which only finitely-many members of
`f` are not equal to 1. -/
@[to_additive " If a family of functions `f` has locally-finite support, subordinate to a family of
open sets, then for any point we can find a neighbourhood on which only finitely-many members of `f`
are non-zero. "]
theorem LocallyFinite.exists_finset_nhd_mulSupport_subset {U : ι → Set X} [One R] {f : ι → X → R}
    (hlf : LocallyFinite fun i => mulSupport (f i)) (hso : ∀ i, mulTSupport (f i) ⊆ U i)
    (ho : ∀ i, IsOpen (U i)) (x : X) :
    ∃ (is : Finset ι), ∃ n, n ∈ 𝓝 x ∧ (n ⊆ ⋂ i ∈ is, U i) ∧
      ∀ z ∈ n, (mulSupport fun i => f i z) ⊆ is := by
  obtain ⟨n, hn, hnf⟩ := hlf x
  classical
    let is := hnf.toFinset.filter fun i => x ∈ U i
    let js := hnf.toFinset.filter fun j => x ∉ U j
    refine'
      ⟨is, (n ∩ ⋂ j ∈ js, (mulTSupport (f j))ᶜ) ∩ ⋂ i ∈ is, U i, inter_mem (inter_mem hn _) _,
        inter_subset_right _ _, fun z hz => _⟩
    · exact (biInter_finset_mem js).mpr fun j hj => IsClosed.compl_mem_nhds (isClosed_mulTSupport _)
        (Set.not_mem_subset (hso j) (Finset.mem_filter.mp hj).2)
    · exact (biInter_finset_mem is).mpr fun i hi => (ho i).mem_nhds (Finset.mem_filter.mp hi).2
    · have hzn : z ∈ n := by
        rw [inter_assoc] at hz
        exact mem_of_mem_inter_left hz
      replace hz := mem_of_mem_inter_right (mem_of_mem_inter_left hz)
      simp only [js, Finset.mem_filter, Finite.mem_toFinset, mem_setOf_eq, mem_iInter,
        and_imp] at hz
      suffices (mulSupport fun i => f i z) ⊆ hnf.toFinset by
        refine' hnf.toFinset.subset_coe_filter_of_subset_forall _ this fun i hi => _
        specialize hz i ⟨z, ⟨hi, hzn⟩⟩
        contrapose hz
        simp [hz, subset_mulTSupport (f i) hi]
      intro i hi
      simp only [Finite.coe_toFinset, mem_setOf_eq]
      exact ⟨z, ⟨hi, hzn⟩⟩
#align locally_finite.exists_finset_nhd_mul_support_subset LocallyFinite.exists_finset_nhd_mulSupport_subset
#align locally_finite.exists_finset_nhd_support_subset LocallyFinite.exists_finset_nhd_support_subset

@[to_additive]
theorem locallyFinite_mulSupport_iff [CommMonoid M] {f : ι → X → M} :
    (LocallyFinite fun i ↦ mulSupport <| f i) ↔ LocallyFinite fun i ↦ mulTSupport <| f i :=
  ⟨LocallyFinite.closure, fun H ↦ H.subset fun _ ↦ subset_closure⟩

theorem LocallyFinite.smul_left [Zero R] [Zero M] [SMulWithZero R M]
    {s : ι → X → R} (h : LocallyFinite fun i ↦ support <| s i) (f : ι → X → M) :
    LocallyFinite fun i ↦ support <| s i • f i :=
  h.subset fun i x ↦ mt <| fun h ↦ by rw [Pi.smul_apply', h, zero_smul]

theorem LocallyFinite.smul_right [Zero M] [SMulZeroClass R M]
    {f : ι → X → M} (h : LocallyFinite fun i ↦ support <| f i) (s : ι → X → R) :
    LocallyFinite fun i ↦ support <| s i • f i :=
  h.subset fun i x ↦ mt <| fun h ↦ by rw [Pi.smul_apply', h, smul_zero]

end LocallyFinite<|MERGE_RESOLUTION|>--- conflicted
+++ resolved
@@ -273,12 +273,8 @@
   because an `OfNat.ofNat 1` is not replaced with `0`. Notably, as of this nightly, what used to
   look like `OfNat.ofNat (nat_lit 1) x` in the proof term now looks like
   `OfNat.ofNat (OfNat.ofNat (α := ℕ) (nat_lit 1)) x`, and this seems to trip up `to_additive`.
-<<<<<<< HEAD
-  Likely this is due to a bug in a dsimproc, which will be easier to diagnose on `nightly-2024-03-12`.
-=======
   Likely this is due to a bug in a dsimproc,
   which will be easier to diagnose on `nightly-2024-03-12`.
->>>>>>> 94343c4b
   -/
   filter_upwards [hf, hf₂] using fun x (hx : f x = (1 : α → β) x) (hx₂ : f₂ x = (1 : α → γ) x) => by
     simp only [hx, hx₂, Pi.one_apply, hm]
