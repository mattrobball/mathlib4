--- conflicted
+++ resolved
@@ -327,20 +327,18 @@
   conv_lhs => rw [hUs.eq_generateFrom]
   simp [Set.subset_def, le_generateFrom_iff_subset_isOpen]
 
-<<<<<<< HEAD
 lemma isBasis_sigma {ι : Type*} {α : ι → Type*} [∀ i, TopologicalSpace (α i)]
     {B : ∀ i, Set (Opens (α i))} (hB : ∀ i, IsBasis (B i)) :
     IsBasis (⋃ i : ι, (fun U ↦ ⟨Sigma.mk i '' U.1, isOpenMap_sigmaMk _ U.2⟩) '' B i) := by
   convert TopologicalSpace.IsTopologicalBasis.sigma hB
   simp only [IsBasis, Set.image_iUnion, ← Set.image_comp]
   aesop
-=======
+
 lemma IsBasis.of_isInducing {B : Set (Opens β)} (H : IsBasis B) {f : α → β} (h : IsInducing f) :
     IsBasis { ⟨f ⁻¹' U, U.2.preimage h.continuous⟩ | U ∈ B } := by
   simp only [IsBasis] at H ⊢
   convert H.isInducing h
   ext; simp
->>>>>>> 42e558f9
 
 @[simp]
 theorem isCompactElement_iff (s : Opens α) :
