--- conflicted
+++ resolved
@@ -429,14 +429,9 @@
 end Products
 
 /-- The good products span `LocallyConstant C ℤ` if and only all the products do. -/
-<<<<<<< HEAD
-theorem GoodProducts.span_iff_products : ⊤ ≤ Submodule.span ℤ (Set.range (eval C)) ↔
-    ⊤ ≤ Submodule.span ℤ (Set.range (Products.eval C)) := by
-=======
 theorem GoodProducts.span_iff_products [IsWellOrder I (· < ·)] :
     ⊤ ≤ Submodule.span ℤ (Set.range (eval C)) ↔
       ⊤ ≤ Submodule.span ℤ (Set.range (Products.eval C)) := by
->>>>>>> 08570c45
   refine ⟨fun h ↦ le_trans h (span_mono (fun a ⟨b, hb⟩ ↦ ⟨b.val, hb⟩)), fun h ↦ le_trans h ?_⟩
   rw [span_le]
   rintro f ⟨l, rfl⟩
