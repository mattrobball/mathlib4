--- conflicted
+++ resolved
@@ -15,11 +15,7 @@
 
 universe w u
 
-<<<<<<< HEAD
-open CategoryTheory Limits CompHausLike
-=======
 open CategoryTheory Limits CompHausLike Topology
->>>>>>> d0df76bd
 
 attribute [local instance] ConcreteCategory.instFunLike
 
@@ -28,11 +24,7 @@
 instance : HasExplicitFiniteCoproducts.{w, u} (fun Y ↦ ExtremallyDisconnected Y) where
   hasProp _ := { hasProp := show ExtremallyDisconnected (Σ (_a : _), _) from inferInstance}
 
-<<<<<<< HEAD
-variable {X Y Z : Stonean} {f : X ⟶ Z} (i : Y ⟶ Z) (hi : OpenEmbedding f)
-=======
 variable {X Y Z : Stonean} {f : X ⟶ Z} (i : Y ⟶ Z) (hi : IsOpenEmbedding f)
->>>>>>> d0df76bd
 include hi
 
 lemma extremallyDisconnected_preimage : ExtremallyDisconnected (i ⁻¹' (Set.range f)) where
@@ -41,15 +33,6 @@
       ⟨IsClosed.preimage i.continuous (isCompact_range f.continuous).isClosed,
         IsOpen.preimage i.continuous hi.isOpen_range⟩
     rw [← (closure U).preimage_image_eq Subtype.coe_injective,
-<<<<<<< HEAD
-      ← h.1.closedEmbedding_subtype_val.closure_image_eq U]
-    exact isOpen_induced (ExtremallyDisconnected.open_closure _
-      (h.2.openEmbedding_subtype_val.isOpenMap U hU))
-
-lemma extremallyDisconnected_pullback : ExtremallyDisconnected {xy : X × Y | f xy.1 = i xy.2} :=
-  have := extremallyDisconnected_preimage i hi
-  let e := (TopCat.pullbackHomeoPreimage i i.2 f hi.toEmbedding).symm
-=======
       ← h.1.isClosedEmbedding_subtypeVal.closure_image_eq U]
     exact isOpen_induced (ExtremallyDisconnected.open_closure _
       (h.2.isOpenEmbedding_subtypeVal.isOpenMap U hU))
@@ -57,7 +40,6 @@
 lemma extremallyDisconnected_pullback : ExtremallyDisconnected {xy : X × Y | f xy.1 = i xy.2} :=
   have := extremallyDisconnected_preimage i hi
   let e := (TopCat.pullbackHomeoPreimage i i.2 f hi.isEmbedding).symm
->>>>>>> d0df76bd
   let e' : {xy : X × Y | f xy.1 = i xy.2} ≃ₜ {xy : Y × X | i xy.1 = f xy.2} := by
     exact TopCat.homeoOfIso
       ((TopCat.pullbackIsoProdSubtype f i).symm ≪≫ pullbackSymmetry _ _ ≪≫
