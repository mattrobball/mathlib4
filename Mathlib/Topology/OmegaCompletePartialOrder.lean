/-
Copyright (c) 2020 Simon Hudon. All rights reserved.
Released under Apache 2.0 license as described in the file LICENSE.
Authors: Simon Hudon
-/
import Mathlib.Topology.Basic
import Mathlib.Order.UpperLower.Basic
import Mathlib.Order.OmegaCompletePartialOrder
import Mathlib.Topology.Order.ScottTopology

/-!
# Scott Topological Spaces

A type of topological spaces whose notion
of continuity is equivalent to continuity in ωCPOs.

## Reference

 * https://ncatlab.org/nlab/show/Scott+topology

-/

open Set OmegaCompletePartialOrder

universe u

<<<<<<< HEAD
=======
open Topology.IsScott in
@[simp] lemma Topology.IsScott.ωscottContinuous_iff_continuous {α : Type*}
    [OmegaCompletePartialOrder α] [TopologicalSpace α]
    [Topology.IsScott α (Set.range fun c : Chain α => Set.range c)] {f : α → Prop} :
    ωScottContinuous f ↔ Continuous f := by
  rw [ωScottContinuous, scottContinuous_iff_continuous (fun a b hab => by
    use Chain.pair a b hab; exact OmegaCompletePartialOrder.Chain.range_pair a b hab)]

>>>>>>> d0df76bd
-- "Scott", "ωSup"
namespace Scott

/-- `x` is an `ω`-Sup of a chain `c` if it is the least upper bound of the range of `c`. -/
def IsωSup {α : Type u} [Preorder α] (c : Chain α) (x : α) : Prop :=
  (∀ i, c i ≤ x) ∧ ∀ y, (∀ i, c i ≤ y) → x ≤ y

theorem isωSup_iff_isLUB {α : Type u} [Preorder α] {c : Chain α} {x : α} :
    IsωSup c x ↔ IsLUB (range c) x := by
  simp [IsωSup, IsLUB, IsLeast, upperBounds, lowerBounds]

variable (α : Type u) [OmegaCompletePartialOrder α]

/-- The characteristic function of open sets is monotone and preserves
the limits of chains. -/
def IsOpen (s : Set α) : Prop :=
  ωScottContinuous fun x ↦ x ∈ s

theorem isOpen_univ : IsOpen α univ := @CompleteLattice.ωScottContinuous.top α Prop _ _

theorem IsOpen.inter (s t : Set α) : IsOpen α s → IsOpen α t → IsOpen α (s ∩ t) :=
  CompleteLattice.ωScottContinuous.inf

theorem isOpen_sUnion (s : Set (Set α)) (hs : ∀ t ∈ s, IsOpen α t) : IsOpen α (⋃₀ s) := by
  simp only [IsOpen] at hs ⊢
  convert CompleteLattice.ωScottContinuous.sSup hs
  aesop

theorem IsOpen.isUpperSet {s : Set α} (hs : IsOpen α s) : IsUpperSet s := hs.monotone

end Scott

/-- A Scott topological space is defined on preorders
such that their open sets, seen as a function `α → Prop`,
preserves the joins of ω-chains  -/
abbrev Scott (α : Type u) := α

instance Scott.topologicalSpace (α : Type u) [OmegaCompletePartialOrder α] :
    TopologicalSpace (Scott α) where
  IsOpen := Scott.IsOpen α
  isOpen_univ := Scott.isOpen_univ α
  isOpen_inter := Scott.IsOpen.inter α
  isOpen_sUnion := Scott.isOpen_sUnion α

lemma isOpen_iff_ωScottContinuous_mem {α} [OmegaCompletePartialOrder α] {s : Set (Scott α)} :
    IsOpen s ↔ ωScottContinuous fun x ↦ x ∈ s := by rfl

lemma scott_eq_Scott {α} [OmegaCompletePartialOrder α] :
    Topology.scott α (Set.range fun c : Chain α => Set.range c) = Scott.topologicalSpace α := by
  ext U
  letI := Topology.scott α (Set.range fun c : Chain α => Set.range c)
  rw [isOpen_iff_ωScottContinuous_mem, @isOpen_iff_continuous_mem,
    @Topology.IsScott.ωscottContinuous_iff_continuous _ _
      (Topology.scott α (Set.range fun c : Chain α => Set.range c)) ({ topology_eq_scott := rfl })]

section notBelow

variable {α : Type*} [OmegaCompletePartialOrder α] (y : Scott α)

/-- `notBelow` is an open set in `Scott α` used
to prove the monotonicity of continuous functions -/
def notBelow :=
  { x | ¬x ≤ y }

theorem notBelow_isOpen : IsOpen (notBelow y) := by
  have h : Monotone (notBelow y) := fun x z hle ↦ mt hle.trans
  dsimp only [IsOpen, TopologicalSpace.IsOpen, Scott.IsOpen]
  rw [ωScottContinuous_iff_monotone_map_ωSup]
  refine ⟨h, fun c ↦ eq_of_forall_ge_iff fun z ↦ ?_⟩
  simp only [ωSup_le_iff, notBelow, mem_setOf_eq, le_Prop_eq, OrderHom.coe_mk, Chain.map_coe,
    Function.comp_apply, exists_imp, not_forall]

end notBelow

open Scott hiding IsOpen

open OmegaCompletePartialOrder

theorem isωSup_ωSup {α} [OmegaCompletePartialOrder α] (c : Chain α) : IsωSup c (ωSup c) := by
  constructor
  · apply le_ωSup
  · apply ωSup_le

theorem scottContinuous_of_continuous {α β} [OmegaCompletePartialOrder α]
    [OmegaCompletePartialOrder β] (f : Scott α → Scott β) (hf : _root_.Continuous f) :
    OmegaCompletePartialOrder.ωScottContinuous f := by
  rw [ωScottContinuous_iff_monotone_map_ωSup]
  have h : Monotone f := fun x y h ↦ by
    have hf : IsUpperSet {x | ¬f x ≤ f y} := ((notBelow_isOpen (f y)).preimage hf).isUpperSet
    simpa only [mem_setOf_eq, le_refl, not_true, imp_false, not_not] using hf h
  refine ⟨h, fun c ↦ eq_of_forall_ge_iff fun z ↦ ?_⟩
  rcases (notBelow_isOpen z).preimage hf with hf''
  let hf' := hf''.monotone_map_ωSup.2
  specialize hf' c
  simp only [OrderHom.coe_mk, mem_preimage, notBelow, mem_setOf_eq] at hf'
  rw [← not_iff_not]
  simp only [ωSup_le_iff, hf', ωSup, iSup, sSup, mem_range, Chain.map_coe, Function.comp_apply,
    eq_iff_iff, not_forall, OrderHom.coe_mk]
  tauto

theorem continuous_of_scottContinuous {α β} [OmegaCompletePartialOrder α]
    [OmegaCompletePartialOrder β] (f : Scott α → Scott β)
    (hf : ωScottContinuous f) : Continuous f := by
  rw [continuous_def]
  intro s hs
  dsimp only [IsOpen, TopologicalSpace.IsOpen, Scott.IsOpen]
  simp_rw [mem_preimage, mem_def, ← Function.comp_def]
  apply ωScottContinuous.comp hs hf<|MERGE_RESOLUTION|>--- conflicted
+++ resolved
@@ -24,8 +24,6 @@
 
 universe u
 
-<<<<<<< HEAD
-=======
 open Topology.IsScott in
 @[simp] lemma Topology.IsScott.ωscottContinuous_iff_continuous {α : Type*}
     [OmegaCompletePartialOrder α] [TopologicalSpace α]
@@ -34,7 +32,6 @@
   rw [ωScottContinuous, scottContinuous_iff_continuous (fun a b hab => by
     use Chain.pair a b hab; exact OmegaCompletePartialOrder.Chain.range_pair a b hab)]
 
->>>>>>> d0df76bd
 -- "Scott", "ωSup"
 namespace Scott
 
