/-
Copyright (c) 2020 Simon Hudon. All rights reserved.
Released under Apache 2.0 license as described in the file LICENSE.
Authors: Simon Hudon
-/
import Mathlib.Topology.Basic
import Mathlib.Order.UpperLower.Basic
import Mathlib.Order.OmegaCompletePartialOrder

/-!
# Scott Topological Spaces

A type of topological spaces whose notion
of continuity is equivalent to continuity in ωCPOs.

## Reference

 * https://ncatlab.org/nlab/show/Scott+topology

-/

open Set OmegaCompletePartialOrder

universe u

-- "Scott", "ωSup"
namespace Scott

/-- `x` is an `ω`-Sup of a chain `c` if it is the least upper bound of the range of `c`. -/
def IsωSup {α : Type u} [Preorder α] (c : Chain α) (x : α) : Prop :=
  (∀ i, c i ≤ x) ∧ ∀ y, (∀ i, c i ≤ y) → x ≤ y

theorem isωSup_iff_isLUB {α : Type u} [Preorder α] {c : Chain α} {x : α} :
    IsωSup c x ↔ IsLUB (range c) x := by
  simp [IsωSup, IsLUB, IsLeast, upperBounds, lowerBounds]

variable (α : Type u) [OmegaCompletePartialOrder α]

/-- The characteristic function of open sets is monotone and preserves
the limits of chains. -/
def IsOpen (s : Set α) : Prop :=
  ωScottContinuous fun x ↦ x ∈ s

theorem isOpen_univ : IsOpen α univ := @CompleteLattice.ωScottContinuous.top α Prop _ _

theorem IsOpen.inter (s t : Set α) : IsOpen α s → IsOpen α t → IsOpen α (s ∩ t) :=
  CompleteLattice.ωScottContinuous.inf

theorem isOpen_sUnion (s : Set (Set α)) (hs : ∀ t ∈ s, IsOpen α t) : IsOpen α (⋃₀ s) := by
  simp only [IsOpen] at hs ⊢
  convert CompleteLattice.ωScottContinuous.sSup  hs
<<<<<<< HEAD
  simp only [sSup_apply, setOf_bijective.surjective.exists, exists_prop, mem_preimage,
    SetCoe.exists, iSup_Prop_eq, mem_setOf_eq, mem_sUnion]
  rfl
=======
  aesop
>>>>>>> 19f71879

theorem IsOpen.isUpperSet {s : Set α} (hs : IsOpen α s) : IsUpperSet s := hs.monotone

end Scott

/-- A Scott topological space is defined on preorders
such that their open sets, seen as a function `α → Prop`,
preserves the joins of ω-chains  -/
abbrev Scott (α : Type u) := α

instance Scott.topologicalSpace (α : Type u) [OmegaCompletePartialOrder α] :
    TopologicalSpace (Scott α) where
  IsOpen := Scott.IsOpen α
  isOpen_univ := Scott.isOpen_univ α
  isOpen_inter := Scott.IsOpen.inter α
  isOpen_sUnion := Scott.isOpen_sUnion α

section notBelow

variable {α : Type*} [OmegaCompletePartialOrder α] (y : Scott α)

/-- `notBelow` is an open set in `Scott α` used
to prove the monotonicity of continuous functions -/
def notBelow :=
  { x | ¬x ≤ y }

theorem notBelow_isOpen : IsOpen (notBelow y) := by
  have h : Monotone (notBelow y) := fun x z hle ↦ mt hle.trans
  change ωScottContinuous fun x ↦ x ∈ notBelow y
  rw [ωScottContinuous_iff_monotone_map_ωSup]
  refine ⟨h, fun c ↦ eq_of_forall_ge_iff fun z ↦ ?_⟩
  simp only [ωSup_le_iff, notBelow, mem_setOf_eq, le_Prop_eq, OrderHom.coe_mk, Chain.map_coe,
    Function.comp_apply, exists_imp, not_forall]

end notBelow

open Scott hiding IsOpen

open OmegaCompletePartialOrder

theorem isωSup_ωSup {α} [OmegaCompletePartialOrder α] (c : Chain α) : IsωSup c (ωSup c) := by
  constructor
  · apply le_ωSup
  · apply ωSup_le

theorem scottContinuous_of_continuous {α β} [OmegaCompletePartialOrder α]
    [OmegaCompletePartialOrder β] (f : Scott α → Scott β) (hf : _root_.Continuous f) :
    OmegaCompletePartialOrder.ωScottContinuous f := by
  rw [ωScottContinuous_iff_monotone_map_ωSup]
  have h : Monotone f := fun x y h ↦ by
    have hf : IsUpperSet {x | ¬f x ≤ f y} := ((notBelow_isOpen (f y)).preimage hf).isUpperSet
    simpa only [mem_setOf_eq, le_refl, not_true, imp_false, not_not] using hf h
  refine ⟨h, fun c ↦ eq_of_forall_ge_iff fun z ↦ ?_⟩
  rcases (notBelow_isOpen z).preimage hf with hf''
<<<<<<< HEAD
  let hf' := (ωScottContinuous_iff_monotone_map_ωSup.mp hf'').2
=======
  let hf' := hf''.monotone_map_ωSup.2
>>>>>>> 19f71879
  specialize hf' c
  simp only [OrderHom.coe_mk, mem_preimage, notBelow, mem_setOf_eq] at hf'
  rw [← not_iff_not]
  simp only [ωSup_le_iff, hf', ωSup, iSup, sSup, mem_range, Chain.map_coe, Function.comp_apply,
    eq_iff_iff, not_forall, OrderHom.coe_mk]
  tauto

theorem continuous_of_scottContinuous {α β} [OmegaCompletePartialOrder α]
    [OmegaCompletePartialOrder β] (f : Scott α → Scott β)
<<<<<<< HEAD
    (hf : ωScottContinuous f) : _root_.Continuous f := by
  rw [continuous_def]
  intro s hs
  exact ωScottContinuous.comp hs hf
=======
    (hf : ωScottContinuous f) : Continuous f := by
  rw [continuous_def]
  intro s hs
  change ωScottContinuous (s ∘ f)
  apply ωScottContinuous.comp hs hf
>>>>>>> 19f71879
<|MERGE_RESOLUTION|>--- conflicted
+++ resolved
@@ -49,13 +49,7 @@
 theorem isOpen_sUnion (s : Set (Set α)) (hs : ∀ t ∈ s, IsOpen α t) : IsOpen α (⋃₀ s) := by
   simp only [IsOpen] at hs ⊢
   convert CompleteLattice.ωScottContinuous.sSup  hs
-<<<<<<< HEAD
-  simp only [sSup_apply, setOf_bijective.surjective.exists, exists_prop, mem_preimage,
-    SetCoe.exists, iSup_Prop_eq, mem_setOf_eq, mem_sUnion]
-  rfl
-=======
   aesop
->>>>>>> 19f71879
 
 theorem IsOpen.isUpperSet {s : Set α} (hs : IsOpen α s) : IsUpperSet s := hs.monotone
 
@@ -110,11 +104,7 @@
     simpa only [mem_setOf_eq, le_refl, not_true, imp_false, not_not] using hf h
   refine ⟨h, fun c ↦ eq_of_forall_ge_iff fun z ↦ ?_⟩
   rcases (notBelow_isOpen z).preimage hf with hf''
-<<<<<<< HEAD
-  let hf' := (ωScottContinuous_iff_monotone_map_ωSup.mp hf'').2
-=======
   let hf' := hf''.monotone_map_ωSup.2
->>>>>>> 19f71879
   specialize hf' c
   simp only [OrderHom.coe_mk, mem_preimage, notBelow, mem_setOf_eq] at hf'
   rw [← not_iff_not]
@@ -124,15 +114,8 @@
 
 theorem continuous_of_scottContinuous {α β} [OmegaCompletePartialOrder α]
     [OmegaCompletePartialOrder β] (f : Scott α → Scott β)
-<<<<<<< HEAD
-    (hf : ωScottContinuous f) : _root_.Continuous f := by
-  rw [continuous_def]
-  intro s hs
-  exact ωScottContinuous.comp hs hf
-=======
     (hf : ωScottContinuous f) : Continuous f := by
   rw [continuous_def]
   intro s hs
   change ωScottContinuous (s ∘ f)
-  apply ωScottContinuous.comp hs hf
->>>>>>> 19f71879
+  apply ωScottContinuous.comp hs hf