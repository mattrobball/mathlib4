/-
Copyright (c) 2022 Jireh Loreaux. All rights reserved.
Released under Apache 2.0 license as described in the file LICENSE.
Authors: Jireh Loreaux
-/
import Mathlib.Topology.ContinuousFunction.Bounded
import Mathlib.Topology.ContinuousFunction.CocompactMap

#align_import topology.continuous_function.zero_at_infty from "leanprover-community/mathlib"@"ba5ff5ad5d120fb0ef094ad2994967e9bfaf5112"

/-!
# Continuous functions vanishing at infinity

The type of continuous functions vanishing at infinity. When the domain is compact
`C(α, β) ≃ C₀(α, β)` via the identity map. When the codomain is a metric space, every continuous
map which vanishes at infinity is a bounded continuous function. When the domain is a locally
compact space, this type has nice properties.

## TODO

* Create more intances of algebraic structures (e.g., `NonUnitalSemiring`) once the necessary
  type classes (e.g., `TopologicalRing`) are sufficiently generalized.
* Relate the unitization of `C₀(α, β)` to the Alexandroff compactification.
-/


universe u v w

variable {F : Type*} {α : Type u} {β : Type v} {γ : Type w} [TopologicalSpace α]

open BoundedContinuousFunction Topology Bornology

open Filter Metric

/-- `C₀(α, β)` is the type of continuous functions `α → β` which vanish at infinity from a
topological space to a metric space with a zero element.

When possible, instead of parametrizing results over `(f : C₀(α, β))`,
you should parametrize over `(F : Type*) [ZeroAtInftyContinuousMapClass F α β] (f : F)`.

When you extend this structure, make sure to extend `ZeroAtInftyContinuousMapClass`. -/
structure ZeroAtInftyContinuousMap (α : Type u) (β : Type v) [TopologicalSpace α] [Zero β]
    [TopologicalSpace β] extends ContinuousMap α β : Type max u v where
  /-- The function tends to zero along the `cocompact` filter. -/
  zero_at_infty' : Tendsto toFun (cocompact α) (𝓝 0)
#align zero_at_infty_continuous_map ZeroAtInftyContinuousMap

@[inherit_doc]
scoped[ZeroAtInfty] notation (priority := 2000) "C₀(" α ", " β ")" => ZeroAtInftyContinuousMap α β

@[inherit_doc]
scoped[ZeroAtInfty] notation α " →C₀ " β => ZeroAtInftyContinuousMap α β

open ZeroAtInfty

section

/-- `ZeroAtInftyContinuousMapClass F α β` states that `F` is a type of continuous maps which
vanish at infinity.

You should also extend this typeclass when you extend `ZeroAtInftyContinuousMap`. -/
class ZeroAtInftyContinuousMapClass (F : Type*) (α β : outParam <| Type*) [TopologicalSpace α]
    [Zero β] [TopologicalSpace β] [NDFunLike F α β] extends ContinuousMapClass F α β : Prop where
  /-- Each member of the class tends to zero along the `cocompact` filter. -/
  zero_at_infty (f : F) : Tendsto f (cocompact α) (𝓝 0)
#align zero_at_infty_continuous_map_class ZeroAtInftyContinuousMapClass

end

export ZeroAtInftyContinuousMapClass (zero_at_infty)

namespace ZeroAtInftyContinuousMap

section Basics

variable [TopologicalSpace β] [Zero β] [NDFunLike F α β] [ZeroAtInftyContinuousMapClass F α β]

instance instFunLike : NDFunLike C₀(α, β) α β where
  coe f := f.toFun
  coe_injective' f g h := by
    obtain ⟨⟨_, _⟩, _⟩ := f
    obtain ⟨⟨_, _⟩, _⟩ := g
    congr

instance instZeroAtInftyContinuousMapClass : ZeroAtInftyContinuousMapClass C₀(α, β) α β where
  map_continuous f := f.continuous_toFun
  zero_at_infty f := f.zero_at_infty'

instance instCoeTC : CoeTC F C₀(α, β) :=
  ⟨fun f =>
    { toFun := f
      continuous_toFun := map_continuous f
      zero_at_infty' := zero_at_infty f }⟩

@[simp]
theorem coe_toContinuousMap (f : C₀(α, β)) : (f.toContinuousMap : α → β) = f :=
  rfl
#align zero_at_infty_continuous_map.coe_to_continuous_fun ZeroAtInftyContinuousMap.coe_toContinuousMap

@[ext]
theorem ext {f g : C₀(α, β)} (h : ∀ x, f x = g x) : f = g :=
  FunLike.ext _ _ h
#align zero_at_infty_continuous_map.ext ZeroAtInftyContinuousMap.ext

/-- Copy of a `ZeroAtInftyContinuousMap` with a new `toFun` equal to the old one. Useful
to fix definitional equalities. -/
protected def copy (f : C₀(α, β)) (f' : α → β) (h : f' = f) : C₀(α, β) where
  toFun := f'
  continuous_toFun := by
    rw [h]
    exact f.continuous_toFun
  zero_at_infty' := by
    simp_rw [h]
    exact f.zero_at_infty'
#align zero_at_infty_continuous_map.copy ZeroAtInftyContinuousMap.copy

@[simp]
theorem coe_copy (f : C₀(α, β)) (f' : α → β) (h : f' = f) : ⇑(f.copy f' h) = f' :=
  rfl
#align zero_at_infty_continuous_map.coe_copy ZeroAtInftyContinuousMap.coe_copy

theorem copy_eq (f : C₀(α, β)) (f' : α → β) (h : f' = f) : f.copy f' h = f :=
  FunLike.ext' h
#align zero_at_infty_continuous_map.copy_eq ZeroAtInftyContinuousMap.copy_eq

theorem eq_of_empty [IsEmpty α] (f g : C₀(α, β)) : f = g :=
  ext <| IsEmpty.elim ‹_›
#align zero_at_infty_continuous_map.eq_of_empty ZeroAtInftyContinuousMap.eq_of_empty

/-- A continuous function on a compact space is automatically a continuous function vanishing at
infinity. -/
@[simps]
def ContinuousMap.liftZeroAtInfty [CompactSpace α] : C(α, β) ≃ C₀(α, β) where
  toFun f :=
    { toFun := f
      continuous_toFun := f.continuous
      zero_at_infty' := by simp }
  invFun f := f
  left_inv f := by
    ext
    rfl
  right_inv f := by
    ext
    rfl
#align zero_at_infty_continuous_map.continuous_map.lift_zero_at_infty ZeroAtInftyContinuousMap.ContinuousMap.liftZeroAtInfty

/-- A continuous function on a compact space is automatically a continuous function vanishing at
infinity. This is not an instance to avoid type class loops. -/
lemma zeroAtInftyContinuousMapClass.ofCompact {G : Type*} [NDFunLike G α β]
    [ContinuousMapClass G α β] [CompactSpace α] : ZeroAtInftyContinuousMapClass G α β where
  map_continuous := map_continuous
  zero_at_infty := by simp
#align zero_at_infty_continuous_map.zero_at_infty_continuous_map_class.of_compact ZeroAtInftyContinuousMap.zeroAtInftyContinuousMapClass.ofCompact

end Basics

/-! ### Algebraic structure

Whenever `β` has suitable algebraic structure and a compatible topological structure, then
`C₀(α, β)` inherits a corresponding algebraic structure. The primary exception to this is that
`C₀(α, β)` will not have a multiplicative identity.
-/


section AlgebraicStructure

variable [TopologicalSpace β] (x : α)

instance instZero [Zero β] : Zero C₀(α, β) :=
  ⟨⟨0, tendsto_const_nhds⟩⟩

instance instInhabited [Zero β] : Inhabited C₀(α, β) :=
  ⟨0⟩

@[simp]
theorem coe_zero [Zero β] : ⇑(0 : C₀(α, β)) = 0 :=
  rfl
#align zero_at_infty_continuous_map.coe_zero ZeroAtInftyContinuousMap.coe_zero

theorem zero_apply [Zero β] : (0 : C₀(α, β)) x = 0 :=
  rfl
#align zero_at_infty_continuous_map.zero_apply ZeroAtInftyContinuousMap.zero_apply

instance instMul [MulZeroClass β] [ContinuousMul β] : Mul C₀(α, β) :=
  ⟨fun f g =>
    ⟨f * g, by simpa only [mul_zero] using (zero_at_infty f).mul (zero_at_infty g)⟩⟩

@[simp]
theorem coe_mul [MulZeroClass β] [ContinuousMul β] (f g : C₀(α, β)) : ⇑(f * g) = f * g :=
  rfl
#align zero_at_infty_continuous_map.coe_mul ZeroAtInftyContinuousMap.coe_mul

theorem mul_apply [MulZeroClass β] [ContinuousMul β] (f g : C₀(α, β)) : (f * g) x = f x * g x :=
  rfl
#align zero_at_infty_continuous_map.mul_apply ZeroAtInftyContinuousMap.mul_apply

instance instMulZeroClass [MulZeroClass β] [ContinuousMul β] : MulZeroClass C₀(α, β) :=
  FunLike.coe_injective.mulZeroClass _ coe_zero coe_mul

instance instSemigroupWithZero [SemigroupWithZero β] [ContinuousMul β] :
    SemigroupWithZero C₀(α, β) :=
  FunLike.coe_injective.semigroupWithZero _ coe_zero coe_mul

instance instAdd [AddZeroClass β] [ContinuousAdd β] : Add C₀(α, β) :=
  ⟨fun f g => ⟨f + g, by simpa only [add_zero] using (zero_at_infty f).add (zero_at_infty g)⟩⟩

@[simp]
theorem coe_add [AddZeroClass β] [ContinuousAdd β] (f g : C₀(α, β)) : ⇑(f + g) = f + g :=
  rfl
#align zero_at_infty_continuous_map.coe_add ZeroAtInftyContinuousMap.coe_add

theorem add_apply [AddZeroClass β] [ContinuousAdd β] (f g : C₀(α, β)) : (f + g) x = f x + g x :=
  rfl
#align zero_at_infty_continuous_map.add_apply ZeroAtInftyContinuousMap.add_apply

instance instAddZeroClass [AddZeroClass β] [ContinuousAdd β] : AddZeroClass C₀(α, β) :=
  FunLike.coe_injective.addZeroClass _ coe_zero coe_add

section AddMonoid

variable [AddMonoid β] [ContinuousAdd β] (f g : C₀(α, β))

@[simp]
theorem coe_nsmulRec : ∀ n, ⇑(nsmulRec n f) = n • ⇑f
  | 0 => by rw [nsmulRec, zero_smul, coe_zero]
  | n + 1 => by rw [nsmulRec, succ_nsmul, coe_add, coe_nsmulRec n]
#align zero_at_infty_continuous_map.coe_nsmul_rec ZeroAtInftyContinuousMap.coe_nsmulRec

instance instNatSMul : SMul ℕ C₀(α, β) :=
  ⟨fun n f => ⟨n • (f : C(α, β)),
    by simpa [coe_nsmulRec] using zero_at_infty (nsmulRec n f)⟩⟩
#align zero_at_infty_continuous_map.has_nat_scalar ZeroAtInftyContinuousMap.instNatSMul

instance instAddMonoid : AddMonoid C₀(α, β) :=
  FunLike.coe_injective.addMonoid _ coe_zero coe_add fun _ _ => rfl

end AddMonoid

instance instAddCommMonoid [AddCommMonoid β] [ContinuousAdd β] : AddCommMonoid C₀(α, β) :=
  FunLike.coe_injective.addCommMonoid _ coe_zero coe_add fun _ _ => rfl

section AddGroup

variable [AddGroup β] [TopologicalAddGroup β] (f g : C₀(α, β))

instance instNeg : Neg C₀(α, β) :=
  ⟨fun f => ⟨-f, by simpa only [neg_zero] using (zero_at_infty f).neg⟩⟩

@[simp]
theorem coe_neg : ⇑(-f) = -f :=
  rfl
#align zero_at_infty_continuous_map.coe_neg ZeroAtInftyContinuousMap.coe_neg

theorem neg_apply : (-f) x = -f x :=
  rfl
#align zero_at_infty_continuous_map.neg_apply ZeroAtInftyContinuousMap.neg_apply

instance instSub : Sub C₀(α, β) :=
  ⟨fun f g => ⟨f - g, by simpa only [sub_zero] using (zero_at_infty f).sub (zero_at_infty g)⟩⟩

@[simp]
theorem coe_sub : ⇑(f - g) = f - g :=
  rfl
#align zero_at_infty_continuous_map.coe_sub ZeroAtInftyContinuousMap.coe_sub

theorem sub_apply : (f - g) x = f x - g x :=
  rfl
#align zero_at_infty_continuous_map.sub_apply ZeroAtInftyContinuousMap.sub_apply

@[simp]
theorem coe_zsmulRec : ∀ z, ⇑(zsmulRec z f) = z • ⇑f
  | Int.ofNat n => by rw [zsmulRec, Int.ofNat_eq_coe, coe_nsmulRec, coe_nat_zsmul]
  | Int.negSucc n => by rw [zsmulRec, negSucc_zsmul, coe_neg, coe_nsmulRec]
#align zero_at_infty_continuous_map.coe_zsmul_rec ZeroAtInftyContinuousMap.coe_zsmulRec

instance instIntSMul : SMul ℤ C₀(α, β) :=
  -- Porting note: Original version didn't have `Continuous.const_smul f.continuous n`
  ⟨fun n f => ⟨⟨n • ⇑f, Continuous.const_smul f.continuous n⟩,
    by simpa using zero_at_infty (zsmulRec n f)⟩⟩
#align zero_at_infty_continuous_map.has_int_scalar ZeroAtInftyContinuousMap.instIntSMul

instance instAddGroup : AddGroup C₀(α, β) :=
  FunLike.coe_injective.addGroup _ coe_zero coe_add coe_neg coe_sub (fun _ _ => rfl) fun _ _ => rfl

end AddGroup

instance instAddCommGroup [AddCommGroup β] [TopologicalAddGroup β] : AddCommGroup C₀(α, β) :=
  FunLike.coe_injective.addCommGroup _ coe_zero coe_add coe_neg coe_sub (fun _ _ => rfl) fun _ _ =>
    rfl

instance instSMul [Zero β] {R : Type*} [Zero R] [SMulWithZero R β] [ContinuousConstSMul R β] :
    SMul R C₀(α, β) :=
  -- Porting note: Original version didn't have `Continuous.const_smul f.continuous r`
  ⟨fun r f => ⟨⟨r • ⇑f, Continuous.const_smul f.continuous r⟩,
    by simpa [smul_zero] using (zero_at_infty f).const_smul r⟩⟩

@[simp]
theorem coe_smul [Zero β] {R : Type*} [Zero R] [SMulWithZero R β] [ContinuousConstSMul R β] (r : R)
    (f : C₀(α, β)) : ⇑(r • f) = r • ⇑f :=
  rfl
#align zero_at_infty_continuous_map.coe_smul ZeroAtInftyContinuousMap.coe_smul

theorem smul_apply [Zero β] {R : Type*} [Zero R] [SMulWithZero R β] [ContinuousConstSMul R β]
    (r : R) (f : C₀(α, β)) (x : α) : (r • f) x = r • f x :=
  rfl
#align zero_at_infty_continuous_map.smul_apply ZeroAtInftyContinuousMap.smul_apply

instance instIsCentralScalar [Zero β] {R : Type*} [Zero R] [SMulWithZero R β] [SMulWithZero Rᵐᵒᵖ β]
    [ContinuousConstSMul R β] [IsCentralScalar R β] : IsCentralScalar R C₀(α, β) :=
  ⟨fun _ _ => ext fun _ => op_smul_eq_smul _ _⟩

instance instSMulWithZero [Zero β] {R : Type*} [Zero R] [SMulWithZero R β]
    [ContinuousConstSMul R β] : SMulWithZero R C₀(α, β) :=
  Function.Injective.smulWithZero ⟨_, coe_zero⟩ FunLike.coe_injective coe_smul

instance instMulActionWithZero [Zero β] {R : Type*} [MonoidWithZero R] [MulActionWithZero R β]
    [ContinuousConstSMul R β] : MulActionWithZero R C₀(α, β) :=
  Function.Injective.mulActionWithZero ⟨_, coe_zero⟩ FunLike.coe_injective coe_smul

instance instModule [AddCommMonoid β] [ContinuousAdd β] {R : Type*} [Semiring R] [Module R β]
    [ContinuousConstSMul R β] : Module R C₀(α, β) :=
  Function.Injective.module R ⟨⟨_, coe_zero⟩, coe_add⟩ FunLike.coe_injective coe_smul

instance instNonUnitalNonAssocSemiring [NonUnitalNonAssocSemiring β] [TopologicalSemiring β] :
    NonUnitalNonAssocSemiring C₀(α, β) :=
  FunLike.coe_injective.nonUnitalNonAssocSemiring _ coe_zero coe_add coe_mul fun _ _ => rfl

instance instNonUnitalSemiring [NonUnitalSemiring β] [TopologicalSemiring β] :
    NonUnitalSemiring C₀(α, β) :=
  FunLike.coe_injective.nonUnitalSemiring _ coe_zero coe_add coe_mul fun _ _ => rfl

instance instNonUnitalCommSemiring [NonUnitalCommSemiring β] [TopologicalSemiring β] :
    NonUnitalCommSemiring C₀(α, β) :=
  FunLike.coe_injective.nonUnitalCommSemiring _ coe_zero coe_add coe_mul fun _ _ => rfl

instance instNonUnitalNonAssocRing [NonUnitalNonAssocRing β] [TopologicalRing β] :
    NonUnitalNonAssocRing C₀(α, β) :=
  FunLike.coe_injective.nonUnitalNonAssocRing _ coe_zero coe_add coe_mul coe_neg coe_sub
    (fun _ _ => rfl) fun _ _ => rfl

instance instNonUnitalRing [NonUnitalRing β] [TopologicalRing β] : NonUnitalRing C₀(α, β) :=
  FunLike.coe_injective.nonUnitalRing _ coe_zero coe_add coe_mul coe_neg coe_sub (fun _ _ => rfl)
    fun _ _ => rfl

instance instNonUnitalCommRing [NonUnitalCommRing β] [TopologicalRing β] :
    NonUnitalCommRing C₀(α, β) :=
  FunLike.coe_injective.nonUnitalCommRing _ coe_zero coe_add coe_mul coe_neg coe_sub
    (fun _ _ => rfl) fun _ _ => rfl

instance instIsScalarTower {R : Type*} [Semiring R] [NonUnitalNonAssocSemiring β]
    [TopologicalSemiring β] [Module R β] [ContinuousConstSMul R β] [IsScalarTower R β β] :
    IsScalarTower R C₀(α, β) C₀(α, β) where
  smul_assoc r f g := by
    ext
    simp only [smul_eq_mul, coe_mul, coe_smul, Pi.mul_apply, Pi.smul_apply]
    rw [← smul_eq_mul, ← smul_eq_mul, smul_assoc]

instance instSMulCommClass {R : Type*} [Semiring R] [NonUnitalNonAssocSemiring β]
    [TopologicalSemiring β] [Module R β] [ContinuousConstSMul R β] [SMulCommClass R β β] :
    SMulCommClass R C₀(α, β) C₀(α, β) where
  smul_comm r f g := by
    ext
    simp only [smul_eq_mul, coe_smul, coe_mul, Pi.smul_apply, Pi.mul_apply]
    rw [← smul_eq_mul, ← smul_eq_mul, smul_comm]

end AlgebraicStructure

section Uniform

variable [UniformSpace β] [UniformSpace γ] [Zero γ]
variable [NDFunLike F β γ] [ZeroAtInftyContinuousMapClass F β γ]

theorem uniformContinuous (f : F) : UniformContinuous (f : β → γ) :=
  (map_continuous f).uniformContinuous_of_tendsto_cocompact (zero_at_infty f)
#align zero_at_infty_continuous_map.uniform_continuous ZeroAtInftyContinuousMap.uniformContinuous

end Uniform

/-! ### Metric structure

When `β` is a metric space, then every element of `C₀(α, β)` is bounded, and so there is a natural
inclusion map `ZeroAtInftyContinuousMap.toBCF : C₀(α, β) → (α →ᵇ β)`. Via this map `C₀(α, β)`
inherits a metric as the pullback of the metric on `α →ᵇ β`. Moreover, this map has closed range
in `α →ᵇ β` and consequently `C₀(α, β)` is a complete space whenever `β` is complete.
-/


section Metric

open Metric Set

<<<<<<< HEAD
variable [MetricSpace β] [Zero β] [NDFunLike F α β] [ZeroAtInftyContinuousMapClass F α β]
=======
variable [PseudoMetricSpace β] [Zero β] [ZeroAtInftyContinuousMapClass F α β]
>>>>>>> f20b9cef

protected theorem bounded (f : F) : ∃ C, ∀ x y : α, dist ((f : α → β) x) (f y) ≤ C := by
  obtain ⟨K : Set α, hK₁, hK₂⟩ := mem_cocompact.mp
    (tendsto_def.mp (zero_at_infty (f : F)) _ (closedBall_mem_nhds (0 : β) zero_lt_one))
  obtain ⟨C, hC⟩ := (hK₁.image (map_continuous f)).isBounded.subset_closedBall (0 : β)
  refine' ⟨max C 1 + max C 1, fun x y => _⟩
  have : ∀ x, f x ∈ closedBall (0 : β) (max C 1) := by
    intro x
    by_cases hx : x ∈ K
    · exact (mem_closedBall.mp <| hC ⟨x, hx, rfl⟩).trans (le_max_left _ _)
    · exact (mem_closedBall.mp <| mem_preimage.mp (hK₂ hx)).trans (le_max_right _ _)
  exact (dist_triangle (f x) 0 (f y)).trans
    (add_le_add (mem_closedBall.mp <| this x) (mem_closedBall'.mp <| this y))
#align zero_at_infty_continuous_map.bounded ZeroAtInftyContinuousMap.bounded

theorem isBounded_range (f : C₀(α, β)) : IsBounded (range f) :=
  isBounded_range_iff.2 (ZeroAtInftyContinuousMap.bounded f)
#align zero_at_infty_continuous_map.bounded_range ZeroAtInftyContinuousMap.isBounded_range

theorem isBounded_image (f : C₀(α, β)) (s : Set α) : IsBounded (f '' s) :=
  f.isBounded_range.subset <| image_subset_range _ _
#align zero_at_infty_continuous_map.bounded_image ZeroAtInftyContinuousMap.isBounded_image

instance (priority := 100) instBoundedContinuousMapClass : BoundedContinuousMapClass F α β :=
  { ‹ZeroAtInftyContinuousMapClass F α β› with
    map_bounded := fun f => ZeroAtInftyContinuousMap.bounded f }

/-- Construct a bounded continuous function from a continuous function vanishing at infinity. -/
@[simps!]
def toBCF (f : C₀(α, β)) : α →ᵇ β :=
  ⟨f, map_bounded f⟩
#align zero_at_infty_continuous_map.to_bcf ZeroAtInftyContinuousMap.toBCF

section

variable (α) (β)

theorem toBCF_injective : Function.Injective (toBCF : C₀(α, β) → α →ᵇ β) := fun f g h => by
  ext x
  simpa only using FunLike.congr_fun h x
#align zero_at_infty_continuous_map.to_bcf_injective ZeroAtInftyContinuousMap.toBCF_injective

end

variable {C : ℝ} {f g : C₀(α, β)}

/-- The type of continuous functions vanishing at infinity, with the uniform distance induced by the
inclusion `ZeroAtInftyContinuousMap.toBCF`, is a pseudo-metric space. -/
noncomputable instance instPseudoMetricSpace : PseudoMetricSpace C₀(α, β) :=
  PseudoMetricSpace.induced toBCF inferInstance

/-- The type of continuous functions vanishing at infinity, with the uniform distance induced by the
inclusion `ZeroAtInftyContinuousMap.toBCF`, is a metric space. -/
noncomputable instance instMetricSpace {β : Type*} [MetricSpace β] [Zero β] :
    MetricSpace C₀(α, β) :=
  MetricSpace.induced _ (toBCF_injective α β) inferInstance

@[simp]
theorem dist_toBCF_eq_dist {f g : C₀(α, β)} : dist f.toBCF g.toBCF = dist f g :=
  rfl
#align zero_at_infty_continuous_map.dist_to_bcf_eq_dist ZeroAtInftyContinuousMap.dist_toBCF_eq_dist

open BoundedContinuousFunction

/-- Convergence in the metric on `C₀(α, β)` is uniform convergence. -/
theorem tendsto_iff_tendstoUniformly {ι : Type*} {F : ι → C₀(α, β)} {f : C₀(α, β)} {l : Filter ι} :
    Tendsto F l (𝓝 f) ↔ TendstoUniformly (fun i => F i) f l := by
  simpa only [Metric.tendsto_nhds] using
    @BoundedContinuousFunction.tendsto_iff_tendstoUniformly _ _ _ _ _ (fun i => (F i).toBCF)
      f.toBCF l
#align zero_at_infty_continuous_map.tendsto_iff_tendsto_uniformly ZeroAtInftyContinuousMap.tendsto_iff_tendstoUniformly

theorem isometry_toBCF : Isometry (toBCF : C₀(α, β) → α →ᵇ β) := by tauto
#align zero_at_infty_continuous_map.isometry_to_bcf ZeroAtInftyContinuousMap.isometry_toBCF

theorem closed_range_toBCF : IsClosed (range (toBCF : C₀(α, β) → α →ᵇ β)) := by
  refine' isClosed_iff_clusterPt.mpr fun f hf => _
  rw [clusterPt_principal_iff] at hf
  have : Tendsto f (cocompact α) (𝓝 0) := by
    refine' Metric.tendsto_nhds.mpr fun ε hε => _
    obtain ⟨_, hg, g, rfl⟩ := hf (ball f (ε / 2)) (ball_mem_nhds f <| half_pos hε)
    refine' (Metric.tendsto_nhds.mp (zero_at_infty g) (ε / 2) (half_pos hε)).mp
      (eventually_of_forall fun x hx => _)
    calc
      dist (f x) 0 ≤ dist (g.toBCF x) (f x) + dist (g x) 0 := dist_triangle_left _ _ _
      _ < dist g.toBCF f + ε / 2 := (add_lt_add_of_le_of_lt (dist_coe_le_dist x) hx)
      _ < ε := by simpa [add_halves ε] using add_lt_add_right (mem_ball.1 hg) (ε / 2)
  exact ⟨⟨f.toContinuousMap, this⟩, rfl⟩
#align zero_at_infty_continuous_map.closed_range_to_bcf ZeroAtInftyContinuousMap.closed_range_toBCF

/-- Continuous functions vanishing at infinity taking values in a complete space form a
complete space. -/
instance instCompleteSpace [CompleteSpace β] : CompleteSpace C₀(α, β) :=
  (completeSpace_iff_isComplete_range isometry_toBCF.uniformInducing).mpr
    closed_range_toBCF.isComplete

end Metric

section Norm

/-! ### Normed space

The norm structure on `C₀(α, β)` is the one induced by the inclusion `toBCF : C₀(α, β) → (α →ᵇ b)`,
viewed as an additive monoid homomorphism. Then `C₀(α, β)` is naturally a normed space over a normed
field `𝕜` whenever `β` is as well.
-/


section NormedSpace

noncomputable instance instSeminormedAddCommGroup [SeminormedAddCommGroup β] :
    SeminormedAddCommGroup C₀(α, β) :=
  SeminormedAddCommGroup.induced _ _ (⟨⟨toBCF, rfl⟩, fun _ _ => rfl⟩ : C₀(α, β) →+ α →ᵇ β)

noncomputable instance instNormedAddCommGroup [NormedAddCommGroup β] :
    NormedAddCommGroup C₀(α, β) :=
  NormedAddCommGroup.induced _ _ (⟨⟨toBCF, rfl⟩, fun _ _ => rfl⟩ : C₀(α, β) →+ α →ᵇ β)
    (toBCF_injective α β)

variable [SeminormedAddCommGroup β] {𝕜 : Type*} [NormedField 𝕜] [NormedSpace 𝕜 β]

@[simp]
theorem norm_toBCF_eq_norm {f : C₀(α, β)} : ‖f.toBCF‖ = ‖f‖ :=
  rfl
#align zero_at_infty_continuous_map.norm_to_bcf_eq_norm ZeroAtInftyContinuousMap.norm_toBCF_eq_norm

instance : NormedSpace 𝕜 C₀(α, β) where norm_smul_le k f := (norm_smul_le k f.toBCF : _)

end NormedSpace

section NormedRing

noncomputable instance instNonUnitalSeminormedRing [NonUnitalSeminormedRing β] :
    NonUnitalSeminormedRing C₀(α, β) :=
  { instNonUnitalRing, instSeminormedAddCommGroup with
    norm_mul := fun f g => norm_mul_le f.toBCF g.toBCF }

noncomputable instance instNonUnitalNormedRing [NonUnitalNormedRing β] :
    NonUnitalNormedRing C₀(α, β) :=
  { instNonUnitalRing, instNormedAddCommGroup with
    norm_mul := fun f g => norm_mul_le f.toBCF g.toBCF }

noncomputable instance instNonUnitalSeminormedCommRing [NonUnitalSeminormedCommRing β] :
    NonUnitalSeminormedCommRing C₀(α, β) :=
  { instNonUnitalSeminormedRing, instNonUnitalCommRing with }

noncomputable instance instNonUnitalNormedCommRing [NonUnitalNormedCommRing β] :
    NonUnitalNormedCommRing C₀(α, β) :=
  { instNonUnitalNormedRing, instNonUnitalCommRing with }

end NormedRing

end Norm

section Star

/-! ### Star structure

It is possible to equip `C₀(α, β)` with a pointwise `star` operation whenever there is a continuous
`star : β → β` for which `star (0 : β) = 0`. We don't have quite this weak a typeclass, but
`StarAddMonoid` is close enough.

The `StarAddMonoid` and `NormedStarGroup` classes on `C₀(α, β)` are inherited from their
counterparts on `α →ᵇ β`. Ultimately, when `β` is a C⋆-ring, then so is `C₀(α, β)`.
-/


variable [TopologicalSpace β] [AddMonoid β] [StarAddMonoid β] [ContinuousStar β]

instance instStar : Star C₀(α, β) where
  star f :=
    { toFun := fun x => star (f x)
      continuous_toFun := (map_continuous f).star
      zero_at_infty' := by
        simpa only [star_zero] using (continuous_star.tendsto (0 : β)).comp (zero_at_infty f) }

@[simp]
theorem coe_star (f : C₀(α, β)) : ⇑(star f) = star (⇑f) :=
  rfl
#align zero_at_infty_continuous_map.coe_star ZeroAtInftyContinuousMap.coe_star

theorem star_apply (f : C₀(α, β)) (x : α) : (star f) x = star (f x) :=
  rfl
#align zero_at_infty_continuous_map.star_apply ZeroAtInftyContinuousMap.star_apply

instance instStarAddMonoid [ContinuousAdd β] : StarAddMonoid C₀(α, β) where
  star_involutive f := ext fun x => star_star (f x)
  star_add f g := ext fun x => star_add (f x) (g x)

end Star

section NormedStar

variable [NormedAddCommGroup β] [StarAddMonoid β] [NormedStarGroup β]

instance instNormedStarGroup : NormedStarGroup C₀(α, β) where
  norm_star f := (norm_star f.toBCF : _)

end NormedStar

section StarModule

variable {𝕜 : Type*} [Zero 𝕜] [Star 𝕜] [AddMonoid β] [StarAddMonoid β] [TopologicalSpace β]
  [ContinuousStar β] [SMulWithZero 𝕜 β] [ContinuousConstSMul 𝕜 β] [StarModule 𝕜 β]

instance instStarModule : StarModule 𝕜 C₀(α, β) where
  star_smul k f := ext fun x => star_smul k (f x)

end StarModule

section StarRing

variable [NonUnitalSemiring β] [StarRing β] [TopologicalSpace β] [ContinuousStar β]
  [TopologicalSemiring β]

instance instStarRing : StarRing C₀(α, β) :=
  { ZeroAtInftyContinuousMap.instStarAddMonoid with
    star_mul := fun f g => ext fun x => star_mul (f x) (g x) }

end StarRing

section CstarRing

instance instCstarRing [NonUnitalNormedRing β] [StarRing β] [CstarRing β] : CstarRing C₀(α, β) where
  norm_star_mul_self {f} := CstarRing.norm_star_mul_self (x := f.toBCF)

end CstarRing

/-! ### C₀ as a functor

For each `β` with sufficient structure, there is a contravariant functor `C₀(-, β)` from the
category of topological spaces with morphisms given by `CocompactMap`s.
-/


variable {δ : Type*} [TopologicalSpace β] [TopologicalSpace γ] [TopologicalSpace δ]

local notation α " →co " β => CocompactMap α β

section

variable [Zero δ]

/-- Composition of a continuous function vanishing at infinity with a cocompact map yields another
continuous function vanishing at infinity. -/
def comp (f : C₀(γ, δ)) (g : β →co γ) : C₀(β, δ) where
  toContinuousMap := (f : C(γ, δ)).comp g
  zero_at_infty' := (zero_at_infty f).comp (cocompact_tendsto g)
#align zero_at_infty_continuous_map.comp ZeroAtInftyContinuousMap.comp

@[simp]
theorem coe_comp_to_continuous_fun (f : C₀(γ, δ)) (g : β →co γ) : ((f.comp g) : β → δ) = f ∘ g :=
  rfl
#align zero_at_infty_continuous_map.coe_comp_to_continuous_fun ZeroAtInftyContinuousMap.coe_comp_to_continuous_fun

@[simp]
theorem comp_id (f : C₀(γ, δ)) : f.comp (CocompactMap.id γ) = f :=
  ext fun _ => rfl
#align zero_at_infty_continuous_map.comp_id ZeroAtInftyContinuousMap.comp_id

@[simp]
theorem comp_assoc (f : C₀(γ, δ)) (g : β →co γ) (h : α →co β) :
    (f.comp g).comp h = f.comp (g.comp h) :=
  rfl
#align zero_at_infty_continuous_map.comp_assoc ZeroAtInftyContinuousMap.comp_assoc

@[simp]
theorem zero_comp (g : β →co γ) : (0 : C₀(γ, δ)).comp g = 0 :=
  rfl
#align zero_at_infty_continuous_map.zero_comp ZeroAtInftyContinuousMap.zero_comp

end

/-- Composition as an additive monoid homomorphism. -/
def compAddMonoidHom [AddMonoid δ] [ContinuousAdd δ] (g : β →co γ) : C₀(γ, δ) →+ C₀(β, δ) where
  toFun f := f.comp g
  map_zero' := zero_comp g
  map_add' _ _ := rfl
#align zero_at_infty_continuous_map.comp_add_monoid_hom ZeroAtInftyContinuousMap.compAddMonoidHom

/-- Composition as a semigroup homomorphism. -/
def compMulHom [MulZeroClass δ] [ContinuousMul δ] (g : β →co γ) : C₀(γ, δ) →ₙ* C₀(β, δ) where
  toFun f := f.comp g
  map_mul' _ _ := rfl
#align zero_at_infty_continuous_map.comp_mul_hom ZeroAtInftyContinuousMap.compMulHom

/-- Composition as a linear map. -/
def compLinearMap [AddCommMonoid δ] [ContinuousAdd δ] {R : Type*} [Semiring R] [Module R δ]
    [ContinuousConstSMul R δ] (g : β →co γ) : C₀(γ, δ) →ₗ[R] C₀(β, δ) where
  toFun f := f.comp g
  map_add' _ _ := rfl
  map_smul' _ _ := rfl
#align zero_at_infty_continuous_map.comp_linear_map ZeroAtInftyContinuousMap.compLinearMap

/-- Composition as a non-unital algebra homomorphism. -/
def compNonUnitalAlgHom {R : Type*} [Semiring R] [NonUnitalNonAssocSemiring δ]
    [TopologicalSemiring δ] [Module R δ] [ContinuousConstSMul R δ] (g : β →co γ) :
    C₀(γ, δ) →ₙₐ[R] C₀(β, δ) where
  toFun f := f.comp g
  map_smul' _ _ := rfl
  map_zero' := rfl
  map_add' _ _ := rfl
  map_mul' _ _ := rfl
#align zero_at_infty_continuous_map.comp_non_unital_alg_hom ZeroAtInftyContinuousMap.compNonUnitalAlgHom

end ZeroAtInftyContinuousMap<|MERGE_RESOLUTION|>--- conflicted
+++ resolved
@@ -389,11 +389,7 @@
 
 open Metric Set
 
-<<<<<<< HEAD
-variable [MetricSpace β] [Zero β] [NDFunLike F α β] [ZeroAtInftyContinuousMapClass F α β]
-=======
-variable [PseudoMetricSpace β] [Zero β] [ZeroAtInftyContinuousMapClass F α β]
->>>>>>> f20b9cef
+variable [PseudoMetricSpace β] [Zero β] [NDFunLike F α β] [ZeroAtInftyContinuousMapClass F α β]
 
 protected theorem bounded (f : F) : ∃ C, ∀ x y : α, dist ((f : α → β) x) (f y) ≤ C := by
   obtain ⟨K : Set α, hK₁, hK₂⟩ := mem_cocompact.mp
