--- conflicted
+++ resolved
@@ -305,10 +305,6 @@
     · rwa [← ij, sigma_mk_preimage_image_eq_self]
     · rw [sigma_mk_preimage_image' ij]
       exact isOpen_empty
-<<<<<<< HEAD
   · fun_prop
-=======
-  · continuity
-
-end
->>>>>>> f2cd6eff
+
+end