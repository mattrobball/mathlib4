--- conflicted
+++ resolved
@@ -551,25 +551,7 @@
   contradiction
 #align exists_subset_nhds_of_is_compact' exists_subset_nhds_of_isCompact'
 
-<<<<<<< HEAD
-theorem eq_sUnion_finset_of_isTopologicalBasis__of_isCompact_open (b : Set (Set X))
-    (hb : IsTopologicalBasis b) (U : Set X) (hUc : IsCompact U) (hUo : IsOpen U) :
-    ∃ s : Finset b, U = s.toSet.sUnion := by
-  obtain ⟨Y, f, e, hf⟩ := hb.open_eq_iUnion hUo
-  obtain ⟨t, ht⟩ := hUc.elim_finite_subcover f (fun i => hb.isOpen (hf _)) (by rw [e])
-  let f' : Y → b := fun i ↦ ⟨f i, hf i⟩
-  refine ⟨t.image f', ?_⟩
-  have : U = ⋃ i ∈ t, f i := by
-    refine le_antisymm ht ?_
-    simp only [e, le_eq_subset, iUnion_subset_iff]
-    intro i _
-    exact subset_iUnion_of_subset i fun _ a ↦ a
-  simp [this]
-
-theorem eq_finite_iUnion_of_isTopologicalBasis__of_isCompact_open (b : ι → Set X)
-=======
 lemma eq_finite_iUnion_of_isTopologicalBasis_of_isCompact_open (b : ι → Set X)
->>>>>>> 03092720
     (hb : IsTopologicalBasis (Set.range b)) (U : Set X) (hUc : IsCompact U) (hUo : IsOpen U) :
     ∃ s : Set ι, s.Finite ∧ U = ⋃ i ∈ s, b i := by
   obtain ⟨Y, f, e, hf⟩ := hb.open_eq_iUnion hUo
@@ -590,8 +572,6 @@
     rw [e]
     exact Set.subset_iUnion (b ∘ f') j
 
-<<<<<<< HEAD
-=======
 lemma eq_sUnion_finset_of_isTopologicalBasis_of_isCompact_open (b : Set (Set X))
     (hb : IsTopologicalBasis b) (U : Set X) (hUc : IsCompact U) (hUo : IsOpen U) :
     ∃ s : Finset b, U = s.toSet.sUnion := by
@@ -603,18 +583,13 @@
   use s.toFinset
   simp [hU]
 
->>>>>>> 03092720
 /-- If `X` has a basis consisting of compact opens, then an open set in `X` is compact open iff
   it is a finite union of some elements in the basis -/
 theorem isCompact_open_iff_eq_finite_iUnion_of_isTopologicalBasis (b : ι → Set X)
     (hb : IsTopologicalBasis (Set.range b)) (hb' : ∀ i, IsCompact (b i)) (U : Set X) :
     IsCompact U ∧ IsOpen U ↔ ∃ s : Set ι, s.Finite ∧ U = ⋃ i ∈ s, b i := by
   constructor
-<<<<<<< HEAD
-  · exact fun ⟨h₁, h₂⟩ ↦ eq_finite_iUnion_of_isTopologicalBasis__of_isCompact_open _ hb U h₁ h₂
-=======
   · exact fun ⟨h₁, h₂⟩ ↦ eq_finite_iUnion_of_isTopologicalBasis_of_isCompact_open _ hb U h₁ h₂
->>>>>>> 03092720
   · rintro ⟨s, hs, rfl⟩
     constructor
     · exact hs.isCompact_biUnion fun i _ => hb' i
