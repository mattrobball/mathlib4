--- conflicted
+++ resolved
@@ -505,22 +505,6 @@
   rw [← map_nhds_subtype_val, mem_map]
 #align preimage_coe_mem_nhds_subtype preimage_coe_mem_nhds_subtype
 
-<<<<<<< HEAD
-theorem eventually_nhds_subtype_iff_eventually_nhdsWithin (s : Set α) (a : s) (P : α → Prop) :
-    (∀ᶠ x : s in 𝓝 a, P x) ↔ ∀ᶠ x in 𝓝[s] (a:α), P x := by
-  trans ∀ᶠ x in 𝓝[s] (a:α), ∃ b : s, P b ∧ (b:α) = x
-  · simp_rw [eventually_iff, mem_nhds_subtype_iff_nhdsWithin]
-    rfl
-  · constructor
-    · intro H
-      filter_upwards [H]
-      rintro _ ⟨x, hx, rfl⟩
-      exact hx
-    · intro H
-      have H' : ∀ᶠ x in 𝓝[s] (a:α), x ∈ s := eventually_mem_nhdsWithin
-      filter_upwards [H, H'] with x hx hx'
-      exact ⟨⟨x, hx'⟩, hx, rfl⟩
-=======
 theorem eventually_nhds_subtype_if (s : Set α) (a : s) (P : α → Prop) :
     (∀ᶠ x : s in 𝓝 a, P x) ↔ ∀ᶠ x in 𝓝[s] a, P x :=
   preimage_coe_mem_nhds_subtype
@@ -528,7 +512,6 @@
 theorem frequently_nhds_subtype_iff (s : Set α) (a : s) (P : α → Prop) :
     (∃ᶠ x : s in 𝓝 a, P x) ↔ ∃ᶠ x in 𝓝[s] a, P x :=
   eventually_nhds_subtype_if s a (¬ P ·) |>.not
->>>>>>> 9aa26592
 
 theorem tendsto_nhdsWithin_iff_subtype {s : Set α} {a : α} (h : a ∈ s) (f : α → β) (l : Filter β) :
     Tendsto f (𝓝[s] a) l ↔ Tendsto (s.restrict f) (𝓝 ⟨a, h⟩) l := by
