--- conflicted
+++ resolved
@@ -1495,7 +1495,6 @@
   (fun h => ContinuousWithinAt.continuousAt (continuousWithinAt hs h) <| IsOpen.mem_nhds s_op h)
   (ht _)
 
-<<<<<<< HEAD
 open Classical in
 /-- If a function is continuous on two closed sets, it is also continuous on their union. -/
 theorem ContinuousOn.union_isClosed {X Y : Type*} [TopologicalSpace X] [TopologicalSpace Y]
@@ -1506,7 +1505,7 @@
     rw [hs.closure_eq]; exact hx
   · refine if hx : x ∈ t then hft x hx else continuousWithinAt_of_not_mem_closure ?_
     rw [ht.closure_eq]; exact hx
-=======
+
 /-- If `f` is continuous on some neighbourhood `s'` of `s` and `f` maps `s` to `t`,
 the preimage of a set neighbourhood of `t` is a set neighbourhood of `s`. -/
 -- See `Continuous.tendsto_nhdsSet` for a special case.
@@ -1533,5 +1532,4 @@
   rw [← nhdsSet_singleton]
   exact h.tendsto_nhdsSet h'
 
-set_option linter.style.longFile 1700
->>>>>>> 64c71eb1
+set_option linter.style.longFile 1700