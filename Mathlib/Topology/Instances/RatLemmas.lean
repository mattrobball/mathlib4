--- conflicted
+++ resolved
@@ -72,11 +72,7 @@
   exact not_firstCountableTopology_opc inferInstance
 
 instance : TotallyDisconnectedSpace ℚ := by
-<<<<<<< HEAD
-  clear p q s t
-=======
   clear p s
->>>>>>> d0df76bd
   refine ⟨fun s hsu hs x hx y hy => ?_⟩; clear hsu
   by_contra! H : x ≠ y
   wlog hlt : x < y
