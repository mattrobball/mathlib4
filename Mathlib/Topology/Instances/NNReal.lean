/-
Copyright (c) 2018 Johan Commelin. All rights reserved.
Released under Apache 2.0 license as described in the file LICENSE.
Authors: Johan Commelin
-/
import Mathlib.Data.NNReal.Star
import Mathlib.Topology.Algebra.InfiniteSum.Order
import Mathlib.Topology.Algebra.InfiniteSum.Ring
import Mathlib.Topology.ContinuousMap.Basic
import Mathlib.Topology.MetricSpace.Isometry
import Mathlib.Topology.Instances.Real

/-!
# Topology on `ℝ≥0`

The natural topology on `ℝ≥0` (the one induced from `ℝ`), and a basic API.

## Main definitions

Instances for the following typeclasses are defined:

* `TopologicalSpace ℝ≥0`
* `TopologicalSemiring ℝ≥0`
* `SecondCountableTopology ℝ≥0`
* `OrderTopology ℝ≥0`
* `ProperSpace ℝ≥0`
* `ContinuousSub ℝ≥0`
* `HasContinuousInv₀ ℝ≥0` (continuity of `x⁻¹` away from `0`)
* `ContinuousSMul ℝ≥0 α` (whenever `α` has a continuous `MulAction ℝ α`)

Everything is inherited from the corresponding structures on the reals.

## Main statements

Various mathematically trivial lemmas are proved about the compatibility
of limits and sums in `ℝ≥0` and `ℝ`. For example

* `tendsto_coe {f : Filter α} {m : α → ℝ≥0} {x : ℝ≥0} :
  Filter.Tendsto (fun a, (m a : ℝ)) f (𝓝 (x : ℝ)) ↔ Filter.Tendsto m f (𝓝 x)`

says that the limit of a filter along a map to `ℝ≥0` is the same in `ℝ` and `ℝ≥0`, and

* `coe_tsum {f : α → ℝ≥0} : ((∑'a, f a) : ℝ) = (∑'a, (f a : ℝ))`

says that says that a sum of elements in `ℝ≥0` is the same in `ℝ` and `ℝ≥0`.

Similarly, some mathematically trivial lemmas about infinite sums are proved,
a few of which rely on the fact that subtraction is continuous.

-/

noncomputable section

open Filter Metric Set TopologicalSpace Topology

namespace NNReal

instance : TopologicalSpace ℝ≥0 := inferInstance

-- short-circuit type class inference
instance : TopologicalSemiring ℝ≥0 where
  toContinuousAdd := continuousAdd_induced toRealHom
  toContinuousMul := continuousMul_induced toRealHom

instance : SecondCountableTopology ℝ≥0 :=
  inferInstanceAs (SecondCountableTopology { x : ℝ | 0 ≤ x })

instance : OrderTopology ℝ≥0 :=
  orderTopology_of_ordConnected (t := Ici 0)

instance : CompleteSpace ℝ≥0 :=
  isClosed_Ici.completeSpace_coe

instance : ContinuousStar ℝ≥0 where
  continuous_star := continuous_id

<<<<<<< HEAD
=======
-- TODO: generalize this to a broader class of subtypes
>>>>>>> 5f24fc48
instance : IsOrderBornology ℝ≥0 where
  isBounded_iff_bddBelow_bddAbove s := by
    refine ⟨fun bdd ↦ ?_, fun h ↦ isBounded_of_bddAbove_of_bddBelow h.2 h.1⟩
    obtain ⟨r, hr⟩ : ∃ r : ℝ≥0, s ⊆ Icc 0 r := by
      obtain ⟨rreal, hrreal⟩ := bdd.subset_closedBall 0
      use rreal.toNNReal
      simp only [← NNReal.closedBall_zero_eq_Icc', Real.coe_toNNReal']
      exact subset_trans hrreal (Metric.closedBall_subset_closedBall (le_max_left rreal 0))
    exact ⟨bddBelow_Icc.mono hr, bddAbove_Icc.mono hr⟩

section coe

lemma isOpen_Ico_zero {x : NNReal} : IsOpen (Set.Ico 0 x) :=
  Ico_bot (a := x) ▸ isOpen_Iio

variable {α : Type*}

open Filter Finset

theorem _root_.continuous_real_toNNReal : Continuous Real.toNNReal :=
  (continuous_id.max continuous_const).subtype_mk _

/-- `Real.toNNReal` bundled as a continuous map for convenience. -/
@[simps (config := .asFn)]
noncomputable def _root_.ContinuousMap.realToNNReal : C(ℝ, ℝ≥0) :=
  .mk Real.toNNReal continuous_real_toNNReal

theorem continuous_coe : Continuous ((↑) : ℝ≥0 → ℝ) :=
  continuous_subtype_val

lemma _root_.ContinuousOn.ofReal_map_toNNReal {f : ℝ≥0 → ℝ≥0} {s : Set ℝ} {t : Set ℝ≥0}
    (hf : ContinuousOn f t) (h : Set.MapsTo Real.toNNReal s t) :
    ContinuousOn (fun x ↦ f x.toNNReal : ℝ → ℝ) s :=
  continuous_subtype_val.comp_continuousOn <| hf.comp continuous_real_toNNReal.continuousOn h

/-- Embedding of `ℝ≥0` to `ℝ` as a bundled continuous map. -/
@[simps (config := .asFn)]
def _root_.ContinuousMap.coeNNRealReal : C(ℝ≥0, ℝ) :=
  ⟨(↑), continuous_coe⟩

instance ContinuousMap.canLift {X : Type*} [TopologicalSpace X] :
    CanLift C(X, ℝ) C(X, ℝ≥0) ContinuousMap.coeNNRealReal.comp fun f => ∀ x, 0 ≤ f x where
  prf f hf := ⟨⟨fun x => ⟨f x, hf x⟩, f.2.subtype_mk _⟩, DFunLike.ext' rfl⟩

@[simp, norm_cast]
theorem tendsto_coe {f : Filter α} {m : α → ℝ≥0} {x : ℝ≥0} :
    Tendsto (fun a => (m a : ℝ)) f (𝓝 (x : ℝ)) ↔ Tendsto m f (𝓝 x) :=
  tendsto_subtype_rng.symm

theorem tendsto_coe' {f : Filter α} [NeBot f] {m : α → ℝ≥0} {x : ℝ} :
    Tendsto (fun a => m a : α → ℝ) f (𝓝 x) ↔ ∃ hx : 0 ≤ x, Tendsto m f (𝓝 ⟨x, hx⟩) :=
  ⟨fun h => ⟨ge_of_tendsto' h fun c => (m c).2, tendsto_coe.1 h⟩, fun ⟨_, hm⟩ => tendsto_coe.2 hm⟩

@[simp] theorem map_coe_atTop : map toReal atTop = atTop := map_val_Ici_atTop 0

@[simp]
theorem comap_coe_atTop : comap toReal atTop = atTop := (atTop_Ici_eq 0).symm

@[simp, norm_cast]
theorem tendsto_coe_atTop {f : Filter α} {m : α → ℝ≥0} :
    Tendsto (fun a => (m a : ℝ)) f atTop ↔ Tendsto m f atTop :=
  tendsto_Ici_atTop.symm

theorem _root_.tendsto_real_toNNReal {f : Filter α} {m : α → ℝ} {x : ℝ} (h : Tendsto m f (𝓝 x)) :
    Tendsto (fun a => Real.toNNReal (m a)) f (𝓝 (Real.toNNReal x)) :=
  (continuous_real_toNNReal.tendsto _).comp h

@[simp]
theorem _root_.Real.map_toNNReal_atTop : map Real.toNNReal atTop = atTop := by
  rw [← map_coe_atTop, Function.LeftInverse.filter_map @Real.toNNReal_coe]

theorem _root_.tendsto_real_toNNReal_atTop : Tendsto Real.toNNReal atTop atTop :=
  Real.map_toNNReal_atTop.le

@[simp]
theorem _root_.Real.comap_toNNReal_atTop : comap Real.toNNReal atTop = atTop := by
  refine le_antisymm ?_ tendsto_real_toNNReal_atTop.le_comap
  refine (atTop_basis_Ioi' 0).ge_iff.2 fun a ha ↦ ?_
  filter_upwards [preimage_mem_comap (Ioi_mem_atTop a.toNNReal)] with x hx
  exact (Real.toNNReal_lt_toNNReal_iff_of_nonneg ha.le).1 hx

@[simp]
theorem _root_.Real.tendsto_toNNReal_atTop_iff {l : Filter α} {f : α → ℝ} :
    Tendsto (fun x ↦ (f x).toNNReal) l atTop ↔ Tendsto f l atTop := by
  rw [← Real.comap_toNNReal_atTop, tendsto_comap_iff, Function.comp_def]

theorem _root_.Real.tendsto_toNNReal_atTop : Tendsto Real.toNNReal atTop atTop :=
  Real.tendsto_toNNReal_atTop_iff.2 tendsto_id

theorem nhds_zero : 𝓝 (0 : ℝ≥0) = ⨅ (a : ℝ≥0) (_ : a ≠ 0), 𝓟 (Iio a) :=
  nhds_bot_order.trans <| by simp only [bot_lt_iff_ne_bot]; rfl

theorem nhds_zero_basis : (𝓝 (0 : ℝ≥0)).HasBasis (fun a : ℝ≥0 => 0 < a) fun a => Iio a :=
  nhds_bot_basis

instance : ContinuousSub ℝ≥0 :=
  ⟨((continuous_coe.fst'.sub continuous_coe.snd').max continuous_const).subtype_mk _⟩

instance : HasContinuousInv₀ ℝ≥0 := inferInstance

instance [TopologicalSpace α] [MulAction ℝ α] [ContinuousSMul ℝ α] :
    ContinuousSMul ℝ≥0 α where
  continuous_smul := continuous_induced_dom.fst'.smul continuous_snd

@[norm_cast]
theorem hasSum_coe {f : α → ℝ≥0} {r : ℝ≥0} : HasSum (fun a => (f a : ℝ)) (r : ℝ) ↔ HasSum f r := by
  simp only [HasSum, ← coe_sum, tendsto_coe]

protected theorem _root_.HasSum.toNNReal {f : α → ℝ} {y : ℝ} (hf₀ : ∀ n, 0 ≤ f n)
    (hy : HasSum f y) : HasSum (fun x => Real.toNNReal (f x)) y.toNNReal := by
  lift y to ℝ≥0 using hy.nonneg hf₀
  lift f to α → ℝ≥0 using hf₀
  simpa [hasSum_coe] using hy

theorem hasSum_real_toNNReal_of_nonneg {f : α → ℝ} (hf_nonneg : ∀ n, 0 ≤ f n) (hf : Summable f) :
    HasSum (fun n => Real.toNNReal (f n)) (Real.toNNReal (∑' n, f n)) :=
  hf.hasSum.toNNReal hf_nonneg

@[norm_cast]
theorem summable_coe {f : α → ℝ≥0} : (Summable fun a => (f a : ℝ)) ↔ Summable f := by
  constructor
  · exact fun ⟨a, ha⟩ => ⟨⟨a, ha.nonneg fun x => (f x).2⟩, hasSum_coe.1 ha⟩
  · exact fun ⟨a, ha⟩ => ⟨a.1, hasSum_coe.2 ha⟩

theorem summable_mk {f : α → ℝ} (hf : ∀ n, 0 ≤ f n) :
    (@Summable ℝ≥0 _ _ _ fun n => ⟨f n, hf n⟩) ↔ Summable f :=
  Iff.symm <| summable_coe (f := fun x => ⟨f x, hf x⟩)

@[norm_cast]
theorem coe_tsum {f : α → ℝ≥0} : ↑(∑' a, f a) = ∑' a, (f a : ℝ) := by
  classical
  exact if hf : Summable f then Eq.symm <| (hasSum_coe.2 <| hf.hasSum).tsum_eq
  else by simp [tsum_def, hf, mt summable_coe.1 hf]

theorem coe_tsum_of_nonneg {f : α → ℝ} (hf₁ : ∀ n, 0 ≤ f n) :
    (⟨∑' n, f n, tsum_nonneg hf₁⟩ : ℝ≥0) = (∑' n, ⟨f n, hf₁ n⟩ : ℝ≥0) :=
  NNReal.eq <| Eq.symm <| coe_tsum (f := fun x => ⟨f x, hf₁ x⟩)

nonrec theorem tsum_mul_left (a : ℝ≥0) (f : α → ℝ≥0) : ∑' x, a * f x = a * ∑' x, f x :=
  NNReal.eq <| by simp only [coe_tsum, NNReal.coe_mul, tsum_mul_left]

nonrec theorem tsum_mul_right (f : α → ℝ≥0) (a : ℝ≥0) : ∑' x, f x * a = (∑' x, f x) * a :=
  NNReal.eq <| by simp only [coe_tsum, NNReal.coe_mul, tsum_mul_right]

theorem summable_comp_injective {β : Type*} {f : α → ℝ≥0} (hf : Summable f) {i : β → α}
    (hi : Function.Injective i) : Summable (f ∘ i) := by
  rw [← summable_coe] at hf ⊢
  exact hf.comp_injective hi

theorem summable_nat_add (f : ℕ → ℝ≥0) (hf : Summable f) (k : ℕ) : Summable fun i => f (i + k) :=
  summable_comp_injective hf <| add_left_injective k

nonrec theorem summable_nat_add_iff {f : ℕ → ℝ≥0} (k : ℕ) :
    (Summable fun i => f (i + k)) ↔ Summable f := by
  rw [← summable_coe, ← summable_coe]
  exact @summable_nat_add_iff ℝ _ _ _ (fun i => (f i : ℝ)) k

nonrec theorem hasSum_nat_add_iff {f : ℕ → ℝ≥0} (k : ℕ) {a : ℝ≥0} :
    HasSum (fun n => f (n + k)) a ↔ HasSum f (a + ∑ i ∈ range k, f i) := by
  rw [← hasSum_coe, hasSum_nat_add_iff (f := fun n => toReal (f n)) k]; norm_cast

theorem sum_add_tsum_nat_add {f : ℕ → ℝ≥0} (k : ℕ) (hf : Summable f) :
    ∑' i, f i = (∑ i ∈ range k, f i) + ∑' i, f (i + k) :=
  (sum_add_tsum_nat_add' <| (summable_nat_add_iff k).2 hf).symm

theorem iInf_real_pos_eq_iInf_nnreal_pos [CompleteLattice α] {f : ℝ → α} :
    ⨅ (n : ℝ) (_ : 0 < n), f n = ⨅ (n : ℝ≥0) (_ : 0 < n), f n :=
  le_antisymm (iInf_mono' fun r => ⟨r, le_rfl⟩) (iInf₂_mono' fun r hr => ⟨⟨r, hr.le⟩, hr, le_rfl⟩)

end coe

theorem tendsto_cofinite_zero_of_summable {α} {f : α → ℝ≥0} (hf : Summable f) :
    Tendsto f cofinite (𝓝 0) := by
  simp only [← summable_coe, ← tendsto_coe] at hf ⊢
  exact hf.tendsto_cofinite_zero

theorem tendsto_atTop_zero_of_summable {f : ℕ → ℝ≥0} (hf : Summable f) : Tendsto f atTop (𝓝 0) := by
  rw [← Nat.cofinite_eq_atTop]
  exact tendsto_cofinite_zero_of_summable hf

/-- The sum over the complement of a finset tends to `0` when the finset grows to cover the whole
space. This does not need a summability assumption, as otherwise all sums are zero. -/
nonrec theorem tendsto_tsum_compl_atTop_zero {α : Type*} (f : α → ℝ≥0) :
    Tendsto (fun s : Finset α => ∑' b : { x // x ∉ s }, f b) atTop (𝓝 0) := by
  simp_rw [← tendsto_coe, coe_tsum, NNReal.coe_zero]
  exact tendsto_tsum_compl_atTop_zero fun a : α => (f a : ℝ)

/-- `x ↦ x ^ n` as an order isomorphism of `ℝ≥0`. -/
def powOrderIso (n : ℕ) (hn : n ≠ 0) : ℝ≥0 ≃o ℝ≥0 :=
  StrictMono.orderIsoOfSurjective (fun x ↦ x ^ n) (fun x y h =>
      pow_left_strictMonoOn₀ hn (zero_le x) (zero_le y) h) <|
    (continuous_id.pow _).surjective (tendsto_pow_atTop hn) <| by
      simpa [OrderBot.atBot_eq, pos_iff_ne_zero]

section Monotone

/-- A monotone, bounded above sequence `f : ℕ → ℝ` has a finite limit. -/
theorem _root_.Real.tendsto_of_bddAbove_monotone {f : ℕ → ℝ} (h_bdd : BddAbove (Set.range f))
    (h_mon : Monotone f) : ∃ r : ℝ, Tendsto f atTop (𝓝 r) := by
  obtain ⟨B, hB⟩ := Real.exists_isLUB (Set.range_nonempty f) h_bdd
  exact ⟨B, tendsto_atTop_isLUB h_mon hB⟩

/-- An antitone, bounded below sequence `f : ℕ → ℝ` has a finite limit. -/
theorem _root_.Real.tendsto_of_bddBelow_antitone {f : ℕ → ℝ} (h_bdd : BddBelow (Set.range f))
    (h_ant : Antitone f) : ∃ r : ℝ, Tendsto f atTop (𝓝 r) := by
  obtain ⟨B, hB⟩ := Real.exists_isGLB (Set.range_nonempty f) h_bdd
  exact ⟨B, tendsto_atTop_isGLB h_ant hB⟩

/-- An antitone sequence `f : ℕ → ℝ≥0` has a finite limit. -/
theorem tendsto_of_antitone {f : ℕ → ℝ≥0} (h_ant : Antitone f) :
    ∃ r : ℝ≥0, Tendsto f atTop (𝓝 r) := by
  have h_bdd_0 : (0 : ℝ) ∈ lowerBounds (Set.range fun n : ℕ => (f n : ℝ)) := by
    rintro r ⟨n, hn⟩
    simp_rw [← hn]
    exact NNReal.coe_nonneg _
  obtain ⟨L, hL⟩ := Real.tendsto_of_bddBelow_antitone ⟨0, h_bdd_0⟩ h_ant
  have hL0 : 0 ≤ L :=
    haveI h_glb : IsGLB (Set.range fun n => (f n : ℝ)) L := isGLB_of_tendsto_atTop h_ant hL
    (le_isGLB_iff h_glb).mpr h_bdd_0
  exact ⟨⟨L, hL0⟩, NNReal.tendsto_coe.mp hL⟩

end Monotone

instance instProperSpace : ProperSpace ℝ≥0 where
  isCompact_closedBall x r := by
    have emb : IsClosedEmbedding ((↑) : ℝ≥0 → ℝ) := Isometry.isClosedEmbedding fun _ ↦ congrFun rfl
    exact emb.isCompact_preimage (K := Metric.closedBall x r) (isCompact_closedBall _ _)

end NNReal<|MERGE_RESOLUTION|>--- conflicted
+++ resolved
@@ -74,10 +74,7 @@
 instance : ContinuousStar ℝ≥0 where
   continuous_star := continuous_id
 
-<<<<<<< HEAD
-=======
 -- TODO: generalize this to a broader class of subtypes
->>>>>>> 5f24fc48
 instance : IsOrderBornology ℝ≥0 where
   isBounded_iff_bddBelow_bddAbove s := by
     refine ⟨fun bdd ↦ ?_, fun h ↦ isBounded_of_bddAbove_of_bddBelow h.2 h.1⟩
