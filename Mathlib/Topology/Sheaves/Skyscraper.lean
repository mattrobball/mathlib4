/-
Copyright (c) 2022 Jujian Zhang. All rights reserved.
Released under Apache 2.0 license as described in the file LICENSE.
Authors: Jujian Zhang, Junyan Xu
-/
import Mathlib.Topology.Sheaves.PUnit
import Mathlib.Topology.Sheaves.Stalks
import Mathlib.Topology.Sheaves.Functors

/-!
# Skyscraper (pre)sheaves

A skyscraper (pre)sheaf `𝓕 : (Pre)Sheaf C X` is the (pre)sheaf with value `A` at point `p₀` that is
supported only at open sets contain `p₀`, i.e. `𝓕(U) = A` if `p₀ ∈ U` and `𝓕(U) = *` if `p₀ ∉ U`
where `*` is a terminal object of `C`. In terms of stalks, `𝓕` is supported at all specializations
of `p₀`, i.e. if `p₀ ⤳ x` then `𝓕ₓ ≅ A` and if `¬ p₀ ⤳ x` then `𝓕ₓ ≅ *`.

## Main definitions

* `skyscraperPresheaf`: `skyscraperPresheaf p₀ A` is the skyscraper presheaf at point `p₀` with
  value `A`.
* `skyscraperSheaf`: the skyscraper presheaf satisfies the sheaf condition.

## Main statements

* `skyscraperPresheafStalkOfSpecializes`: if `y ∈ closure {p₀}` then the stalk of
  `skyscraperPresheaf p₀ A` at `y` is `A`.
* `skyscraperPresheafStalkOfNotSpecializes`: if `y ∉ closure {p₀}` then the stalk of
  `skyscraperPresheaf p₀ A` at `y` is `*` the terminal object.

TODO: generalize universe level when calculating stalks, after generalizing universe level of stalk.
-/

noncomputable section

open TopologicalSpace TopCat CategoryTheory CategoryTheory.Limits Opposite
open scoped AlgebraicGeometry

universe u v w

variable {X : TopCat.{u}} (p₀ : X) [∀ U : Opens X, Decidable (p₀ ∈ U)]

section

variable {C : Type v} [Category.{w} C] [HasTerminal C] (A : C)

/-- A skyscraper presheaf is a presheaf supported at a single point: if `p₀ ∈ X` is a specified
point, then the skyscraper presheaf `𝓕` with value `A` is defined by `U ↦ A` if `p₀ ∈ U` and
`U ↦ *` if `p₀ ∉ A` where `*` is some terminal object.
-/
@[simps]
def skyscraperPresheaf : Presheaf C X where
  obj U := if p₀ ∈ unop U then A else terminal C
  map {U V} i :=
    if h : p₀ ∈ unop V then eqToHom <| by dsimp; rw [if_pos h, if_pos (by simpa using i.unop.le h)]
    else ((if_neg h).symm.ndrec terminalIsTerminal).from _
  map_id U :=
    (em (p₀ ∈ U.unop)).elim (fun h => dif_pos h) fun h =>
      ((if_neg h).symm.ndrec terminalIsTerminal).hom_ext _ _
  map_comp {U V W} iVU iWV := by
    by_cases hW : p₀ ∈ unop W
    · have hV : p₀ ∈ unop V := leOfHom iWV.unop hW
      simp only [dif_pos hW, dif_pos hV, eqToHom_trans]
    · dsimp; rw [dif_neg hW]; apply ((if_neg hW).symm.ndrec terminalIsTerminal).hom_ext

theorem skyscraperPresheaf_eq_pushforward
    [hd : ∀ U : Opens (TopCat.of PUnit.{u + 1}), Decidable (PUnit.unit ∈ U)] :
    skyscraperPresheaf p₀ A =
      ContinuousMap.const (TopCat.of PUnit) p₀ _*
        skyscraperPresheaf (X := TopCat.of PUnit) PUnit.unit A := by
  convert_to @skyscraperPresheaf X p₀ (fun U => hd <| (Opens.map <| ContinuousMap.const _ p₀).obj U)
    C _ _ A = _ <;> congr

/-- Taking skyscraper presheaf at a point is functorial: `c ↦ skyscraper p₀ c` defines a functor by
sending every `f : a ⟶ b` to the natural transformation `α` defined as: `α(U) = f : a ⟶ b` if
`p₀ ∈ U` and the unique morphism to a terminal object in `C` if `p₀ ∉ U`.
-/
@[simps]
def SkyscraperPresheafFunctor.map' {a b : C} (f : a ⟶ b) :
    skyscraperPresheaf p₀ a ⟶ skyscraperPresheaf p₀ b where
  app U :=
    if h : p₀ ∈ U.unop then eqToHom (if_pos h) ≫ f ≫ eqToHom (if_pos h).symm
    else ((if_neg h).symm.ndrec terminalIsTerminal).from _
  naturality U V i := by
    simp only [skyscraperPresheaf_map]
    by_cases hV : p₀ ∈ V.unop
    · have hU : p₀ ∈ U.unop := leOfHom i.unop hV
      simp only [skyscraperPresheaf_obj, hU, hV, ↓reduceDIte, eqToHom_trans_assoc, Category.assoc,
        eqToHom_trans]
    · apply ((if_neg hV).symm.ndrec terminalIsTerminal).hom_ext

theorem SkyscraperPresheafFunctor.map'_id {a : C} :
    SkyscraperPresheafFunctor.map' p₀ (𝟙 a) = 𝟙 _ := by
  ext U
  simp only [SkyscraperPresheafFunctor.map'_app, NatTrans.id_app]; split_ifs <;> aesop_cat

theorem SkyscraperPresheafFunctor.map'_comp {a b c : C} (f : a ⟶ b) (g : b ⟶ c) :
    SkyscraperPresheafFunctor.map' p₀ (f ≫ g) =
      SkyscraperPresheafFunctor.map' p₀ f ≫ SkyscraperPresheafFunctor.map' p₀ g := by
  ext U
  simp only [SkyscraperPresheafFunctor.map'_app, NatTrans.comp_app]
  split_ifs with h <;> aesop_cat

/-- Taking skyscraper presheaf at a point is functorial: `c ↦ skyscraper p₀ c` defines a functor by
sending every `f : a ⟶ b` to the natural transformation `α` defined as: `α(U) = f : a ⟶ b` if
`p₀ ∈ U` and the unique morphism to a terminal object in `C` if `p₀ ∉ U`.
-/
@[simps]
def skyscraperPresheafFunctor : C ⥤ Presheaf C X where
  obj := skyscraperPresheaf p₀
  map := SkyscraperPresheafFunctor.map' p₀
  map_id _ := SkyscraperPresheafFunctor.map'_id p₀
  map_comp := SkyscraperPresheafFunctor.map'_comp p₀

end

section

-- In this section, we calculate the stalks for skyscraper presheaves.
-- We need to restrict universe level.
variable {C : Type v} [Category.{u} C] (A : C) [HasTerminal C]

/-- The cocone at `A` for the stalk functor of `skyscraperPresheaf p₀ A` when `y ∈ closure {p₀}`
-/
@[simps]
def skyscraperPresheafCoconeOfSpecializes {y : X} (h : p₀ ⤳ y) :
    Cocone ((OpenNhds.inclusion y).op ⋙ skyscraperPresheaf p₀ A) where
  pt := A
  ι :=
    { app := fun U => eqToHom <| if_pos <| h.mem_open U.unop.1.2 U.unop.2
      naturality := fun U V inc => by
        change dite _ _ _ ≫ _ = _; rw [dif_pos]
        swap -- Porting note: swap goal to prevent proving same thing twice
        · exact h.mem_open V.unop.1.2 V.unop.2
        · simp only [Functor.comp_obj, Functor.op_obj, skyscraperPresheaf_obj, unop_op,
            Functor.const_obj_obj, eqToHom_trans, Functor.const_obj_map, Category.comp_id] }

/--
The cocone at `A` for the stalk functor of `skyscraperPresheaf p₀ A` when `y ∈ closure {p₀}` is a
colimit
-/
noncomputable def skyscraperPresheafCoconeIsColimitOfSpecializes {y : X} (h : p₀ ⤳ y) :
    IsColimit (skyscraperPresheafCoconeOfSpecializes p₀ A h) where
  desc c := eqToHom (if_pos trivial).symm ≫ c.ι.app (op ⊤)
  fac c U := by
    dsimp -- Porting note (https://github.com/leanprover-community/mathlib4/issues/11227):added a `dsimp`
    rw [← c.w (homOfLE <| (le_top : unop U ≤ _)).op]
    change _ ≫ _ ≫ dite _ _ _ ≫ _ = _
    rw [dif_pos]
    · simp only [skyscraperPresheafCoconeOfSpecializes_ι_app, eqToHom_trans_assoc,
        eqToHom_refl, Category.id_comp, unop_op, op_unop]
    · exact h.mem_open U.unop.1.2 U.unop.2
  uniq c f h := by
    dsimp -- Porting note (https://github.com/leanprover-community/mathlib4/issues/11227):added a `dsimp`
    rw [← h, skyscraperPresheafCoconeOfSpecializes_ι_app, eqToHom_trans_assoc, eqToHom_refl,
      Category.id_comp]

/-- If `y ∈ closure {p₀}`, then the stalk of `skyscraperPresheaf p₀ A` at `y` is `A`.
-/
noncomputable def skyscraperPresheafStalkOfSpecializes [HasColimits C] {y : X} (h : p₀ ⤳ y) :
    (skyscraperPresheaf p₀ A).stalk y ≅ A :=
  colimit.isoColimitCocone ⟨_, skyscraperPresheafCoconeIsColimitOfSpecializes p₀ A h⟩

@[reassoc (attr := simp)]
lemma germ_skyscraperPresheafStalkOfSpecializes_hom [HasColimits C] {y : X} (h : p₀ ⤳ y) (U hU) :
    (skyscraperPresheaf p₀ A).germ U y hU ≫
      (skyscraperPresheafStalkOfSpecializes p₀ A h).hom = eqToHom (if_pos (h.mem_open U.2 hU)) :=
  colimit.isoColimitCocone_ι_hom _ _

/-- The cocone at `*` for the stalk functor of `skyscraperPresheaf p₀ A` when `y ∉ closure {p₀}`
-/
@[simps]
def skyscraperPresheafCocone (y : X) :
    Cocone ((OpenNhds.inclusion y).op ⋙ skyscraperPresheaf p₀ A) where
  pt := terminal C
  ι :=
    { app := fun _ => terminal.from _
      naturality := fun _ _ _ => terminalIsTerminal.hom_ext _ _ }

/--
The cocone at `*` for the stalk functor of `skyscraperPresheaf p₀ A` when `y ∉ closure {p₀}` is a
colimit
-/
noncomputable def skyscraperPresheafCoconeIsColimitOfNotSpecializes {y : X} (h : ¬p₀ ⤳ y) :
    IsColimit (skyscraperPresheafCocone p₀ A y) :=
  let h1 : ∃ U : OpenNhds y, p₀ ∉ U.1 :=
    let ⟨U, ho, h₀, hy⟩ := not_specializes_iff_exists_open.mp h
    ⟨⟨⟨U, ho⟩, h₀⟩, hy⟩
  { desc := fun c => eqToHom (if_neg h1.choose_spec).symm ≫ c.ι.app (op h1.choose)
    fac := fun c U => by
      change _ = c.ι.app (op U.unop)
      simp only [← c.w (homOfLE <| @inf_le_left _ _ h1.choose U.unop).op, ←
        c.w (homOfLE <| @inf_le_right _ _ h1.choose U.unop).op, ← Category.assoc]
      congr 1
      refine ((if_neg ?_).symm.ndrec terminalIsTerminal).hom_ext _ _
      exact fun h => h1.choose_spec h.1
    uniq := fun c f H => by
      dsimp -- Porting note (https://github.com/leanprover-community/mathlib4/issues/11227):added a `dsimp`
      rw [← Category.id_comp f, ← H, ← Category.assoc]
      congr 1; apply terminalIsTerminal.hom_ext }

/-- If `y ∉ closure {p₀}`, then the stalk of `skyscraperPresheaf p₀ A` at `y` is isomorphic to a
terminal object.
-/
noncomputable def skyscraperPresheafStalkOfNotSpecializes [HasColimits C] {y : X} (h : ¬p₀ ⤳ y) :
    (skyscraperPresheaf p₀ A).stalk y ≅ terminal C :=
  colimit.isoColimitCocone ⟨_, skyscraperPresheafCoconeIsColimitOfNotSpecializes _ A h⟩

/-- If `y ∉ closure {p₀}`, then the stalk of `skyscraperPresheaf p₀ A` at `y` is a terminal object
-/
def skyscraperPresheafStalkOfNotSpecializesIsTerminal [HasColimits C] {y : X} (h : ¬p₀ ⤳ y) :
    IsTerminal ((skyscraperPresheaf p₀ A).stalk y) :=
  IsTerminal.ofIso terminalIsTerminal <| (skyscraperPresheafStalkOfNotSpecializes _ _ h).symm

theorem skyscraperPresheaf_isSheaf : (skyscraperPresheaf p₀ A).IsSheaf := by
  classical exact
    (Presheaf.isSheaf_iso_iff (eqToIso <| skyscraperPresheaf_eq_pushforward p₀ A)).mpr <|
      (Sheaf.pushforward_sheaf_of_sheaf _
        (Presheaf.isSheaf_on_punit_of_isTerminal _ (by
          dsimp [skyscraperPresheaf]
          rw [if_neg]
          · exact terminalIsTerminal
          · #adaptation_note /-- 2024-03-24
            Previously the universe annotation was not needed here. -/
            exact Set.not_mem_empty PUnit.unit.{u+1})))

/--
The skyscraper presheaf supported at `p₀` with value `A` is the sheaf that assigns `A` to all opens
`U` that contain `p₀` and assigns `*` otherwise.
-/
def skyscraperSheaf : Sheaf C X :=
  ⟨skyscraperPresheaf p₀ A, skyscraperPresheaf_isSheaf _ _⟩

/-- Taking skyscraper sheaf at a point is functorial: `c ↦ skyscraper p₀ c` defines a functor by
sending every `f : a ⟶ b` to the natural transformation `α` defined as: `α(U) = f : a ⟶ b` if
`p₀ ∈ U` and the unique morphism to a terminal object in `C` if `p₀ ∉ U`.
-/
def skyscraperSheafFunctor : C ⥤ Sheaf C X where
  obj c := skyscraperSheaf p₀ c
  map f := Sheaf.Hom.mk <| (skyscraperPresheafFunctor p₀).map f
  map_id _ := Sheaf.Hom.ext <| (skyscraperPresheafFunctor p₀).map_id _
  map_comp _ _ := Sheaf.Hom.ext <| (skyscraperPresheafFunctor p₀).map_comp _ _

namespace StalkSkyscraperPresheafAdjunctionAuxs

variable [HasColimits C]

/-- If `f : 𝓕.stalk p₀ ⟶ c`, then a natural transformation `𝓕 ⟶ skyscraperPresheaf p₀ c` can be
defined by: `𝓕.germ p₀ ≫ f : 𝓕(U) ⟶ c` if `p₀ ∈ U` and the unique morphism to a terminal object
if `p₀ ∉ U`.
-/
@[simps]
def toSkyscraperPresheaf {𝓕 : Presheaf C X} {c : C} (f : 𝓕.stalk p₀ ⟶ c) :
    𝓕 ⟶ skyscraperPresheaf p₀ c where
  app U :=
    if h : p₀ ∈ U.unop then 𝓕.germ _ p₀ h ≫ f ≫ eqToHom (if_pos h).symm
    else ((if_neg h).symm.ndrec terminalIsTerminal).from _
  naturality U V inc := by
    -- Porting note: don't know why original proof fell short of working, add `aesop_cat` finished
    -- the proofs anyway
    dsimp
    by_cases hV : p₀ ∈ V.unop
    · have hU : p₀ ∈ U.unop := leOfHom inc.unop hV
      split_ifs
      rw [← Category.assoc, 𝓕.germ_res' inc, Category.assoc, Category.assoc, eqToHom_trans]
    · split_ifs
      exact ((if_neg hV).symm.ndrec terminalIsTerminal).hom_ext ..

<<<<<<< HEAD
=======
/-- If `f : 𝓕 ⟶ skyscraperPresheaf p₀ c` is a natural transformation, then there is a morphism
`𝓕.stalk p₀ ⟶ c` defined as the morphism from colimit to cocone at `c`.
-/
def fromStalk {𝓕 : Presheaf C X} {c : C} (f : 𝓕 ⟶ skyscraperPresheaf p₀ c) : 𝓕.stalk p₀ ⟶ c :=
  let χ : Cocone ((OpenNhds.inclusion p₀).op ⋙ 𝓕) :=
    Cocone.mk c <|
      { app := fun U => f.app ((OpenNhds.inclusion p₀).op.obj U) ≫ eqToHom (if_pos U.unop.2)
        naturality := fun U V inc => by
          dsimp only [Functor.const_obj_map, Functor.const_obj_obj, Functor.comp_map,
            Functor.comp_obj, Functor.op_obj, skyscraperPresheaf_obj]
          rw [Category.comp_id, ← Category.assoc, comp_eqToHom_iff, Category.assoc,
            eqToHom_trans, f.naturality, skyscraperPresheaf_map]
          have hV : p₀ ∈ (OpenNhds.inclusion p₀).obj V.unop := V.unop.2
          simp only [dif_pos hV] }
  colimit.desc _ χ

@[reassoc (attr := simp)]
lemma germ_fromStalk {𝓕 : Presheaf C X} {c : C} (f : 𝓕 ⟶ skyscraperPresheaf p₀ c) (U) (hU) :
    𝓕.germ U p₀ hU ≫ fromStalk p₀ f = f.app (op U) ≫ eqToHom (if_pos hU) :=
  colimit.ι_desc _ _

theorem to_skyscraper_fromStalk {𝓕 : Presheaf C X} {c : C} (f : 𝓕 ⟶ skyscraperPresheaf p₀ c) :
    toSkyscraperPresheaf p₀ (fromStalk _ f) = f := by
  apply NatTrans.ext
  ext U
  dsimp
  split_ifs with h
  · rw [← Category.assoc, germ_fromStalk, Category.assoc, eqToHom_trans, eqToHom_refl,
      Category.comp_id]
  · exact ((if_neg h).symm.ndrec terminalIsTerminal).hom_ext ..

theorem fromStalk_to_skyscraper {𝓕 : Presheaf C X} {c : C} (f : 𝓕.stalk p₀ ⟶ c) :
    fromStalk p₀ (toSkyscraperPresheaf _ f) = f := by
  refine 𝓕.stalk_hom_ext fun U hxU ↦ ?_
  rw [germ_fromStalk, toSkyscraperPresheaf_app, dif_pos hxU, Category.assoc, Category.assoc,
    eqToHom_trans, eqToHom_refl, Category.comp_id, Presheaf.germ]

>>>>>>> d0df76bd
/-- The unit in `Presheaf.stalkFunctor ⊣ skyscraperPresheafFunctor`
-/
@[simps]
protected def unit :
    𝟭 (Presheaf C X) ⟶ Presheaf.stalkFunctor C p₀ ⋙ skyscraperPresheafFunctor p₀ where
  app _ := toSkyscraperPresheaf _ <| 𝟙 _
  naturality 𝓕 𝓖 f := by
    ext U; dsimp
    split_ifs with h
    · simp only [Category.id_comp, Category.assoc, eqToHom_trans_assoc, eqToHom_refl,
        Presheaf.stalkFunctor_map_germ_assoc, Presheaf.stalkFunctor_obj]
    · apply ((if_neg h).symm.ndrec terminalIsTerminal).hom_ext

/-- The counit in `Presheaf.stalkFunctor ⊣ skyscraperPresheafFunctor`
-/
@[simps]
protected def counit :
    skyscraperPresheafFunctor p₀ ⋙ (Presheaf.stalkFunctor C p₀ : Presheaf C X ⥤ C) ⟶ 𝟭 C where
  app c := (skyscraperPresheafStalkOfSpecializes p₀ c specializes_rfl).hom
  naturality x y f := TopCat.Presheaf.stalk_hom_ext _ fun U hxU ↦ by simp [hxU]

end StalkSkyscraperPresheafAdjunctionAuxs

section

open StalkSkyscraperPresheafAdjunctionAuxs

/-- `skyscraperPresheafFunctor` is the right adjoint of `Presheaf.stalkFunctor`
-/
def skyscraperPresheafStalkAdjunction [HasColimits C] :
    (Presheaf.stalkFunctor C p₀ : Presheaf C X ⥤ C) ⊣ skyscraperPresheafFunctor p₀ where
  unit := StalkSkyscraperPresheafAdjunctionAuxs.unit _
  counit := StalkSkyscraperPresheafAdjunctionAuxs.counit _
  left_triangle_components X := by
    dsimp [Presheaf.stalkFunctor, toSkyscraperPresheaf]
    ext
    simp only [Functor.comp_obj, Functor.op_obj, ι_colimMap_assoc, skyscraperPresheaf_obj,
      whiskerLeft_app, Category.comp_id]
    split_ifs with h
    · simp [skyscraperPresheafStalkOfSpecializes]
      rfl
    · simp only [skyscraperPresheafStalkOfSpecializes, colimit.isoColimitCocone_ι_hom,
        skyscraperPresheafCoconeOfSpecializes_pt, skyscraperPresheafCoconeOfSpecializes_ι_app,
        Functor.comp_obj, Functor.op_obj, skyscraperPresheaf_obj, Functor.const_obj_obj]
      rw [comp_eqToHom_iff]
      apply ((if_neg h).symm.ndrec terminalIsTerminal).hom_ext
  right_triangle_components Y := by
    ext
    simp only [skyscraperPresheafFunctor_obj, Functor.id_obj, skyscraperPresheaf_obj,
      Functor.comp_obj, Presheaf.stalkFunctor_obj, unit_app, counit_app,
      skyscraperPresheafStalkOfSpecializes, skyscraperPresheafFunctor_map, Presheaf.comp_app,
      toSkyscraperPresheaf_app, Category.id_comp, SkyscraperPresheafFunctor.map'_app]
    split_ifs with h
    · simp [Presheaf.germ]
      rfl
    · simp
      rfl

instance [HasColimits C] : (skyscraperPresheafFunctor p₀ : C ⥤ Presheaf C X).IsRightAdjoint  :=
  (skyscraperPresheafStalkAdjunction _).isRightAdjoint

instance [HasColimits C] : (Presheaf.stalkFunctor C p₀).IsLeftAdjoint  :=
  -- Use a classical instance instead of the one from `variable`s
  have : ∀ U : Opens X, Decidable (p₀ ∈ U) := fun _ ↦ Classical.dec _
  (skyscraperPresheafStalkAdjunction _).isLeftAdjoint

/-- Taking stalks of a sheaf is the left adjoint functor to `skyscraperSheafFunctor`
-/
def stalkSkyscraperSheafAdjunction [HasColimits C] :
    Sheaf.forget C X ⋙ Presheaf.stalkFunctor _ p₀ ⊣ skyscraperSheafFunctor p₀ where
<<<<<<< HEAD
  -- Porting note (#11041): `ext1` is changed to `Sheaf.Hom.ext`,
=======
  -- Porting note (https://github.com/leanprover-community/mathlib4/issues/11041): `ext1` is changed to `Sheaf.Hom.ext`,
>>>>>>> d0df76bd
  unit :=
    { app := fun 𝓕 => ⟨(StalkSkyscraperPresheafAdjunctionAuxs.unit p₀).app 𝓕.1⟩
      naturality := fun 𝓐 𝓑 f => Sheaf.Hom.ext <| by
        apply (StalkSkyscraperPresheafAdjunctionAuxs.unit p₀).naturality }
  counit := StalkSkyscraperPresheafAdjunctionAuxs.counit p₀
  left_triangle_components X :=
    ((skyscraperPresheafStalkAdjunction p₀).left_triangle_components X.val)
<<<<<<< HEAD
  right_triangle_components Y :=
=======
  right_triangle_components _ :=
>>>>>>> d0df76bd
    Sheaf.Hom.ext ((skyscraperPresheafStalkAdjunction p₀).right_triangle_components _)

instance [HasColimits C] : (skyscraperSheafFunctor p₀ : C ⥤ Sheaf C X).IsRightAdjoint  :=
  (stalkSkyscraperSheafAdjunction _).isRightAdjoint

end

end<|MERGE_RESOLUTION|>--- conflicted
+++ resolved
@@ -266,8 +266,6 @@
     · split_ifs
       exact ((if_neg hV).symm.ndrec terminalIsTerminal).hom_ext ..
 
-<<<<<<< HEAD
-=======
 /-- If `f : 𝓕 ⟶ skyscraperPresheaf p₀ c` is a natural transformation, then there is a morphism
 `𝓕.stalk p₀ ⟶ c` defined as the morphism from colimit to cocone at `c`.
 -/
@@ -305,7 +303,6 @@
   rw [germ_fromStalk, toSkyscraperPresheaf_app, dif_pos hxU, Category.assoc, Category.assoc,
     eqToHom_trans, eqToHom_refl, Category.comp_id, Presheaf.germ]
 
->>>>>>> d0df76bd
 /-- The unit in `Presheaf.stalkFunctor ⊣ skyscraperPresheafFunctor`
 -/
 @[simps]
@@ -376,11 +373,7 @@
 -/
 def stalkSkyscraperSheafAdjunction [HasColimits C] :
     Sheaf.forget C X ⋙ Presheaf.stalkFunctor _ p₀ ⊣ skyscraperSheafFunctor p₀ where
-<<<<<<< HEAD
-  -- Porting note (#11041): `ext1` is changed to `Sheaf.Hom.ext`,
-=======
   -- Porting note (https://github.com/leanprover-community/mathlib4/issues/11041): `ext1` is changed to `Sheaf.Hom.ext`,
->>>>>>> d0df76bd
   unit :=
     { app := fun 𝓕 => ⟨(StalkSkyscraperPresheafAdjunctionAuxs.unit p₀).app 𝓕.1⟩
       naturality := fun 𝓐 𝓑 f => Sheaf.Hom.ext <| by
@@ -388,11 +381,7 @@
   counit := StalkSkyscraperPresheafAdjunctionAuxs.counit p₀
   left_triangle_components X :=
     ((skyscraperPresheafStalkAdjunction p₀).left_triangle_components X.val)
-<<<<<<< HEAD
-  right_triangle_components Y :=
-=======
   right_triangle_components _ :=
->>>>>>> d0df76bd
     Sheaf.Hom.ext ((skyscraperPresheafStalkAdjunction p₀).right_triangle_components _)
 
 instance [HasColimits C] : (skyscraperSheafFunctor p₀ : C ⥤ Sheaf C X).IsRightAdjoint  :=
