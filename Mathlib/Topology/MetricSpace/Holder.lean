/-
Copyright (c) 2021 Yury Kudryashov. All rights reserved.
Released under Apache 2.0 license as described in the file LICENSE.
Authors: Yury Kudryashov
-/
import Mathlib.Topology.MetricSpace.Lipschitz
import Mathlib.Analysis.SpecialFunctions.Pow.Continuity

/-!
# Hölder continuous functions

In this file we define Hölder continuity on a set and on the whole space. We also prove some basic
properties of Hölder continuous functions.

## Main definitions

* `HolderOnWith`: `f : X → Y` is said to be *Hölder continuous* with constant `C : ℝ≥0` and
  exponent `r : ℝ≥0` on a set `s`, if `edist (f x) (f y) ≤ C * edist x y ^ r` for all `x y ∈ s`;
* `HolderWith`: `f : X → Y` is said to be *Hölder continuous* with constant `C : ℝ≥0` and exponent
  `r : ℝ≥0`, if `edist (f x) (f y) ≤ C * edist x y ^ r` for all `x y : X`.

## Implementation notes

We use the type `ℝ≥0` (a.k.a. `NNReal`) for `C` because this type has coercion both to `ℝ` and
`ℝ≥0∞`, so it can be easily used both in inequalities about `dist` and `edist`. We also use `ℝ≥0`
for `r` to ensure that `d ^ r` is monotone in `d`. It might be a good idea to use
`ℝ>0` for `r` but we don't have this type in `mathlib` (yet).

## Tags

Hölder continuity, Lipschitz continuity

 -/


variable {X Y Z : Type*}

open Filter Set

open NNReal ENNReal Topology

section Emetric

variable [PseudoEMetricSpace X] [PseudoEMetricSpace Y] [PseudoEMetricSpace Z]

/-- A function `f : X → Y` between two `PseudoEMetricSpace`s is Hölder continuous with constant
`C : ℝ≥0` and exponent `r : ℝ≥0`, if `edist (f x) (f y) ≤ C * edist x y ^ r` for all `x y : X`. -/
def HolderWith (C r : ℝ≥0) (f : X → Y) : Prop :=
  ∀ x y, edist (f x) (f y) ≤ (C : ℝ≥0∞) * edist x y ^ (r : ℝ)

/-- A function `f : X → Y` between two `PseudoEMetricSpace`s is Hölder continuous with constant
`C : ℝ≥0` and exponent `r : ℝ≥0` on a set `s : Set X`, if `edist (f x) (f y) ≤ C * edist x y ^ r`
for all `x y ∈ s`. -/
def HolderOnWith (C r : ℝ≥0) (f : X → Y) (s : Set X) : Prop :=
  ∀ x ∈ s, ∀ y ∈ s, edist (f x) (f y) ≤ (C : ℝ≥0∞) * edist x y ^ (r : ℝ)

@[simp]
theorem holderOnWith_empty (C r : ℝ≥0) (f : X → Y) : HolderOnWith C r f ∅ := fun _ hx => hx.elim

@[simp]
theorem holderOnWith_singleton (C r : ℝ≥0) (f : X → Y) (x : X) : HolderOnWith C r f {x} := by
  rintro a (rfl : a = x) b (rfl : b = a)
  rw [edist_self]
  exact zero_le _

theorem Set.Subsingleton.holderOnWith {s : Set X} (hs : s.Subsingleton) (C r : ℝ≥0) (f : X → Y) :
    HolderOnWith C r f s :=
  hs.induction_on (holderOnWith_empty C r f) (holderOnWith_singleton C r f)

theorem holderOnWith_univ {C r : ℝ≥0} {f : X → Y} : HolderOnWith C r f univ ↔ HolderWith C r f := by
  simp only [HolderOnWith, HolderWith, mem_univ, true_imp_iff]

@[simp]
theorem holderOnWith_one {C : ℝ≥0} {f : X → Y} {s : Set X} :
    HolderOnWith C 1 f s ↔ LipschitzOnWith C f s := by
  simp only [HolderOnWith, LipschitzOnWith, NNReal.coe_one, ENNReal.rpow_one]

alias ⟨_, LipschitzOnWith.holderOnWith⟩ := holderOnWith_one

@[simp]
theorem holderWith_one {C : ℝ≥0} {f : X → Y} : HolderWith C 1 f ↔ LipschitzWith C f :=
  holderOnWith_univ.symm.trans <| holderOnWith_one.trans lipschitzOnWith_univ

alias ⟨_, LipschitzWith.holderWith⟩ := holderWith_one

theorem holderWith_id : HolderWith 1 1 (id : X → X) :=
  LipschitzWith.id.holderWith

protected theorem HolderWith.holderOnWith {C r : ℝ≥0} {f : X → Y} (h : HolderWith C r f)
    (s : Set X) : HolderOnWith C r f s := fun x _ y _ => h x y

namespace HolderOnWith

variable {C r : ℝ≥0} {f : X → Y} {s t : Set X}

theorem edist_le (h : HolderOnWith C r f s) {x y : X} (hx : x ∈ s) (hy : y ∈ s) :
    edist (f x) (f y) ≤ (C : ℝ≥0∞) * edist x y ^ (r : ℝ) :=
  h x hx y hy

theorem edist_le_of_le (h : HolderOnWith C r f s) {x y : X} (hx : x ∈ s) (hy : y ∈ s) {d : ℝ≥0∞}
    (hd : edist x y ≤ d) : edist (f x) (f y) ≤ (C : ℝ≥0∞) * d ^ (r : ℝ) :=
  (h.edist_le hx hy).trans <| by gcongr

theorem comp {Cg rg : ℝ≥0} {g : Y → Z} {t : Set Y} (hg : HolderOnWith Cg rg g t) {Cf rf : ℝ≥0}
    {f : X → Y} (hf : HolderOnWith Cf rf f s) (hst : MapsTo f s t) :
    HolderOnWith (Cg * Cf ^ (rg : ℝ)) (rg * rf) (g ∘ f) s := by
  intro x hx y hy
  rw [ENNReal.coe_mul, mul_comm rg, NNReal.coe_mul, ENNReal.rpow_mul, mul_assoc,
    ENNReal.coe_rpow_of_nonneg _ rg.coe_nonneg, ← ENNReal.mul_rpow_of_nonneg _ _ rg.coe_nonneg]
  exact hg.edist_le_of_le (hst hx) (hst hy) (hf.edist_le hx hy)

theorem comp_holderWith {Cg rg : ℝ≥0} {g : Y → Z} {t : Set Y} (hg : HolderOnWith Cg rg g t)
    {Cf rf : ℝ≥0} {f : X → Y} (hf : HolderWith Cf rf f) (ht : ∀ x, f x ∈ t) :
    HolderWith (Cg * Cf ^ (rg : ℝ)) (rg * rf) (g ∘ f) :=
  holderOnWith_univ.mp <| hg.comp (hf.holderOnWith univ) fun x _ => ht x

/-- A Hölder continuous function is uniformly continuous -/
protected theorem uniformContinuousOn (hf : HolderOnWith C r f s) (h0 : 0 < r) :
    UniformContinuousOn f s := by
  refine EMetric.uniformContinuousOn_iff.2 fun ε εpos => ?_
  have : Tendsto (fun d : ℝ≥0∞ => (C : ℝ≥0∞) * d ^ (r : ℝ)) (𝓝 0) (𝓝 0) :=
    ENNReal.tendsto_const_mul_rpow_nhds_zero_of_pos ENNReal.coe_ne_top h0
  rcases ENNReal.nhds_zero_basis.mem_iff.1 (this (gt_mem_nhds εpos)) with ⟨δ, δ0, H⟩
  exact ⟨δ, δ0, fun hx y hy h => (hf.edist_le hx hy).trans_lt (H h)⟩

protected theorem continuousOn (hf : HolderOnWith C r f s) (h0 : 0 < r) : ContinuousOn f s :=
  (hf.uniformContinuousOn h0).continuousOn

protected theorem mono (hf : HolderOnWith C r f s) (ht : t ⊆ s) : HolderOnWith C r f t :=
  fun _ hx _ hy => hf.edist_le (ht hx) (ht hy)

theorem ediam_image_le_of_le (hf : HolderOnWith C r f s) {d : ℝ≥0∞} (hd : EMetric.diam s ≤ d) :
    EMetric.diam (f '' s) ≤ (C : ℝ≥0∞) * d ^ (r : ℝ) :=
  EMetric.diam_image_le_iff.2 fun _ hx _ hy =>
    hf.edist_le_of_le hx hy <| (EMetric.edist_le_diam_of_mem hx hy).trans hd

theorem ediam_image_le (hf : HolderOnWith C r f s) :
    EMetric.diam (f '' s) ≤ (C : ℝ≥0∞) * EMetric.diam s ^ (r : ℝ) :=
  hf.ediam_image_le_of_le le_rfl

theorem ediam_image_le_of_subset (hf : HolderOnWith C r f s) (ht : t ⊆ s) :
    EMetric.diam (f '' t) ≤ (C : ℝ≥0∞) * EMetric.diam t ^ (r : ℝ) :=
  (hf.mono ht).ediam_image_le

theorem ediam_image_le_of_subset_of_le (hf : HolderOnWith C r f s) (ht : t ⊆ s) {d : ℝ≥0∞}
    (hd : EMetric.diam t ≤ d) : EMetric.diam (f '' t) ≤ (C : ℝ≥0∞) * d ^ (r : ℝ) :=
  (hf.mono ht).ediam_image_le_of_le hd

theorem ediam_image_inter_le_of_le (hf : HolderOnWith C r f s) {d : ℝ≥0∞}
    (hd : EMetric.diam t ≤ d) : EMetric.diam (f '' (t ∩ s)) ≤ (C : ℝ≥0∞) * d ^ (r : ℝ) :=
  hf.ediam_image_le_of_subset_of_le inter_subset_right <|
    (EMetric.diam_mono inter_subset_left).trans hd

theorem ediam_image_inter_le (hf : HolderOnWith C r f s) (t : Set X) :
    EMetric.diam (f '' (t ∩ s)) ≤ (C : ℝ≥0∞) * EMetric.diam t ^ (r : ℝ) :=
  hf.ediam_image_inter_le_of_le le_rfl

end HolderOnWith

namespace HolderWith

variable {C r : ℝ≥0} {f : X → Y}

theorem edist_le (h : HolderWith C r f) (x y : X) :
    edist (f x) (f y) ≤ (C : ℝ≥0∞) * edist x y ^ (r : ℝ) :=
  h x y

theorem edist_le_of_le (h : HolderWith C r f) {x y : X} {d : ℝ≥0∞} (hd : edist x y ≤ d) :
    edist (f x) (f y) ≤ (C : ℝ≥0∞) * d ^ (r : ℝ) :=
  (h.holderOnWith univ).edist_le_of_le trivial trivial hd

theorem comp {Cg rg : ℝ≥0} {g : Y → Z} (hg : HolderWith Cg rg g) {Cf rf : ℝ≥0} {f : X → Y}
    (hf : HolderWith Cf rf f) : HolderWith (Cg * Cf ^ (rg : ℝ)) (rg * rf) (g ∘ f) :=
  (hg.holderOnWith univ).comp_holderWith hf fun _ => trivial

theorem comp_holderOnWith {Cg rg : ℝ≥0} {g : Y → Z} (hg : HolderWith Cg rg g) {Cf rf : ℝ≥0}
    {f : X → Y} {s : Set X} (hf : HolderOnWith Cf rf f s) :
    HolderOnWith (Cg * Cf ^ (rg : ℝ)) (rg * rf) (g ∘ f) s :=
  (hg.holderOnWith univ).comp hf fun _ _ => trivial

/-- A Hölder continuous function is uniformly continuous -/
protected theorem uniformContinuous (hf : HolderWith C r f) (h0 : 0 < r) : UniformContinuous f :=
  uniformContinuousOn_univ.mp <| (hf.holderOnWith univ).uniformContinuousOn h0

protected theorem continuous (hf : HolderWith C r f) (h0 : 0 < r) : Continuous f :=
  (hf.uniformContinuous h0).continuous

theorem ediam_image_le (hf : HolderWith C r f) (s : Set X) :
    EMetric.diam (f '' s) ≤ (C : ℝ≥0∞) * EMetric.diam s ^ (r : ℝ) :=
  EMetric.diam_image_le_iff.2 fun _ hx _ hy =>
    hf.edist_le_of_le <| EMetric.edist_le_diam_of_mem hx hy

lemma const {y : Y} :
    HolderWith C r (Function.const X y) := fun x₁ x₂ => by
  simp only [Function.const_apply, edist_self, zero_le]

lemma zero [Zero Y] : HolderWith C r (0 : X → Y) := .const

lemma of_isEmpty [IsEmpty X] : HolderWith C r f := isEmptyElim

lemma mono {C' : ℝ≥0} (hf : HolderWith C r f) (h : C ≤ C') :
    HolderWith C' r f :=
  fun x₁ x₂ ↦ (hf x₁ x₂).trans (mul_right_mono (coe_le_coe.2 h))

end HolderWith

end Emetric

section PseudoMetric

variable [PseudoMetricSpace X] [PseudoMetricSpace Y] {C r : ℝ≥0} {f : X → Y}

namespace HolderWith

theorem nndist_le_of_le (hf : HolderWith C r f) {x y : X} {d : ℝ≥0} (hd : nndist x y ≤ d) :
    nndist (f x) (f y) ≤ C * d ^ (r : ℝ) := by
  rw [← ENNReal.coe_le_coe, ← edist_nndist, ENNReal.coe_mul,
    ENNReal.coe_rpow_of_nonneg _ r.coe_nonneg]
  apply hf.edist_le_of_le
  rwa [edist_nndist, ENNReal.coe_le_coe]

theorem nndist_le (hf : HolderWith C r f) (x y : X) :
    nndist (f x) (f y) ≤ C * nndist x y ^ (r : ℝ) :=
  hf.nndist_le_of_le le_rfl

theorem dist_le_of_le (hf : HolderWith C r f) {x y : X} {d : ℝ} (hd : dist x y ≤ d) :
    dist (f x) (f y) ≤ C * d ^ (r : ℝ) := by
  lift d to ℝ≥0 using dist_nonneg.trans hd
  rw [dist_nndist] at hd ⊢
  norm_cast at hd ⊢
  exact hf.nndist_le_of_le hd

theorem dist_le (hf : HolderWith C r f) (x y : X) : dist (f x) (f y) ≤ C * dist x y ^ (r : ℝ) :=
  hf.dist_le_of_le le_rfl

end HolderWith

end PseudoMetric

section Metric

<<<<<<< HEAD
variable [PseudoMetricSpace X] [MetricSpace Y] {C r : ℝ≥0} {f : X → Y}
=======
variable [PseudoMetricSpace X] [MetricSpace Y] {r : ℝ≥0} {f : X → Y}
>>>>>>> d0df76bd

@[simp]
lemma holderWith_zero_iff : HolderWith 0 r f ↔ ∀ x₁ x₂, f x₁ = f x₂ := by
  refine ⟨fun h x₁ x₂ => ?_, fun h x₁ x₂ => h x₁ x₂ ▸ ?_⟩
  · specialize h x₁ x₂
    simp [ENNReal.coe_zero, zero_mul, nonpos_iff_eq_zero, edist_eq_zero] at h
    assumption
  · simp only [edist_self, ENNReal.coe_zero, zero_mul, le_refl]

end Metric

section SeminormedAddCommGroup

variable [PseudoMetricSpace X] [SeminormedAddCommGroup Y] {C C' r : ℝ≥0} {f g : X → Y}

namespace HolderWith

lemma add (hf : HolderWith C r f) (hg : HolderWith C' r g) :
    HolderWith (C + C') r (f + g) := fun x₁ x₂ => by
  refine le_trans (edist_add_add_le _ _ _ _) <| le_trans (add_le_add (hf x₁ x₂) (hg x₁ x₂)) ?_
  rw [coe_add, add_mul]

lemma smul {α} [NormedDivisionRing α] [Module α Y] [BoundedSMul α Y] (a : α)
    (hf : HolderWith C r f) : HolderWith (C * ‖a‖₊) r (a • f) := fun x₁ x₂ => by
  rw [Pi.smul_apply, coe_mul, Pi.smul_apply, edist_smul₀, mul_comm (C : ℝ≥0∞),
    ENNReal.smul_def, smul_eq_mul, mul_assoc]
  gcongr
  exact hf x₁ x₂

end HolderWith

end SeminormedAddCommGroup<|MERGE_RESOLUTION|>--- conflicted
+++ resolved
@@ -239,11 +239,7 @@
 
 section Metric
 
-<<<<<<< HEAD
-variable [PseudoMetricSpace X] [MetricSpace Y] {C r : ℝ≥0} {f : X → Y}
-=======
 variable [PseudoMetricSpace X] [MetricSpace Y] {r : ℝ≥0} {f : X → Y}
->>>>>>> d0df76bd
 
 @[simp]
 lemma holderWith_zero_iff : HolderWith 0 r f ↔ ∀ x₁ x₂, f x₁ = f x₂ := by
