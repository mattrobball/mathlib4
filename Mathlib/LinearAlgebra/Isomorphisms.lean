--- conflicted
+++ resolved
@@ -151,12 +151,7 @@
     quotientQuotientEquivQuotientAux S T h (Quotient.mk x) = mapQ S T LinearMap.id h x :=
   liftQ_apply _ _ _
 
-<<<<<<< HEAD
-/-set_option {optN.getId.toString} {opt.getId.toString} in-/ -- See https://github.com/leanprover-community/mathlib4/issues/12534
--- @[simp] -- Porting note (#10618): simp can prove this
-=======
 @[simp]
->>>>>>> 9c5455a1
 theorem quotientQuotientEquivQuotientAux_mk_mk (x : M) :
     quotientQuotientEquivQuotientAux S T h (Quotient.mk (Quotient.mk x)) = Quotient.mk x := by simp
 
