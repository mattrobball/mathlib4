--- conflicted
+++ resolved
@@ -675,11 +675,7 @@
 theorem range_dualMap_eq_dualAnnihilator_ker_of_surjective (f : M →ₗ[R] M')
     (hf : Function.Surjective f) : LinearMap.range f.dualMap = (LinearMap.ker f).dualAnnihilator :=
   ((f.quotKerEquivOfSurjective hf).dualMap.range_comp _).trans
-<<<<<<< HEAD
-  (LinearMap.ker f).range_dualMap_mkQ_eq
-=======
     (LinearMap.ker f).range_dualMap_mkQ_eq
->>>>>>> fed914b4
 
 -- Note, this can be specialized to the case where `R` is an injective `R`-module, or when
 -- `f.coker` is a projective `R`-module.
