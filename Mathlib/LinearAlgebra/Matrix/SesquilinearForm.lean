--- conflicted
+++ resolved
@@ -453,12 +453,7 @@
     (N : Matrix m m' R) :
     M * LinearMap.toMatrix₂ b₁ b₂ B * N =
       LinearMap.toMatrix₂ b₁' b₂' (B.compl₁₂ (toLin b₁' b₁ Mᵀ) (toLin b₂' b₂ N)) := by
-<<<<<<< HEAD
         simp_rw [LinearMap.toMatrix₂_compl₁₂ b₁ b₂, toMatrix_toLin, transpose_transpose]
-#align linear_map.mul_to_matrix₂_mul LinearMap.mul_toMatrix₂_mul
-=======
-  simp_rw [LinearMap.toMatrix₂_compl₁₂ b₁ b₂, toMatrix_toLin, transpose_transpose]
->>>>>>> 4ba0c17b
 
 theorem LinearMap.mul_toMatrix₂ (B : M₁ →ₗ[R] M₂ →ₗ[R] R) (M : Matrix n' n R) :
     M * LinearMap.toMatrix₂ b₁ b₂ B =
@@ -648,12 +643,7 @@
 theorem _root_.Matrix.separatingLeft_toLinearMap₂'_iff {M : Matrix ι ι R₁} :
     (Matrix.toLinearMap₂' R₁ M).SeparatingLeft (R := R₁) ↔ M.Nondegenerate :=
   ⟨fun h v hv => h v fun w => (M.toLinearMap₂'_apply' _ _).trans <| hv w,
-<<<<<<< HEAD
     Matrix.Nondegenerate.toLinearMap₂' (R₁ := R₁)⟩
-#align matrix.separating_left_to_linear_map₂'_iff Matrix.separatingLeft_toLinearMap₂'_iff
-=======
-    Matrix.Nondegenerate.toLinearMap₂'⟩
->>>>>>> 4ba0c17b
 
 theorem _root_.Matrix.Nondegenerate.toLinearMap₂ {M : Matrix ι ι R₁} (h : M.Nondegenerate)
     (b : Basis ι R₁ M₁) : (toLinearMap₂ (R := R₁) b b M).SeparatingLeft :=
@@ -680,12 +670,7 @@
 theorem nondegenerate_toMatrix_iff {B : M₁ →ₗ[R₁] M₁ →ₗ[R₁] R₁} (b : Basis ι R₁ M₁) :
     (toMatrix₂ (R := R₁) b b B).Nondegenerate ↔ B.SeparatingLeft :=
   (Matrix.separatingLeft_toLinearMap₂_iff b).symm.trans <|
-<<<<<<< HEAD
     (Matrix.toLinearMap₂_toMatrix₂ (R := R₁) b b B).symm ▸ Iff.rfl
-#align linear_map.nondegenerate_to_matrix_iff LinearMap.nondegenerate_toMatrix_iff
-=======
-    (Matrix.toLinearMap₂_toMatrix₂ b b B).symm ▸ Iff.rfl
->>>>>>> 4ba0c17b
 
 theorem SeparatingLeft.toMatrix₂ {B : M₁ →ₗ[R₁] M₁ →ₗ[R₁] R₁} (h : B.SeparatingLeft)
     (b : Basis ι R₁ M₁) : (toMatrix₂ (R := R₁) b b B).Nondegenerate :=
