/-
Copyright (c) 2020 Anne Baanen. All rights reserved.
Released under Apache 2.0 license as described in the file LICENSE.
Authors: Anne Baanen, Kexing Ying
-/
import Mathlib.LinearAlgebra.Matrix.Basis
import Mathlib.LinearAlgebra.Matrix.Nondegenerate
import Mathlib.LinearAlgebra.Matrix.NonsingularInverse
import Mathlib.LinearAlgebra.Matrix.ToLinearEquiv
import Mathlib.LinearAlgebra.BilinearForm.Properties
import Mathlib.LinearAlgebra.Matrix.SesquilinearForm

#align_import linear_algebra.matrix.bilinear_form from "leanprover-community/mathlib"@"075b3f7d19b9da85a0b54b3e33055a74fc388dec"

/-!
# Bilinear form

This file defines the conversion between bilinear forms and matrices.

## Main definitions

 * `Matrix.toBilin` given a basis define a bilinear form
 * `Matrix.toBilin'` define the bilinear form on `n → R`
 * `BilinForm.toMatrix`: calculate the matrix coefficients of a bilinear form
 * `BilinForm.toMatrix'`: calculate the matrix coefficients of a bilinear form on `n → R`

## Notations

In this file we use the following type variables:
 - `M`, `M'`, ... are modules over the commutative semiring `R`,
 - `M₁`, `M₁'`, ... are modules over the commutative ring `R₁`,
 - `M₂`, `M₂'`, ... are modules over the commutative semiring `R₂`,
 - `M₃`, `M₃'`, ... are modules over the commutative ring `R₃`,
 - `V`, ... is a vector space over the field `K`.

## Tags

bilinear form, bilin form, BilinearForm, matrix, basis

-/

open LinearMap (BilinForm)

variable {R : Type*} {M : Type*} [CommSemiring R] [AddCommMonoid M] [Module R M]
variable {R₁ : Type*} {M₁ : Type*} [CommRing R₁] [AddCommGroup M₁] [Module R₁ M₁]
variable {R₂ : Type*} {M₂ : Type*} [CommSemiring R₂] [AddCommMonoid M₂] [Module R₂ M₂]
variable {R₃ : Type*} {M₃ : Type*} [CommRing R₃] [AddCommGroup M₃] [Module R₃ M₃]
variable {V : Type*} {K : Type*} [Field K] [AddCommGroup V] [Module K V]
variable {B : BilinForm R M} {B₁ : BilinForm R₁ M₁} {B₂ : BilinForm R₂ M₂}

section Matrix

variable {n o : Type*}

open Finset LinearMap Matrix

open Matrix

/-- The map from `Matrix n n R` to bilinear forms on `n → R`.

This is an auxiliary definition for the equivalence `Matrix.toBilin'`. -/
def Matrix.toBilin'Aux [Fintype n] (M : Matrix n n R₂) : BilinForm R₂ (n → R₂) :=
  Matrix.toLinearMap₂'Aux _ _ M
#align matrix.to_bilin'_aux Matrix.toBilin'Aux

theorem Matrix.toBilin'Aux_stdBasis [Fintype n] [DecidableEq n] (M : Matrix n n R₂) (i j : n) :
    M.toBilin'Aux (LinearMap.stdBasis R₂ (fun _ => R₂) i 1)
      (LinearMap.stdBasis R₂ (fun _ => R₂) j 1) = M i j :=
  Matrix.toLinearMap₂'Aux_stdBasis _ _ _ _ _
#align matrix.to_bilin'_aux_std_basis Matrix.toBilin'Aux_stdBasis

/-- The linear map from bilinear forms to `Matrix n n R` given an `n`-indexed basis.

This is an auxiliary definition for the equivalence `Matrix.toBilin'`. -/
def BilinForm.toMatrixAux (b : n → M₂) : BilinForm R₂ M₂ →ₗ[R₂] Matrix n n R₂ :=
  LinearMap.toMatrix₂Aux R₂ b b
#align bilin_form.to_matrix_aux BilinForm.toMatrixAux

@[simp]
theorem LinearMap.BilinForm.toMatrixAux_apply (B : BilinForm R₂ M₂) (b : n → M₂) (i j : n) :
    -- Porting note: had to hint the base ring even though it should be clear from context...
    BilinForm.toMatrixAux (R₂ := R₂) b B i j = B (b i) (b j) :=
  LinearMap.toMatrix₂Aux_apply R₂ B _ _ _ _
#align bilin_form.to_matrix_aux_apply LinearMap.BilinForm.toMatrixAux_apply

variable [Fintype n] [Fintype o]

theorem toBilin'Aux_toMatrixAux [DecidableEq n] (B₂ : BilinForm R₂ (n → R₂)) :
    -- Porting note: had to hint the base ring even though it should be clear from context...
    Matrix.toBilin'Aux (BilinForm.toMatrixAux (R₂ := R₂)
      (fun j => stdBasis R₂ (fun _ => R₂) j 1) B₂) = B₂ := by
  rw [BilinForm.toMatrixAux, Matrix.toBilin'Aux,
    toLinearMap₂'Aux_toMatrix₂Aux]
#align to_bilin'_aux_to_matrix_aux toBilin'Aux_toMatrixAux

section ToMatrix'

/-! ### `ToMatrix'` section

This section deals with the conversion between matrices and bilinear forms on `n → R₂`.
-/


variable [DecidableEq n] [DecidableEq o]

/-- The linear equivalence between bilinear forms on `n → R` and `n × n` matrices -/
def LinearMap.BilinForm.toMatrix' : BilinForm R₂ (n → R₂) ≃ₗ[R₂] Matrix n n R₂ :=
  LinearMap.toMatrix₂' R₂
#align bilin_form.to_matrix' LinearMap.BilinForm.toMatrix'

@[simp]
theorem LinearMap.BilinForm.toMatrixAux_stdBasis (B : BilinForm R₂ (n → R₂)) :
    -- Porting note: had to hint the base ring even though it should be clear from context...
    BilinForm.toMatrixAux (R₂ := R₂) (fun j => stdBasis R₂ (fun _ => R₂) j 1) B =
      BilinForm.toMatrix' B :=
  rfl
#align bilin_form.to_matrix_aux_std_basis LinearMap.BilinForm.toMatrixAux_stdBasis

/-- The linear equivalence between `n × n` matrices and bilinear forms on `n → R` -/
def Matrix.toBilin' : Matrix n n R₂ ≃ₗ[R₂] BilinForm R₂ (n → R₂) :=
  BilinForm.toMatrix'.symm
#align matrix.to_bilin' Matrix.toBilin'

@[simp]
theorem Matrix.toBilin'Aux_eq (M : Matrix n n R₂) : Matrix.toBilin'Aux M = Matrix.toBilin' M :=
  rfl
#align matrix.to_bilin'_aux_eq Matrix.toBilin'Aux_eq

theorem Matrix.toBilin'_apply (M : Matrix n n R₂) (x y : n → R₂) :
    Matrix.toBilin' M x y = ∑ i, ∑ j, x i * M i j * y j :=
<<<<<<< HEAD
  Finset.sum_congr rfl fun _  _ => Finset.sum_congr rfl fun _  _ => by
          simp only [RingHom.id_apply, smul_eq_mul, mul_comm, mul_assoc]
=======
  (Matrix.toLinearMap₂'_apply _ _ _).trans
    (by simp only [smul_eq_mul, mul_assoc, mul_comm, mul_left_comm])
>>>>>>> 11ef3771
#align matrix.to_bilin'_apply Matrix.toBilin'_apply

theorem Matrix.toBilin'_apply' (M : Matrix n n R₂) (v w : n → R₂) :
    Matrix.toBilin' M v w = Matrix.dotProduct v (M *ᵥ w) := Matrix.toLinearMap₂'_apply' _ _ _
#align matrix.to_bilin'_apply' Matrix.toBilin'_apply'

@[simp]
theorem Matrix.toBilin'_stdBasis (M : Matrix n n R₂) (i j : n) :
    Matrix.toBilin' M
      (LinearMap.stdBasis R₂ (fun _ => R₂) i 1)
      (LinearMap.stdBasis R₂ (fun _ => R₂) j 1) = M i j := Matrix.toLinearMap₂'_stdBasis _ _ _
#align matrix.to_bilin'_std_basis Matrix.toBilin'_stdBasis

@[simp]
theorem LinearMap.BilinForm.toMatrix'_symm :
    (BilinForm.toMatrix'.symm : Matrix n n R₂ ≃ₗ[R₂] _) = Matrix.toBilin' :=
  rfl
#align bilin_form.to_matrix'_symm LinearMap.BilinForm.toMatrix'_symm

@[simp]
theorem Matrix.toBilin'_symm :
    (Matrix.toBilin'.symm : _ ≃ₗ[R₂] Matrix n n R₂) = BilinForm.toMatrix' :=
  BilinForm.toMatrix'.symm_symm
#align matrix.to_bilin'_symm Matrix.toBilin'_symm

@[simp]
theorem Matrix.toBilin'_toMatrix' (B : BilinForm R₂ (n → R₂)) :
    Matrix.toBilin' (BilinForm.toMatrix' B) = B :=
  Matrix.toBilin'.apply_symm_apply B
#align matrix.to_bilin'_to_matrix' Matrix.toBilin'_toMatrix'

namespace LinearMap

@[simp]
theorem BilinForm.toMatrix'_toBilin' (M : Matrix n n R₂) :
    BilinForm.toMatrix' (Matrix.toBilin' M) = M :=
  (LinearMap.toMatrix₂' R₂).apply_symm_apply M
#align bilin_form.to_matrix'_to_bilin' LinearMap.BilinForm.toMatrix'_toBilin'

@[simp]
theorem BilinForm.toMatrix'_apply (B : BilinForm R₂ (n → R₂)) (i j : n) :
    BilinForm.toMatrix' B i j = B (stdBasis R₂ (fun _ => R₂) i 1) (stdBasis R₂ (fun _ => R₂) j 1) :=
  LinearMap.toMatrix₂'_apply _ _ _
#align bilin_form.to_matrix'_apply LinearMap.BilinForm.toMatrix'_apply

-- Porting note: dot notation for bundled maps doesn't work in the rest of this section
@[simp]
theorem BilinForm.toMatrix'_comp (B : BilinForm R₂ (n → R₂)) (l r : (o → R₂) →ₗ[R₂] n → R₂) :
    BilinForm.toMatrix' (B.comp l r) =
      (LinearMap.toMatrix' l)ᵀ * BilinForm.toMatrix' B * LinearMap.toMatrix' r :=
  LinearMap.toMatrix₂'_compl₁₂ B _ _
#align bilin_form.to_matrix'_comp LinearMap.BilinForm.toMatrix'_comp

theorem BilinForm.toMatrix'_compLeft (B : BilinForm R₂ (n → R₂)) (f : (n → R₂) →ₗ[R₂] n → R₂) :
    BilinForm.toMatrix' (B.compLeft f) = (LinearMap.toMatrix' f)ᵀ * BilinForm.toMatrix' B :=
  LinearMap.toMatrix₂'_comp B _
#align bilin_form.to_matrix'_comp_left LinearMap.BilinForm.toMatrix'_compLeft

theorem BilinForm.toMatrix'_compRight (B : BilinForm R₂ (n → R₂)) (f : (n → R₂) →ₗ[R₂] n → R₂) :
    BilinForm.toMatrix' (B.compRight f) = BilinForm.toMatrix' B * LinearMap.toMatrix' f :=
  LinearMap.toMatrix₂'_compl₂ B _
#align bilin_form.to_matrix'_comp_right LinearMap.BilinForm.toMatrix'_compRight

theorem BilinForm.mul_toMatrix'_mul (B : BilinForm R₂ (n → R₂)) (M : Matrix o n R₂)
    (N : Matrix n o R₂) : M * BilinForm.toMatrix' B * N =
      BilinForm.toMatrix' (B.comp (Matrix.toLin' Mᵀ) (Matrix.toLin' N)) :=
  LinearMap.mul_toMatrix₂'_mul B _ _
#align bilin_form.mul_to_matrix'_mul LinearMap.BilinForm.mul_toMatrix'_mul

theorem BilinForm.mul_toMatrix' (B : BilinForm R₂ (n → R₂)) (M : Matrix n n R₂) :
    M * BilinForm.toMatrix' B = BilinForm.toMatrix' (B.compLeft (Matrix.toLin' Mᵀ)) :=
  LinearMap.mul_toMatrix' B _
#align bilin_form.mul_to_matrix' LinearMap.BilinForm.mul_toMatrix'

theorem BilinForm.toMatrix'_mul (B : BilinForm R₂ (n → R₂)) (M : Matrix n n R₂) :
    BilinForm.toMatrix' B * M = BilinForm.toMatrix' (B.compRight (Matrix.toLin' M)) :=
  LinearMap.toMatrix₂'_mul B _
#align bilin_form.to_matrix'_mul LinearMap.BilinForm.toMatrix'_mul

end LinearMap

theorem Matrix.toBilin'_comp (M : Matrix n n R₂) (P Q : Matrix n o R₂) :
    M.toBilin'.comp (Matrix.toLin' P) (Matrix.toLin' Q) = Matrix.toBilin' (Pᵀ * M * Q) :=
  BilinForm.toMatrix'.injective
    (by simp only [BilinForm.toMatrix'_comp, BilinForm.toMatrix'_toBilin', toMatrix'_toLin'])
#align matrix.to_bilin'_comp Matrix.toBilin'_comp

end ToMatrix'

section ToMatrix

/-! ### `ToMatrix` section

This section deals with the conversion between matrices and bilinear forms on
a module with a fixed basis.
-/


variable [DecidableEq n] (b : Basis n R₂ M₂)

/-- `BilinForm.toMatrix b` is the equivalence between `R`-bilinear forms on `M` and
`n`-by-`n` matrices with entries in `R`, if `b` is an `R`-basis for `M`. -/
noncomputable def BilinForm.toMatrix : BilinForm R₂ M₂ ≃ₗ[R₂] Matrix n n R₂ :=
  LinearMap.toMatrix₂ b b
#align bilin_form.to_matrix BilinForm.toMatrix

/-- `BilinForm.toMatrix b` is the equivalence between `R`-bilinear forms on `M` and
`n`-by-`n` matrices with entries in `R`, if `b` is an `R`-basis for `M`. -/
noncomputable def Matrix.toBilin : Matrix n n R₂ ≃ₗ[R₂] BilinForm R₂ M₂ :=
  (BilinForm.toMatrix b).symm
#align matrix.to_bilin Matrix.toBilin

@[simp]
theorem BilinForm.toMatrix_apply (B : BilinForm R₂ M₂) (i j : n) :
    BilinForm.toMatrix b B i j = B (b i) (b j) :=
  LinearMap.toMatrix₂_apply _ _ B _ _
#align bilin_form.to_matrix_apply BilinForm.toMatrix_apply

@[simp]
theorem Matrix.toBilin_apply (M : Matrix n n R₂) (x y : M₂) :
    Matrix.toBilin b M x y = ∑ i, ∑ j, b.repr x i * M i j * b.repr y j :=
<<<<<<< HEAD
  Finset.sum_congr rfl fun i  _ => Finset.sum_congr rfl fun j _ => by
    simp only [LinearEquiv.coe_coe, Basis.equivFun_apply, RingHom.id_apply, smul_eq_mul, mul_comm,
      mul_assoc]
=======
  (Matrix.toLinearMap₂_apply _ _ _ _ _).trans
    (by simp only [smul_eq_mul, mul_assoc, mul_comm, mul_left_comm])
>>>>>>> 11ef3771

#align matrix.to_bilin_apply Matrix.toBilin_apply

-- Not a `simp` lemma since `BilinForm.toMatrix` needs an extra argument
theorem BilinearForm.toMatrixAux_eq (B : BilinForm R₂ M₂) :
    BilinForm.toMatrixAux (R₂ := R₂) b B = BilinForm.toMatrix b B :=
  LinearMap.toMatrix₂Aux_eq _ _ B
#align bilinear_form.to_matrix_aux_eq BilinearForm.toMatrixAux_eq

@[simp]
theorem BilinForm.toMatrix_symm : (BilinForm.toMatrix b).symm = Matrix.toBilin b :=
  rfl
#align bilin_form.to_matrix_symm BilinForm.toMatrix_symm

@[simp]
theorem Matrix.toBilin_symm : (Matrix.toBilin b).symm = BilinForm.toMatrix b :=
  (BilinForm.toMatrix b).symm_symm
#align matrix.to_bilin_symm Matrix.toBilin_symm

theorem Matrix.toBilin_basisFun : Matrix.toBilin (Pi.basisFun R₂ n) = Matrix.toBilin' := by
  ext M
  simp only [coe_comp, coe_single, Function.comp_apply, toBilin_apply, Pi.basisFun_repr,
    toBilin'_apply]
#align matrix.to_bilin_basis_fun Matrix.toBilin_basisFun

theorem BilinForm.toMatrix_basisFun :
    BilinForm.toMatrix (Pi.basisFun R₂ n) = BilinForm.toMatrix' := by
  rw [BilinForm.toMatrix, BilinForm.toMatrix', LinearMap.toMatrix₂_basisFun]
#align bilin_form.to_matrix_basis_fun BilinForm.toMatrix_basisFun

@[simp]
theorem Matrix.toBilin_toMatrix (B : BilinForm R₂ M₂) :
    Matrix.toBilin b (BilinForm.toMatrix b B) = B :=
  (Matrix.toBilin b).apply_symm_apply B
#align matrix.to_bilin_to_matrix Matrix.toBilin_toMatrix

@[simp]
theorem BilinForm.toMatrix_toBilin (M : Matrix n n R₂) :
    BilinForm.toMatrix b (Matrix.toBilin b M) = M :=
  (BilinForm.toMatrix b).apply_symm_apply M
#align bilin_form.to_matrix_to_bilin BilinForm.toMatrix_toBilin

variable {M₂' : Type*} [AddCommMonoid M₂'] [Module R₂ M₂']
variable (c : Basis o R₂ M₂')
variable [DecidableEq o]

-- Cannot be a `simp` lemma because `b` must be inferred.
theorem BilinForm.toMatrix_comp (B : BilinForm R₂ M₂) (l r : M₂' →ₗ[R₂] M₂) :
    BilinForm.toMatrix c (B.comp l r) =
      (LinearMap.toMatrix c b l)ᵀ * BilinForm.toMatrix b B * LinearMap.toMatrix c b r :=
  LinearMap.toMatrix₂_compl₁₂ _ _ _ _ B _ _
#align bilin_form.to_matrix_comp BilinForm.toMatrix_comp

theorem BilinForm.toMatrix_compLeft (B : BilinForm R₂ M₂) (f : M₂ →ₗ[R₂] M₂) :
    BilinForm.toMatrix b (B.compLeft f) = (LinearMap.toMatrix b b f)ᵀ * BilinForm.toMatrix b B :=
  LinearMap.toMatrix₂_comp _ _ _ B _
#align bilin_form.to_matrix_comp_left BilinForm.toMatrix_compLeft

theorem BilinForm.toMatrix_compRight (B : BilinForm R₂ M₂) (f : M₂ →ₗ[R₂] M₂) :
    BilinForm.toMatrix b (B.compRight f) = BilinForm.toMatrix b B * LinearMap.toMatrix b b f :=
  LinearMap.toMatrix₂_compl₂ _ _ _ B _
#align bilin_form.to_matrix_comp_right BilinForm.toMatrix_compRight

@[simp]
theorem BilinForm.toMatrix_mul_basis_toMatrix (c : Basis o R₂ M₂) (B : BilinForm R₂ M₂) :
    (b.toMatrix c)ᵀ * BilinForm.toMatrix b B * b.toMatrix c = BilinForm.toMatrix c B :=
  LinearMap.toMatrix₂_mul_basis_toMatrix _ _ _  _ B
#align bilin_form.to_matrix_mul_basis_to_matrix BilinForm.toMatrix_mul_basis_toMatrix

theorem BilinForm.mul_toMatrix_mul (B : BilinForm R₂ M₂) (M : Matrix o n R₂) (N : Matrix n o R₂) :
    M * BilinForm.toMatrix b B * N =
      BilinForm.toMatrix c (B.comp (Matrix.toLin c b Mᵀ) (Matrix.toLin c b N)) :=
  LinearMap.mul_toMatrix₂_mul _ _ _ _ B _ _
#align bilin_form.mul_to_matrix_mul BilinForm.mul_toMatrix_mul

theorem BilinForm.mul_toMatrix (B : BilinForm R₂ M₂) (M : Matrix n n R₂) :
    M * BilinForm.toMatrix b B = BilinForm.toMatrix b (B.compLeft (Matrix.toLin b b Mᵀ)) :=
  LinearMap.mul_toMatrix₂ _ _ _ B _
#align bilin_form.mul_to_matrix BilinForm.mul_toMatrix

theorem BilinForm.toMatrix_mul (B : BilinForm R₂ M₂) (M : Matrix n n R₂) :
    BilinForm.toMatrix b B * M = BilinForm.toMatrix b (B.compRight (Matrix.toLin b b M)) :=
  LinearMap.toMatrix₂_mul _ _ _  B _
#align bilin_form.to_matrix_mul BilinForm.toMatrix_mul

theorem Matrix.toBilin_comp (M : Matrix n n R₂) (P Q : Matrix n o R₂) :
    (Matrix.toBilin b M).comp (toLin c b P) (toLin c b Q) = Matrix.toBilin c (Pᵀ * M * Q) := by
  ext x y
  rw [Matrix.toBilin, BilinForm.toMatrix, Matrix.toBilin, BilinForm.toMatrix, toMatrix₂_symm,
    toMatrix₂_symm, ← Matrix.toLinearMap₂_compl₁₂ b b c c]
  simp
#align matrix.to_bilin_comp Matrix.toBilin_comp

end ToMatrix

end Matrix

section MatrixAdjoints

open Matrix

variable {n : Type*} [Fintype n]
variable (b : Basis n R₃ M₃)
variable (J J₃ A A' : Matrix n n R₃)

@[simp]
theorem isAdjointPair_toBilin' [DecidableEq n] :
    BilinForm.IsAdjointPair (Matrix.toBilin' J) (Matrix.toBilin' J₃) (Matrix.toLin' A)
        (Matrix.toLin' A') ↔
      Matrix.IsAdjointPair J J₃ A A' :=
  isAdjointPair_toLinearMap₂' _ _ _ _
#align is_adjoint_pair_to_bilin' isAdjointPair_toBilin'

@[simp]
theorem isAdjointPair_toBilin [DecidableEq n] :
    BilinForm.IsAdjointPair (Matrix.toBilin b J) (Matrix.toBilin b J₃) (Matrix.toLin b b A)
        (Matrix.toLin b b A') ↔
      Matrix.IsAdjointPair J J₃ A A' :=
  isAdjointPair_toLinearMap₂ _ _ _ _ _ _
#align is_adjoint_pair_to_bilin isAdjointPair_toBilin

theorem Matrix.isAdjointPair_equiv' [DecidableEq n] (P : Matrix n n R₃) (h : IsUnit P) :
    (Pᵀ * J * P).IsAdjointPair (Pᵀ * J * P) A A' ↔
      J.IsAdjointPair J (P * A * P⁻¹) (P * A' * P⁻¹) :=
  Matrix.isAdjointPair_equiv _ _ _ _ h
#align matrix.is_adjoint_pair_equiv' Matrix.isAdjointPair_equiv'

variable [DecidableEq n]

/-- The submodule of pair-self-adjoint matrices with respect to bilinear forms corresponding to
given matrices `J`, `J₂`. -/
def pairSelfAdjointMatricesSubmodule' : Submodule R₃ (Matrix n n R₃) :=
  (BilinForm.isPairSelfAdjointSubmodule (Matrix.toBilin' J) (Matrix.toBilin' J₃)).map
    ((LinearMap.toMatrix' : ((n → R₃) →ₗ[R₃] n → R₃) ≃ₗ[R₃] Matrix n n R₃) :
      ((n → R₃) →ₗ[R₃] n → R₃) →ₗ[R₃] Matrix n n R₃)
#align pair_self_adjoint_matrices_submodule' pairSelfAdjointMatricesSubmodule'

theorem mem_pairSelfAdjointMatricesSubmodule' :
    A ∈ pairSelfAdjointMatricesSubmodule J J₃ ↔ Matrix.IsAdjointPair J J₃ A A := by
  simp only [mem_pairSelfAdjointMatricesSubmodule]
#align mem_pair_self_adjoint_matrices_submodule' mem_pairSelfAdjointMatricesSubmodule'

/-- The submodule of self-adjoint matrices with respect to the bilinear form corresponding to
the matrix `J`. -/
def selfAdjointMatricesSubmodule' : Submodule R₃ (Matrix n n R₃) :=
  pairSelfAdjointMatricesSubmodule J J
#align self_adjoint_matrices_submodule' selfAdjointMatricesSubmodule'

theorem mem_selfAdjointMatricesSubmodule' :
    A ∈ selfAdjointMatricesSubmodule J ↔ J.IsSelfAdjoint A := by
  simp only [mem_selfAdjointMatricesSubmodule]
#align mem_self_adjoint_matrices_submodule' mem_selfAdjointMatricesSubmodule'

/-- The submodule of skew-adjoint matrices with respect to the bilinear form corresponding to
the matrix `J`. -/
def skewAdjointMatricesSubmodule' : Submodule R₃ (Matrix n n R₃) :=
  pairSelfAdjointMatricesSubmodule (-J) J
#align skew_adjoint_matrices_submodule' skewAdjointMatricesSubmodule'

theorem mem_skewAdjointMatricesSubmodule' :
    A ∈ skewAdjointMatricesSubmodule J ↔ J.IsSkewAdjoint A := by
  simp only [mem_skewAdjointMatricesSubmodule]
#align mem_skew_adjoint_matrices_submodule' mem_skewAdjointMatricesSubmodule'

end MatrixAdjoints

namespace LinearMap

namespace BilinForm

section Det

open Matrix

variable {A : Type*} [CommRing A] [IsDomain A] [Module A M₃] (B₃ : BilinForm A M₃)
variable {ι : Type*} [DecidableEq ι] [Fintype ι]

theorem _root_.Matrix.nondegenerate_toBilin'_iff_nondegenerate_toBilin {M : Matrix ι ι R₂}
    (b : Basis ι R₂ M₂) : M.toBilin'.Nondegenerate ↔ (Matrix.toBilin b M).Nondegenerate :=
  (nondegenerate_congr_iff b.equivFun.symm).symm
#align matrix.nondegenerate_to_bilin'_iff_nondegenerate_to_bilin Matrix.nondegenerate_toBilin'_iff_nondegenerate_toBilin

-- Lemmas transferring nondegeneracy between a matrix and its associated bilinear form
theorem _root_.Matrix.Nondegenerate.toBilin' {M : Matrix ι ι R₃} (h : M.Nondegenerate) :
    M.toBilin'.Nondegenerate := fun x hx =>
  h.eq_zero_of_ortho fun y => by simpa only [toBilin'_apply'] using hx y
#align matrix.nondegenerate.to_bilin' Matrix.Nondegenerate.toBilin'

@[simp]
theorem _root_.Matrix.nondegenerate_toBilin'_iff {M : Matrix ι ι R₃} :
    M.toBilin'.Nondegenerate ↔ M.Nondegenerate :=
  ⟨fun h v hv => h v fun w => (M.toBilin'_apply' _ _).trans <| hv w, Matrix.Nondegenerate.toBilin'⟩
#align matrix.nondegenerate_to_bilin'_iff Matrix.nondegenerate_toBilin'_iff

theorem _root_.Matrix.Nondegenerate.toBilin {M : Matrix ι ι R₃} (h : M.Nondegenerate)
    (b : Basis ι R₃ M₃) : (Matrix.toBilin b M).Nondegenerate :=
  (Matrix.nondegenerate_toBilin'_iff_nondegenerate_toBilin b).mp h.toBilin'
#align matrix.nondegenerate.to_bilin Matrix.Nondegenerate.toBilin

@[simp]
theorem _root_.Matrix.nondegenerate_toBilin_iff {M : Matrix ι ι R₃} (b : Basis ι R₃ M₃) :
    (Matrix.toBilin b M).Nondegenerate ↔ M.Nondegenerate := by
  rw [← Matrix.nondegenerate_toBilin'_iff_nondegenerate_toBilin, Matrix.nondegenerate_toBilin'_iff]
#align matrix.nondegenerate_to_bilin_iff Matrix.nondegenerate_toBilin_iff

/-! Lemmas transferring nondegeneracy between a bilinear form and its associated matrix -/

@[simp]
theorem nondegenerate_toMatrix'_iff {B : BilinForm R₃ (ι → R₃)} :
    B.toMatrix'.Nondegenerate (m := ι) ↔ B.Nondegenerate :=
  Matrix.nondegenerate_toBilin'_iff.symm.trans <| (Matrix.toBilin'_toMatrix' B).symm ▸ Iff.rfl
#align bilin_form.nondegenerate_to_matrix'_iff LinearMap.BilinForm.nondegenerate_toMatrix'_iff

theorem Nondegenerate.toMatrix' {B : BilinForm R₃ (ι → R₃)} (h : B.Nondegenerate) :
    B.toMatrix'.Nondegenerate :=
  nondegenerate_toMatrix'_iff.mpr h
#align bilin_form.nondegenerate.to_matrix' LinearMap.BilinForm.Nondegenerate.toMatrix'

@[simp]
theorem nondegenerate_toMatrix_iff {B : BilinForm R₃ M₃} (b : Basis ι R₃ M₃) :
    (BilinForm.toMatrix b B).Nondegenerate ↔ B.Nondegenerate :=
  (Matrix.nondegenerate_toBilin_iff b).symm.trans <| (Matrix.toBilin_toMatrix b B).symm ▸ Iff.rfl
#align bilin_form.nondegenerate_to_matrix_iff LinearMap.BilinForm.nondegenerate_toMatrix_iff

theorem Nondegenerate.toMatrix {B : BilinForm R₃ M₃} (h : B.Nondegenerate) (b : Basis ι R₃ M₃) :
    (BilinForm.toMatrix b B).Nondegenerate :=
  (nondegenerate_toMatrix_iff b).mpr h
#align bilin_form.nondegenerate.to_matrix LinearMap.BilinForm.Nondegenerate.toMatrix

/-! Some shorthands for combining the above with `Matrix.nondegenerate_of_det_ne_zero` -/

theorem nondegenerate_toBilin'_iff_det_ne_zero {M : Matrix ι ι A} :
    M.toBilin'.Nondegenerate ↔ M.det ≠ 0 := by
  rw [Matrix.nondegenerate_toBilin'_iff, Matrix.nondegenerate_iff_det_ne_zero]
#align bilin_form.nondegenerate_to_bilin'_iff_det_ne_zero LinearMap.BilinForm.nondegenerate_toBilin'_iff_det_ne_zero

theorem nondegenerate_toBilin'_of_det_ne_zero' (M : Matrix ι ι A) (h : M.det ≠ 0) :
    M.toBilin'.Nondegenerate :=
  nondegenerate_toBilin'_iff_det_ne_zero.mpr h
#align bilin_form.nondegenerate_to_bilin'_of_det_ne_zero' LinearMap.BilinForm.nondegenerate_toBilin'_of_det_ne_zero'

theorem nondegenerate_iff_det_ne_zero {B : BilinForm A M₃} (b : Basis ι A M₃) :
    B.Nondegenerate ↔ (BilinForm.toMatrix b B).det ≠ 0 := by
  rw [← Matrix.nondegenerate_iff_det_ne_zero, nondegenerate_toMatrix_iff]
#align bilin_form.nondegenerate_iff_det_ne_zero LinearMap.BilinForm.nondegenerate_iff_det_ne_zero

theorem nondegenerate_of_det_ne_zero (b : Basis ι A M₃) (h : (BilinForm.toMatrix b B₃).det ≠ 0) :
    B₃.Nondegenerate :=
  (nondegenerate_iff_det_ne_zero b).mpr h
#align bilin_form.nondegenerate_of_det_ne_zero LinearMap.BilinForm.nondegenerate_of_det_ne_zero

end Det

end BilinForm

end LinearMap<|MERGE_RESOLUTION|>--- conflicted
+++ resolved
@@ -128,13 +128,8 @@
 
 theorem Matrix.toBilin'_apply (M : Matrix n n R₂) (x y : n → R₂) :
     Matrix.toBilin' M x y = ∑ i, ∑ j, x i * M i j * y j :=
-<<<<<<< HEAD
-  Finset.sum_congr rfl fun _  _ => Finset.sum_congr rfl fun _  _ => by
-          simp only [RingHom.id_apply, smul_eq_mul, mul_comm, mul_assoc]
-=======
   (Matrix.toLinearMap₂'_apply _ _ _).trans
     (by simp only [smul_eq_mul, mul_assoc, mul_comm, mul_left_comm])
->>>>>>> 11ef3771
 #align matrix.to_bilin'_apply Matrix.toBilin'_apply
 
 theorem Matrix.toBilin'_apply' (M : Matrix n n R₂) (v w : n → R₂) :
@@ -256,14 +251,8 @@
 @[simp]
 theorem Matrix.toBilin_apply (M : Matrix n n R₂) (x y : M₂) :
     Matrix.toBilin b M x y = ∑ i, ∑ j, b.repr x i * M i j * b.repr y j :=
-<<<<<<< HEAD
-  Finset.sum_congr rfl fun i  _ => Finset.sum_congr rfl fun j _ => by
-    simp only [LinearEquiv.coe_coe, Basis.equivFun_apply, RingHom.id_apply, smul_eq_mul, mul_comm,
-      mul_assoc]
-=======
   (Matrix.toLinearMap₂_apply _ _ _ _ _).trans
     (by simp only [smul_eq_mul, mul_assoc, mul_comm, mul_left_comm])
->>>>>>> 11ef3771
 
 #align matrix.to_bilin_apply Matrix.toBilin_apply
 
