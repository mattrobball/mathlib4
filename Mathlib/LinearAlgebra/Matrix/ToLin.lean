--- conflicted
+++ resolved
@@ -810,21 +810,11 @@
   map_zero' := by
     rw [_root_.map_zero, LinearEquiv.map_zero]
   map_one' := by
-<<<<<<< HEAD
-    dsimp only  -- porting node: needed due to new-style structures
     rw [map_one, LinearMap.toMatrix_one]
-=======
-    rw [_root_.map_one, LinearMap.toMatrix_one]
->>>>>>> a00f0c43
   map_add' x y := by
     rw [map_add, LinearEquiv.map_add]
   map_mul' x y := by
-<<<<<<< HEAD
-    dsimp only  -- porting node: needed due to new-style structures
     rw [map_mul, LinearMap.toMatrix_mul]
-=======
-    rw [_root_.map_mul, LinearMap.toMatrix_mul]
->>>>>>> a00f0c43
   commutes' r := by
     ext
     rw [lmul_algebraMap, toMatrix_lsmul, algebraMap_eq_diagonal, Pi.algebraMap_def,
