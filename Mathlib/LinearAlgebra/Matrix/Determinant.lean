/-
Copyright (c) 2018 Kenny Lau. All rights reserved.
Released under Apache 2.0 license as described in the file LICENSE.
Authors: Kenny Lau, Chris Hughes, Anne Baanen
-/
import Mathlib.Data.Matrix.PEquiv
import Mathlib.Data.Matrix.Block
import Mathlib.Data.Matrix.Notation
import Mathlib.Data.Fintype.BigOperators
import Mathlib.GroupTheory.Perm.Fin
import Mathlib.GroupTheory.Perm.Sign
import Mathlib.Algebra.Algebra.Basic
import Mathlib.Tactic.Ring
import Mathlib.LinearAlgebra.Alternating.Basic
import Mathlib.LinearAlgebra.Pi

#align_import linear_algebra.matrix.determinant from "leanprover-community/mathlib"@"c3019c79074b0619edb4b27553a91b2e82242395"

/-!
# Determinant of a matrix

This file defines the determinant of a matrix, `Matrix.det`, and its essential properties.

## Main definitions

 - `Matrix.det`: the determinant of a square matrix, as a sum over permutations
 - `Matrix.detRowAlternating`: the determinant, as an `AlternatingMap` in the rows of the matrix

## Main results

 - `det_mul`: the determinant of `A * B` is the product of determinants
 - `det_zero_of_row_eq`: the determinant is zero if there is a repeated row
 - `det_block_diagonal`: the determinant of a block diagonal matrix is a product
   of the blocks' determinants

## Implementation notes

It is possible to configure `simp` to compute determinants. See the file
`test/matrix.lean` for some examples.

-/


universe u v w z

open Equiv Equiv.Perm Finset Function

namespace Matrix

open Matrix BigOperators

variable {m n : Type*} [DecidableEq n] [Fintype n] [DecidableEq m] [Fintype m]

variable {R : Type v} [CommRing R]

-- mathport name: «exprε »
local notation "ε " σ:arg => ((sign σ : ℤ) : R)

/-- `det` is an `AlternatingMap` in the rows of the matrix. -/
def detRowAlternating : AlternatingMap R (n → R) R n :=
  MultilinearMap.alternatization ((MultilinearMap.mkPiAlgebra R n R).compLinearMap LinearMap.proj)
#align matrix.det_row_alternating Matrix.detRowAlternating

/-- The determinant of a matrix given by the Leibniz formula. -/
abbrev det (M : Matrix n n R) : R :=
  detRowAlternating M
#align matrix.det Matrix.det

theorem det_apply (M : Matrix n n R) : M.det = ∑ σ : Perm n, Equiv.Perm.sign σ • ∏ i, M (σ i) i :=
  MultilinearMap.alternatization_apply _ M
#align matrix.det_apply Matrix.det_apply

-- This is what the old definition was. We use it to avoid having to change the old proofs below
theorem det_apply' (M : Matrix n n R) : M.det = ∑ σ : Perm n, ε σ * ∏ i, M (σ i) i := by
  simp [det_apply, Units.smul_def]
#align matrix.det_apply' Matrix.det_apply'

@[simp]
theorem det_diagonal {d : n → R} : det (diagonal d) = ∏ i, d i := by
  rw [det_apply']
  refine' (Finset.sum_eq_single 1 _ _).trans _
  · rintro σ - h2
    cases' not_forall.1 (mt Equiv.ext h2) with x h3
    convert mul_zero (ε σ)
    apply Finset.prod_eq_zero (mem_univ x)
    exact if_neg h3
  · simp
  · simp
#align matrix.det_diagonal Matrix.det_diagonal

-- @[simp] -- Porting note: simp can prove this
theorem det_zero (_ : Nonempty n) : det (0 : Matrix n n R) = 0 :=
  (detRowAlternating : AlternatingMap R (n → R) R n).map_zero
#align matrix.det_zero Matrix.det_zero

@[simp]
theorem det_one : det (1 : Matrix n n R) = 1 := by rw [← diagonal_one]; simp [-diagonal_one]
#align matrix.det_one Matrix.det_one

theorem det_isEmpty [IsEmpty n] {A : Matrix n n R} : det A = 1 := by simp [det_apply]
#align matrix.det_is_empty Matrix.det_isEmpty

@[simp]
theorem coe_det_isEmpty [IsEmpty n] : (det : Matrix n n R → R) = Function.const _ 1 := by
  ext
  exact det_isEmpty
#align matrix.coe_det_is_empty Matrix.coe_det_isEmpty

theorem det_eq_one_of_card_eq_zero {A : Matrix n n R} (h : Fintype.card n = 0) : det A = 1 :=
  haveI : IsEmpty n := Fintype.card_eq_zero_iff.mp h
  det_isEmpty
#align matrix.det_eq_one_of_card_eq_zero Matrix.det_eq_one_of_card_eq_zero

/-- If `n` has only one element, the determinant of an `n` by `n` matrix is just that element.
Although `Unique` implies `DecidableEq` and `Fintype`, the instances might
not be syntactically equal. Thus, we need to fill in the args explicitly. -/
@[simp]
theorem det_unique {n : Type*} [Unique n] [DecidableEq n] [Fintype n] (A : Matrix n n R) :
    det A = A default default := by simp [det_apply, univ_unique]
#align matrix.det_unique Matrix.det_unique

theorem det_eq_elem_of_subsingleton [Subsingleton n] (A : Matrix n n R) (k : n) :
    det A = A k k := by
  have := uniqueOfSubsingleton k
  convert det_unique A
#align matrix.det_eq_elem_of_subsingleton Matrix.det_eq_elem_of_subsingleton

theorem det_eq_elem_of_card_eq_one {A : Matrix n n R} (h : Fintype.card n = 1) (k : n) :
    det A = A k k :=
  haveI : Subsingleton n := Fintype.card_le_one_iff_subsingleton.mp h.le
  det_eq_elem_of_subsingleton _ _
#align matrix.det_eq_elem_of_card_eq_one Matrix.det_eq_elem_of_card_eq_one

theorem det_mul_aux {M N : Matrix n n R} {p : n → n} (H : ¬Bijective p) :
    (∑ σ : Perm n, ε σ * ∏ x, M (σ x) (p x) * N (p x) x) = 0 := by
  obtain ⟨i, j, hpij, hij⟩ : ∃ i j, p i = p j ∧ i ≠ j := by
    rw [← Finite.injective_iff_bijective, Injective] at H
    push_neg at H
    exact H
  exact
    sum_involution (fun σ _ => σ * Equiv.swap i j)
      (fun σ _ => by
        have : (∏ x, M (σ x) (p x)) = ∏ x, M ((σ * Equiv.swap i j) x) (p x) :=
          Fintype.prod_equiv (swap i j) _ _ (by simp [apply_swap_eq_self hpij])
        simp [this, sign_swap hij, -sign_swap', prod_mul_distrib])
      (fun σ _ _ => (not_congr mul_swap_eq_iff).mpr hij) (fun _ _ => mem_univ _) fun σ _ =>
      mul_swap_involutive i j σ
#align matrix.det_mul_aux Matrix.det_mul_aux

<<<<<<< HEAD
-- Porting note: need to bump for last simp; new after #3414 (reenableeta)
set_option maxHeartbeats 210000 in
=======
>>>>>>> afc57034
@[simp]
theorem det_mul (M N : Matrix n n R) : det (M * N) = det M * det N :=
  calc
    det (M * N) = ∑ p : n → n, ∑ σ : Perm n, ε σ * ∏ i, M (σ i) (p i) * N (p i) i := by
      simp only [det_apply', mul_apply, prod_univ_sum, mul_sum, Fintype.piFinset_univ]
      rw [Finset.sum_comm]
    _ =
        ∑ p in (@univ (n → n) _).filter Bijective,
          ∑ σ : Perm n, ε σ * ∏ i, M (σ i) (p i) * N (p i) i :=
      (Eq.symm <|
        sum_subset (filter_subset _ _) fun f _ hbij =>
          det_mul_aux <| by simpa only [true_and_iff, mem_filter, mem_univ] using hbij)
    _ = ∑ τ : Perm n, ∑ σ : Perm n, ε σ * ∏ i, M (σ i) (τ i) * N (τ i) i :=
      (sum_bij (fun p h => Equiv.ofBijective p (mem_filter.1 h).2) (fun _ _ => mem_univ _)
        (fun _ _ => rfl) (fun _ _ _ _ h => by injection h) fun b _ =>
        ⟨b, mem_filter.2 ⟨mem_univ _, b.bijective⟩, coe_fn_injective rfl⟩)
    _ = ∑ σ : Perm n, ∑ τ : Perm n, (∏ i, N (σ i) i) * ε τ * ∏ j, M (τ j) (σ j) := by
      simp only [mul_comm, mul_left_comm, prod_mul_distrib, mul_assoc]
    _ = ∑ σ : Perm n, ∑ τ : Perm n, (∏ i, N (σ i) i) * (ε σ * ε τ) * ∏ i, M (τ i) i :=
      (sum_congr rfl fun σ _ =>
        Fintype.sum_equiv (Equiv.mulRight σ⁻¹) _ _ fun τ => by
          have : (∏ j, M (τ j) (σ j)) = ∏ j, M ((τ * σ⁻¹) j) j := by
            rw [← (σ⁻¹ : _ ≃ _).prod_comp]
            simp only [Equiv.Perm.coe_mul, apply_inv_self, Function.comp_apply]
          have h : ε σ * ε (τ * σ⁻¹) = ε τ :=
            calc
              ε σ * ε (τ * σ⁻¹) = ε (τ * σ⁻¹ * σ) := by
                rw [mul_comm, sign_mul (τ * σ⁻¹)]
                simp only [Int.cast_mul, Units.val_mul]
              _ = ε τ := by simp only [inv_mul_cancel_right]

          simp_rw [Equiv.coe_mulRight, h]
          simp only [this])
    _ = det M * det N := by
      simp only [det_apply', Finset.mul_sum, mul_comm, mul_left_comm, mul_assoc]
#align matrix.det_mul Matrix.det_mul

/-- The determinant of a matrix, as a monoid homomorphism. -/
def detMonoidHom : Matrix n n R →* R where
  toFun := det
  map_one' := det_one
  map_mul' := det_mul
#align matrix.det_monoid_hom Matrix.detMonoidHom

@[simp]
theorem coe_detMonoidHom : (detMonoidHom : Matrix n n R → R) = det :=
  rfl
#align matrix.coe_det_monoid_hom Matrix.coe_detMonoidHom

/-- On square matrices, `mul_comm` applies under `det`. -/
theorem det_mul_comm (M N : Matrix m m R) : det (M * N) = det (N * M) := by
  rw [det_mul, det_mul, mul_comm]
#align matrix.det_mul_comm Matrix.det_mul_comm

/-- On square matrices, `mul_left_comm` applies under `det`. -/
theorem det_mul_left_comm (M N P : Matrix m m R) : det (M * (N * P)) = det (N * (M * P)) := by
  rw [← Matrix.mul_assoc, ← Matrix.mul_assoc, det_mul, det_mul_comm M N, ← det_mul]
#align matrix.det_mul_left_comm Matrix.det_mul_left_comm

/-- On square matrices, `mul_right_comm` applies under `det`. -/
theorem det_mul_right_comm (M N P : Matrix m m R) : det (M * N * P) = det (M * P * N) := by
  rw [Matrix.mul_assoc, Matrix.mul_assoc, det_mul, det_mul_comm N P, ← det_mul]
#align matrix.det_mul_right_comm Matrix.det_mul_right_comm

-- TODO(mathlib4#6607): fix elaboration so that the ascription isn't needed
theorem det_units_conj (M : (Matrix m m R)ˣ) (N : Matrix m m R) :
    det ((M : Matrix _ _ _) * N * (↑M⁻¹ : Matrix _ _ _)) = det N := by
  rw [det_mul_right_comm, Units.mul_inv, one_mul]
#align matrix.det_units_conj Matrix.det_units_conj

-- TODO(mathlib4#6607): fix elaboration so that the ascription isn't needed
theorem det_units_conj' (M : (Matrix m m R)ˣ) (N : Matrix m m R) :
    det ((↑M⁻¹ : Matrix _ _ _) * N * (↑M : Matrix _ _ _)) = det N :=
  det_units_conj M⁻¹ N
#align matrix.det_units_conj' Matrix.det_units_conj'

/-- Transposing a matrix preserves the determinant. -/
@[simp]
theorem det_transpose (M : Matrix n n R) : Mᵀ.det = M.det := by
  rw [det_apply', det_apply']
  refine' Fintype.sum_bijective _ inv_involutive.bijective _ _ _
  intro σ
  rw [sign_inv]
  congr 1
  apply Fintype.prod_equiv σ
  intros
  simp
#align matrix.det_transpose Matrix.det_transpose

/-- Permuting the columns changes the sign of the determinant. -/
theorem det_permute (σ : Perm n) (M : Matrix n n R) :
    (Matrix.det fun i => M (σ i)) = Perm.sign σ * M.det :=
  ((detRowAlternating : AlternatingMap R (n → R) R n).map_perm M σ).trans (by simp [Units.smul_def])
#align matrix.det_permute Matrix.det_permute

/-- Permuting rows and columns with the same equivalence has no effect. -/
@[simp]
theorem det_submatrix_equiv_self (e : n ≃ m) (A : Matrix m m R) :
    det (A.submatrix e e) = det A := by
  rw [det_apply', det_apply']
  apply Fintype.sum_equiv (Equiv.permCongr e)
  intro σ
  rw [Equiv.Perm.sign_permCongr e σ]
  congr 1
  apply Fintype.prod_equiv e
  intro i
  rw [Equiv.permCongr_apply, Equiv.symm_apply_apply, submatrix_apply]
#align matrix.det_submatrix_equiv_self Matrix.det_submatrix_equiv_self

/-- Reindexing both indices along the same equivalence preserves the determinant.

For the `simp` version of this lemma, see `det_submatrix_equiv_self`; this one is unsuitable because
`Matrix.reindex_apply` unfolds `reindex` first.
-/
theorem det_reindex_self (e : m ≃ n) (A : Matrix m m R) : det (reindex e e A) = det A :=
  det_submatrix_equiv_self e.symm A
#align matrix.det_reindex_self Matrix.det_reindex_self

/-- The determinant of a permutation matrix equals its sign. -/
@[simp]
theorem det_permutation (σ : Perm n) :
    Matrix.det (σ.toPEquiv.toMatrix : Matrix n n R) = Perm.sign σ := by
  rw [← Matrix.mul_one (σ.toPEquiv.toMatrix : Matrix n n R), PEquiv.toPEquiv_mul_matrix,
    det_permute, det_one, mul_one]
#align matrix.det_permutation Matrix.det_permutation

theorem det_smul (A : Matrix n n R) (c : R) : det (c • A) = c ^ Fintype.card n * det A :=
  calc
    det (c • A) = det ((diagonal fun _ => c) * A) := by rw [smul_eq_diagonal_mul]
    _ = det (diagonal fun _ => c) * det A := (det_mul _ _)
    _ = c ^ Fintype.card n * det A := by simp [card_univ]
#align matrix.det_smul Matrix.det_smul

@[simp]
theorem det_smul_of_tower {α} [Monoid α] [DistribMulAction α R] [IsScalarTower α R R]
    [SMulCommClass α R R] (c : α) (A : Matrix n n R) : det (c • A) = c ^ Fintype.card n • det A :=
  by rw [← smul_one_smul R c A, det_smul, smul_pow, one_pow, smul_mul_assoc, one_mul]
#align matrix.det_smul_of_tower Matrix.det_smul_of_tower

theorem det_neg (A : Matrix n n R) : det (-A) = (-1) ^ Fintype.card n * det A := by
  rw [← det_smul, neg_one_smul]
#align matrix.det_neg Matrix.det_neg

/-- A variant of `Matrix.det_neg` with scalar multiplication by `Units ℤ` instead of multiplication
by `R`. -/
theorem det_neg_eq_smul (A : Matrix n n R) : det (-A) = (-1 : Units ℤ) ^ Fintype.card n • det A :=
  by rw [← det_smul_of_tower, Units.neg_smul, one_smul]
#align matrix.det_neg_eq_smul Matrix.det_neg_eq_smul

/-- Multiplying each row by a fixed `v i` multiplies the determinant by
the product of the `v`s. -/
theorem det_mul_row (v : n → R) (A : Matrix n n R) :
    det (of fun i j => v j * A i j) = (∏ i, v i) * det A :=
  calc
    det (of fun i j => v j * A i j) = det (A * diagonal v) :=
      congr_arg det <| by
        ext
        simp [mul_comm]
    _ = (∏ i, v i) * det A := by rw [det_mul, det_diagonal, mul_comm]
#align matrix.det_mul_row Matrix.det_mul_row

/-- Multiplying each column by a fixed `v j` multiplies the determinant by
the product of the `v`s. -/
theorem det_mul_column (v : n → R) (A : Matrix n n R) :
    det (of fun i j => v i * A i j) = (∏ i, v i) * det A :=
  MultilinearMap.map_smul_univ _ v A
#align matrix.det_mul_column Matrix.det_mul_column

@[simp]
theorem det_pow (M : Matrix m m R) (n : ℕ) : det (M ^ n) = det M ^ n :=
  (detMonoidHom : Matrix m m R →* R).map_pow M n
#align matrix.det_pow Matrix.det_pow

section HomMap

variable {S : Type w} [CommRing S]

theorem _root_.RingHom.map_det (f : R →+* S) (M : Matrix n n R) :
    f M.det = Matrix.det (f.mapMatrix M) :=
  by simp [Matrix.det_apply', f.map_sum, f.map_prod]
#align ring_hom.map_det RingHom.map_det

theorem _root_.RingEquiv.map_det (f : R ≃+* S) (M : Matrix n n R) :
    f M.det = Matrix.det (f.mapMatrix M) :=
  f.toRingHom.map_det _
#align ring_equiv.map_det RingEquiv.map_det

theorem _root_.AlgHom.map_det [Algebra R S] {T : Type z} [CommRing T] [Algebra R T] (f : S →ₐ[R] T)
    (M : Matrix n n S) : f M.det = Matrix.det (f.mapMatrix M) :=
  f.toRingHom.map_det _
#align alg_hom.map_det AlgHom.map_det

theorem _root_.AlgEquiv.map_det [Algebra R S] {T : Type z} [CommRing T] [Algebra R T]
    (f : S ≃ₐ[R] T) (M : Matrix n n S) : f M.det = Matrix.det (f.mapMatrix M) :=
  f.toAlgHom.map_det _
#align alg_equiv.map_det AlgEquiv.map_det

end HomMap

@[simp]
theorem det_conjTranspose [StarRing R] (M : Matrix m m R) : det Mᴴ = star (det M) :=
  ((starRingEnd R).map_det _).symm.trans <| congr_arg star M.det_transpose
#align matrix.det_conj_transpose Matrix.det_conjTranspose

section DetZero

/-!
### `det_zero` section

Prove that a matrix with a repeated column has determinant equal to zero.
-/


theorem det_eq_zero_of_row_eq_zero {A : Matrix n n R} (i : n) (h : ∀ j, A i j = 0) : det A = 0 :=
  (detRowAlternating : AlternatingMap R (n → R) R n).map_coord_zero i (funext h)
#align matrix.det_eq_zero_of_row_eq_zero Matrix.det_eq_zero_of_row_eq_zero

theorem det_eq_zero_of_column_eq_zero {A : Matrix n n R} (j : n) (h : ∀ i, A i j = 0) :
    det A = 0 := by
  rw [← det_transpose]
  exact det_eq_zero_of_row_eq_zero j h
#align matrix.det_eq_zero_of_column_eq_zero Matrix.det_eq_zero_of_column_eq_zero

variable {M : Matrix n n R} {i j : n}

/-- If a matrix has a repeated row, the determinant will be zero. -/
theorem det_zero_of_row_eq (i_ne_j : i ≠ j) (hij : M i = M j) : M.det = 0 :=
  (detRowAlternating : AlternatingMap R (n → R) R n).map_eq_zero_of_eq M hij i_ne_j
#align matrix.det_zero_of_row_eq Matrix.det_zero_of_row_eq

/-- If a matrix has a repeated column, the determinant will be zero. -/
theorem det_zero_of_column_eq (i_ne_j : i ≠ j) (hij : ∀ k, M k i = M k j) : M.det = 0 := by
  rw [← det_transpose, det_zero_of_row_eq i_ne_j]
  exact funext hij
#align matrix.det_zero_of_column_eq Matrix.det_zero_of_column_eq

end DetZero

theorem det_updateRow_add (M : Matrix n n R) (j : n) (u v : n → R) :
    det (updateRow M j <| u + v) = det (updateRow M j u) + det (updateRow M j v) :=
  (detRowAlternating : AlternatingMap R (n → R) R n).map_add M j u v
#align matrix.det_update_row_add Matrix.det_updateRow_add

theorem det_updateColumn_add (M : Matrix n n R) (j : n) (u v : n → R) :
    det (updateColumn M j <| u + v) = det (updateColumn M j u) + det (updateColumn M j v) := by
  rw [← det_transpose, ← updateRow_transpose, det_updateRow_add]
  simp [updateRow_transpose, det_transpose]
#align matrix.det_update_column_add Matrix.det_updateColumn_add

theorem det_updateRow_smul (M : Matrix n n R) (j : n) (s : R) (u : n → R) :
    det (updateRow M j <| s • u) = s * det (updateRow M j u) :=
  (detRowAlternating : AlternatingMap R (n → R) R n).map_smul M j s u
#align matrix.det_update_row_smul Matrix.det_updateRow_smul

theorem det_updateColumn_smul (M : Matrix n n R) (j : n) (s : R) (u : n → R) :
    det (updateColumn M j <| s • u) = s * det (updateColumn M j u) := by
  rw [← det_transpose, ← updateRow_transpose, det_updateRow_smul]
  simp [updateRow_transpose, det_transpose]
#align matrix.det_update_column_smul Matrix.det_updateColumn_smul

theorem det_updateRow_smul' (M : Matrix n n R) (j : n) (s : R) (u : n → R) :
    det (updateRow (s • M) j u) = s ^ (Fintype.card n - 1) * det (updateRow M j u) :=
  MultilinearMap.map_update_smul _ M j s u
#align matrix.det_update_row_smul' Matrix.det_updateRow_smul'

theorem det_updateColumn_smul' (M : Matrix n n R) (j : n) (s : R) (u : n → R) :
    det (updateColumn (s • M) j u) = s ^ (Fintype.card n - 1) * det (updateColumn M j u) := by
  rw [← det_transpose, ← updateRow_transpose, transpose_smul, det_updateRow_smul']
  simp [updateRow_transpose, det_transpose]
#align matrix.det_update_column_smul' Matrix.det_updateColumn_smul'

section DetEq

/-! ### `det_eq` section

Lemmas showing the determinant is invariant under a variety of operations.
-/


theorem det_eq_of_eq_mul_det_one {A B : Matrix n n R} (C : Matrix n n R) (hC : det C = 1)
    (hA : A = B * C) : det A = det B :=
  calc
    det A = det (B * C) := congr_arg _ hA
    _ = det B * det C := (det_mul _ _)
    _ = det B := by rw [hC, mul_one]
#align matrix.det_eq_of_eq_mul_det_one Matrix.det_eq_of_eq_mul_det_one

theorem det_eq_of_eq_det_one_mul {A B : Matrix n n R} (C : Matrix n n R) (hC : det C = 1)
    (hA : A = C * B) : det A = det B :=
  calc
    det A = det (C * B) := congr_arg _ hA
    _ = det C * det B := (det_mul _ _)
    _ = det B := by rw [hC, one_mul]
#align matrix.det_eq_of_eq_det_one_mul Matrix.det_eq_of_eq_det_one_mul

theorem det_updateRow_add_self (A : Matrix n n R) {i j : n} (hij : i ≠ j) :
    det (updateRow A i (A i + A j)) = det A := by
  simp [det_updateRow_add,
    det_zero_of_row_eq hij (updateRow_self.trans (updateRow_ne hij.symm).symm)]
#align matrix.det_update_row_add_self Matrix.det_updateRow_add_self

theorem det_updateColumn_add_self (A : Matrix n n R) {i j : n} (hij : i ≠ j) :
    det (updateColumn A i fun k => A k i + A k j) = det A := by
  rw [← det_transpose, ← updateRow_transpose, ← det_transpose A]
  exact det_updateRow_add_self Aᵀ hij
#align matrix.det_update_column_add_self Matrix.det_updateColumn_add_self

theorem det_updateRow_add_smul_self (A : Matrix n n R) {i j : n} (hij : i ≠ j) (c : R) :
    det (updateRow A i (A i + c • A j)) = det A := by
  simp [det_updateRow_add, det_updateRow_smul,
    det_zero_of_row_eq hij (updateRow_self.trans (updateRow_ne hij.symm).symm)]
#align matrix.det_update_row_add_smul_self Matrix.det_updateRow_add_smul_self

theorem det_updateColumn_add_smul_self (A : Matrix n n R) {i j : n} (hij : i ≠ j) (c : R) :
    det (updateColumn A i fun k => A k i + c • A k j) = det A := by
  rw [← det_transpose, ← updateRow_transpose, ← det_transpose A]
  exact det_updateRow_add_smul_self Aᵀ hij c
#align matrix.det_update_column_add_smul_self Matrix.det_updateColumn_add_smul_self

theorem det_eq_of_forall_row_eq_smul_add_const_aux {A B : Matrix n n R} {s : Finset n} :
    ∀ (c : n → R) (_ : ∀ i, i ∉ s → c i = 0) (k : n) (_ : k ∉ s)
      (_: ∀ i j, A i j = B i j + c i * B k j), det A = det B := by
  induction s using Finset.induction_on generalizing B with
  | empty =>
    rintro c hs k - A_eq
    have : ∀ i, c i = 0 := by
      intro i
      specialize hs i
      contrapose! hs
      simp [hs]
    congr
    ext i j
    rw [A_eq, this, zero_mul, add_zero]
  | @insert i s _hi ih =>
    intro c hs k hk A_eq
    have hAi : A i = B i + c i • B k := funext (A_eq i)
    rw [@ih (updateRow B i (A i)) (Function.update c i 0), hAi, det_updateRow_add_smul_self]
    · exact mt (fun h => show k ∈ insert i s from h ▸ Finset.mem_insert_self _ _) hk
    · intro i' hi'
      rw [Function.update_apply]
      split_ifs with hi'i
      · rfl
      · exact hs i' fun h => hi' ((Finset.mem_insert.mp h).resolve_left hi'i)
    · exact k
    · exact fun h => hk (Finset.mem_insert_of_mem h)
    · intro i' j'
      rw [updateRow_apply, Function.update_apply]
      split_ifs with hi'i
      · simp [hi'i]
      rw [A_eq, updateRow_ne fun h : k = i => hk <| h ▸ Finset.mem_insert_self k s]
#align matrix.det_eq_of_forall_row_eq_smul_add_const_aux Matrix.det_eq_of_forall_row_eq_smul_add_const_aux

/-- If you add multiples of row `B k` to other rows, the determinant doesn't change. -/
theorem det_eq_of_forall_row_eq_smul_add_const {A B : Matrix n n R} (c : n → R) (k : n)
    (hk : c k = 0) (A_eq : ∀ i j, A i j = B i j + c i * B k j) : det A = det B :=
  det_eq_of_forall_row_eq_smul_add_const_aux c
    (fun i =>
      not_imp_comm.mp fun hi =>
        Finset.mem_erase.mpr
          ⟨mt (fun h : i = k => show c i = 0 from h.symm ▸ hk) hi, Finset.mem_univ i⟩)
    k (Finset.not_mem_erase k Finset.univ) A_eq
#align matrix.det_eq_of_forall_row_eq_smul_add_const Matrix.det_eq_of_forall_row_eq_smul_add_const

theorem det_eq_of_forall_row_eq_smul_add_pred_aux {n : ℕ} (k : Fin (n + 1)) :
    ∀ (c : Fin n → R) (_hc : ∀ i : Fin n, k < i.succ → c i = 0)
      {M N : Matrix (Fin n.succ) (Fin n.succ) R} (_h0 : ∀ j, M 0 j = N 0 j)
      (_hsucc : ∀ (i : Fin n) (j), M i.succ j = N i.succ j + c i * M (Fin.castSucc i) j),
      det M = det N := by
  refine' Fin.induction _ (fun k ih => _) k <;> intro c hc M N h0 hsucc
  · congr
    ext i j
    refine' Fin.cases (h0 j) (fun i => _) i
    rw [hsucc, hc i (Fin.succ_pos _), zero_mul, add_zero]
  set M' := updateRow M k.succ (N k.succ) with hM'
  have hM : M = updateRow M' k.succ (M' k.succ + c k • M (Fin.castSucc k)) := by
    ext i j
    by_cases hi : i = k.succ
    · simp [hi, hM', hsucc, updateRow_self]
    rw [updateRow_ne hi, hM', updateRow_ne hi]
  have k_ne_succ : (Fin.castSucc k) ≠ k.succ := (Fin.castSucc_lt_succ k).ne
  have M_k : M (Fin.castSucc k) = M' (Fin.castSucc k) := (updateRow_ne k_ne_succ).symm
  rw [hM, M_k, det_updateRow_add_smul_self M' k_ne_succ.symm, ih (Function.update c k 0)]
  · intro i hi
    rw [Fin.lt_iff_val_lt_val, Fin.coe_castSucc, Fin.val_succ, Nat.lt_succ_iff] at hi
    rw [Function.update_apply]
    split_ifs with hik
    · rfl
    exact hc _ (Fin.succ_lt_succ_iff.mpr (lt_of_le_of_ne hi (Ne.symm hik)))
  · rwa [hM', updateRow_ne (Fin.succ_ne_zero _).symm]
  intro i j
  rw [Function.update_apply]
  split_ifs with hik
  · rw [zero_mul, add_zero, hM', hik, updateRow_self]
  rw [hM', updateRow_ne ((Fin.succ_injective _).ne hik), hsucc]
  by_cases hik2 : k < i
  · simp [hc i (Fin.succ_lt_succ_iff.mpr hik2)]
  rw [updateRow_ne]
  apply ne_of_lt
  rwa [Fin.lt_iff_val_lt_val, Fin.coe_castSucc, Fin.val_succ, Nat.lt_succ_iff, ← not_lt]
#align matrix.det_eq_of_forall_row_eq_smul_add_pred_aux Matrix.det_eq_of_forall_row_eq_smul_add_pred_aux

/-- If you add multiples of previous rows to the next row, the determinant doesn't change. -/
theorem det_eq_of_forall_row_eq_smul_add_pred {n : ℕ} {A B : Matrix (Fin (n + 1)) (Fin (n + 1)) R}
    (c : Fin n → R) (A_zero : ∀ j, A 0 j = B 0 j)
    (A_succ : ∀ (i : Fin n) (j), A i.succ j = B i.succ j + c i * A (Fin.castSucc i) j) :
    det A = det B :=
  det_eq_of_forall_row_eq_smul_add_pred_aux (Fin.last _) c
    (fun _ hi => absurd hi (not_lt_of_ge (Fin.le_last _))) A_zero A_succ
#align matrix.det_eq_of_forall_row_eq_smul_add_pred Matrix.det_eq_of_forall_row_eq_smul_add_pred

/-- If you add multiples of previous columns to the next columns, the determinant doesn't change. -/
theorem det_eq_of_forall_col_eq_smul_add_pred {n : ℕ} {A B : Matrix (Fin (n + 1)) (Fin (n + 1)) R}
    (c : Fin n → R) (A_zero : ∀ i, A i 0 = B i 0)
    (A_succ : ∀ (i) (j : Fin n), A i j.succ = B i j.succ + c j * A i (Fin.castSucc j)) :
    det A = det B := by
  rw [← det_transpose A, ← det_transpose B]
  exact det_eq_of_forall_row_eq_smul_add_pred c A_zero fun i j => A_succ j i
#align matrix.det_eq_of_forall_col_eq_smul_add_pred Matrix.det_eq_of_forall_col_eq_smul_add_pred

end DetEq

@[simp]
theorem det_blockDiagonal {o : Type*} [Fintype o] [DecidableEq o] (M : o → Matrix n n R) :
    (blockDiagonal M).det = ∏ k, (M k).det := by
  -- Rewrite the determinants as a sum over permutations.
  simp_rw [det_apply']
  -- The right hand side is a product of sums, rewrite it as a sum of products.
  rw [Finset.prod_sum]
  simp_rw [Finset.prod_attach_univ, Finset.univ_pi_univ]
  -- We claim that the only permutations contributing to the sum are those that
  -- preserve their second component.
  let preserving_snd : Finset (Equiv.Perm (n × o)) :=
    Finset.univ.filter fun σ => ∀ x, (σ x).snd = x.snd
  have mem_preserving_snd :
    ∀ {σ : Equiv.Perm (n × o)}, σ ∈ preserving_snd ↔ ∀ x, (σ x).snd = x.snd := fun {σ} =>
    Finset.mem_filter.trans ⟨fun h => h.2, fun h => ⟨Finset.mem_univ _, h⟩⟩
  rw [← Finset.sum_subset (Finset.subset_univ preserving_snd) _]
  -- And that these are in bijection with `o → Equiv.Perm m`.
  rw [(Finset.sum_bij
        (fun (σ : ∀ k : o, k ∈ Finset.univ → Equiv.Perm n) _ =>
          prodCongrLeft fun k => σ k (Finset.mem_univ k))
        _ _ _ _).symm]
  · intro σ _
    rw [mem_preserving_snd]
    rintro ⟨-, x⟩
    simp only [prodCongrLeft_apply]
  · intro σ _
    rw [Finset.prod_mul_distrib, ← Finset.univ_product_univ, Finset.prod_product_right]
    simp only [sign_prodCongrLeft, Units.coe_prod, Int.cast_prod, blockDiagonal_apply_eq,
      prodCongrLeft_apply]
  · intro σ σ' _ _ eq
    ext x hx k
    simp only at eq
    have :
      ∀ k x,
        prodCongrLeft (fun k => σ k (Finset.mem_univ _)) (k, x) =
          prodCongrLeft (fun k => σ' k (Finset.mem_univ _)) (k, x) :=
      fun k x => by rw [eq]
    simp only [prodCongrLeft_apply, Prod.mk.inj_iff] at this
    exact (this k x).1
  · intro σ hσ
    rw [mem_preserving_snd] at hσ
    have hσ' : ∀ x, (σ⁻¹ x).snd = x.snd := by
      intro x
      conv_rhs => rw [← Perm.apply_inv_self σ x, hσ]
    have mk_apply_eq : ∀ k x, ((σ (x, k)).fst, k) = σ (x, k) := by
      intro k x
      ext
      · simp only
      · simp only [hσ]
    have mk_inv_apply_eq : ∀ k x, ((σ⁻¹ (x, k)).fst, k) = σ⁻¹ (x, k) := by
      intro k x
      conv_lhs => rw [← Perm.apply_inv_self σ (x, k)]
      ext
      · simp only [apply_inv_self]
      · simp only [hσ']
    refine' ⟨fun k _ => ⟨fun x => (σ (x, k)).fst, fun x => (σ⁻¹ (x, k)).fst, _, _⟩, _, _⟩
    · intro x
      simp only [mk_apply_eq, inv_apply_self]
    · intro x
      simp only [mk_inv_apply_eq, apply_inv_self]
    · apply Finset.mem_univ
    · ext ⟨k, x⟩
      · simp only [coe_fn_mk, prodCongrLeft_apply]
      · simp only [prodCongrLeft_apply, hσ]
  · intro σ _ hσ
    rw [mem_preserving_snd] at hσ
    obtain ⟨⟨k, x⟩, hkx⟩ := not_forall.mp hσ
    rw [Finset.prod_eq_zero (Finset.mem_univ (k, x)), mul_zero]
    rw [blockDiagonal_apply_ne]
    exact hkx
#align matrix.det_block_diagonal Matrix.det_blockDiagonal

/-- The determinant of a 2×2 block matrix with the lower-left block equal to zero is the product of
the determinants of the diagonal blocks. For the generalization to any number of blocks, see
`Matrix.det_of_upper_triangular`. -/
@[simp]
theorem det_fromBlocks_zero₂₁ (A : Matrix m m R) (B : Matrix m n R) (D : Matrix n n R) :
    (Matrix.fromBlocks A B 0 D).det = A.det * D.det := by
  classical
    simp_rw [det_apply']
    convert Eq.symm <|
      sum_subset (β := R) (subset_univ ((sumCongrHom m n).range : Set (Perm (Sum m n))).toFinset) ?_
    rw [sum_mul_sum]
    simp_rw [univ_product_univ]
    rw [(sum_bij (fun (σ : Perm m × Perm n) _ => Equiv.sumCongr σ.fst σ.snd) _ _ _ _).symm]
    · intro σ₁₂ h
      simp only
      erw [Set.mem_toFinset, MonoidHom.mem_range]
      use σ₁₂
      simp only [sumCongrHom_apply]
    · simp only [forall_prop_of_true, Prod.forall, mem_univ]
      intro σ₁ σ₂
      rw [Fintype.prod_sum_type]
      simp_rw [Equiv.sumCongr_apply, Sum.map_inr, Sum.map_inl, fromBlocks_apply₁₁,
        fromBlocks_apply₂₂]
      rw [mul_mul_mul_comm]
      congr
      rw [sign_sumCongr, Units.val_mul, Int.cast_mul]
    · intro σ₁ σ₂ h₁ h₂
      dsimp only
      intro h
      have h2 : ∀ x, Perm.sumCongr σ₁.fst σ₁.snd x = Perm.sumCongr σ₂.fst σ₂.snd x :=
        FunLike.congr_fun h
      simp only [Sum.map_inr, Sum.map_inl, Perm.sumCongr_apply, Sum.forall, Sum.inl.injEq,
        Sum.inr.injEq] at h2
      ext x
      · exact h2.left x
      · exact h2.right x
    · intro σ hσ
      erw [Set.mem_toFinset, MonoidHom.mem_range] at hσ
      obtain ⟨σ₁₂, hσ₁₂⟩ := hσ
      use σ₁₂
      rw [← hσ₁₂]
      simp
    · rintro σ - hσn
      have h1 : ¬∀ x, ∃ y, Sum.inl y = σ (Sum.inl x) := by
        rw [Set.mem_toFinset] at hσn
        -- Porting note: golfed
        simpa only [Set.MapsTo, Set.mem_range, forall_exists_index, forall_apply_eq_imp_iff] using
          mt mem_sumCongrHom_range_of_perm_mapsTo_inl hσn
      obtain ⟨a, ha⟩ := not_forall.mp h1
      cases' hx : σ (Sum.inl a) with a2 b
      · have hn := (not_exists.mp ha) a2
        exact absurd hx.symm hn
      · rw [Finset.prod_eq_zero (Finset.mem_univ (Sum.inl a)), mul_zero]
        rw [hx, fromBlocks_apply₂₁, zero_apply]
#align matrix.det_from_blocks_zero₂₁ Matrix.det_fromBlocks_zero₂₁

/-- The determinant of a 2×2 block matrix with the upper-right block equal to zero is the product of
the determinants of the diagonal blocks. For the generalization to any number of blocks, see
`Matrix.det_of_lower_triangular`. -/
@[simp]
theorem det_fromBlocks_zero₁₂ (A : Matrix m m R) (C : Matrix n m R) (D : Matrix n n R) :
    (Matrix.fromBlocks A 0 C D).det = A.det * D.det := by
  rw [← det_transpose, fromBlocks_transpose, transpose_zero, det_fromBlocks_zero₂₁, det_transpose,
    det_transpose]
#align matrix.det_from_blocks_zero₁₂ Matrix.det_fromBlocks_zero₁₂

/-- Laplacian expansion of the determinant of an `n+1 × n+1` matrix along column 0. -/
theorem det_succ_column_zero {n : ℕ} (A : Matrix (Fin n.succ) (Fin n.succ) R) :
    det A = ∑ i : Fin n.succ, (-1) ^ (i : ℕ) * A i 0 * det (A.submatrix i.succAbove Fin.succ) := by
  rw [Matrix.det_apply, Finset.univ_perm_fin_succ, ← Finset.univ_product_univ]
  simp only [Finset.sum_map, Equiv.toEmbedding_apply, Finset.sum_product, Matrix.submatrix]
  refine' Finset.sum_congr rfl fun i _ => Fin.cases _ (fun i => _) i
  · simp only [Fin.prod_univ_succ, Matrix.det_apply, Finset.mul_sum,
      Equiv.Perm.decomposeFin_symm_apply_zero, Fin.val_zero, one_mul,
      Equiv.Perm.decomposeFin.symm_sign, Equiv.swap_self, if_true, id.def, eq_self_iff_true,
      Equiv.Perm.decomposeFin_symm_apply_succ, Fin.succAbove_zero, Equiv.coe_refl, pow_zero,
      mul_smul_comm, of_apply]
  -- `univ_perm_fin_succ` gives a different embedding of `Perm (Fin n)` into
  -- `Perm (Fin n.succ)` than the determinant of the submatrix we want,
  -- permute `A` so that we get the correct one.
  have : (-1 : R) ^ (i : ℕ) = (Perm.sign i.cycleRange) := by simp [Fin.sign_cycleRange]
  rw [Fin.val_succ, pow_succ, this, mul_assoc, mul_assoc, mul_left_comm (ε _), ←
    det_permute, Matrix.det_apply, Finset.mul_sum, Finset.mul_sum]
  -- now we just need to move the corresponding parts to the same place
  refine' Finset.sum_congr rfl fun σ _ => _
  rw [Equiv.Perm.decomposeFin.symm_sign, if_neg (Fin.succ_ne_zero i)]
  calc
    ((-1 * Perm.sign σ : ℤ) • ∏ i', A (Perm.decomposeFin.symm (Fin.succ i, σ) i') i') =
        (-1 * Perm.sign σ : ℤ) • (A (Fin.succ i) 0 *
          ∏ i', A ((Fin.succ i).succAbove (Fin.cycleRange i (σ i'))) i'.succ) := by
      simp only [Fin.prod_univ_succ, Fin.succAbove_cycleRange,
        Equiv.Perm.decomposeFin_symm_apply_zero, Equiv.Perm.decomposeFin_symm_apply_succ]
    _ = -1 * (A (Fin.succ i) 0 * (Perm.sign σ : ℤ) •
        ∏ i', A ((Fin.succ i).succAbove (Fin.cycleRange i (σ i'))) i'.succ) := by
      simp [mul_assoc, mul_comm, _root_.neg_mul, one_mul, zsmul_eq_mul, neg_inj, neg_smul,
        Fin.succAbove_cycleRange, mul_left_comm]
#align matrix.det_succ_column_zero Matrix.det_succ_column_zero

/-- Laplacian expansion of the determinant of an `n+1 × n+1` matrix along row 0. -/
theorem det_succ_row_zero {n : ℕ} (A : Matrix (Fin n.succ) (Fin n.succ) R) :
    det A = ∑ j : Fin n.succ, (-1) ^ (j : ℕ) * A 0 j * det (A.submatrix Fin.succ j.succAbove) := by
  rw [← det_transpose A, det_succ_column_zero]
  refine' Finset.sum_congr rfl fun i _ => _
  rw [← det_transpose]
  simp only [transpose_apply, transpose_submatrix, transpose_transpose]
#align matrix.det_succ_row_zero Matrix.det_succ_row_zero

/-- Laplacian expansion of the determinant of an `n+1 × n+1` matrix along row `i`. -/
theorem det_succ_row {n : ℕ} (A : Matrix (Fin n.succ) (Fin n.succ) R) (i : Fin n.succ) :
    det A =
      ∑ j : Fin n.succ, (-1) ^ (i + j : ℕ) * A i j * det (A.submatrix i.succAbove j.succAbove) := by
  simp_rw [pow_add, mul_assoc, ← mul_sum]
  have : det A = (-1 : R) ^ (i : ℕ) * (Perm.sign i.cycleRange⁻¹) * det A := by
    calc
      det A = ↑((-1 : ℤˣ) ^ (i : ℕ) * (-1 : ℤˣ) ^ (i : ℕ) : ℤˣ) * det A := by simp
      _ = (-1 : R) ^ (i : ℕ) * (Perm.sign i.cycleRange⁻¹) * det A := by simp [-Int.units_mul_self]
  rw [this, mul_assoc]
  congr
  rw [← det_permute, det_succ_row_zero]
  refine' Finset.sum_congr rfl fun j _ => _
  rw [mul_assoc, Matrix.submatrix, Matrix.submatrix]
  congr
  · rw [Equiv.Perm.inv_def, Fin.cycleRange_symm_zero]
  · ext i' j'
    rw [Equiv.Perm.inv_def, Fin.cycleRange_symm_succ]
#align matrix.det_succ_row Matrix.det_succ_row

/-- Laplacian expansion of the determinant of an `n+1 × n+1` matrix along column `j`. -/
theorem det_succ_column {n : ℕ} (A : Matrix (Fin n.succ) (Fin n.succ) R) (j : Fin n.succ) :
    det A =
      ∑ i : Fin n.succ, (-1) ^ (i + j : ℕ) * A i j * det (A.submatrix i.succAbove j.succAbove) := by
  rw [← det_transpose, det_succ_row _ j]
  refine' Finset.sum_congr rfl fun i _ => _
  rw [add_comm, ← det_transpose, transpose_apply, transpose_submatrix, transpose_transpose]
#align matrix.det_succ_column Matrix.det_succ_column

/-- Determinant of 0x0 matrix -/
@[simp]
theorem det_fin_zero {A : Matrix (Fin 0) (Fin 0) R} : det A = 1 :=
  det_isEmpty
#align matrix.det_fin_zero Matrix.det_fin_zero

/-- Determinant of 1x1 matrix -/
theorem det_fin_one (A : Matrix (Fin 1) (Fin 1) R) : det A = A 0 0 :=
  det_unique A
#align matrix.det_fin_one Matrix.det_fin_one

theorem det_fin_one_of (a : R) : det !![a] = a :=
  det_fin_one _
#align matrix.det_fin_one_of Matrix.det_fin_one_of

/-- Determinant of 2x2 matrix -/
theorem det_fin_two (A : Matrix (Fin 2) (Fin 2) R) : det A = A 0 0 * A 1 1 - A 0 1 * A 1 0 := by
  simp only [det_succ_row_zero, det_unique, Fin.default_eq_zero, submatrix_apply,
    Fin.succ_zero_eq_one, Fin.sum_univ_succ, Fin.val_zero, Fin.zero_succAbove, univ_unique,
    Fin.val_succ, Fin.coe_fin_one, Fin.succ_succAbove_zero, sum_singleton]
  ring
#align matrix.det_fin_two Matrix.det_fin_two

@[simp]
theorem det_fin_two_of (a b c d : R) : Matrix.det !![a, b; c, d] = a * d - b * c :=
  det_fin_two _
#align matrix.det_fin_two_of Matrix.det_fin_two_of

/-- Determinant of 3x3 matrix -/
theorem det_fin_three (A : Matrix (Fin 3) (Fin 3) R) :
    det A =
      A 0 0 * A 1 1 * A 2 2 - A 0 0 * A 1 2 * A 2 1
      - A 0 1 * A 1 0 * A 2 2 + A 0 1 * A 1 2 * A 2 0
      + A 0 2 * A 1 0 * A 2 1 - A 0 2 * A 1 1 * A 2 0 := by
  simp only [det_succ_row_zero, Nat.odd_iff_not_even, submatrix_apply, Fin.succ_zero_eq_one,
    submatrix_submatrix, det_unique, Fin.default_eq_zero, comp_apply, Fin.succ_one_eq_two,
    Fin.sum_univ_succ, Fin.val_zero, Fin.zero_succAbove, univ_unique, Fin.val_succ,
    Fin.coe_fin_one, Fin.succ_succAbove_zero, sum_singleton, Fin.succ_succAbove_one, even_add_self]
  ring
#align matrix.det_fin_three Matrix.det_fin_three

end Matrix<|MERGE_RESOLUTION|>--- conflicted
+++ resolved
@@ -147,11 +147,6 @@
       mul_swap_involutive i j σ
 #align matrix.det_mul_aux Matrix.det_mul_aux
 
-<<<<<<< HEAD
--- Porting note: need to bump for last simp; new after #3414 (reenableeta)
-set_option maxHeartbeats 210000 in
-=======
->>>>>>> afc57034
 @[simp]
 theorem det_mul (M N : Matrix n n R) : det (M * N) = det M * det N :=
   calc
