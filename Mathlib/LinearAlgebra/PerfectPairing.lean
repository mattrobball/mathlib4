--- conflicted
+++ resolved
@@ -13,6 +13,7 @@
 A perfect pairing of two (left) modules may be defined either as:
  1. A bilinear map `M × N → R` such that the induced maps `M → Dual R N` and `N → Dual R M` are both
     bijective. It follows from this that both `M` and `N` are reflexive modules.
+    bijective. It follows from this that both `M` and `N` are reflexive modules.
  2. A linear equivalence `N ≃ Dual R M` for which `M` is reflexive. (It then follows that `N` is
     reflexive.)
 
@@ -61,21 +62,14 @@
 
 @[simp] lemma flip_flip : p.flip.flip = p := rfl
 
-<<<<<<< HEAD
 section reflexive
 
-=======
->>>>>>> 70cbde83
 /-- The linear equivalence from `M` to `Dual R N` induced by a perfect pairing. -/
 noncomputable def toDualLeft : M ≃ₗ[R] Dual R N :=
   LinearEquiv.ofBijective p.toLin p.bijectiveLeft
 
 @[simp]
-<<<<<<< HEAD
 theorem toDualLeft_apply (a : M) : p.toDualLeft a = p.toLin a :=
-=======
-theorem toDualLeft_apply (a : M) : p.toDualLeft a = p a :=
->>>>>>> 70cbde83
   rfl
 
 @[simp]
@@ -85,19 +79,11 @@
   exact congrFun (congrArg DFunLike.coe h) x
 
 /-- The linear equivalence from `N` to `Dual R M` induced by a perfect pairing. -/
-<<<<<<< HEAD
 noncomputable def toDualRight : N ≃ₗ[R] Dual R M := toDualLeft p.flip
 
 
 @[simp]
 theorem toDualRight_apply (a : N) : p.toDualRight a = p.flip.toLin a :=
-=======
-noncomputable def toDualRight : N ≃ₗ[R] Dual R M :=
-  toDualLeft p.flip
-
-@[simp]
-theorem toDualRight_apply (a : N) : p.toDualRight a = p.flip a :=
->>>>>>> 70cbde83
   rfl
 
 @[simp]
@@ -107,13 +93,8 @@
   rw [toDualRight_apply] at h
   exact congrFun (congrArg DFunLike.coe h) x
 
-<<<<<<< HEAD
 theorem toDualLeft_of_toDualRightInvFun (x : M) (f : Dual R M) :
     (p.toDualLeft x) (p.toDualRight.invFun f) = f x := by
-=======
-theorem toDualLeft_of_toDualRight_symm (x : M) (f : Dual R M) :
-    (p.toDualLeft x) (p.toDualRight.symm f) = f x := by
->>>>>>> 70cbde83
   rw [@toDualLeft_apply]
   exact apply_apply_toDualRight_symm p x f
 
@@ -121,16 +102,7 @@
     p.toDualRight.symm.dualMap (p.toDualLeft x) = Dual.eval R M x := by
   ext f
   simp only [LinearEquiv.dualMap_apply, Dual.eval_apply]
-<<<<<<< HEAD
   exact toDualLeft_of_toDualRightInvFun p x f
-=======
-  exact toDualLeft_of_toDualRight_symm p x f
-
-theorem toDualRight_symm_comp_toDualLeft :
-    p.toDualRight.symm.dualMap ∘ₗ (p.toDualLeft : M →ₗ[R] Dual R N) = Dual.eval R M := by
-  ext1 x
-  exact p.toDualRight_symm_toDualLeft x
->>>>>>> 70cbde83
 
 theorem bijective_toDualRight_symm_toDualLeft :
     Bijective (fun x => p.toDualRight.symm.dualMap (p.toDualLeft x)) :=
@@ -139,7 +111,6 @@
 
 theorem reflexive_left : IsReflexive R M where
   bijective_dual_eval' := by
-<<<<<<< HEAD
     constructor
     · intro a b h
       rw [← toDualRight_symm_toDualLeft p a, ← toDualRight_symm_toDualLeft p b] at h
@@ -151,13 +122,6 @@
 theorem reflexive_right : IsReflexive R N := reflexive_left p.flip
 
 end reflexive
-=======
-    rw [← p.toDualRight_symm_comp_toDualLeft]
-    exact p.bijective_toDualRight_symm_toDualLeft
-
-theorem reflexive_right : IsReflexive R N :=
-  p.flip.reflexive_left
->>>>>>> 70cbde83
 
 end PerfectPairing
 
