--- conflicted
+++ resolved
@@ -493,15 +493,8 @@
     LinearMap.IsAdjointPair B B f f.symm ↔ B.IsOrthogonal f :=
   ⟨fun hf x y ↦ by simpa using hf x (f y), fun hf x y ↦ by simpa using hf x (f.symm y)⟩
 
-<<<<<<< HEAD
-attribute [local instance] starRingOfComm
-
-lemma isOrthogonal_of_forall_apply_same
-    (h : IsLeftRegular (2 : R)) (hB : B.IsSymm) (hf : ∀ x, B (f x) (f x) = B x x) :
-=======
 lemma isOrthogonal_of_forall_apply_same {F : Type*} [FunLike F M M] [LinearMapClass F R M M]
     (f : F) (h : IsLeftRegular (2 : R)) (hB : B.IsSymm) (hf : ∀ x, B (f x) (f x) = B x x) :
->>>>>>> 808600f8
     B.IsOrthogonal f := by
   intro x y
   suffices 2 * B (f x) (f y) = 2 * B x y from h this
