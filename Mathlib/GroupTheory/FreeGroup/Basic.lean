--- conflicted
+++ resolved
@@ -783,20 +783,11 @@
 
 /-- The generators of `FreeGroup α` generate `FreeGroup α`. That is, the subgroup closure of the
 set of generators equals `⊤`. -/
-<<<<<<< HEAD
-@[to_additive]
-theorem closure_range_of (α) :
-    Subgroup.closure (Set.range (FreeGroup.of : α → FreeGroup α)) = ⊤ := by
-  rw [← lift.range_eq_closure, lift_of_eq_id]
-  apply MonoidHom.range_top_of_surjective
-  exact fun x ↦ ⟨x, rfl⟩
-=======
 @[to_additive (attr := simp)]
 theorem closure_range_of (α) :
     Subgroup.closure (Set.range (FreeGroup.of : α → FreeGroup α)) = ⊤ := by
   rw [← lift.range_eq_closure, lift_of_eq_id]
   exact MonoidHom.range_top_of_surjective _ Function.surjective_id
->>>>>>> 14425775
 
 end lift
 
