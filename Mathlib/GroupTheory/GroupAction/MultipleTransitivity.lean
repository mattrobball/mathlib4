/-
Copyright (c) 2025 Antoine Chambert-Loir. All rights reserved.
Released under Apache 2.0 license as described in the file LICENSE.
Authors: Antoine Chambert-Loir
-/

import Mathlib.GroupTheory.GroupAction.Primitive
import Mathlib.GroupTheory.SpecificGroups.Alternating
import Mathlib.GroupTheory.GroupAction.SubMulAction.OfFixingSubgroup
import Mathlib.SetTheory.Cardinal.Embedding

/-! # Multiple transitivity

* `MulAction.IsMultiplyPretransitive`:
  A multiplicative action of a group `G` on a type `α` is n-transitive
  if the action of `G` on `Fin n ↪ α` is pretransitive.

* `MulAction.is_zero_pretransitive` : any action is 0-pretransitive

* `MulAction.is_one_pretransitive_iff` :
  An action is 1-pretransitive iff it is pretransitive

* `MulAction.is_two_pretransitive_iff` :
  An action is 2-pretransitive if for any `a`, `b`, `c`, `d`, such that
  `a ≠ b` and `c ≠ d`, there exist `g : G` such that `g • a = b` and `g • c = d`.

* `MulAction.isPreprimitive_of_is_two_pretransitive` :
  A 2-transitive action is preprimitive

* `MulAction.isMultiplyPretransitive_of_le` :
  If an action is `n`-pretransitive, then it is `m`-pretransitive for all `m ≤ n`,
  provided `α` has at least `n` elements.

## Results for permutation groups

* The permutation group is pretransitive, is multiply pretransitive,
and is preprimitive (for its natural action)

* `Equiv.Perm.eq_top_if_isMultiplyPretransitive`:
a subgroup of `Equiv.Perm α` which is `Nat.card α - 1` pretransitive
is equal to `⊤`.

## Remarks on implementation

These results are results about actions on types `n ↪ α` induced by an action
on `α`, and some results are developed in this context.

-/

open MulAction MulActionHom Function.Embedding Fin Set Nat

section Functoriality

variable {G α : Type*} [Group G] [MulAction G α]
variable {H β : Type*} [Group H] [MulAction H β]
variable {σ : G → H} {f : α →ₑ[σ] β} {ι : Type*}

variable (ι) in
/-- An injective equivariant map `α →ₑ[σ] β` induces
an equivariant map on embedding types `(ι ↪ α) → (ι ↪ β)`. -/
@[to_additive "An injective equivariant map `α →ₑ[σ] β` induces
an equivariant map on embedding types `(ι ↪ α) → (ι ↪ β)`."]
def Function.Injective.mulActionHom_embedding (hf : Function.Injective f) :
    (ι ↪ α) →ₑ[σ] (ι ↪ β) where
  toFun x := ⟨f.toFun ∘ x.toFun, hf.comp x.inj'⟩
  map_smul' m x := by ext; simp [f.map_smul']

@[to_additive (attr := simp)]
theorem Function.Injective.mulActionHom_embedding_apply
    (hf : Function.Injective f) {x : ι ↪ α} {i : ι} :
    hf.mulActionHom_embedding ι x i = f (x i) := rfl

@[to_additive]
theorem Function.Injective.mulActionHom_embedding_isInjective
    (hf : Function.Injective f) :
    Function.Injective (hf.mulActionHom_embedding ι) := by
  intro _ _ hxy
  ext
  apply hf
  simp only [← hf.mulActionHom_embedding_apply, hxy]

variable (hf' : Function.Bijective f)

@[to_additive]
theorem Function.Bijective.mulActionHom_embedding_isBijective (hf : Function.Bijective f) :
    Function.Bijective (hf.injective.mulActionHom_embedding ι) := by
  refine ⟨hf.injective.mulActionHom_embedding_isInjective, ?_⟩
  intro y
  obtain ⟨g, _, hfg⟩ := Function.bijective_iff_has_inverse.mp hf
  use ⟨g ∘ y, hfg.injective.comp (EmbeddingLike.injective y)⟩
  ext
  simp only [hf.injective.mulActionHom_embedding_apply, coeFn_mk, comp_apply]
  exact hfg (y _)

end Functoriality

namespace MulAction

open scoped BigOperators Pointwise Cardinal

variable (G α : Type*) [Group G] [MulAction G α]

/-- An action of a group on a type `α` is `n`-pretransitive
if the associated action on `Fin n ↪ α` is pretransitive. -/
@[to_additive "An additive action of an additive group on a type `α`
is `n`-pretransitive if the associated action on `Fin n ↪ α` is pretransitive."]
abbrev IsMultiplyPretransitive (n : ℕ) := IsPretransitive G (Fin n ↪ α)

variable {G H α β : Type*} [Group G] [MulAction G α] [Group H] [MulAction H β]
  {σ : G → H} {f : α →ₑ[σ] β} (hf : Function.Injective f)

/- If there exists a surjective equivariant map `α →ₑ[σ] β`
then pretransitivity descends from `n ↪ α` to `n ↪ β`.

The subtlety is that if it is not injective, this map does not induce
an equivariant map from `n ↪ α` to `n ↪ β`. -/
@[to_additive]
theorem IsPretransitive.of_embedding {n : Type*}
    (hf : Function.Surjective f) [IsPretransitive G (n ↪ α)] :
    IsPretransitive H (n ↪ β) where
  exists_smul_eq x y := by
    let aux (x : n ↪ β) : (n ↪ α) :=
      x.trans (Function.Embedding.ofSurjective (⇑f) hf)
    have aux_apply (x : n ↪ β) (i : n) : f.toFun (aux x i) = x i := by
      simp only [trans_apply, aux]
      apply Function.surjInv_eq
    obtain ⟨g, hg⟩ := exists_smul_eq (M := G) (aux x) (aux y)
    use σ g
    ext i
    rw [DFunLike.ext_iff] at hg
    rw [smul_apply]
    simp [← aux_apply, ← hg, MulActionHom.map_smul']

@[to_additive]
theorem IsPretransitive.of_embedding_congr {n : Type*}
    (hσ : Function.Surjective σ) (hf : Function.Bijective f) :
    IsPretransitive G (n ↪ α) ↔ IsPretransitive H (n ↪ β) :=
  isPretransitive_congr hσ hf.mulActionHom_embedding_isBijective

section Zero

/-- Any action is 0-pretransitive. -/
@[to_additive]
theorem is_zero_pretransitive {n : Type*} [IsEmpty n] :
    IsPretransitive G (n ↪ α) := inferInstance

/-- Any action is 0-pretransitive. -/
@[to_additive]
theorem is_zero_pretransitive' :
    IsMultiplyPretransitive G α 0 := inferInstance

end Zero

section One

variable {one : Type*} [Unique one]

/-- For `Unique one`, the equivariant map from `one ↪ α` to `α`. -/
@[to_additive "For `Unique one`, the equivariant map from `one ↪ α` to `α`"]
def _root_.MulActionHom.oneEmbeddingMap :
    (one ↪ α) →[G] α := {
  oneEmbeddingEquiv with
  map_smul' _ _ := rfl }

@[to_additive]
theorem _root_.MulActionHom.oneEmbeddingMap_bijective :
    Function.Bijective (oneEmbeddingMap (one := one) (G := G) (α := α)) :=
  oneEmbeddingEquiv.bijective

/-- An action is `1`-pretransitive iff it is pretransitive. -/
@[to_additive "An additive action is `1`-pretransitive iff it is pretransitive."]
theorem oneEmbedding_isPretransitive_iff :
    IsPretransitive G (one ↪ α) ↔ IsPretransitive G α :=
  isPretransitive_congr Function.surjective_id oneEmbeddingMap_bijective

/-- An action is `1`-pretransitive iff it is pretransitive. -/
@[to_additive "An additive action is `1`-pretransitive iff it is pretransitive."]
theorem is_one_pretransitive_iff :
    IsMultiplyPretransitive G α 1 ↔ IsPretransitive G α :=
  oneEmbedding_isPretransitive_iff

end One

section Two

/-- An action is `2`-pretransitive iff
it can move any two distinct elements to any two distinct elements. -/
@[to_additive "An additive action is `2`-pretransitive iff
it can move any two distinct elements to any two distinct elements."]
theorem is_two_pretransitive_iff :
    IsMultiplyPretransitive G α 2 ↔
      ∀ {a b c d : α} (_ : a ≠ b) (_ : c ≠ d), ∃ g : G, g • a = c ∧ g • b = d := by
  constructor
  · intro _ a b c d h h'
    obtain ⟨m, e⟩ := exists_smul_eq (M := G) (embFinTwo h) (embFinTwo h')
    exact ⟨m,
      by rw [← embFinTwo_apply_zero h, ← smul_apply, e, embFinTwo_apply_zero],
      by rw [← embFinTwo_apply_one h, ← smul_apply, e, embFinTwo_apply_one]⟩
  · intro H
    constructor
    intro j j'
    obtain ⟨g, h, h'⟩ :=
      H (j.injective.ne_iff.mpr Fin.zero_ne_one) (j'.injective.ne_iff.mpr Fin.zero_ne_one)
    use g
    ext i
    by_cases hi : i = 0
    · simp [hi, h]
    · simp [eq_one_of_ne_zero i hi, h']

/-- A `2`-pretransitive action is pretransitive. -/
@[to_additive "A `2`-pretransitive additive action is pretransitive."]
theorem isPretransitive_of_is_two_pretransitive
    [h2 : IsMultiplyPretransitive G α 2] : IsPretransitive G α where
  exists_smul_eq a b := by
    by_cases h : a = b
    · exact ⟨1, by simp [h]⟩
    · rw [is_two_pretransitive_iff] at h2
      obtain ⟨g, h, _⟩ := h2 h (Ne.symm h)
      exact ⟨g, h⟩

/-- A `2`-transitive action is primitive. -/
@[to_additive "A `2`-transitive additive action is primitive."]
theorem isPreprimitive_of_is_two_pretransitive
    (h2 : IsMultiplyPretransitive G α 2) : IsPreprimitive G α := by
  have : IsPretransitive G α := isPretransitive_of_is_two_pretransitive
  apply IsPreprimitive.mk
  intro B hB
  rcases B.subsingleton_or_nontrivial with h | h
  · left
    exact h
  · right
    obtain ⟨a, ha, b, hb, h⟩ := h
    rw [← top_eq_univ, eq_top_iff]
    intro c _
    by_cases h' : a = c
    · rw [← h']; exact ha
    · rw [is_two_pretransitive_iff] at h2
      obtain ⟨g, hga, hgb⟩ := h2 h h'
      rw [MulAction.isBlock_iff_smul_eq_of_mem] at hB
      rw [← hB (g := g) ha (by rw [hga]; exact ha), ← hgb]
      exact smul_mem_smul_set hb

end Two

section Higher

variable (G α) in
/-- The natural equivariant map from `n ↪ α` to `m ↪ α` given by an embedding
`e : m ↪ n`. -/
@[to_additive
"The natural equivariant map from `n ↪ α` to `m ↪ α` given by an embedding `e : m ↪ n`."]
def _root_.MulActionHom.embMap {m n : Type*} (e : m ↪ n) :
    (n ↪ α) →[G]  (m ↪ α) where
  toFun i := e.trans i
  map_smul' _ _ := rfl

/-- If `α` has at least `n` elements, then any `n`-pretransitive action on `α`
is `m`-pretransitive for any `m ≤ n`.

This version allows `α` to be infinite and uses `ENat.card`.
For `Finite α`, use `MulAction.isMultiplyPretransitive_of_le` -/
@[to_additive
"If `α` has at least `n` elements, then any `n`-pretransitive action on `α`
is `n`-pretransitive for any `m ≤ n`.

This version allows `α` to be infinite and uses `ENat.card`.
For `Finite α`, use `AddAction.isMultiplyPretransitive_of_le`."]
theorem isMultiplyPretransitive_of_le' {m n : ℕ} [IsMultiplyPretransitive G α n]
    (hmn : m ≤ n) (hα : n ≤ ENat.card α) :
    IsMultiplyPretransitive G α m := by
  obtain ⟨p, rfl⟩ := Nat.exists_eq_add_of_le hmn
  exact IsPretransitive.of_surjective_map
    (f := embMap G α (castAddEmb p))
    (Fin.Embedding.restrictSurjective_of_add_le_ENatCard hα) inferInstance

/-- If `α` has at least `n` elements, then an `n`-pretransitive action
is `m`-pretransitive for any `m ≤ n`.

For an infinite `α`, use `MulAction.isMultiplyPretransitive_of_le'`. -/
@[to_additive
"If `α` has at least `n` elements, then an `n`-pretransitive action
is `m`-pretransitive for any `m ≤ n`.

For an infinite `α`, use `MulAction.isMultiplyPretransitive_of_le'`."]
theorem isMultiplyPretransitive_of_le {m n : ℕ} [IsMultiplyPretransitive G α n]
    (hmn : m ≤ n) (hα : n ≤ Nat.card α) [Finite α] :
    IsMultiplyPretransitive G α m := by
  obtain ⟨p, rfl⟩ := Nat.exists_eq_add_of_le hmn
  exact IsPretransitive.of_surjective_map (f := embMap G α (castAddEmb p))
    (Fin.Embedding.restrictSurjective_of_add_le_natCard hα) inferInstance

end Higher

end MulAction

namespace SubMulAction

variable {G : Type*} [Group G] {α : Type*} [MulAction G α]

open MulAction Function.Embedding SubMulAction

namespace ofStabilizer

open scoped BigOperators Pointwise Cardinal

@[to_additive]
theorem isMultiplyPretransitive_iff_of_conj
    {n : ℕ} {a b : α} {g : G} (hg : b = g • a) :
    IsMultiplyPretransitive (stabilizer G a) (ofStabilizer G a) n ↔
      IsMultiplyPretransitive (stabilizer G b) (ofStabilizer G b) n :=
  IsPretransitive.of_embedding_congr (MulEquiv.surjective _) (ofStabilizer.conjMap_bijective hg)

@[to_additive]
theorem isMultiplyPretransitive_iff [IsPretransitive G α] {n : ℕ} {a b : α} :
    IsMultiplyPretransitive (stabilizer G a) (ofStabilizer G a) n ↔
      IsMultiplyPretransitive (stabilizer G b) (ofStabilizer G b) n :=
  let ⟨_, hg⟩ := exists_smul_eq G a b
  isMultiplyPretransitive_iff_of_conj hg.symm

/-- Multiple transitivity of a pretransitive action
  is equivalent to one less transitivity of stabilizer of a point
  (Wielandt, th. 9.1, 1st part) -/
@[to_additive
<<<<<<< HEAD
   "Multiple transitivity of a pretransitive action
   is equivalent to one less transitivity of stabilizer of a point
   (Wielandt, th. 9.1, 1st part)"]
theorem isMultiplyPretransitive_iff_succ [IsPretransitive G α] {n : ℕ} {a : α} :
    IsMultiplyPretransitive (stabilizer G a) (SubMulAction.ofStabilizer G a) n ↔
      IsMultiplyPretransitive G α n.succ := by
=======
  "Multiple transitivity of a pretransitive action
  is equivalent to one less transitivity of stabilizer of a point
  [Wielandt, th. 9.1, 1st part][Wielandt-1964]."]
theorem isMultiplyPretransitive [IsPretransitive G α] {n : ℕ} {a : α} :
    IsMultiplyPretransitive G α n.succ ↔
      IsMultiplyPretransitive (stabilizer G a) (SubMulAction.ofStabilizer G a) n := by
>>>>>>> a8e1f826
  constructor
  · exact fun hn ↦ {
      exists_smul_eq x y := by
        -- gx • x = x1 :: a
        obtain ⟨gx, x1, hgx⟩ := exists_smul_of_last_eq G a x
        -- gy • y = y1 :: a
        obtain ⟨gy, y1, hgy⟩ := exists_smul_of_last_eq G a y
        -- g • x1 = y1,
        obtain ⟨g, hg⟩ := hn.exists_smul_eq x1 y1
        use gy⁻¹ * g * gx
        ext i
        simp only [mul_smul, smul_apply, inv_smul_eq_iff]
        simp only [← smul_apply _ _ i, hgy, hgx]
        simp only [smul_apply]
        rcases Fin.eq_castSucc_or_eq_last i with ⟨i, rfl⟩ | ⟨rfl⟩
        · -- rw [Function.Embedding.ext_iff] at hgx hgy hg
          simp [ofStabilizer.snoc_castSucc, ← hg, SetLike.val_smul, subgroup_smul_def]
        · simp only [ofStabilizer.snoc_last, ← hg, subgroup_smul_def]
          exact g.prop }
  · intro hn
    exact {
      exists_smul_eq x y := by
        obtain ⟨g, hgxy⟩ := exists_smul_eq G (ofStabilizer.snoc x) (ofStabilizer.snoc y)
        have hg : g ∈ stabilizer G a := by
          rw [mem_stabilizer_iff]
          rw [DFunLike.ext_iff] at hgxy
          convert hgxy (last n) <;> simp [smul_apply, ofStabilizer.snoc_last]
        use ⟨g, hg⟩
        ext i
        simp only [smul_apply, SubMulAction.val_smul_of_tower, subgroup_smul_def]
        rw [← ofStabilizer.snoc_castSucc x, ← smul_apply, hgxy, ofStabilizer.snoc_castSucc] }

end ofStabilizer

namespace ofFixingSubgroup

variable {G α : Type*} [Group G] [MulAction G α]

open SubMulAction Fin.Embedding

variable (G) in
/-- The fixator of a finite subset of cardinal d in an n-transitive action
acts (n-d) transitively on the complement. -/
@[to_additive
"The fixator of a finite subset of cardinal d in an n-transitive additive action
acts (n-d) transitively on the complement."]
theorem isMultiplyPretransitive {m n : ℕ} [Hn : IsMultiplyPretransitive G α n]
    (s : Set α) [Finite s] (hmn : s.ncard + m = n) :
    IsMultiplyPretransitive (fixingSubgroup G s) (ofFixingSubgroup G s) m :=
  let _ : IsMultiplyPretransitive G α (s.ncard + m) := by rw [hmn]; infer_instance
  let Hs : Nonempty (Fin (s.ncard) ≃ s) :=
      Finite.card_eq.mp (by simp [Set.Nat.card_coe_set_eq])
  { exists_smul_eq x y := by
      set x' := SubMulAction.ofFixingSubgroup.append x with hx
      set y' := ofFixingSubgroup.append y with hy
      obtain ⟨g, hg⟩ := exists_smul_eq G x' y'
      suffices g ∈ fixingSubgroup G s by
        use ⟨g, this⟩
        ext i
        simp only [smul_apply, SetLike.val_smul, Subgroup.mk_smul]
        simp only [← ofFixingSubgroup.append_right, ← smul_apply, ← hx, ← hy, hg]
      intro a
      set i := (Classical.choice Hs).symm a
      have ha : (Classical.choice Hs) i = a := by simp [i]
      rw [← ha]
      nth_rewrite 1 [← ofFixingSubgroup.append_left x i]
      rw [← ofFixingSubgroup.append_left y i, ← hy, ← hg, smul_apply, ← hx] }

/-- The fixator of a finite subset of cardinal d in an n-transitive action
acts m transitively on the complement if d + m ≤ n. -/
@[to_additive
"The fixator of a finite subset of cardinal d in an n-transitive additive action
acts m transitively on the complement if d + m ≤ n."]
theorem isMultiplyPretransitive'
    {m n : ℕ} [IsMultiplyPretransitive G α n]
    (s : Set α) [Finite s] (hmn : s.ncard + m ≤ n) (hn : (n : ENat) ≤ ENat.card α) :
    IsMultiplyPretransitive (fixingSubgroup G s) (SubMulAction.ofFixingSubgroup G s) m :=
  letI : IsMultiplyPretransitive G α (s.ncard + m) := isMultiplyPretransitive_of_le' hmn hn
  isMultiplyPretransitive G s rfl

end ofFixingSubgroup

end SubMulAction

namespace MulAction

section Index

open SubMulAction

variable (G : Type*) [Group G] {α : Type*} [MulAction G α]

/-- Cardinal vs index of stabilizers, for a pretransitive action, in nat.card -/
theorem stabilizer_index_of_pretransitive [IsPretransitive G α] (a : α) :
    (stabilizer G a).index = Nat.card α := by
  rw [index_stabilizer, orbit_eq_univ, Set.ncard_univ]

/-- For a multiply pretransitive action, computes the index
of the fixing_subgroup of a subset of adequate cardinality -/
private theorem index_of_fixingSubgroup_aux
    [Finite α]
    {k : ℕ} (Hk : IsMultiplyPretransitive G α k)
    {s : Set α} (hs : s.ncard = k) :
    (fixingSubgroup G s).index * (Nat.card α - s.ncard).factorial =
      (Nat.card α).factorial := by
  revert G α
  induction k with
  | zero =>
    intro G _ α _ _ _ s hs
    simp only [hs, zero_eq, ge_iff_le, nonpos_iff_eq_zero, tsub_zero, ne_eq]
    rw [Set.ncard_eq_zero] at hs
    simp only [hs]
    suffices fixingSubgroup G ∅ = ⊤ by
      rw [this, Subgroup.index_top, one_mul]
    exact GaloisConnection.l_bot (fixingSubgroup_fixedPoints_gc G α)
  | succ k hrec =>
    intro G _ α _ _ hmk s hs
    have hGX : IsPretransitive G α := by
      rw [← is_one_pretransitive_iff]
      apply isMultiplyPretransitive_of_le (n := k + 1)
      · rw [Nat.succ_le_succ_iff]; apply Nat.zero_le
      · rw [← hs, ← Set.ncard_univ]
        exact ncard_le_ncard s.subset_univ finite_univ
    have : s.Nonempty := by
      rw [← Set.ncard_pos, hs]
      exact succ_pos k
    obtain ⟨a, has⟩ := this
    let t : Set (SubMulAction.ofStabilizer G a) := Subtype.val ⁻¹' s
    have hat : Subtype.val '' t = s \ {a} := by
      rw [Set.image_preimage_eq_inter_range]
      simp only [Subtype.range_coe_subtype]
      rw [Set.diff_eq_compl_inter, Set.inter_comm]
      congr
    have hat' : s = insert a (Subtype.val '' t) := by
      rw [hat, Set.insert_diff_singleton, Set.insert_eq_of_mem has]
    have hfs := SubMulAction.fixingSubgroup_of_insert a t
    rw [← hat'] at hfs
    rw [hfs]
    rw [Subgroup.index_map]
    rw [(MonoidHom.ker_eq_bot_iff (stabilizer G a).subtype).mpr
        (by simp only [Subgroup.coe_subtype, Subtype.coe_injective])]
    simp only [sup_bot_eq, Subgroup.range_subtype]
    have hscard : s.ncard = 1 + t.ncard := by
      rw [hat']
      suffices ¬ a ∈ (Subtype.val '' t) by
        rw [add_comm]
        convert Set.ncard_insert_of_notMem this ?_
        rw [Set.ncard_image_of_injective _ Subtype.coe_injective]
        apply Set.toFinite
      intro h
      obtain ⟨⟨b, hb⟩, _, hb'⟩ := h
      apply hb
      simp only [Set.mem_singleton_iff]
      rw [← hb']
    have htcard : t.ncard = k := by
      rw [← Nat.succ_inj, Nat.succ_eq_add_one, Nat.succ_eq_add_one, ← hs, hscard, add_comm]
    suffices (fixingSubgroup (stabilizer G a) t).index *
      (Nat.card α - 1 - t.ncard).factorial =
        (Nat.card α - 1).factorial by
      · rw [mul_comm] at this
        rw [hscard, mul_comm, ← mul_assoc, mul_comm, Nat.sub_add_eq, this,
          stabilizer_index_of_pretransitive G a]
        exact Nat.mul_factorial_pred (card_ne_zero.mpr ⟨⟨a⟩, inferInstance⟩)
    · rw [add_comm] at hscard
      have := Nat.sub_eq_of_eq_add hscard
      simp only [hs, Nat.pred_succ] at this
      convert hrec (stabilizer G a) (α := SubMulAction.ofStabilizer G a)
        (ofStabilizer.isMultiplyPretransitive_iff_succ.mpr hmk) htcard
      all_goals { rw [nat_card_ofStabilizer_eq G a] }

 /-- For a multiply pretransitive action,
  computes the index of the fixing_subgroup of a subset
  of adequate cardinality -/
theorem index_of_fixingSubgroup_eq_of_isMultiplyPretransitive
    [Finite α] (s : Set α) (hMk : IsMultiplyPretransitive G α s.ncard) :
    (fixingSubgroup G s).index =
      Nat.choose (Nat.card α) s.ncard * s.ncard.factorial := by
  apply Nat.eq_of_mul_eq_mul_right (Nat.factorial_pos _)
  rw [index_of_fixingSubgroup_aux G hMk rfl, Nat.choose_mul_factorial_mul_factorial]
  rw [← ncard_univ]
  exact ncard_le_ncard (subset_univ s)

end Index

end MulAction

namespace Equiv.Perm

open Equiv MulAction

variable {α : Type*} [Finite α]

-- Move?
/-- The permutation group of `α` acts transitively on `α`. -/
instance : IsPretransitive (Perm α) α where
  exists_smul_eq x y := by
    classical
    exact ⟨Equiv.swap x y, by simp⟩

/-- The permutation group of `α` acts 2-pretransitively on `α`. -/
theorem is_two_pretransitive (α : Type*) :
    IsMultiplyPretransitive (Perm α) α 2 := by
  rw [is_two_pretransitive_iff]
  classical
  intro a b c d hab hcd
  let k := Equiv.swap a c
  have hc : c = k • a := by simp [k]
  simp only [show c = k • a from by simp [k]]
  suffices ∃ g, g • a = a ∧ g • b = k⁻¹ • d by
    obtain ⟨g, h1, h2⟩ := this
    use k * g
    simp [mul_smul, h1, h2]
  use swap b (k⁻¹ • d)
  refine ⟨?_, by simp⟩
  apply Equiv.swap_apply_of_ne_of_ne hab
  intro ha'
  apply hcd
  have hd : d = k • a := by simp [ha']
  rw [hc, hd]

/-- The action of the permutation group of `α` on `α` is preprimitive -/
instance {α : Type*} : IsPreprimitive (Equiv.Perm α) α := by
  cases subsingleton_or_nontrivial α
  · exact IsPreprimitive.of_subsingleton
  · exact isPreprimitive_of_is_two_pretransitive (is_two_pretransitive α)

-- TODO : generalize when `α` is infinite. This simplifies a proof above
variable (α) in
/-- The permutation group of a finite type `α` acts `n`-pretransitively on `a`, for all `n`,
for a trivial reason when `Nat.card α < n`. -/
theorem isMultiplyPretransitive (n : ℕ) : IsMultiplyPretransitive (Perm  α) α n := by
  by_cases hα : n ≤ Nat.card α
  · suffices IsMultiplyPretransitive (Perm α) α (Nat.card α) by
      apply isMultiplyPretransitive_of_le hα (le_rfl)
    exact {
      exists_smul_eq x y := by
        suffices h : Function.Bijective x ∧ Function.Bijective y by
          use (Equiv.ofBijective x h.1).symm.trans (Equiv.ofBijective y h.2)
          ext; simp
        constructor
        all_goals
          simp only [Nat.bijective_iff_injective_and_card, card_eq_fintype_card,
            Fintype.card_fin, and_true, EmbeddingLike.injective] }
  · suffices IsEmpty (Fin n ↪ α) by
      infer_instance
    exact {
      false x := by
        apply hα (le_of_eq_of_le _ (Finite.card_le_of_embedding x))
        simp only [card_eq_fintype_card, Fintype.card_fin] }

-- This is optimal, `AlternatingGroup α` is `Nat.card α - 2`-pretransitive.
/-- A subgroup of `Perm α` is `⊤` if(f) it is `(Nat.card α - 1)`-pretransitive. -/
theorem eq_top_of_isMultiplyPretransitive {G : Subgroup (Equiv.Perm α)}
    (hmt : IsMultiplyPretransitive G α (Nat.card α - 1)) : G = ⊤ := by
  have : Fintype α := Fintype.ofFinite α
  simp only [Nat.card_eq_fintype_card] at hmt
  let j : Fin (Fintype.card α - 1) ↪ Fin (Fintype.card α) :=
    (Fin.castLEEmb ((Fintype.card α).sub_le 1))
  rw [eq_top_iff]
  intro k _
  let x : Fin (Fintype.card α) ↪ α := (Fintype.equivFinOfCardEq rfl).symm.toEmbedding
  let x' := j.trans x
  obtain ⟨g, hg'⟩ := exists_smul_eq G x' (k • x')
  suffices k = g by rw [this]; exact SetLike.coe_mem g
  have hx (x : Fin (Fintype.card α) ↪ α) : Function.Surjective x.toFun := by
    apply Function.Bijective.surjective
    rw [Fintype.bijective_iff_injective_and_card]
    exact ⟨EmbeddingLike.injective x, Fintype.card_fin (Fintype.card α)⟩
  have hgk' (i : Fin (Fintype.card α)) (hi : i.val < Fintype.card α - 1) :
      (g • x) i = (k • x) i :=
    Function.Embedding.ext_iff.mp hg' ⟨i.val, hi⟩
  have hgk (i : Fin (Fintype.card α)) : (g • x) i = (k • x) i := by
    rcases lt_or_eq_of_le (le_sub_one_of_lt i.prop) with hi | hi
    · exact hgk' i hi
    · obtain ⟨j, hxj : (k • x) j = (g • x) i⟩ := hx (k • x) ((g • x) i)
      rcases lt_or_eq_of_le (le_sub_one_of_lt j.prop) with hj | hj
      · suffices i = j by
          rw [← this, ← hi] at hj
          exact (lt_irrefl _ hj).elim
        apply EmbeddingLike.injective (g • x)
        rw [hgk' j hj, hxj]
      · rw [← hxj]
        apply congr_arg
        rw [Fin.ext_iff, hi, hj]
  ext a
  obtain ⟨i, rfl⟩ := (hx x) a
  simp [← hgk, subgroup_smul_def, ← Equiv.Perm.smul_def, ← Function.Embedding.smul_apply]

end Equiv.Perm

namespace AlternatingGroup

variable (α : Type*) [Fintype α] [DecidableEq α]

/-- The `alternatingGroup` on α is (Fintype.card α - 2)-pretransitive. -/
theorem isMultiplyPretransitive :
    IsMultiplyPretransitive (alternatingGroup α) α (Nat.card α - 2) := by
  rcases lt_or_le (Nat.card α) 2 with h2 | h2
  · rw [Nat.sub_eq_zero_of_le (le_of_lt h2)]
    apply is_zero_pretransitive
  have h2le : Nat.card α - 2 ≤ Nat.card α:= sub_le (Nat.card α) 2
  exact {
    exists_smul_eq x y := by
      have : IsMultiplyPretransitive (Equiv.Perm α) α (Nat.card α) :=
        Equiv.Perm.isMultiplyPretransitive α _
      obtain ⟨x', hx'⟩ := Fin.Embedding.restrictSurjective_of_le_natCard h2le (le_refl _) x
      obtain ⟨y', hy'⟩ := Fin.Embedding.restrictSurjective_of_le_natCard h2le (le_refl _) y
      obtain ⟨g , hg⟩ := exists_smul_eq (Equiv.Perm α) x' y'
      rcases Int.units_eq_one_or (Equiv.Perm.sign g) with h | h
      · use ⟨g, h⟩
        ext i
        simp only [← hx', subgroup_smul_def, smul_apply,
          Function.Embedding.trans_apply, castLEEmb_apply, ← hy']
        simp only [← smul_apply, hg]
      · let u : Fin (Nat.card α) := ⟨Nat.card α - 1, sub_one_lt_of_lt h2⟩
        let v : Fin (Nat.card α) := ⟨Nat.card α - 2,
            Nat.sub_lt_left_of_lt_add h2 (Nat.lt_add_of_pos_left Nat.zero_lt_two)⟩
        refine ⟨⟨g * (Equiv.swap (x' u) (x' v)), ?_⟩, ?_⟩
        · suffices u ≠ v by simp [h, this]
          exact ne_of_val_ne (Nat.ne_of_gt (sub_succ_lt_self (Nat.card α) 1 h2))
        · ext i
          suffices (Equiv.swap (x' u) (x' v)) • (x' (castLE h2le i)) = x' (castLE h2le i) by
            rw [← hy', ← hg, ← hx']
            simp only [Subgroup.mk_smul, smul_apply, trans_apply, castLEEmb_apply,
              Equiv.Perm.smul_def, Equiv.Perm.coe_mul, Function.comp_apply,
              EmbeddingLike.apply_eq_iff_eq]
            rw [← Equiv.Perm.smul_def, this]
          have hiv : (i : ℕ) < v := (lt_of_lt_of_le i.prop (le_of_eq rfl))
          have hiu : (i : ℕ) < u := by
            apply lt_trans hiv
            simp only [u, v, ← one_add_one_eq_two, ← Nat.sub_sub]
            apply Nat.sub_lt_self Nat.zero_lt_one (le_sub_one_of_lt h2)
          apply Equiv.swap_apply_of_ne_of_ne <;>
            simp [ne_eq, EmbeddingLike.apply_eq_iff_eq, ← val_inj,
              coe_castLE, Nat.ne_of_lt hiu, Nat.ne_of_lt hiv] }

/-- A subgroup of `Equiv.Perm α` which is (Fintype.card α - 2)-pretransitive
  contains `alternatingGroup α`. -/
theorem _root_.IsMultiplyPretransitive.alternatingGroup_le
    (G : Subgroup (Equiv.Perm α))
    (hmt : IsMultiplyPretransitive G α (Nat.card α - 2)) :
    alternatingGroup α ≤ G := by
  rcases Nat.lt_or_ge (Nat.card α) 2 with hα1 | hα
  · -- Nat.card α  < 2
    rw [Nat.lt_succ_iff] at hα1
    suffices alternatingGroup α = ⊥ by rw [this]; exact bot_le
    refine alternatingGroup.eq_bot_of_card_le_two ?_
    rw [← Nat.card_eq_fintype_card]
    exact le_succ_of_le hα1
  -- 2 ≤ Nat.card α
  apply Equiv.Perm.alternatingGroup_le_of_index_le_two
  -- one picks up a set of cardinality (card α - 2)
  obtain ⟨s, _, hs⟩ :=
    Set.exists_subset_card_eq (s := (Set.univ : Set α)) (n := Nat.card α - 2)
      (by rw [Set.ncard_univ]; exact sub_le (Nat.card α) 2)
  rw [← hs] at hmt
  -- The index of (fixingSubgroup G s) is (card α)!/2
  have := MulAction.index_of_fixingSubgroup_eq_of_isMultiplyPretransitive G s hmt
  rw [hs,
    ← Nat.mul_right_cancel_iff (factorial_pos (Nat.card α - (Nat.card α - 2))),
    Nat.choose_mul_factorial_mul_factorial (Nat.sub_le _ _),
    Nat.sub_sub_self hα, factorial_two] at this
  -- conclude
  rw [← mul_le_mul_iff_of_pos_left (a := Nat.card G) card_pos,
    Subgroup.card_mul_index, ← (fixingSubgroup G s).index_mul_card,
    mul_assoc, mul_comm _ 2, ← mul_assoc]
  rw [this, Nat.card_perm]
  refine Nat.le_mul_of_pos_right (Nat.card α)! card_pos

/-- The alternating group on 3 letters or more acts transitively. -/
theorem isPretransitive_of_three_le_card (h : 3 ≤ Nat.card α) :
    IsPretransitive (alternatingGroup α) α := by
  rw [← is_one_pretransitive_iff]
  letI := isMultiplyPretransitive α
  apply isMultiplyPretransitive_of_le (n := Nat.card α - 2) _ (sub_le _ _)
  rw [← add_le_add_iff_right 2, Nat.sub_add_cancel (le_trans (by norm_num) h)]
  exact h

open scoped Pointwise

/-- The action of the alternation group has trivial blocks.

This holds for any `α`, even when `Nat.card α ≤ 2` and the action
is not preprimitive, because it is not pretransitive. -/
theorem isTrivialBlock_of_isBlock {B : Set α} (hB : IsBlock (alternatingGroup α) B) :
    IsTrivialBlock B := by
  rcases le_or_lt (Nat.card α) 2 with h2 | h2
  · exact isTrivialBlock_of_card_le_two h2 B
  rcases le_or_lt (Nat.card α) 3 with h3 | h4
  · have h3' : Nat.card α = 3 := le_antisymm h3 h2
    rcases le_or_lt B.ncard 1 with h1 | h2
    · apply Or.intro_left
      rwa [← Set.ncard_le_one_iff_subsingleton]
    · apply Or.intro_right
      rw [Set.one_lt_ncard_iff] at h2
      -- using h2, get a ≠ b in B
      obtain ⟨a, b, ha, hb, hab⟩ := h2
      -- using h3', get c ≠ a, b
      obtain ⟨c, _, hc⟩ := Finset.exists_mem_notMem_of_card_lt_card
          (s := {a, b}) (t := Finset.univ) (by
            simp only [Finset.card_univ, ← Nat.card_eq_fintype_card, h3']
            exact lt_of_le_of_lt Finset.card_le_two (by norm_num))
      have H1 : {c, a, b} = Finset.univ := by
        apply Finset.eq_univ_of_card
        rw [← Nat.card_eq_fintype_card, h3', Finset.card_insert_of_notMem hc,
          Finset.card_insert_of_notMem (by simpa only [Finset.mem_singleton]),
          Finset.card_singleton]
      suffices c ∈ B by
        apply subset_antisymm B.subset_univ
        rw [← Finset.coe_univ, ← H1]
        simp only [Finset.coe_insert, Finset.coe_singleton,
          insert_subset_iff, singleton_subset_iff]
        exact ⟨this, ha, hb⟩
      -- get a three_cycle g = c[a,b,c]
      simp only [Finset.mem_insert, Finset.mem_singleton, not_or] at hc
      let g : alternatingGroup α := -- cycle [a, b, c]
        ⟨Equiv.swap a b * Equiv.swap c b, by
          rw [Equiv.Perm.mem_alternatingGroup, Equiv.Perm.sign_mul,
            Equiv.Perm.sign_swap hab, Equiv.Perm.sign_swap hc.right,
            Int.units_mul_self]⟩
      suffices g • B = B by
        rw [← this]
        use b
        apply And.intro hb
        change (Equiv.swap a b * Equiv.swap c b) • b = c
        simp only [Equiv.Perm.smul_def, Equiv.Perm.coe_mul, Function.comp_apply]
        rw [Equiv.swap_apply_right]
        rw [Equiv.swap_apply_of_ne_of_ne hc.left hc.right]
      -- g • B = B
      rw [isBlock_iff_smul_eq_of_mem] at hB
      apply hB ha
      simp only [Subgroup.mk_smul, Equiv.Perm.smul_def, Equiv.Perm.coe_mul, Function.comp_apply, g]
      convert hb
      rw [Equiv.swap_apply_of_ne_of_ne (Ne.symm hc.1) hab]
      rw [Equiv.swap_apply_left]
  -- IsTrivialBlock hB, for 4 ≤ Nat.card α
  suffices IsPreprimitive (alternatingGroup α) α by
    apply IsPreprimitive.isTrivialBlock_of_isBlock hB
  apply isPreprimitive_of_is_two_pretransitive
  letI := isMultiplyPretransitive α
  apply isMultiplyPretransitive_of_le (n := Nat.card α - 2) _ (sub_le _ _)
  rw [← add_le_add_iff_right 2, Nat.sub_add_cancel (le_of_lt h2)]
  exact h4

/-- The alternating group on 3 letters or more acts primitively -/
theorem isPreprimitive_of_three_le_card (h : 3 ≤ Nat.card α) :
    IsPreprimitive (alternatingGroup α) α :=
  letI := isPretransitive_of_three_le_card α h
  { isTrivialBlock_of_isBlock := isTrivialBlock_of_isBlock α }

end AlternatingGroup<|MERGE_RESOLUTION|>--- conflicted
+++ resolved
@@ -321,21 +321,12 @@
   is equivalent to one less transitivity of stabilizer of a point
   (Wielandt, th. 9.1, 1st part) -/
 @[to_additive
-<<<<<<< HEAD
-   "Multiple transitivity of a pretransitive action
-   is equivalent to one less transitivity of stabilizer of a point
-   (Wielandt, th. 9.1, 1st part)"]
-theorem isMultiplyPretransitive_iff_succ [IsPretransitive G α] {n : ℕ} {a : α} :
-    IsMultiplyPretransitive (stabilizer G a) (SubMulAction.ofStabilizer G a) n ↔
-      IsMultiplyPretransitive G α n.succ := by
-=======
   "Multiple transitivity of a pretransitive action
   is equivalent to one less transitivity of stabilizer of a point
   [Wielandt, th. 9.1, 1st part][Wielandt-1964]."]
 theorem isMultiplyPretransitive [IsPretransitive G α] {n : ℕ} {a : α} :
     IsMultiplyPretransitive G α n.succ ↔
       IsMultiplyPretransitive (stabilizer G a) (SubMulAction.ofStabilizer G a) n := by
->>>>>>> a8e1f826
   constructor
   · exact fun hn ↦ {
       exists_smul_eq x y := by
