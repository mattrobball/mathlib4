--- conflicted
+++ resolved
@@ -159,11 +159,7 @@
 
 theorem formPerm_apply_get_length (x : α) (xs : List α) :
     formPerm (x :: xs) ((x :: xs).get (Fin.mk xs.length (by simp))) = x := by
-<<<<<<< HEAD
-  rw [get_cons_length _ _ _ rfl, formPerm_apply_getLast]
-=======
   simp [formPerm_apply_getElem_length]
->>>>>>> 633175e9
 
 set_option linter.deprecated false in
 @[simp, deprecated formPerm_apply_get_length (since := "2024-05-30")]
@@ -180,10 +176,6 @@
     formPerm l l[0] = l[1] := by
   rcases l with (_ | ⟨x, _ | ⟨y, tl⟩⟩)
   · simp at hl
-<<<<<<< HEAD
-  · rw [get, get_singleton, formPerm_singleton, one_apply]
-  · rw [get, formPerm_apply_head _ _ _ h, get, get]
-=======
   · simp at hl
   · rw [getElem_cons_zero, formPerm_apply_head _ _ _ h]
     rfl
@@ -191,7 +183,6 @@
 theorem formPerm_apply_get_zero (l : List α) (h : Nodup l) (hl : 1 < l.length) :
     formPerm l (l.get (Fin.mk 0 (by omega))) = l.get (Fin.mk 1 hl) := by
   simp_all [formPerm_apply_getElem_zero]
->>>>>>> 633175e9
 
 set_option linter.deprecated false in
 @[deprecated formPerm_apply_get_zero (since := "2024-05-30")]
@@ -213,12 +204,8 @@
   · simpa using formPerm_apply_getElem_zero _ h _
   · rcases xs with (_ | ⟨x, _ | ⟨y, l⟩⟩)
     · simp at hn
-<<<<<<< HEAD
-    · rw [formPerm_singleton, get_singleton, get_singleton, one_apply]
-=======
     · rw [formPerm_singleton, getElem_singleton, getElem_singleton]
-      rfl;
->>>>>>> 633175e9
+      rfl
     · specialize IH (y :: l) h.of_cons _
       · simpa [Nat.succ_lt_succ_iff] using hn
       simp only [swap_apply_eq_iff, coe_mul, formPerm_cons_cons, Function.comp]
