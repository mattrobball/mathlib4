/-
Copyright (c) 2021 Yakov Pechersky. All rights reserved.
Released under Apache 2.0 license as described in the file LICENSE.
Authors: Yakov Pechersky
-/
import Mathlib.Algebra.Order.Group.Nat
import Mathlib.Data.List.Rotate
import Mathlib.GroupTheory.Perm.Support

/-!
# Permutations from a list

A list `l : List α` can be interpreted as an `Equiv.Perm α` where each element in the list
is permuted to the next one, defined as `formPerm`. When we have that `Nodup l`,
we prove that `Equiv.Perm.support (formPerm l) = l.toFinset`, and that
`formPerm l` is rotationally invariant, in `formPerm_rotate`.

When there are duplicate elements in `l`, how and in what arrangement with respect to the other
elements they appear in the list determines the formed permutation.
This is because `List.formPerm` is implemented as a product of `Equiv.swap`s.
That means that presence of a sublist of two adjacent duplicates like `[..., x, x, ...]`
will produce the same permutation as if the adjacent duplicates were not present.

The `List.formPerm` definition is meant to primarily be used with `Nodup l`, so that
the resulting permutation is cyclic (if `l` has at least two elements).
The presence of duplicates in a particular placement can lead `List.formPerm` to produce a
nontrivial permutation that is noncyclic.
-/


namespace List

variable {α β : Type*}

section FormPerm

variable [DecidableEq α] (l : List α)

open Equiv Equiv.Perm

/-- A list `l : List α` can be interpreted as an `Equiv.Perm α` where each element in the list
is permuted to the next one, defined as `formPerm`. When we have that `Nodup l`,
we prove that `Equiv.Perm.support (formPerm l) = l.toFinset`, and that
`formPerm l` is rotationally invariant, in `formPerm_rotate`.
-/
def formPerm : Equiv.Perm α :=
  (zipWith Equiv.swap l l.tail).prod

@[simp]
theorem formPerm_nil : formPerm ([] : List α) = 1 :=
  rfl

@[simp]
theorem formPerm_singleton (x : α) : formPerm [x] = 1 :=
  rfl

@[simp]
theorem formPerm_cons_cons (x y : α) (l : List α) :
    formPerm (x :: y :: l) = swap x y * formPerm (y :: l) :=
  prod_cons

theorem formPerm_pair (x y : α) : formPerm [x, y] = swap x y :=
  rfl

theorem mem_or_mem_of_zipWith_swap_prod_ne : ∀ {l l' : List α} {x : α},
    (zipWith swap l l').prod x ≠ x → x ∈ l ∨ x ∈ l'
  | [], _, _ => by simp
  | _, [], _ => by simp
  | a::l, b::l', x => fun hx ↦
    if h : (zipWith swap l l').prod x = x then
      (eq_or_eq_of_swap_apply_ne_self (by simpa [h] using hx)).imp
        (by rintro rfl; exact .head _) (by rintro rfl; exact .head _)
    else
     (mem_or_mem_of_zipWith_swap_prod_ne h).imp (.tail _) (.tail _)

theorem zipWith_swap_prod_support' (l l' : List α) :
    (zipWith swap l l').prod.support ≤ {x | x ∈ l ∪ l'} := fun _ h ↦ by
  simpa using mem_or_mem_of_zipWith_swap_prod_ne h

theorem zipWith_swap_prod_support (l l' : List α) :
    (zipWith swap l l').prod.support ≤ l.toFinset ⊔ l'.toFinset := by
  intro x hx
  have hx' : x ∈ (zipWith swap l l').prod.support := by simpa using hx
  simpa using zipWith_swap_prod_support' _ _ hx'

theorem support_formPerm_le' : support (formPerm l) ≤ {x | x ∈ l} := by
  refine (zipWith_swap_prod_support' l l.tail).trans ?_
<<<<<<< HEAD
  simp_rw [mem_union_iff, Set.le_eq_subset, Set.setOf_subset_setOf]
  exact fun _ hx => hx.by_cases id mem_of_mem_tail
#align list.support_form_perm_le' List.support_formPerm_le'
=======
  simpa [Finset.subset_iff] using tail_subset l
>>>>>>> 94ad1935

theorem support_formPerm_le : support (formPerm l) ≤ l.toFinset := by
  intro x hx
  have hx' : x ∈ (formPerm l).support := by simpa using hx
  simpa using support_formPerm_le' _ hx'

variable {l} {x : α}

theorem mem_of_formPerm_apply_ne (h : l.formPerm x ≠ x) : x ∈ l := by
  simpa [or_iff_left_of_imp mem_of_mem_tail] using mem_or_mem_of_zipWith_swap_prod_ne h

theorem formPerm_apply_of_not_mem (h : x ∉ l) : formPerm l x = x :=
  not_imp_comm.1 mem_of_formPerm_apply_ne h

theorem formPerm_apply_mem_of_mem (h : x ∈ l) : formPerm l x ∈ l := by
  cases' l with y l
  · simp at h
  induction' l with z l IH generalizing x y
  · simpa using h
  · by_cases hx : x ∈ z :: l
    · rw [formPerm_cons_cons, mul_apply, swap_apply_def]
      split_ifs
      · simp [IH _ hx]
      · simp
      · simp [*]
    · replace h : x = y := Or.resolve_right (mem_cons.1 h) hx
      simp [formPerm_apply_of_not_mem hx, ← h]

theorem mem_of_formPerm_apply_mem (h : l.formPerm x ∈ l) : x ∈ l := by
  contrapose h
  rwa [formPerm_apply_of_not_mem h]

@[simp]
theorem formPerm_mem_iff_mem : l.formPerm x ∈ l ↔ x ∈ l :=
  ⟨l.mem_of_formPerm_apply_mem, l.formPerm_apply_mem_of_mem⟩

@[simp]
theorem formPerm_cons_concat_apply_last (x y : α) (xs : List α) :
    formPerm (x :: (xs ++ [y])) y = x := by
  induction' xs with z xs IH generalizing x y
  · simp
  · simp [IH]

@[simp]
theorem formPerm_apply_getLast (x : α) (xs : List α) :
    formPerm (x :: xs) ((x :: xs).getLast (cons_ne_nil x xs)) = x := by
  induction' xs using List.reverseRecOn with xs y _ generalizing x <;> simp

@[simp]
theorem formPerm_apply_getElem_length (x : α) (xs : List α) :
    formPerm (x :: xs) ((x :: xs)[xs.length]) = x := by
  rw [getElem_cons_length _ _ _ rfl, formPerm_apply_getLast]

theorem formPerm_apply_get_length (x : α) (xs : List α) :
    formPerm (x :: xs) ((x :: xs).get (Fin.mk xs.length (by simp))) = x := by
  simp [formPerm_apply_getElem_length]

set_option linter.deprecated false in
@[simp, deprecated formPerm_apply_get_length (since := "2024-05-30")]
theorem formPerm_apply_nthLe_length (x : α) (xs : List α) :
    formPerm (x :: xs) ((x :: xs).nthLe xs.length (by simp)) = x := by
  apply formPerm_apply_get_length

theorem formPerm_apply_head (x y : α) (xs : List α) (h : Nodup (x :: y :: xs)) :
    formPerm (x :: y :: xs) x = y := by simp [formPerm_apply_of_not_mem h.not_mem]

theorem formPerm_apply_getElem_zero (l : List α) (h : Nodup l) (hl : 1 < l.length) :
    formPerm l l[0] = l[1] := by
  rcases l with (_ | ⟨x, _ | ⟨y, tl⟩⟩)
  · simp at hl
  · simp at hl
  · rw [getElem_cons_zero, formPerm_apply_head _ _ _ h, getElem_cons_succ, getElem_cons_zero]

theorem formPerm_apply_get_zero (l : List α) (h : Nodup l) (hl : 1 < l.length) :
    formPerm l (l.get (Fin.mk 0 (by omega))) = l.get (Fin.mk 1 hl) := by
  simp_all [formPerm_apply_getElem_zero]

set_option linter.deprecated false in
@[deprecated formPerm_apply_get_zero (since := "2024-05-30")]
theorem formPerm_apply_nthLe_zero (l : List α) (h : Nodup l) (hl : 1 < l.length) :
    formPerm l (l.nthLe 0 (by omega)) = l.nthLe 1 hl := by
  apply formPerm_apply_get_zero _ h

variable (l)

theorem formPerm_eq_head_iff_eq_getLast (x y : α) :
    formPerm (y :: l) x = y ↔ x = getLast (y :: l) (cons_ne_nil _ _) :=
  Iff.trans (by rw [formPerm_apply_getLast]) (formPerm (y :: l)).injective.eq_iff

theorem formPerm_apply_lt_getElem (xs : List α) (h : Nodup xs) (n : ℕ) (hn : n + 1 < xs.length) :
    formPerm xs (xs[n]'((Nat.lt_succ_self n).trans hn)) = xs[n + 1] := by
  induction' n with n IH generalizing xs
  · simpa using formPerm_apply_getElem_zero _ h _
  · rcases xs with (_ | ⟨x, _ | ⟨y, l⟩⟩)
    · simp at hn
    · rw [formPerm_singleton, getElem_singleton, getElem_singleton, one_apply]
    · specialize IH (y :: l) h.of_cons _
      · simpa [Nat.succ_lt_succ_iff] using hn
      simp only [swap_apply_eq_iff, coe_mul, formPerm_cons_cons, Function.comp]
      simp only [getElem_cons_succ] at *
      rw [← IH, swap_apply_of_ne_of_ne] <;>
      · intro hx
        rw [← hx, IH] at h
        simp [getElem_mem] at h

theorem formPerm_apply_lt_get (xs : List α) (h : Nodup xs) (n : ℕ) (hn : n + 1 < xs.length) :
    formPerm xs (xs.get (Fin.mk n ((Nat.lt_succ_self n).trans hn))) =
      xs.get (Fin.mk (n + 1) hn) := by
  simp_all [formPerm_apply_lt_getElem]

set_option linter.deprecated false in
@[deprecated formPerm_apply_lt_get (since := "2024-05-30")]
theorem formPerm_apply_lt (xs : List α) (h : Nodup xs) (n : ℕ) (hn : n + 1 < xs.length) :
    formPerm xs (xs.nthLe n ((Nat.lt_succ_self n).trans hn)) = xs.nthLe (n + 1) hn := by
  apply formPerm_apply_lt_get _ h

theorem formPerm_apply_getElem (xs : List α) (w : Nodup xs) (i : Nat) (h : i < xs.length) :
    formPerm xs xs[i] =
      xs[(i + 1) % xs.length]'(Nat.mod_lt _ (i.zero_le.trans_lt h)) := by
  cases' xs with x xs
  · simp at h
  · have : i ≤ xs.length := by
      refine Nat.le_of_lt_succ ?_
      simpa using h
    rcases this.eq_or_lt with (rfl | hn')
    · simp
    · rw [formPerm_apply_lt_getElem (x :: xs) w _ (Nat.succ_lt_succ hn')]
      congr
      rw [Nat.mod_eq_of_lt]; simpa [Nat.succ_eq_add_one]

theorem formPerm_apply_get (xs : List α) (h : Nodup xs) (i : Fin xs.length) :
    formPerm xs (xs.get i) =
      xs.get ⟨((i.val + 1) % xs.length), (Nat.mod_lt _ (i.val.zero_le.trans_lt i.isLt))⟩ := by
  simp [formPerm_apply_getElem, h]

set_option linter.deprecated false in
@[deprecated formPerm_apply_get (since := "2024-04-23")]
theorem formPerm_apply_nthLe (xs : List α) (h : Nodup xs) (n : ℕ) (hn : n < xs.length) :
    formPerm xs (xs.nthLe n hn) =
      xs.nthLe ((n + 1) % xs.length) (Nat.mod_lt _ (n.zero_le.trans_lt hn)) := by
  apply formPerm_apply_get _ h

theorem support_formPerm_of_nodup' (l : List α) (h : Nodup l) (h' : ∀ x : α, l ≠ [x]) :
    (formPerm l).support = {x | x ∈ l} := by
  apply _root_.le_antisymm
  · exact support_formPerm_le' l
  · intro x hx
    simp only [Set.mem_setOf_eq] at hx
    obtain ⟨⟨n, hn⟩, rfl⟩ := get_of_mem hx
    rw [mem_support, formPerm_apply_get _ h]
    intro H
    rw [nodup_iff_injective_get, Function.Injective] at h
    specialize h H
    rcases (Nat.succ_le_of_lt hn).eq_or_lt with hn' | hn'
    · simp only [← hn', Nat.mod_self] at h
      refine not_exists.mpr h' ?_
      rw [← length_eq_one, ← hn', (Fin.mk.inj_iff.mp h).symm]
    · simp [Nat.mod_eq_of_lt hn'] at h

theorem support_formPerm_of_nodup (l : List α) (h : Nodup l) (h' : ∀ x : α, l ≠ [x]) :
    support (formPerm l) = l.toFinset := by
  rw [coe_toFinset]
  convert support_formPerm_of_nodup' _ h h'
<<<<<<< HEAD
#align list.support_form_perm_of_nodup List.support_formPerm_of_nodup
=======
  simp [Set.ext_iff]
>>>>>>> 94ad1935

theorem formPerm_rotate_one (l : List α) (h : Nodup l) : formPerm (l.rotate 1) = formPerm l := by
  have h' : Nodup (l.rotate 1) := by simpa using h
  ext x
  by_cases hx : x ∈ l.rotate 1
  · obtain ⟨⟨k, hk⟩, rfl⟩ := get_of_mem hx
    rw [formPerm_apply_get _ h', get_rotate l, get_rotate l, formPerm_apply_get _ h]
    simp
  · rw [formPerm_apply_of_not_mem hx, formPerm_apply_of_not_mem]
    simpa using hx

theorem formPerm_rotate (l : List α) (h : Nodup l) (n : ℕ) :
    formPerm (l.rotate n) = formPerm l := by
  induction' n with n hn
  · simp
  · rw [← rotate_rotate, formPerm_rotate_one, hn]
    rwa [IsRotated.nodup_iff]
    exact IsRotated.forall l n

theorem formPerm_eq_of_isRotated {l l' : List α} (hd : Nodup l) (h : l ~r l') :
    formPerm l = formPerm l' := by
  obtain ⟨n, rfl⟩ := h
  exact (formPerm_rotate l hd n).symm

theorem formPerm_append_pair : ∀ (l : List α) (a b : α),
    formPerm (l ++ [a, b]) = formPerm (l ++ [a]) * swap a b
  | [], _, _ => rfl
  | [x], _, _ => rfl
  | x::y::l, a, b => by
    simpa [mul_assoc] using formPerm_append_pair (y::l) a b

theorem formPerm_reverse : ∀ l : List α, formPerm l.reverse = (formPerm l)⁻¹
  | [] => rfl
  | [_] => rfl
  | a::b::l => by
    simp [formPerm_append_pair, swap_comm, ← formPerm_reverse (b::l)]

theorem formPerm_pow_apply_getElem (l : List α) (w : Nodup l) (n : ℕ) (i : Nat) (h : i < l.length) :
    (formPerm l ^ n) l[i] =
      l[(i + n) % l.length]'(Nat.mod_lt _ (i.zero_le.trans_lt h)) := by
  induction' n with n hn
  · simp [Nat.mod_eq_of_lt h]
  · simp [pow_succ', mul_apply, hn, formPerm_apply_getElem _ w, Nat.succ_eq_add_one,
      ← Nat.add_assoc]

theorem formPerm_pow_apply_get (l : List α) (h : Nodup l) (n : ℕ) (i : Fin l.length) :
    (formPerm l ^ n) (l.get i) =
      l.get ⟨((i.val + n) % l.length), (Nat.mod_lt _ (i.val.zero_le.trans_lt i.isLt))⟩ := by
  simp [formPerm_pow_apply_getElem, h]

set_option linter.deprecated false in
@[deprecated formPerm_pow_apply_get (since := "2024-04-23")]
theorem formPerm_pow_apply_nthLe (l : List α) (h : Nodup l) (n k : ℕ) (hk : k < l.length) :
    (formPerm l ^ n) (l.nthLe k hk) =
      l.nthLe ((k + n) % l.length) (Nat.mod_lt _ (k.zero_le.trans_lt hk)) :=
  formPerm_pow_apply_get l h n ⟨k, hk⟩

theorem formPerm_pow_apply_head (x : α) (l : List α) (h : Nodup (x :: l)) (n : ℕ) :
    (formPerm (x :: l) ^ n) x =
      (x :: l).get ⟨(n % (x :: l).length), (Nat.mod_lt _ (Nat.zero_lt_succ _))⟩ := by
  convert formPerm_pow_apply_get _ h n ⟨0, Nat.succ_pos _⟩
  simp

theorem formPerm_ext_iff {x y x' y' : α} {l l' : List α} (hd : Nodup (x :: y :: l))
    (hd' : Nodup (x' :: y' :: l')) :
    formPerm (x :: y :: l) = formPerm (x' :: y' :: l') ↔ (x :: y :: l) ~r (x' :: y' :: l') := by
  refine ⟨fun h => ?_, fun hr => formPerm_eq_of_isRotated hd hr⟩
  rw [Equiv.Perm.ext_iff] at h
  have hx : x' ∈ x :: y :: l := by
    have : x' ∈ { z | formPerm (x :: y :: l) z ≠ z } := by
      rw [Set.mem_setOf_eq, h x', formPerm_apply_head _ _ _ hd']
      simp only [mem_cons, nodup_cons] at hd'
      push_neg at hd'
      exact hd'.left.left.symm
    simpa using support_formPerm_le' _ this
  obtain ⟨⟨n, hn⟩, hx'⟩ := get_of_mem hx
  have hl : (x :: y :: l).length = (x' :: y' :: l').length := by
    rw [← dedup_eq_self.mpr hd, ← dedup_eq_self.mpr hd', ← card_toFinset, ← card_toFinset]
    refine congr_arg Finset.card ?_
    simp_rw [← Finset.coe_inj, coe_toFinset, ← support_formPerm_of_nodup' _ hd (by simp),
    ← support_formPerm_of_nodup' _ hd' (by simp), Set.ext_iff, mem_support]
    simp only [h, implies_true]
  use n
  apply List.ext_get
  · rw [length_rotate, hl]
  · intro k hk hk'
    rw [get_rotate]
    induction' k with k IH
    · refine Eq.trans ?_ hx'
      congr
      simpa using hn
    · conv => congr <;> · arg 2; (congr; (simp only [Fin.val_mk]; rw [← Nat.mod_eq_of_lt hk']))
      rw [← formPerm_apply_get _ hd' ⟨k, k.lt_succ_self.trans hk'⟩,
        ← IH (k.lt_succ_self.trans hk), ← h, formPerm_apply_get _ hd]
      congr 2
      simp only [Fin.val_mk]
      rw [hl, Nat.mod_eq_of_lt hk', add_right_comm]
      apply Nat.add_mod

theorem formPerm_apply_mem_eq_self_iff (hl : Nodup l) (x : α) (hx : x ∈ l) :
    formPerm l x = x ↔ length l ≤ 1 := by
  obtain ⟨⟨k, hk⟩, rfl⟩ := get_of_mem hx
  rw [formPerm_apply_get _ hl ⟨k, hk⟩, hl.get_inj_iff, Fin.mk.inj_iff]
  simp only [Fin.val_mk]
  cases hn : l.length
  · exact absurd k.zero_le (hk.trans_le hn.le).not_le
  · rw [hn] at hk
    rcases (Nat.le_of_lt_succ hk).eq_or_lt with hk' | hk'
    · simp [← hk', Nat.succ_le_succ_iff, eq_comm]
    · simpa [Nat.mod_eq_of_lt (Nat.succ_lt_succ hk'), Nat.succ_lt_succ_iff] using
        (k.zero_le.trans_lt hk').ne.symm

theorem formPerm_apply_mem_ne_self_iff (hl : Nodup l) (x : α) (hx : x ∈ l) :
    formPerm l x ≠ x ↔ 2 ≤ l.length := by
  rw [Ne, formPerm_apply_mem_eq_self_iff _ hl x hx, not_le]
  exact ⟨Nat.succ_le_of_lt, Nat.lt_of_succ_le⟩

theorem mem_of_formPerm_ne_self (l : List α) (x : α) (h : formPerm l x ≠ x) : x ∈ l := by
  suffices x ∈ (formPerm l).support by
    exact support_formPerm_le' _ this
<<<<<<< HEAD
  exact h
#align list.mem_of_form_perm_ne_self List.mem_of_formPerm_ne_self
=======
  simpa using h
>>>>>>> 94ad1935

theorem formPerm_eq_self_of_not_mem (l : List α) (x : α) (h : x ∉ l) : formPerm l x = x :=
  by_contra fun H => h <| mem_of_formPerm_ne_self _ _ H

theorem formPerm_eq_one_iff (hl : Nodup l) : formPerm l = 1 ↔ l.length ≤ 1 := by
  cases' l with hd tl
  · simp
  · rw [← formPerm_apply_mem_eq_self_iff _ hl hd (mem_cons_self _ _)]
    constructor
    · simp (config := { contextual := true })
    · intro h
      simp only [(hd :: tl).formPerm_apply_mem_eq_self_iff hl hd (mem_cons_self hd tl),
        add_le_iff_nonpos_left, length, nonpos_iff_eq_zero, length_eq_zero] at h
      simp [h]

theorem formPerm_eq_formPerm_iff {l l' : List α} (hl : l.Nodup) (hl' : l'.Nodup) :
    l.formPerm = l'.formPerm ↔ l ~r l' ∨ l.length ≤ 1 ∧ l'.length ≤ 1 := by
  rcases l with (_ | ⟨x, _ | ⟨y, l⟩⟩)
  · suffices l'.length ≤ 1 ↔ l' = nil ∨ l'.length ≤ 1 by
      simpa [eq_comm, formPerm_eq_one_iff, hl, hl', length_eq_zero]
    refine ⟨fun h => Or.inr h, ?_⟩
    rintro (rfl | h)
    · simp
    · exact h
  · suffices l'.length ≤ 1 ↔ [x] ~r l' ∨ l'.length ≤ 1 by
      simpa [eq_comm, formPerm_eq_one_iff, hl, hl', length_eq_zero, le_rfl]
    refine ⟨fun h => Or.inr h, ?_⟩
    rintro (h | h)
    · simp [← h.perm.length_eq]
    · exact h
  · rcases l' with (_ | ⟨x', _ | ⟨y', l'⟩⟩)
    · simp [formPerm_eq_one_iff _ hl, -formPerm_cons_cons]
    · simp [formPerm_eq_one_iff _ hl, -formPerm_cons_cons]
    · simp [-formPerm_cons_cons, formPerm_ext_iff hl hl', Nat.succ_le_succ_iff]

theorem form_perm_zpow_apply_mem_imp_mem (l : List α) (x : α) (hx : x ∈ l) (n : ℤ) :
    (formPerm l ^ n) x ∈ l := by
  by_cases h : (l.formPerm ^ n) x = x
  · simpa [h] using hx
<<<<<<< HEAD
  · have h : x ∈ (l.formPerm ^ n).support := h
    rw [← apply_mem_support] at h
    exact support_formPerm_le' _ (mem_support_of_mem_zpow_support h)
#align list.form_perm_zpow_apply_mem_imp_mem List.form_perm_zpow_apply_mem_imp_mem
=======
  · have h : x ∈ { x | (l.formPerm ^ n) x ≠ x } := h
    rw [← set_support_apply_mem] at h
    replace h := set_support_zpow_subset _ _ h
    simpa using support_formPerm_le' _ h
>>>>>>> 94ad1935

theorem formPerm_pow_length_eq_one_of_nodup (hl : Nodup l) : formPerm l ^ length l = 1 := by
  ext x
  by_cases hx : x ∈ l
  · obtain ⟨k, hk, rfl⟩ := getElem_of_mem hx
    simp [formPerm_pow_apply_getElem _ hl, Nat.mod_eq_of_lt hk]
<<<<<<< HEAD
  · have : x ∉ (l.formPerm ^ l.length).support :=
      fun H => hx (support_formPerm_le' _ (support_pow_le _ _ H))
    simpa only [coe_one, id_eq, not_mem_support] using this
#align list.form_perm_pow_length_eq_one_of_nodup List.formPerm_pow_length_eq_one_of_nodup
=======
  · have : x ∉ { x | (l.formPerm ^ l.length) x ≠ x } := by
      intro H
      refine hx ?_
      replace H := set_support_zpow_subset l.formPerm l.length H
      simpa using support_formPerm_le' _ H
    simpa using this
>>>>>>> 94ad1935

end FormPerm

end List<|MERGE_RESOLUTION|>--- conflicted
+++ resolved
@@ -85,13 +85,8 @@
 
 theorem support_formPerm_le' : support (formPerm l) ≤ {x | x ∈ l} := by
   refine (zipWith_swap_prod_support' l l.tail).trans ?_
-<<<<<<< HEAD
   simp_rw [mem_union_iff, Set.le_eq_subset, Set.setOf_subset_setOf]
   exact fun _ hx => hx.by_cases id mem_of_mem_tail
-#align list.support_form_perm_le' List.support_formPerm_le'
-=======
-  simpa [Finset.subset_iff] using tail_subset l
->>>>>>> 94ad1935
 
 theorem support_formPerm_le : support (formPerm l) ≤ l.toFinset := by
   intro x hx
@@ -255,11 +250,6 @@
     support (formPerm l) = l.toFinset := by
   rw [coe_toFinset]
   convert support_formPerm_of_nodup' _ h h'
-<<<<<<< HEAD
-#align list.support_form_perm_of_nodup List.support_formPerm_of_nodup
-=======
-  simp [Set.ext_iff]
->>>>>>> 94ad1935
 
 theorem formPerm_rotate_one (l : List α) (h : Nodup l) : formPerm (l.rotate 1) = formPerm l := by
   have h' : Nodup (l.rotate 1) := by simpa using h
@@ -380,12 +370,7 @@
 theorem mem_of_formPerm_ne_self (l : List α) (x : α) (h : formPerm l x ≠ x) : x ∈ l := by
   suffices x ∈ (formPerm l).support by
     exact support_formPerm_le' _ this
-<<<<<<< HEAD
   exact h
-#align list.mem_of_form_perm_ne_self List.mem_of_formPerm_ne_self
-=======
-  simpa using h
->>>>>>> 94ad1935
 
 theorem formPerm_eq_self_of_not_mem (l : List α) (x : α) (h : x ∉ l) : formPerm l x = x :=
   by_contra fun H => h <| mem_of_formPerm_ne_self _ _ H
@@ -425,36 +410,18 @@
     (formPerm l ^ n) x ∈ l := by
   by_cases h : (l.formPerm ^ n) x = x
   · simpa [h] using hx
-<<<<<<< HEAD
   · have h : x ∈ (l.formPerm ^ n).support := h
     rw [← apply_mem_support] at h
     exact support_formPerm_le' _ (mem_support_of_mem_zpow_support h)
-#align list.form_perm_zpow_apply_mem_imp_mem List.form_perm_zpow_apply_mem_imp_mem
-=======
-  · have h : x ∈ { x | (l.formPerm ^ n) x ≠ x } := h
-    rw [← set_support_apply_mem] at h
-    replace h := set_support_zpow_subset _ _ h
-    simpa using support_formPerm_le' _ h
->>>>>>> 94ad1935
 
 theorem formPerm_pow_length_eq_one_of_nodup (hl : Nodup l) : formPerm l ^ length l = 1 := by
   ext x
   by_cases hx : x ∈ l
   · obtain ⟨k, hk, rfl⟩ := getElem_of_mem hx
     simp [formPerm_pow_apply_getElem _ hl, Nat.mod_eq_of_lt hk]
-<<<<<<< HEAD
   · have : x ∉ (l.formPerm ^ l.length).support :=
       fun H => hx (support_formPerm_le' _ (support_pow_le _ _ H))
     simpa only [coe_one, id_eq, not_mem_support] using this
-#align list.form_perm_pow_length_eq_one_of_nodup List.formPerm_pow_length_eq_one_of_nodup
-=======
-  · have : x ∉ { x | (l.formPerm ^ l.length) x ≠ x } := by
-      intro H
-      refine hx ?_
-      replace H := set_support_zpow_subset l.formPerm l.length H
-      simpa using support_formPerm_le' _ H
-    simpa using this
->>>>>>> 94ad1935
 
 end FormPerm
 
