--- conflicted
+++ resolved
@@ -449,8 +449,6 @@
   convert pow_mem_of_index_ne_zero_of_dvd h ⟨a, ha⟩ hn
   simp [pow_mem ha, mem_subgroupOf]
 
-<<<<<<< HEAD
-=======
 @[simp]
 lemma index_toAddSubgroup : (Subgroup.toAddSubgroup H).index = H.index :=
   rfl
@@ -470,7 +468,6 @@
     (AddSubgroup.toSubgroup H).relindex (AddSubgroup.toSubgroup K) = H.relindex K :=
   rfl
 
->>>>>>> 7f113fae
 section FiniteIndex
 
 variable (H K)
