
# To normalize:
# bibtool --preserve.key.case=on --preserve.keys=on --pass.comments=on --print.use.tab=off -s -i docs/references.bib -o docs/references.bib

# https://www.zbmath.org/ and https://mathscinet.ams.org/mathscinet
# (or the free tool https://mathscinet.ams.org/mrlookup)
# are good sources of complete bibtex entries for mathematics

# To link to an entry in `references.bib`, use the following formats:
#   [Author, *Title* (optional location)][bibkey]
@Book{            abramsky_gabbay_maibaum_1994,
  editor        = {Abramsky, S. and Gabbay, D. M. and Maibaum, T. S. E.},
  title         = {Handbook of logic in computer science. {Vol}. 3:
                  {Semantic} structures},
  isbn          = {0-19-853762-X},
  year          = {1994},
  publisher     = {Oxford: Clarendon Press},
  language      = {English},
  keywords      = {68-00,68Q55},
  zbmath        = {783754},
  zbl           = {0829.68111}
}

@Book{            Adamek_Rosicky_Vitale_2010,
  place         = {Cambridge},
  series        = {Cambridge Tracts in Mathematics},
  title         = {Algebraic Theories: A Categorical Introduction to General
                  Algebra},
  publisher     = {Cambridge University Press},
  author        = {Adámek, J. and Rosický, J. and Vitale, E. M.},
  year          = {2010},
  collection    = {Cambridge Tracts in Mathematics}
}

@InProceedings{   adhesive2004,
  author        = {S. Lack and P. Soboci{\'n}ski},
  title         = {Adhesive categories},
  booktitle     = {Foundations of Software Science and Computation
                  Structures, {FoSSaCS '04}},
  series        = {LNCS},
  volume        = {2987},
  pages         = {273--288},
  publisher     = {Springer},
  year          = {2004},
  url           = {https://www.ioc.ee/~pawel/papers/adhesive.pdf}
}

@Article{         ahrens2017,
  author        = {Benedikt Ahrens and Peter LeFanu Lumsdaine},
  year          = {2019},
  title         = {Displayed Categories},
  journal       = {Logical Methods in Computer Science},
  volume        = {15},
  issue         = {1},
  doi           = {10.23638/LMCS-15(1:20)2019}
}

@Book{            aigner1997,
  author        = {Aigner, Martin},
  title         = {Combinatorial theory},
  series        = {Classics in Mathematics},
  note          = {Reprint of the 1979 original},
  publisher     = {Springer-Verlag, Berlin},
  year          = {1997},
  pages         = {viii+483},
  isbn          = {3-540-61787-6},
  mrclass       = {05-01 (06-01)},
  mrnumber      = {1434477},
  doi           = {10.1007/978-3-642-59101-3},
  url           = {https://doi.org/10.1007/978-3-642-59101-3}
}

@Book{            aigner1999proofs,
  author        = {Aigner, Martin and Ziegler, G{\"u}nter M.},
  title         = {Proofs from {THE} {BOOK}},
  isbn          = {3-540-63698-6},
  year          = {1998},
  publisher     = {Berlin: Springer},
  language      = {English},
  keywords      = {00A05,11-01,05-01,52-01,26-01},
  zbmath        = {1188564},
  zbl           = {0905.00001}
}

@Misc{            aignerhorev2012infinite,
  author        = {Elad Aigner-Horev and Johannes Carmesin and Jan-Oliver
                  Fröhlich},
  title         = {Infinite matroid union},
  year          = {2012},
  eprint        = {1111.0602},
  archiveprefix = {arXiv}
}

@Article{         alfseneffros1972,
  author        = {Erik M. {Alfsen} and Edward G. {Effros}},
  title         = {{Structure in real Banach spaces. I and II}},
  fjournal      = {{Annals of Mathematics. Second Series}},
  journal       = {{Ann. Math. (2)}},
  issn          = {0003-486X},
  volume        = {96},
  pages         = {98--173},
  year          = {1972},
  publisher     = {Princeton University, Mathematics Department, Princeton,
                  NJ},
  language      = {English},
  doi           = {10.2307/1970895},
  msc2010       = {46L05 46B10 46K05 46E15 46B99 46A40},
  zbl           = {0248.46019}
}

@Book{            alfsenshultz2003,
  author        = {Erik M. {Alfsen} and Frederic W. {Shultz}},
  title         = {{Geometry of state spaces of operator algebras}},
  isbn          = {0-8176-4319-2},
  pages         = {xiii + 467},
  year          = {2003},
  publisher     = {Boston, MA: Birkh\"auser},
  language      = {English},
  msc2010       = {46-02 46L05 46L10 46L70 46L30 17C65},
  zbl           = {1042.46001}
}

@Book{            altman2021term,
  title         = {A Term of Commutative Algebra},
  author        = {Altman, A. and Kleiman, S.},
  isbn          = {9780988557215},
  year          = {2021},
  publisher     = {Worldwide Center of Mathematics}
}

@Book{            aluffi2016,
  title         = {Algebra: Chapter 0},
  author        = {Aluffi, Paolo},
  series        = {Graduate Studies in Mathematics},
  volume        = {104},
  year          = {2016},
  publisher     = {American Mathematical Society},
  edition       = {Reprinted with corrections by the American Mathematical
                  Society}
}

@Book{            atiyah-macdonald,
  author        = {Atiyah, M. F. and Macdonald, I. G.},
  title         = {Introduction to commutative algebra},
  publisher     = {Addison-Wesley Publishing Co., Reading, Mass.-London-Don
                  Mills, Ont.},
  year          = {1969},
  pages         = {ix+128},
  mrclass       = {13.00},
  mrnumber      = {0242802},
  mrreviewer    = {J. A. Johnson}
}

@InProceedings{   avigad-carneiro-hudon2019,
  author        = {Jeremy Avigad and Mario M. Carneiro and Simon Hudon},
  editor        = {John Harrison and John O'Leary and Andrew Tolmach},
  title         = {Data Types as Quotients of Polynomial Functors},
  booktitle     = {10th International Conference on Interactive Theorem
                  Proving, {ITP} 2019, September 9-12, 2019, Portland, OR,
                  {USA}},
  series        = {LIPIcs},
  volume        = {141},
  pages         = {6:1--6:19},
  publisher     = {Schloss Dagstuhl - Leibniz-Zentrum f{\"{u}}r Informatik},
  year          = {2019},
  url           = {https://doi.org/10.4230/LIPIcs.ITP.2019.6},
  doi           = {10.4230/LIPIcs.ITP.2019.6},
  timestamp     = {Fri, 27 Sep 2019 15:57:06 +0200},
  biburl        = {https://dblp.org/rec/conf/itp/AvigadCH19.bib},
  bibsource     = {dblp computer science bibliography, https://dblp.org}
}

@Misc{            avigad_moura_kong-2017,
  author        = {Jeremy Avigad and Leonardo de Moura and Soonho Kong},
  title         = {{T}heorem {P}roving in {L}ean},
  year          = {2017},
  howpublished  = {},
  url           = {https://leanprover.github.io/theorem_proving_in_lean/}
}

@Book{            axler2015,
  author        = {Sheldon Axler},
  title         = {Linear algebra done right. 3rd ed.},
  fjournal      = {Undergraduate Texts in Mathematics},
  journal       = {Undergraduate Texts Math.},
  issn          = {0172-6056; 2197-5604/e},
  edition       = {3rd ed.},
  isbn          = {978-3-319-11079-0/hbk; 978-3-319-11080-6/ebook},
  pages         = {xvii + 340},
  year          = {2015},
  publisher     = {Springer}
}

@Manual{          banasiak,
  author        = {Banasiak},
  title         = {Banach Lattices in Applications},
  organization  = {University of Pretoria},
  address       = {Pretoria, South Africa}
}

@Article{         barnes1967,
  author        = {Barnes, Donald W.},
  title         = {On {C}artan subalgebras of {L}ie algebras},
  journal       = {Math. Z.},
  fjournal      = {Mathematische Zeitschrift},
  volume        = {101},
  year          = {1967},
  pages         = {350--355},
  issn          = {0025-5874},
  mrclass       = {17.30},
  mrnumber      = {220785},
  mrreviewer    = {R. Steinberg},
  doi           = {10.1007/BF01109800},
  url           = {https://doi.org/10.1007/BF01109800}
}

@Misc{            barwickhaine2019,
  title         = {Pyknotic objects, I. Basic notions},
  author        = {Clark Barwick and Peter Haine},
  year          = {2019},
  eprint        = {1904.09966},
  archiveprefix = {arXiv},
  primaryclass  = {math.AG}
}

@Book{            bbd-1982,
  author        = {Beilinson, A. A. and Bernstein, J. and Deligne, P. and
                  Gabber, O.},
  title         = {Analyse et topologie sur les espaces singuliers. {I :
                  Faisceaux pervers}},
  series        = {Ast\'{e}risque},
  volume        = {100},
  booktitle     = {Proceedings of the colloquium held at {L}uminy, {J}uly
                  6--11, 1981},
  publisher     = {Soci\'{e}t\'{e} Math\'{e}matique de France, Paris},
  year          = {2018},
  pages         = {172},
  mrclass       = {32-06 (14-06)},
  mrnumber      = {751965}
}

@Book{            beals2004,
  author        = {Richard Beals},
  title         = {Analysis. An introduction},
  publisher     = {Cambridge University Press},
  isbn          = {0521600472},
  year          = {2004}
}

@Book{            Becker-Weispfenning1993,
  address       = {New York, NY},
  series        = {Graduate Texts in Mathematics},
  title         = {Gröbner Bases},
  volume        = {141},
  isbn          = {978-1-4612-6944-1},
  url           = {http://link.springer.com/10.1007/978-1-4612-0913-3},
  doi           = {10.1007/978-1-4612-0913-3},
  publisher     = {Springer New York},
  author        = {Becker, Thomas and Weispfenning, Volker},
  year          = {1993},
  collection    = {Graduate Texts in Mathematics},
  language      = {en}
}

@Book{            behrends1979,
  author        = {Ehrhard {Behrends}},
  title         = {{M-structure and the Banach-Stone theorem}},
  fjournal      = {{Lecture Notes in Mathematics}},
  journal       = {{Lect. Notes Math.}},
  issn          = {0075-8434},
  volume        = {736},
  year          = {1979},
  publisher     = {Springer, Cham},
  language      = {English},
  msc2010       = {46B20 46-02 46E40 46A40},
  zbl           = {0436.46013}
}

@Article{         bergelson1985,
  author        = {Bergelson, Vitaly},
  title         = {Sets of Recurrence of Zm-Actions and Properties of Sets of
                  Differences in Zm},
  journal       = {Journal of the London Mathematical Society},
  volume        = {s2-31},
  number        = {2},
  pages         = {295-304},
  doi           = {https://doi.org/10.1112/jlms/s2-31.2.295},
  url           = {https://londmathsoc.onlinelibrary.wiley.com/doi/abs/10.1112/jlms/s2-31.2.295},
  eprint        = {https://londmathsoc.onlinelibrary.wiley.com/doi/pdf/10.1112/jlms/s2-31.2.295},
  year          = {1985}
}

@Book{            berger1987,
  author        = {Marcel Berger},
  title         = {Geometry I},
  publisher     = {Springer Berlin},
  year          = 1987,
  issn          = {0172-5939},
  pages         = {XIV, 432},
  series        = {Universitext},
  address       = {Heidelberg},
  edition       = 1
}

@Book{            bergh_lofstrom_1976,
  author        = {Bergh, Jöran and Löfström, Jörgen},
  title         = {Interpolation Spaces},
  publisher     = {Springer Berlin},
  year          = 1976,
  issn          = {0072-7830}
}

@Article{         bernstein1912,
  author        = {Bernstein, S.},
  year          = {1912},
  title         = {Démonstration du théorème de Weierstrass fondée sur le
                  calcul des probabilités},
  journal       = {Comm. Kharkov Math. Soc.},
  volume        = {13},
  number        = {1–2}
}

@Book{            Berthelot-1974,
  author        = {Berthelot, Pierre},
  year          = {1974},
  series        = {Lecture {{Notes}} in {{Mathematics}}},
  number        = {407},
  publisher     = {sv},
  keywords      = {nosource},
  file          = {/Users/chambert/Zotero/storage/WHF5R9LQ/Berthelot - 1974 -
                  Cohomologie cristalline des schémas de caractérist.djvu},
  title         = {Cohomologie Cristalline Des Schémas de Caractéristique
                  {$p>0$}}
}

@Book{            BerthelotOgus-1978,
  title         = {Notes on Crystalline Cohomology},
  author        = {Berthelot, Pierre and Ogus, Arthur},
  year          = {1978},
  series        = {Math. {{Notes}}},
  number        = {21},
  publisher     = {pup},
  keywords      = {nosource},
  file          = {/Users/chambert/Zotero/storage/I3FNJEDB/Berthelot et Ogus
                  - 1978 - Notes on crystalline cohomology.djvu}
}

@InProceedings{   beylin1996,
  author        = "Beylin, Ilya and Dybjer, Peter",
  editor        = "Berardi, Stefano and Coppo, Mario",
  title         = "Extracting a proof of coherence for monoidal categories
                  from a proof of normalization for monoids",
  booktitle     = "Types for Proofs and Programs",
  year          = "1996",
  publisher     = "Springer Berlin Heidelberg",
  address       = "Berlin, Heidelberg",
  pages         = "47--61",
  abstract      = "This paper studies the problem of coherence in category
                  theory from a type-theoretic viewpoint. We first show how a
                  Curry-Howard interpretation of a formal proof of
                  normalization for monoids almost directly yields a
                  coherence proof for monoidal categories. Then we formalize
                  this coherence proof in intensional intuitionistic type
                  theory and show how it relies on explicit reasoning about
                  proof objects for intensional equality. This formalization
                  has been checked in the proof assistant ALF.",
  isbn          = "978-3-540-70722-6"
}

@Book{            billingsley1999,
  author        = {Billingsley, Patrick},
  title         = {Convergence of probability measures},
  series        = {Wiley Series in Probability and Statistics: Probability
                  and Statistics},
  edition       = {Second},
  note          = {A Wiley-Interscience Publication},
  publisher     = {John Wiley \& Sons, Inc., New York},
  year          = {1999},
  pages         = {x+277},
  isbn          = {0-471-19745-9},
  mrclass       = {60B10 (28A33 60F17)},
  mrnumber      = {1700749},
  doi           = {10.1002/9780470316962},
  url           = {https://doi.org/10.1002/9780470316962}
}

@Article{         birkhoff1937,
  author        = {Birkhoff, Garrett},
  title         = {Rings of sets},
  volume        = {3},
  journal       = {Duke Mathematical Journal},
  number        = {3},
  publisher     = {Duke University Press},
  pages         = {443--454},
  year          = {1937},
  doi           = {10.1215/S0012-7094-37-00334-X},
  url           = {https://doi.org/10.1215/S0012-7094-37-00334-X}
}

@Article{         birkhoff1942,
  author        = {Birkhoff, Garrett},
  title         = {Lattice-Ordered groups},
  journal       = {Ann. of Math. (2)},
  fjournal      = {Annals of Mathematics. Second Series},
  volume        = {43},
  year          = {1942},
  pages         = {298--331},
  issn          = {0003-486X},
  mrclass       = {20.0X},
  mrnumber      = {6550},
  mrreviewer    = {H. Wallman},
  doi           = {10.2307/1968871},
  url           = {https://doi.org/10.2307/1968871}
}

@Book{            bjorner2005,
  author        = {Bj\"{o}rner, Anders and Brenti, Francesco},
  title         = {Combinatorics of {C}oxeter groups},
  series        = {Graduate Texts in Mathematics},
  volume        = {231},
  publisher     = {Springer, New York},
  year          = {2005},
  pages         = {xiv+363},
  isbn          = {978-3540-442387; 3-540-44238-3},
  mrclass       = {05-01 (05E15 20F55)},
  mrnumber      = {2133266},
  mrreviewer    = {Jian-yi\ Shi}
}

@Book{            bogachev2007,
  author        = {Bogachev, V. I.},
  title         = {Measure theory. {V}ol. {I}, {II}},
  publisher     = {Springer-Verlag, Berlin},
  year          = {2007},
  pages         = {Vol. I: xviii+500 pp., Vol. II: xiv+575},
  isbn          = {978-3-540-34513-8; 3-540-34513-2},
  doi           = {10.1007/978-3-540-34514-5},
  url           = {https://doi.org/10.1007/978-3-540-34514-5}
}

@Article{         bojanic74,
  author        = {Bojani\'c, Ranko},
  title         = {A simple proof of {M}ahler's theorem on approximation of
                  continuous functions of a p-adic variable by polynomials},
  journal       = {Journal of Number Theory},
  volume        = {6},
  pages         = {412-415},
  year          = {1974},
  issn          = {0022-314X},
  doi           = {10.1016/0022-314X(74)90038-9},
  url           = {https://doi.org/10.1016/0022-314X(74)90038-9}
}

@Book{            bollobas1986,
  author        = {Bollob\'{a}s, B\'{e}la},
  title         = {Combinatorics: Set Systems, Hypergraphs, Families of
                  Vectors, and Combinatorial Probability},
  year          = {1986},
  isbn          = {0521330599},
  publisher     = {Cambridge University Press}
}

@Book{            borceux-vol1,
  title         = {Handbook of Categorical Algebra: Volume 1, Basic Category
                  Theory},
  author        = {Borceux, Francis},
  series        = {Encyclopedia of Mathematics},
  volume        = {50},
  year          = {1994},
  publisher     = {Cambridge University Press}
}

@Book{            borceux-vol2,
  title         = {Handbook of Categorical Algebra: Volume 2, Categories and
                  Structures},
  author        = {Borceux, Francis},
  series        = {Encyclopedia of Mathematics},
  volume        = {51},
  year          = {1994},
  publisher     = {Cambridge University Press}
}

@Book{            borceux-vol3,
  title         = {Handbook of Categorical Algebra: Volume 3, Sheaf Theory},
  author        = {Borceux, Francis},
  series        = {Encyclopedia of Mathematics},
  volume        = {52},
  year          = {1994},
  publisher     = {Cambridge University Press}
}

@Article{         borcherds1986vertex,
  author        = {Borcherds, Richard},
  title         = {Vertex algebras, Kac-Moody algebras, and the monster},
  journal       = {Proceedings of the National Academy of Sciences of the
                  United States of America},
  number        = {10},
  year          = {1986},
  pages         = {3068–3071},
  volume        = {83},
  publisher     = {National Academy of Sciences},
  doi           = {10.1073/pnas.83.10.3068}
}

@Book{            bosch-guntzer-remmert,
  title         = {Non-Archimedean Analysis : A Systematic Approach to Rigid
                  Analytic Geometry},
  author        = {S. Bosch and U. G{\"{u}}ntzer and R. Remmert},
  series        = {Grundlehren der mathematischen Wissenschaften},
  volume        = {261},
  year          = {1984},
  publisher     = {Springer-Verlag Berlin }
}

@Book{            bourbaki1966,
  author        = {Bourbaki, Nicolas},
  title         = {Elements of mathematics. {G}eneral topology. {P}art 1},
  publisher     = {Hermann, Paris; Addison-Wesley Publishing Co., Reading,
                  Mass.-London-Don Mills, Ont.},
  year          = {1966},
  pages         = {vii+437},
  mrclass       = {54.00 (00.00)},
  mrnumber      = {0205210}
}

@Book{            bourbaki1966b,
  author        = {Bourbaki, Nicolas},
  title         = {Elements of mathematics. {G}eneral topology. {P}art 2},
  publisher     = {Hermann, Paris; Addison-Wesley Publishing Co., Reading,
                  Mass.-London-Don Mills, Ont.},
  year          = {1966},
  pages         = {iv+363},
  mrclass       = {54-02 (00A05 54-01)},
  mrnumber      = {979295}
}

@Book{            bourbaki1968,
  author        = {Bourbaki, Nicolas},
  title         = {Lie groups and {L}ie algebras. {C}hapters 4--6},
  series        = {Elements of Mathematics (Berlin)},
  note          = {Translated from the 1968 French original by Andrew
                  Pressley},
  publisher     = {Springer-Verlag, Berlin},
  year          = {2002},
  pages         = {xii+300},
  isbn          = {3-540-42650-7},
  mrclass       = {17-01 (00A05 20E42 20F55 22-01)},
  mrnumber      = {1890629}
}

@Book{            bourbaki1975,
  author        = {Bourbaki, Nicolas},
  title         = {Lie groups and {L}ie algebras. {C}hapters 1--3},
  series        = {Elements of Mathematics (Berlin)},
  note          = {Translated from the French, Reprint of the 1989 English
                  translation},
  publisher     = {Springer-Verlag, Berlin},
  year          = {1998},
  pages         = {xviii+450},
  isbn          = {3-540-64242-0},
  mrclass       = {17Bxx (00A05 22Exx)},
  mrnumber      = {1728312}
}

@Book{            bourbaki1975b,
  author        = {Bourbaki, Nicolas},
  title         = {Lie groups and {L}ie algebras. {C}hapters 7--9},
  series        = {Elements of Mathematics (Berlin)},
  note          = {Translated from the 1975 and 1982 French originals by
                  Andrew Pressley},
  publisher     = {Springer-Verlag, Berlin},
  year          = {2005},
  pages         = {xii+434},
  isbn          = {3-540-43405-4},
  mrclass       = {17-01 (01A75 22-01)},
  mrnumber      = {2109105}
}

@Book{            bourbaki1981,
  author        = {Bourbaki, N.},
  title         = {Algebra. {II}. {C}hapters 4--7},
  series        = {Elements of Mathematics},
  note          = {Translated from the French by P. M. Cohn and J. Howie},
  publisher     = {Springer-Verlag, Berlin},
  year          = {1990},
  pages         = {vii+461},
  isbn          = {3-540-19375-8},
  mrclass       = {00A05 (12-01 13-01)},
  mrnumber      = {1080964}
}

@Book{            bourbaki1987,
  author        = {Bourbaki, N.},
  title         = {Topological vector spaces. {C}hapters 1--5},
  series        = {Elements of Mathematics (Berlin)},
  note          = {Translated from the French by H. G. Eggleston and S.
                  Madan},
  publisher     = {Springer-Verlag, Berlin},
  year          = {1987},
  pages         = {viii+364},
  isbn          = {3-540-13627-4},
  mrclass       = {46-02 (46-01 46Axx 47D15)},
  mrnumber      = {910295},
  doi           = {10.1007/978-3-642-61715-7},
  url           = {https://doi.org/10.1007/978-3-642-61715-7}
}

@Book{            bourbaki1989,
  author        = {Bourbaki, N.},
  title         = {Algebra. {I}. {C}hapters 1–3},
  series        = {Elements of Mathematics},
  note          = {Translated from the French},
  year          = {1998},
  publisher     = {Springer-Verlag, Berlin},
  isbn          = {3-540-64243-9},
  pages         = {xxiii + 709},
  edition       = {Softcover edition of the 2nd printing 1989},
  msc2010       = {00A05 12-01 15-01 20-01 16-01 17-01 15A69 15A72 15A75
                  15A78 17D05 20E05 20F16},
  zmnumber      = {0904.00001}
}

@Book{            bourbaki2007,
  author        = {Bourbaki, Nicolas},
  edition       = {Réimpression inchangée de l'édition originale de 1959},
  series        = {Eléments de mathématique},
  title         = {Algèbre. {C}hapitre IX},
  isbn          = {978-3-540-35338-6},
  language      = {fr},
  number        = {2},
  publisher     = {Springer},
  year          = {2007}
}

@Book{            bourbaki2023,
  author        = {Bourbaki, N.},
  series        = {Éléments de mathématique},
  title         = {Théories Spectrales. {C}hapitres 3 à 5},
  isbn          = {978-3-031-19504-4},
  language      = {fr},
  number        = {1},
  publisher     = {Springer Cham},
  year          = {2023},
  url           = {https://doi.org/10.1007/978-3-031-19505-1}
}

@Article{         bowlerGeschke2015,
  author        = {Bowler, Nathan and Geschke, Stefan},
  year          = {2015},
  month         = {10},
  pages         = {1},
  title         = {Self-dual uniform matroids on infinite sets},
  volume        = {144},
  journal       = {Proceedings of the American Mathematical Society},
  doi           = {10.1090/proc/12667}
}

@Book{            boydVandenberghe2004,
  author        = {Stephen P. Boyd and Lieven Vandenberghe},
  title         = {Convex Optimization},
  publisher     = {Cambridge University Press},
  year          = {2004},
  isbn          = {978-0-521-83378-3},
  url           = {https://web.stanford.edu/~boyd/cvxbook/bv_cvxbook.pdf}
}

@Book{            brodmannsharp13,
  author        = {Brodmann, M. P. and Sharp, R. Y.},
  title         = {Local cohomology},
  series        = {Cambridge Studies in Advanced Mathematics},
  volume        = {136},
  edition       = {Second},
  note          = {An algebraic introduction with geometric applications},
  publisher     = {Cambridge University Press, Cambridge},
  year          = {2013},
  pages         = {xxii+491},
  isbn          = {978-0-521-51363-0},
  mrclass       = {13D45 (13-01)}
}

@Article{         bruhnDiestelKriesselPendavinghWollan2013,
  author        = {Henning Bruhn and Reinhard Diestel and Matthias Kriesell
                  and Rudi Pendavingh and Paul Wollan},
  title         = {Axioms for infinite matroids},
  journal       = {Advances in Mathematics},
  volume        = {239},
  pages         = {18-46},
  year          = {2013},
  issn          = {0001-8708},
  doi           = {https://doi.org/10.1016/j.aim.2013.01.011},
  url           = {https://www.sciencedirect.com/science/article/pii/S0001870813000261}
}

@Article{         buzyakovaClopenBox,
  author        = {Buzyakova, Raushan Z.},
  title         = {On clopen sets in {C}artesian products},
  journal       = {Comment. Math. Univ. Carolin.},
  fjournal      = {Commentationes Mathematicae Universitatis Carolinae},
  volume        = {42},
  year          = {2001},
  number        = {2},
  pages         = {357--362},
  issn          = {0010-2628,1213-7243},
  mrclass       = {54B10 (54B15 54D20 55M10)},
  mrnumber      = {1832154}
}

@Book{            cabreragarciarodriguezpalacios2014,
  author        = {Miguel {Cabrera Garc\'ia} and \'Angel {Rodr\'iguez
                  Palacios}},
  title         = {{Non-associative normed algebras. Volume 1. The
                  Vidav-Palmer and Gelfand-Naimark theorems}},
  fjournal      = {{Encyclopedia of Mathematics and Its Applications}},
  journal       = {{Encycl. Math. Appl.}},
  issn          = {0953-4806},
  volume        = {154},
  isbn          = {978-1-107-04306-0; 978-1-107-33776-3},
  pages         = {xxii + 712},
  year          = {2014},
  publisher     = {Cambridge: Cambridge University Press},
  language      = {English},
  doi           = {10.1017/CBO9781107337763},
  msc2010       = {46-02 17-02 46H70 46K70 46L70 17A15 17A80 17C65},
  zbl           = {1322.46003}
}

@Article{         cadiou1972,
  title         = {Recursive definitions of partial functions and their
                  computations},
  doi           = {10.1145/942580.807072},
  number        = {14},
  journal       = {ACM SIGACT News},
  author        = {Cadiou, Jean Marie Cadiou and Manna, Zohar},
  year          = {1972},
  month         = {Jan},
  pages         = {58–65}
}

@Book{            calugareanu,
  author        = {C\v{a}lug\v{a}reanu, Grigore},
  year          = {2000},
  month         = {01},
  pages         = {},
  title         = {Lattice Concepts of Module Theory},
  doi           = {10.1007/978-94-015-9588-9}
}

@Article{         caramello2020,
  title         = {Denseness conditions, morphisms and equivalences of
                  toposes},
  author        = {Olivia Caramello},
  year          = {2020},
  eprint        = {1906.08737},
  archiveprefix = {arXiv},
  primaryclass  = {math.CT},
  url           = {https://arxiv.org/abs/1906.08737}
}

@Article{         CARBONI1993145,
  author        = {Aurelio Carboni and Stephen Lack and R.F.C. Walters},
  doi           = {https://doi.org/10.1016/0022-4049(93)90035-R},
  issn          = {0022-4049},
  journal       = {Journal of Pure and Applied Algebra},
  number        = {2},
  pages         = {145-158},
  title         = {Introduction to extensive and distributive categories},
  url           = {https://www.sciencedirect.com/science/article/pii/002240499390035R},
  volume        = {84},
  year          = {1993},
  bdsk-url-1    = {https://www.sciencedirect.com/science/article/pii/002240499390035R},
  bdsk-url-2    = {https://doi.org/10.1016/0022-4049(93)90035-R}
}

@Article{         carneiro2015arithmetic,
  title         = {Arithmetic in Metamath, Case Study: Bertrand's Postulate},
  author        = {Carneiro, Mario},
  journal       = {arXiv preprint arXiv:1503.02349},
  year          = {2015}
}

@Misc{            carneiro2018matiyasevic,
  title         = {A {L}ean formalization of {M}atiyasevi{\v c}'s theorem},
  author        = {Mario Carneiro},
  year          = {2018},
  eprint        = {1802.01795},
  archiveprefix = {arXiv},
  primaryclass  = {math.LO}
}

@InProceedings{   carneiro2019,
  author        = {Mario M. Carneiro},
  editor        = {John Harrison and John O'Leary and Andrew Tolmach},
  title         = {Formalizing Computability Theory via Partial Recursive
                  Functions},
  booktitle     = {10th International Conference on Interactive Theorem
                  Proving, {ITP} 2019, September 9-12, 2019, Portland, OR,
                  {USA}},
  series        = {LIPIcs},
  volume        = {141},
  pages         = {12:1--12:17},
  publisher     = {Schloss Dagstuhl - Leibniz-Zentrum f{\"{u}}r Informatik},
  year          = {2019},
  url           = {https://doi.org/10.4230/LIPIcs.ITP.2019.12},
  doi           = {10.4230/LIPIcs.ITP.2019.12},
  timestamp     = {Fri, 27 Sep 2019 15:57:06 +0200},
  biburl        = {https://dblp.org/rec/conf/itp/Carneiro19.bib},
  bibsource     = {dblp computer science bibliography, https://dblp.org}
}

@Book{            carter2005,
  author        = {Carter, R. W.},
  title         = {Lie algebras of finite and affine type},
  series        = {Cambridge Studies in Advanced Mathematics},
  volume        = {96},
  publisher     = {Cambridge University Press, Cambridge},
  year          = {2005},
  pages         = {xviii+632},
  isbn          = {978-0-521-85138-1; 0-521-85138-6},
  mrclass       = {17-02 (17B67)},
  mrnumber      = {2188930},
  mrreviewer    = {Stephen\ Slebarski},
  doi           = {10.1017/CBO9780511614910},
  url           = {https://doi.org/10.1017/CBO9780511614910}
}

@Article{         cassels1950,
  author        = {Cassels, J. W. S.},
  title         = {Some metrical theorems in {D}iophantine approximation.
                  {I}},
  journal       = {Proc. Cambridge Philos. Soc.},
  fjournal      = {Proceedings of the Cambridge Philosophical Society},
  volume        = {46},
  year          = {1950},
  pages         = {209--218},
  issn          = {0008-1981},
  mrclass       = {10.0X},
  mrnumber      = {36787},
  mrreviewer    = {P. Erd\H{o}s},
  doi           = {10.1017/s0305004100025676},
  url           = {https://doi.org/10.1017/s0305004100025676}
}

@Book{            cassels1967algebraic,
  title         = {Algebraic number theory},
  author        = {Cassels, John William Scott and Fr{\"o}hlich, Albrecht},
  booktitle     = {Proceedings of an instructional conference organized by
                  the {L}ondon {M}athematical {S}ociety (a {NATO} {A}dvanced
                  {S}tudy {I}nstitute) with the support of the
                  {I}nternational {M}athematical {U}nion},
  editor        = {Cassels, John William Scott and Fr\"{o}hlich, Albrecht},
  publisher     = {Academic Press, London; Thompson Book Co., Inc.,
                  Washington, D.C.},
  year          = {1967},
  pages         = {xviii+366},
  mrclass       = {00.04 (10.00)}
}

@Book{            cassels1986local,
  place         = {Cambridge},
  series        = {London Mathematical Society Student Texts},
  title         = {Local Fields},
  publisher     = {Cambridge University Press},
  author        = {Cassels, J. W. S.},
  year          = {1986},
  collection    = {London Mathematical Society Student Texts},
  doi           = {10.1017/CBO9781139171885}
}

@Article{         chapman1996,
  author        = {Chapman, Robin},
  title         = {A Polynomial Taking Integer Values},
  journal       = {Math. Mag.},
  fjournal      = {Mathematics Magazine},
  volume        = {69},
  year          = {1996},
  pages         = {121--121},
  number        = {2},
  publisher     = {Taylor & Francis, Ltd. on behalf of the Mathematical
                  Association of America}
}

@Misc{            chintala2020,
  title         = {Sorry, the Nilpotents Are in the Center},
  author        = {Chintala, Vineeth},
  year          = {2020},
  month         = jun,
  number        = {arXiv:1805.11451},
  eprint        = {1805.11451},
  primaryclass  = {math},
  publisher     = {{arXiv}},
  doi           = {10.48550/arXiv.1805.11451},
  urldate       = {2023-12-13},
  archiveprefix = {arxiv},
  keywords      = {{16P10, 16U99},Mathematics - Rings and Algebras}
}

@InProceedings{   Chou1994,
  author        = {Chou, Ching-Tsun},
  booktitle     = {Higher Order Logic Theorem Proving and Its Applications},
  title         = {A formal theory of undirected graphs in higher-order
                  logic},
  year          = {1994},
  address       = {Berlin, Heidelberg},
  editor        = {Melham, Thomas F. and Camilleri, Juanito},
  pages         = {144--157},
  publisher     = {Springer Berlin Heidelberg},
  isbn          = {978-3-540-48803-3}
}

@Book{            chu2012,
  author        = {Cho-Ho {Chu}},
  title         = {{Jordan structures in geometry and analysis}},
  fjournal      = {{Cambridge Tracts in Mathematics}},
  journal       = {{Camb. Tracts Math.}},
  issn          = {0950-6284},
  volume        = {190},
  isbn          = {978-1-107-01617-0},
  pages         = {x + 261},
  year          = {2012},
  publisher     = {Cambridge: Cambridge University Press},
  language      = {English},
  msc2010       = {17-02 17C65 17C37 46H70 53C35 46K70 32M15},
  zbl           = {1238.17001}
}

@InProceedings{   CL21,
  author        = {Commelin, Johan and Lewis, Robert Y.},
  title         = {Formalizing the Ring of Witt Vectors},
  year          = {2021},
  isbn          = {9781450382991},
  publisher     = {Association for Computing Machinery},
  address       = {New York, NY, USA},
  url           = {https://doi.org/10.1145/3437992.3439919},
  doi           = {10.1145/3437992.3439919},
  abstract      = {The ring of Witt vectors W R over a base ring R is an
                  important tool in algebraic number theory and lies at the
                  foundations of modern p-adic Hodge theory. W R has the
                  interesting property that it constructs a ring of
                  characteristic 0 out of a ring of characteristic p &gt; 1,
                  and it can be used more specifically to construct from a
                  finite field containing ℤ/pℤ the corresponding
                  unramified field extension of the p-adic numbers ℚp
                  (which is unique up to isomorphism). We formalize the
                  notion of a Witt vector in the Lean proof assistant, along
                  with the corresponding ring operations and other algebraic
                  structure. We prove in Lean that, for prime p, the ring of
                  Witt vectors over ℤ/pℤ is isomorphic to the ring of
                  p-adic integers ℤp. In the process we develop idioms to
                  cleanly handle calculations of identities between
                  operations on the ring of Witt vectors. These calculations
                  are intractable with a naive approach, and require a proof
                  technique that is usually skimmed over in the informal
                  literature. Our proofs resemble the informal arguments
                  while being fully rigorous.},
  booktitle     = {Proceedings of the 10th ACM SIGPLAN International
                  Conference on Certified Programs and Proofs},
  pages         = {264–277},
  numpages      = {14},
  keywords      = {ring theory, formal math, proof assistant, Lean, number
                  theory},
  location      = {Virtual, Denmark},
  series        = {CPP 2021}
}

@Book{            clark_gon,
  author        = {Pete L. Clark},
  title         = {Geometry of Numbers with Applications to Number Theory},
  url           = {http://alpha.math.uga.edu/~pete/geometryofnumbers.pdf}
}

@Article{         cohen2012,
  author        = {David A. Cohen and Martin C. Cooper and Páidí Creed and
                  Peter G. Jeavons and Stanislav Živný},
  title         = {An Algebraic Theory of Complexity for Discrete
                  Optimisation},
  journal       = {CoRR},
  volume        = {abs/1207.6692},
  year          = {2012},
  url           = {http://arxiv.org/abs/1207.6692},
  eprinttype    = {arXiv},
  eprint        = {1207.6692},
  timestamp     = {Mon, 03 Aug 2020 17:29:56 +0200},
  biburl        = {https://dblp.org/rec/journals/corr/abs-1207-6692.bib},
  bibsource     = {dblp computer science bibliography, https://dblp.org}
}

@Book{            cohn_1995,
  place         = {Cambridge},
  series        = {Encyclopedia of Mathematics and its Applications},
  title         = {Skew Fields: Theory of General Division Rings},
  doi           = {10.1017/CBO9781139087193},
  publisher     = {Cambridge University Press},
  author        = {Cohn, P. M.},
  year          = {1995},
  collection    = {Encyclopedia of Mathematics and its Applications}
}

@Article{         colmez2010,
  author        = {Colmez, Pierre},
  title         = {Fonctions d'une variable p-adique},
  journal       = {Asterisque},
  volume        = 330,
  pages         = {13--59},
  year          = 2010,
  url           = {http://www.numdam.org/article/AST_2010__330__13_0.pdf}
}

@Book{            conrad2000,
  author        = {Conrad, Brian},
  title         = {Grothendieck duality and base change},
  series        = {Lecture Notes in Mathematics},
  volume        = {1750},
  publisher     = {Springer-Verlag, Berlin},
  year          = {2000},
  pages         = {vi+296},
  isbn          = {3-540-41134-8},
  mrclass       = {14F05 (14A15 14F10 18E30)},
  mrnumber      = {1804902},
  mrreviewer    = {J\"{o}rg\ Jahnel},
  doi           = {10.1007/b75857},
  url           = {https://doi.org/10.1007/b75857}
}

@Misc{            conradnumbfield,
  title         = {Ostrowski for number fields},
  author        = {Conrad, K.},
  eprint        = {https://kconrad.math.uconn.edu/blurbs/gradnumthy/ostrowskinumbfield.pdf}
}

@Misc{            conradQ,
  title         = {Ostrowski's Theorem for Q},
  author        = {Conrad, K.},
  eprint        = {https://kconrad.math.uconn.edu/blurbs/gradnumthy/ostrowskiQ.pdf}
}

@Book{            conway1990,
  author        = {Conway, John B.},
  title         = {A course in functional analysis.},
  edition       = {2nd ed.},
  fseries       = {Graduate Texts in Mathematics},
  series        = {Grad. Texts Math.},
  issn          = {0072-5285},
  volume        = {96},
  isbn          = {0-387-97245-5},
  year          = {1990},
  publisher     = {New York etc.: Springer-Verlag},
  language      = {English},
  keywords      = {46-02,47-02,47A53},
  zbmath        = {47995},
  zbl           = {0706.46003}
}

@Book{            conway2001,
  author        = {Conway, J. H.},
  title         = {On numbers and games},
  edition       = {Second},
  publisher     = {A K Peters, Ltd., Natick, MA},
  year          = {2001},
  pages         = {xii+242},
  isbn          = {1-56881-127-6},
  mrclass       = {00A08 (05-01 91A05)},
  mrnumber      = {1803095}
}

@Article{         Cousot1979,
  author        = {Cousot, P{.} and Cousot, R{.}},
  title         = {Constructive Versions of {T}arski's Fixed Point Theorems},
  journal       = {Pacific Journal of Mathematics},
  volume        = 81,
  number        = 1,
  pages         = {43--57},
  year          = 1979
}

@Book{            coxlittleoshea1997,
  author        = {David A. Cox and John Little and Donal O'Shea},
  title         = {Ideals, varieties, and algorithms - an introduction to
                  computational algebraic geometry and commutative algebra
                  {(2.} ed.)},
  series        = {Undergraduate texts in mathematics},
  publisher     = {Springer},
  year          = {1997},
  isbn          = {978-0-387-94680-1}
}

@Article{         crans2017,
  author        = {Crans, Alissa S. and Mukherjee, Sujoy and Przytycki,
                  J\'{o}zef H.},
  title         = {On homology of associative shelves},
  journal       = {J. Homotopy Relat. Struct.},
  fjournal      = {Journal of Homotopy and Related Structures},
  volume        = {12},
  year          = {2017},
  number        = {3},
  pages         = {741--763},
  issn          = {2193-8407},
  mrclass       = {18G60 (20M32 20N02 57M25)},
  mrnumber      = {3691304},
  mrreviewer    = {Mahender Singh},
  doi           = {10.1007/s40062-016-0164-9},
  url           = {https://doi.org/10.1007/s40062-016-0164-9}
}

@Book{            davey_priestley,
  author        = {Davey, B. A. and Priestley, H. A.},
  title         = {Introduction to lattices and order},
  edition       = {Second},
  publisher     = {Cambridge University Press, New York},
  year          = {2002},
  pages         = {xii+298},
  isbn          = {0-521-78451-4},
  mrclass       = {06-01 (68Q55)},
  mrnumber      = {1902334},
  mrreviewer    = {T. S. Blyth},
  doi           = {10.1017/CBO9780511809088},
  url           = {https://doi.org/10.1017/CBO9780511809088}
}

@Article{         day1972,
  author        = {Day, Brian},
  title         = {A reflection theorem for closed categories},
  journal       = {J. Pure Appl. Algebra},
  fjournal      = {Journal of Pure and Applied Algebra},
  volume        = {2},
  year          = {1972},
  number        = {1},
  pages         = {1--11},
  issn          = {0022-4049},
  doi           = {10.1016/0022-4049(72)90021-7},
  url           = {https://doi.org/10.1016/0022-4049(72)90021-7}
}

@InProceedings{   deligne_formulaire,
  author        = {Deligne, P.},
  title         = {Courbes elliptiques: formulaire d'apr\`es {J}. {T}ate},
  booktitle     = {Modular functions of one variable, {IV} ({P}roc.
                  {I}nternat. {S}ummer {S}chool, {U}niv. {A}ntwerp,
                  {A}ntwerp, 1972)},
  pages         = {53--73. Lecture Notes in Math., Vol. 476},
  year          = {1975},
  mrclass       = {14K15 (10D05)},
  mrnumber      = {0387292},
  mrreviewer    = {Jacques Velu}
}

@InProceedings{   demazure1970,
  author        = {Michel Demazure},
  editor        = {M. Demazure, A. Grothendieck},
  title         = {Expos\'{e} XXI, Don\'{e}es Radicielles},
  booktitle     = {S\'{e}minaire de G\'{e}ométrie Alg\'{e}brique du Bois
                  Marie - 1962-64 - Sch\'{e}mas en groupes - (SGA 3) - vol.
                  3, Structure des Sch\'{e}mas en Groupes Reductifs},
  series        = {Lecture Notes in Mathematics},
  volume        = {153},
  pages         = {85--155},
  publisher     = {Springer-Verlag},
  year          = {1970},
  url           = {https://wstein.org/sga/SGA3/Expo21-alpha.pdf}
}

@InProceedings{   demoura2015lean,
  author        = {de Moura, Leonardo and Kong, Soonho and Avigad, Jeremy and
                  van Doorn, Floris and von Raumer, Jakob},
  editor        = {Felty, Amy P. and Middeldorp, Aart},
  title         = {The Lean Theorem Prover (System Description)},
  booktitle     = {Automated Deduction - CADE-25},
  year          = {2015},
  publisher     = {Springer International Publishing},
  address       = {Cham},
  pages         = {378--388},
  isbn          = {978-3-319-21401-6}
}

@Article{         dialectica1989,
  author        = {De Paiva, Valeria},
  title         = {The Dialectica categories},
  year          = {1989},
  month         = {01},
  pages         = {},
  isbn          = {9780821851005},
  doi           = {10.1090/conm/092/1003194},
  url           = {https://www.cl.cam.ac.uk/techreports/UCAM-CL-TR-213.pdf}
}

@Article{         dieudonne1953,
  author        = {Dieudonn\'{e}, Jean},
  title         = {On semi-simple {L}ie algebras},
  journal       = {Proc. Amer. Math. Soc.},
  fjournal      = {Proceedings of the American Mathematical Society},
  volume        = {4},
  year          = {1953},
  pages         = {931--932},
  issn          = {0002-9939},
  mrclass       = {09.1X},
  mrnumber      = {59262},
  doi           = {10.2307/2031832},
  url           = {https://doi.org/10.2307/2031832}
}

@Article{         djokovic1973,
  author        = {Djokovi\'{c}, D. \v{Z}.},
  title         = {Epimorphisms of modules which must be isomorphisms},
  journal       = {Canad. Math. Bull.},
  fjournal      = {Canadian Mathematical Bulletin. Bulletin Canadien de
                  Math\'{e}matiques},
  volume        = {16},
  year          = {1973},
  pages         = {513--515},
  issn          = {0008-4395,1496-4287},
  mrclass       = {16A64},
  mrnumber      = {346014},
  mrreviewer    = {M.\ Teply},
  doi           = {10.4153/CMB-1973-083-0},
  url           = {https://doi.org/10.4153/CMB-1973-083-0}
}

@Article{         dolan1976,
  title         = {A {{Proof}} of {{Jacobson}}'s {{Theorem}}},
  author        = {Dolan, S. W.},
  year          = {1976},
  month         = mar,
  journal       = {Canadian Mathematical Bulletin},
  volume        = {19},
  number        = {1},
  pages         = {59--61},
  issn          = {0008-4395, 1496-4287},
  doi           = {10.4153/CMB-1976-007-9},
  urldate       = {2023-12-13},
  langid        = {english}
}

@Article{         dold1958,
  author        = {Dold, Albrecht},
  title         = {Homology of symmetric products and other functors of
                  complexes},
  journal       = {Ann. of Math. (2)},
  fjournal      = {Annals of Mathematics. Second Series},
  volume        = {68},
  year          = {1958},
  pages         = {54--80},
  issn          = {0003-486X},
  mrclass       = {55.00},
  mrnumber      = {97057},
  mrreviewer    = {Sze-tsen Hu},
  doi           = {10.2307/1970043}
}

@InProceedings{   doubilet_rota_stanley_vi,
  author        = {Doubilet, Peter and Rota, Gian-Carlo and Stanley,
                  Richard},
  title         = {On the foundations of combinatorial theory. {VI}. {T}he
                  idea of generating function},
  booktitle     = {Proceedings of the {S}ixth {B}erkeley {S}ymposium on
                  {M}athematical {S}tatistics and {P}robability ({U}niv.
                  {C}alifornia, {B}erkeley, {C}alif., 1970/1971), {V}ol.
                  {II}: {P}robability theory},
  pages         = {267--318},
  publisher     = {Univ. California Press, Berkeley, CA},
  year          = {1972},
  mrclass       = {05A15},
  mrnumber      = {403987},
  mrreviewer    = {A.\ G.\ Law}
}

@Misc{            dupuis-lewis-macbeth2022,
  title         = {Formalized functional analysis with semilinear maps},
  author        = {Frédéric Dupuis and Robert Y. Lewis and Heather
                  Macbeth},
  year          = {2022},
  eprint        = {2202.05360},
  archiveprefix = {arXiv},
  primaryclass  = {cs.LO}
}

@Article{         dyckhoff_1992,
  author        = {Dyckhoff, Roy},
  title         = {Contraction-free sequent calculi for intuitionistic
                  logic},
  journal       = {Journal of Symbolic Logic},
  number        = {3},
  year          = {1992},
  pages         = {795–807},
  volume        = {57},
  publisher     = {Cambridge University Press},
  doi           = {10.2307/2275431}
}

@Article{         Echenique2005,
  author        = {Echenique, Federico},
  title         = {A short and constructive proof of Tarski’s fixed-point
                  theorem},
  journal       = {International Journal of Game Theory},
  volume        = {33},
  number        = {2},
  year          = {2005},
  pages         = {215–218},
  publisher     = {Springer},
  doi           = {10.1007/s001820400192}
}

@Book{            egno15,
  author        = {Etingof, Pavel and Gelaki, Shlomo and Nikshych, Dmitri and
                  Ostrik, Victor},
  title         = {Tensor Categories},
  publisher     = {American Mathematical Society (AMS), Providence, RI},
  year          = 2015,
  pages         = {xvi+343},
  isbn          = {978-1-4704-3441-0}
}

@Book{            EinsiedlerWard2017,
  author        = {Einsiedler, Manfred and Ward, Thomas},
  title         = {Functional Analysis, Spectral Theory, and Applications},
  year          = 2017,
  publisher     = {Springer},
  doi           = {10.1007/978-3-319-58540-6}
}

@Book{            Eisenbud1995,
  title         = "Commutative algebra",
  author        = "Eisenbud, David",
  publisher     = "Springer",
  series        = "Graduate Texts in Mathematics",
  month         = mar,
  year          = 1995,
  address       = "New York, NY",
  language      = "en",
  isbn          = {978-0-387-94268-1},
  doi           = {10.1007/978-1-4612-5350-1}
}

@Book{            Elephant,
  title         = {Sketches of an Elephant – A Topos Theory Compendium},
  author        = {Peter Johnstone},
  year          = {2002},
  publisher     = {Oxford University Press}
}

@Article{         elliott2006binomial,
  author        = {Elliott, Jesse},
  title         = {Binomial rings, integer-valued polynomials, and λ-rings},
  journal       = {Journal of Pure and Applied Algebra},
  number        = {1},
  year          = {2006},
  pages         = {165–185},
  volume        = {207},
  publisher     = {Elsevier},
  doi           = {10.1016/j.jpaa.2005.09.003}
}

@Book{            engel1997,
  title         = {Sperner theory},
  author        = {Engel, Konrad},
  publisher     = {Cambridge University Press},
  place         = {Cambridge},
  year          = {1997}
}

@Book{            engelking1989,
  title         = {General topology},
  author        = {Engelking, Ryszard},
  series        = {Sigma Series in Pure Mathematics},
  volume        = {6},
  edition       = {Second},
  note          = {Translated from the Polish by the author},
  publisher     = {Heldermann Verlag, Berlin},
  year          = {1989},
  pages         = {viii+529},
  isbn          = {3-88538-006-4},
  mrclass       = {54-01 (54-02)},
  mrnumber      = {1039321},
  mrreviewer    = {Gary\ Gruenhage}
}

@Article{         erdosrenyisos,
  author        = {P. Erd\"os and A. R\'enyi and V. S\'os},
  title         = {On a problem of graph theory},
  journal       = {Studia Sci. Math.},
  number        = {1},
  year          = {1966},
  pages         = {215--235},
  url           = {https://www.renyi.hu/~p_erdos/1966-06.pdf}
}

@Article{         etemadi_strong_law,
  author        = {Etemadi, Nasrollah},
  title         = {An elementary proof of the strong law of large numbers},
  journal       = {Z. Wahrsch. Verw. Gebiete},
  fjournal      = {Zeitschrift f\"{u}r Wahrscheinlichkeitstheorie und
                  Verwandte Gebiete},
  volume        = {55},
  year          = {1981},
  number        = {1},
  pages         = {119--122},
  issn          = {0044-3719},
  mrclass       = {60F15 (60B12)},
  mrnumber      = {606010},
  mrreviewer    = {Robert L. Taylor},
  doi           = {10.1007/BF01013465},
  url           = {https://doi.org/10.1007/BF01013465}
}

@Book{            Federer1996,
  author        = {Herbert Federer},
  title         = {Geometric Measure Theory},
  series        = {Classics in Mathematics},
  year          = {1996},
  publisher     = {Springer-Verlag Berlin Heidelberg},
  issn          = {1431-0821},
  doi           = {10.1007/978-3-642-62010-2},
  numpages      = {677}
}

@Article{         FennRourke1992,
  author        = {Fenn, Roger and Rourke, Colin},
  journal       = {Journal of Knot Theory and its Ramifications},
  title         = {Racks and links in codimension two},
  year          = {1992},
  issn          = {0218-2165},
  number        = {4},
  pages         = {343--406},
  volume        = {1},
  doi           = {10.1142/S0218216592000203},
  keywords      = {57M25 (57N10)},
  mrnumber      = {1194995}
}

@Article{         Fields1971,
  author        = {Fields, David E.},
  title         = {Zero divisors and nilpotent elements in power series
                  rings},
  year          = {1971},
  journal       = {Proceedings of the American Mathematical Society},
  volume        = {27},
  number        = {3},
  pages         = {427–433},
  issn          = {0002-9939, 1088-6826},
  doi           = {10.1090/S0002-9939-1971-0271100-6}
}

@InProceedings{   flypitch_cpp,
  doi           = {10.1145/3372885.3373826},
  url           = {https://doi.org/10.1145/3372885.3373826},
  year          = {2020},
  month         = jan,
  publisher     = {{ACM}},
  author        = {Jesse Michael Han and Floris van Doorn},
  title         = {A formal proof of the independence of the continuum
                  hypothesis},
  booktitle     = {Proceedings of the 9th {ACM} {SIGPLAN} International
                  Conference on Certified Programs and Proofs}
}

@InProceedings{   flypitch_itp,
  author        = {Jesse Michael Han and Floris van Doorn},
  title         = {{A Formalization of Forcing and the Unprovability of the
                  Continuum Hypothesis}},
  booktitle     = {10th International Conference on Interactive Theorem
                  Proving (ITP 2019)},
  pages         = {19:1--19:19},
  series        = {Leibniz International Proceedings in Informatics
                  (LIPIcs)},
  isbn          = {978-3-95977-122-1},
  issn          = {1868-8969},
  year          = {2019},
  volume        = {141},
  editor        = {John Harrison and John O'Leary and Andrew Tolmach},
  publisher     = {Schloss Dagstuhl--Leibniz-Zentrum fuer Informatik},
  address       = {Dagstuhl, Germany},
  url           = {http://drops.dagstuhl.de/opus/volltexte/2019/11074},
  urn           = {urn:nbn:de:0030-drops-110742},
  doi           = {10.4230/LIPIcs.ITP.2019.19},
  annote        = {Keywords: Interactive theorem proving, formal
                  verification, set theory, forcing, independence proofs,
                  continuum hypothesis, Boolean-valued models, Lean}
}

@Book{            fremlin_vol2,
  author        = {Fremlin, David H.},
  title         = {Measure theory. {V}ol. 2},
  note          = {Broad foundations, 2010 edition},
  publisher     = {Torres Fremlin, Colchester},
  year          = {2010},
  isbn          = {0-9538129-2-8}
}

@Book{            fremlin_vol4,
  author        = {Fremlin, David H.},
  title         = {Measure theory. {V}ol. 4},
  note          = {Topological Measure Spaces},
  publisher     = {Torres Fremlin, Colchester},
  year          = {2003}
}

@Article{         frenkel1957,
  author        = {Frenkel, Jean},
  title         = {Cohomologie non ab\'{e}lienne et espaces fibr\'{e}s},
  journal       = {Bull. Soc. Math. France},
  fjournal      = {Bulletin de la Soci\'{e}t\'{e} Math\'{e}matique de France},
  volume        = {85},
  year          = {1957},
  pages         = {135--220},
  issn          = {0037-9484},
  mrclass       = {32.00},
  mrnumber      = {98200},
  url           = {http://www.numdam.org/item?id=BSMF_1957__85__135_0}
}

@Book{            freyd1964abelian,
  title         = {Abelian categories},
  author        = {Freyd, Peter J},
  series        = {Harper's Series in Modern Mathematics},
  year          = {1964},
  publisher     = {Harper \& Row New York}
}

@Book{            friedmanscarr2005,
  author        = {Yaakov {Friedman}},
  title         = {{Physical applications of homogeneous balls. With the
                  assistance of Tzvi Scarr}},
  fjournal      = {{Progress in Mathematical Physics}},
  journal       = {{Prog. Math. Phys.}},
  issn          = {1544-9998},
  volume        = {40},
  isbn          = {0-8176-3339-1},
  pages         = {xxiv + 279},
  year          = {2005},
  publisher     = {Boston, MA: Birkh\"auser},
  language      = {English},
  msc2010       = {46-02 17C65 46L60 46G20 46L70 83A05},
  zbl           = {1080.46001}
}

@Book{            fritsch-piccinini1990,
  place         = {Cambridge},
  series        = {Cambridge Studies in Advanced Mathematics},
  title         = {Cellular Structures in Topology},
  publisher     = {Cambridge University Press},
  author        = {Fritsch, Rudolf and Piccinini, Renzo},
  year          = {1990},
  collection    = {Cambridge Studies in Advanced Mathematics},
  url           = {https://doi.org/10.1017/CBO9780511983948},
  doi           = {10.1017/CBO9780511983948}
}

@Book{            fuchs1963,
  author        = {Fuchs, L.},
  title         = {Partially ordered algebraic systems},
  publisher     = {Pergamon Press, Oxford-London-New York-Paris;
                  Addison-Wesley Publishing Co., Inc., Reading, Mass.-Palo
                  Alto, Calif.-London},
  year          = {1963},
  pages         = {ix+229},
  mrclass       = {06.00 (20.00)},
  mrnumber      = {0171864},
  mrreviewer    = {P. F. Conrad}
}

@InProceedings{   fuerer-lochbihler-schneider-traytel2020,
  author        = {Basil F{\"{u}}rer and Andreas Lochbihler and Joshua
                  Schneider and Dmitriy Traytel},
  editor        = {Nicolas Peltier and Viorica Sofronie{-}Stokkermans},
  title         = {Quotients of Bounded Natural Functors},
  booktitle     = {Automated Reasoning - 10th International Joint Conference,
                  {IJCAR} 2020, Paris, France, July 1-4, 2020, Proceedings,
                  Part {II}},
  series        = {Lecture Notes in Computer Science},
  volume        = {12167},
  pages         = {58--78},
  publisher     = {Springer},
  year          = {2020},
  url           = {https://doi.org/10.1007/978-3-030-51054-1_4},
  doi           = {10.1007/978-3-030-51054-1_4},
  timestamp     = {Mon, 06 Jul 2020 09:05:32 +0200},
  biburl        = {https://dblp.org/rec/conf/cade/FurerLST20.bib},
  bibsource     = {dblp computer science bibliography, https://dblp.org}
}

@Book{            fulton2004,
  title         = {Representation theory: a first course},
  author        = {Fulton, William and Harris, Joe},
  year          = {2004},
  publisher     = {Springer}
}

@Article{         furedi-loeb1994,
  author        = {Zolt\'an {F\"uredi} and Peter A. {Loeb}},
  journal       = {{Proc. Am. Math. Soc.}},
  title         = {{On the best constant for the Besicovitch covering
                  theorem}},
  year          = {1994},
  issn          = {0002-9939},
  number        = {4},
  pages         = {1063--1073},
  volume        = {121},
  doi           = {10.2307/2161215},
  fjournal      = {{Proceedings of the American Mathematical Society}},
  language      = {English},
  msc2010       = {28A75 05B40 51M16},
  publisher     = {American Mathematical Society (AMS), Providence, RI},
  zbl           = {0802.28002}
}

@Book{            gabriel-zisman-1967,
  author        = {Gabriel, P. and Zisman, M.},
  title         = {Calculus of fractions and homotopy theory},
  series        = {Ergebnisse der Mathematik und ihrer Grenzgebiete, Band
                  35},
  publisher     = {Springer-Verlag New York, Inc., New York},
  year          = {1967},
  pages         = {x+168}
}

@Article{         Gallagher1961,
  author        = {Gallagher, Patrick},
  title         = {Approximation by reduced fractions},
  journal       = {J. Math. Soc. Japan},
  fjournal      = {Journal of the Mathematical Society of Japan},
  volume        = {13},
  year          = {1961},
  pages         = {342--345},
  issn          = {0025-5645},
  mrclass       = {10.30},
  mrnumber      = {133297},
  mrreviewer    = {J. W. S. Cassels},
  doi           = {10.2969/jmsj/01340342},
  url           = {https://doi.org/10.2969/jmsj/01340342}
}

@InProceedings{   Gallier2011Notes,
  title         = {Notes on Differential Geometry and Lie Groups},
  author        = {J. Gallier and J. Quaintance},
  year          = {2011},
  url           = {https://www.cis.upenn.edu/~cis610/diffgeom-n.pdf}
}

@Unpublished{     gartnerMatousek,
  title         = {Cone Programming},
  author        = {B. G{\"{a}}rtner and J. Matousek},
  url           = {https://ti.inf.ethz.ch/ew/lehre/ApproxSDP09/notes/conelp.pdf}
}

@Article{         ghys87:groupes,
  author        = {Étienne Ghys},
  title         = {Groupes d'homéomorphismes du cercle et cohomologie
                  bornée},
  journal       = {Contemporary Mathematics},
  year          = 1987,
  volume        = 58,
  number        = {III},
  pages         = {81-106},
  doi           = {10.1090/conm/058.3/893858},
  language      = {french}
}

@Article{         gibbons2009,
  title         = {The essence of the Iterator pattern},
  volume        = {19},
  issn          = {0956-7968, 1469-7653},
  url           = {https://www.cambridge.org/core/product/identifier/S0956796809007291/type/journal_article},
  doi           = {10.1017/S0956796809007291},
  language      = {en},
  number        = {3-4},
  urldate       = {2021-10-24},
  journal       = {Journal of Functional Programming},
  author        = {Gibbons, Jeremy and Oliveira, BRUNO C. d. S.},
  month         = jul,
  year          = {2009},
  pages         = {377--402}
}

@Book{            GierzEtAl1980,
  author        = {Gierz, Gerhard and Hofmann, Karl Heinrich and Keimel,
                  Klaus and Lawson, Jimmie D. and Mislove, Michael W. and
                  Scott, Dana S.},
  title         = {A compendium of continuous lattices},
  publisher     = {Springer-Verlag, Berlin-New York},
  year          = {1980},
  pages         = {xx+371},
  isbn          = {3-540-10111-X},
  mrclass       = {06B30 (03G10 30G30 54H12)},
  mrnumber      = {614752},
  mrreviewer    = {James W. Lea, Jr.}
}

@Article{         gleason1958,
  author        = {Gleason, Andrew M.},
  title         = {Projective topological spaces},
  journal       = {Illinois J. Math.},
  fjournal      = {Illinois Journal of Mathematics},
  volume        = {2},
  year          = {1958},
  pages         = {482--489},
  issn          = {0019-2082},
  mrclass       = {54.00},
  mrnumber      = {121775},
  mrreviewer    = {Dana Scott},
  url           = {http://projecteuclid.org/euclid.ijm/1255454110}
}

@Book{            goerss-jardine-2009,
  author        = {Goerss, Paul G. and Jardine, John F.},
  title         = {Simplicial homotopy theory},
  series        = {Modern Birkh\"{a}user Classics},
  note          = {Reprint of the 1999 edition [MR1711612]},
  publisher     = {Birkh\"{a}user Verlag, Basel},
  year          = {2009},
  pages         = {xvi+510},
  isbn          = {978-3-0346-0188-7},
  mrclass       = {55U10 (18G55)},
  mrnumber      = {2840650},
  doi           = {10.1007/978-3-0346-0189-4}
}

@Book{            Gordon55,
  author        = {Russel A. Gordon},
  title         = {The integrals of Lebesgue, Denjoy, Perron, and Henstock},
  isbn          = {0-8218-3805-9},
  year          = {1955},
  series        = {Graduate Studies in Mathematics},
  volume        = 4,
  publisher     = {American Mathematical Society, Providence, R.I}
}

@Book{            gouvea1997,
  author        = {Gouv\^{e}a, Fernando Q.},
  title         = {{$p$}-adic numbers},
  series        = {Universitext},
  edition       = {Second},
  note          = {An introduction},
  publisher     = {Springer-Verlag, Berlin},
  year          = {1997},
  pages         = {vi+298},
  isbn          = {3-540-62911-4},
  mrclass       = {11S80 (11-01 12J25)},
  mrnumber      = {1488696},
  doi           = {10.1007/978-3-642-59058-0},
  url           = {https://doi.org/10.1007/978-3-642-59058-0}
}

@InBook{          Graham1983,
  author        = "Graham, R. L.",
  editor        = "Bachem, Achim and Korte, Bernhard and Grötschel, Martin",
  title         = "Applications of the FKG Inequality and Its Relatives",
  booktitle     = "Mathematical Programming The State of the Art: Bonn 1982",
  year          = "1983",
  publisher     = "Springer Berlin Heidelberg",
  address       = "Berlin, Heidelberg",
  pages         = "115--131",
  abstract      = "In 1971, C. M. Fortuin, P. W. Kasteleyn and J. Ginibre
                  [FKG] published a remarkable inequality relating certain
                  real functions defined on a finite distributive lattice.
                  This inequality, now generally known as the FKG inequality,
                  arose in connection with these authors' investigations into
                  correlation properties of Ising ferromagnet spin systems
                  and generalized earlier results of Griffiths [Gri] and
                  Harris [Har] (who was studying percolation models). The FKG
                  inequality in turn has stimulated further research in a
                  number of directions, including a variety of interesting
                  generalizations and applications, particularly to
                  statistics, computer science and the theory of partially
                  ordered sets. It turns out that special cases of the FKG
                  inequality can be found in the literature of at least a
                  half dozen different fields, and in some sense can be
                  traced all the way back to work of Chebyshev.",
  isbn          = "978-3-642-68874-4",
  doi           = "10.1007/978-3-642-68874-4_6",
  url           = "https://doi.org/10.1007/978-3-642-68874-4_6"
}

@Book{            Gratzer2011,
  author        = {Gr{\"a}tzer, George},
  title         = {Lattice Theory: Foundation},
  year          = {2011},
  publisher     = {Springer, Basel},
  pages         = {xxx+614},
  isbn          = {978-3-0348-0018-1},
  doi           = {10.1007/978-3-0348-0018-1},
  mrnumber      = {2768581}
}

@Article{         Grillet-1969a,
  author        = {Grillet, Pierre-Antoine},
  title         = {The Tensor Product of Semigroups},
  year          = {1969},
  journal       = {Transactions of the American Mathematical Society},
  volume        = {138},
  pages         = {267--280},
  issn          = {0002-9947, 1088-6850},
  doi           = {10.1090/S0002-9947-1969-0237687-X}
}

@Article{         Grillet-1969b,
  author        = {Grillet, Pierre-Antoine},
  title         = {The Tensor Product of Commutative Semigroups},
  year          = {1969},
  journal       = {Transactions of the American Mathematical Society},
  volume        = {138},
  pages         = {281--293},
  issn          = {0002-9947, 1088-6850},
  doi           = {10.1090/S0002-9947-1969-0237688-1}
}

@Unpublished{     grinberg_clifford_2016,
  title         = {The {Clifford} algebra and the {Chevalley} map- a
                  computational approach (summary version 1)},
  url           = {http://mit.edu/~darij/www/algebra/chevalleys.pdf},
  author        = {Grinberg, D.},
  month         = jun,
  year          = {2016}
}

@Article{         Guitart1980,
  author        = {Guitart, Ren\'{e}},
  tilte         = {Relations et carr\'{e}s exacts},
  journal       = {Ann. Sci. Math. Qu\'{e}bec},
  fjournal      = {Annales des Sciences Math\'{e}matiques du Qu\'{e}bec},
  volume        = {4},
  year          = {1980},
  number        = {2},
  pages         = {103--125},
  issn          = {0707-9109},
  mrclass       = {18A99 (18D99 18E99)},
  mrnumber      = {599050},
  mrreviewer    = {Marta\ C.\ Bunge}
}

@Book{            gunter1992,
  title         = {Semantics of Programming Languages: Structures and
                  Techniques},
  isbn          = {0262570955},
  publisher     = {MIT Press},
  author        = {Gunter, Carl A.},
  year          = {1992}
}

@Article{         Gusakov2021,
  author        = {Alena Gusakov and Bhavik Mehta and Kyle A. Miller},
  title         = {Formalizing Hall's Marriage Theorem in Lean},
  eprint        = {2101.00127},
  eprintclass   = {math.CO},
  eprinttype    = {arXiv},
  keywords      = {math.CO, cs.LO, 05-04 (Primary) 05C70, 68R05 (Secondary)}
}

@Article{         Hall1935,
  author        = {P. Hall},
  journal       = {Journal of the London Mathematical Society},
  title         = {On Representatives of Subsets},
  year          = {1935},
  month         = {jan},
  number        = {1},
  pages         = {26--30},
  volume        = {s1-10},
  doi           = {10.1112/jlms/s1-10.37.26},
  publisher     = {Wiley}
}

@Book{            halmos1950measure,
  author        = {Halmos, Paul R},
  title         = {Measure theory},
  publisher     = {Springer-Verlag New York},
  year          = 1950,
  isbn          = {978-1-4684-9440-2},
  doi           = {10.1007/978-1-4684-9440-2}
}

@Book{            halmos2013measure,
  title         = {Measure theory},
  author        = {Halmos, Paul R},
  volume        = {18},
  year          = {1950},
  publisher     = {Springer},
  isbn          = {0-387-90088-8}
}

@Article{         Halpern1966,
  author        = {Halpern, James D.},
  journal       = {Proc. Amer. Math. Soc.},
  title         = {Bases in vector spaces and the axiom of choice},
  year          = {1966},
  issn          = {0002-9939},
  pages         = {670--673},
  volume        = {17},
  doi           = {10.2307/2035388},
  fjournal      = {Proceedings of the American Mathematical Society},
  mrclass       = {04.00},
  mrnumber      = {194340},
  mrreviewer    = {Ivan Singer}
}

@Book{            hancheolsenstormer1984,
  author        = {Harald {Hanche-Olsen} and Erling {St{\o}rmer}},
  title         = {{Jordan operator algebras}},
  fjournal      = {{Monographs and Studies in Mathematics}},
  journal       = {{Monogr. Stud. Math.}},
  volume        = {21},
  year          = {1984},
  publisher     = {Pitman, Boston, MA},
  language      = {English},
  msc2010       = {46L99 46L05 17C65 46-02},
  zbl           = {0561.46031}
}

@Book{            har77,
  author        = {Hartshorne, Robin},
  title         = {Algebraic geometry},
  note          = {Graduate Texts in Mathematics, No. 52},
  publisher     = {Springer-Verlag, New York-Heidelberg},
  year          = {1977},
  pages         = {xvi+496},
  isbn          = {0-387-90244-9},
  mrclass       = {14-01},
  mrnumber      = {0463157},
  mrreviewer    = {Robert Speiser}
}

@Book{            hardy2008introduction,
  title         = {An Introduction to the Theory of Numbers},
  author        = {Hardy, GH and Wright, EM and Heath-Brown, Roger and
                  Silverman, Joseph},
  year          = {2008},
  publisher     = {Oxford University Press}
}

@Book{            harmandwernerwerner1993,
  author        = {Peter {Harmand} and Dirk {Werner} and Wend {Werner}},
  title         = {{\(M\)-ideals in Banach spaces and Banach algebras}},
  fjournal      = {{Lecture Notes in Mathematics}},
  journal       = {{Lect. Notes Math.}},
  issn          = {0075-8434},
  volume        = {1547},
  isbn          = {3-540-56814-X},
  pages         = {viii + 387},
  year          = {1993},
  publisher     = {Berlin: Springer-Verlag},
  language      = {English},
  doi           = {10.1007/BFb0084355},
  msc2010       = {46B20 46B25 46B22 46-02 46B28},
  zbl           = {0789.46011}
}

@Book{            hartshorne61,
  author        = {Hartshorne, Robin},
  title         = {Local cohomology},
  series        = {Lecture Notes in Mathematics, No. 41},
  note          = {A seminar given by A. Grothendieck, Harvard University,
                  Fall, 1961},
  publisher     = {Springer-Verlag, Berlin-New York},
  year          = {1967},
  pages         = {vi+106},
  mrclass       = {14.55 (18.00)},
  mrnumber      = {0224620},
  mrreviewer    = {F. Oort}
}

@Article{         Haze09,
  title         = {Witt vectors. Part 1},
  isbn          = {9780444532572},
  issn          = {1570-7954},
  url           = {http://dx.doi.org/10.1016/S1570-7954(08)00207-6},
  doi           = {10.1016/s1570-7954(08)00207-6},
  journal       = {Handbook of Algebra},
  publisher     = {Elsevier},
  author        = {Hazewinkel, Michiel},
  year          = {2009},
  pages         = {319–472}
}

@Article{         Higman52,
  author        = {Higman, Graham},
  title         = {Ordering by Divisibility in Abstract Algebras},
  journal       = {Proceedings of the London Mathematical Society},
  volume        = {s3-2},
  number        = {1},
  pages         = {326-336},
  doi           = {https://doi.org/10.1112/plms/s3-2.1.326},
  year          = {1952}
}

@Book{            hindrysilverman00,
  author        = {Hindry, Marc and Silverman, Joseph H.},
  title         = {Diophantine geometry},
  series        = {Graduate Texts in Mathematics},
  volume        = {201},
  note          = {An introduction},
  publisher     = {Springer-Verlag, New York},
  year          = {2000},
  pages         = {xiv+558}
}

@Unpublished{     hochsterunpublished,
  title         = {Local cohomology},
  author        = {Hochster, Mel},
  url           = {https://dept.math.lsa.umich.edu/~hochster/615W11/loc.pdf}
}

@Book{            Hodges97,
  author        = {Hodges, Wilfrid},
  title         = {A Shorter Model Theory},
  year          = {1997},
  isbn          = {0521587131},
  publisher     = {Cambridge University Press},
  address       = {USA}
}

@Book{            Hofstadter-1979,
  author        = "Douglas R Hofstadter",
  title         = "{{G}ödel, {E}scher, {B}ach: an eternal golden braid}",
  publisher     = "Basic Books",
  address       = "New York, NY",
  series        = "Penguin books",
  year          = "1979"
}

@Article{         hovey-2001,
  author        = {Hovey, Mark},
  title         = {Model category structures on chain complexes of sheaves},
  journal       = {Trans. Amer. Math. Soc.},
  fjournal      = {Transactions of the American Mathematical Society},
  volume        = {353},
  year          = {2001},
  number        = {6},
  pages         = {2441--2457},
  issn          = {0002-9947,1088-6850},
  mrclass       = {18F20 (14F05 18E15 18E30 55U35)},
  mrnumber      = {1814077},
  doi           = {10.1090/S0002-9947-01-02721-0},
  url           = {https://doi.org/10.1090/S0002-9947-01-02721-0}
}

@Misc{            howard,
  title         = {Second Order Elliptic PDE: The Lax-Milgram Theorem},
  url           = {https://www.math.tamu.edu/~phoward/m612/s20/elliptic2.pdf},
  journal       = {M612: Partial Differential Equations},
  author        = {Howard, Peter}
}

@Book{            hua1982house,
  author        = {Hua, Loo-Keng},
  publisher     = {Springer},
  title         = {Introduction to Number Theory},
  year          = {1982},
  pages         = {489}
}

@Book{            HubbardWest-ode,
  author        = {John H. Hubbard and Beverly H. West},
  title         = {Differential Equations: A Dynamical Systems Approach},
  subtitle      = {Ordinary Differential Equations},
  year          = {1991},
  publisher     = {Springer},
  location      = {New York},
  volume        = {5},
  isbn          = {978-1-4612-8693-6},
  doi           = {10.1007/978-1-4612-4192-8},
  pages         = {XX, 350}
}

@Article{         huneke2002,
  author        = {Huneke, Craig},
  title         = {The Friendship Theorem},
  publisher     = {Mathematical Association of America},
  year          = {2002},
  pages         = {192--194},
  journal       = {The American Mathematical Monthly},
  issn          = {00029890, 19300972},
  volume        = {109},
  number        = {2},
  doi           = {10.1080/00029890.2002.11919853},
  url           = {https://doi.org/10.1080/00029890.2002.11919853}
}

@InProceedings{   hyman1973,
  author        = "Bass, Hyman",
  editor        = "Bass, Hyman",
  title         = "Unitary algebraic K-theory",
  booktitle     = "Hermitian K-Theory and Geometric Applications",
  year          = "1973",
  publisher     = "Springer Berlin Heidelberg",
  address       = "Berlin, Heidelberg",
  pages         = "57--265",
  isbn          = "978-3-540-37773-3"
}

@Book{            iordanescu2003,
  author        = {Radu {Iord\u{a}nescu}},
  title         = {{Jordan structures in geometry and physics. With an
                  appendix on Jordan structures in analysis}},
  isbn          = {973-27-0956-1},
  pages         = {201},
  year          = {2003},
  publisher     = {Bucharest: Editura Academiei Rom\^ane},
  language      = {English},
  msc2010       = {17C50 17-02 17C65 32M15 35Q58 51A35 53C35 46H70 46K70
                  81R12 81R50},
  zbl           = {1073.17014}
}

@Book{            IrelandRosen1990,
  author        = {Ireland, Kenneth and Rosen, Michael},
  title         = {A classical introduction to modern number theory},
  series        = {Graduate Texts in Mathematics},
  volume        = {84},
  edition       = {Second},
  publisher     = {Springer-Verlag, New York},
  year          = {1990},
  pages         = {xiv+389},
  isbn          = {0-387-97329-X},
  doi           = {10.1007/978-1-4757-2103-4},
  url           = {https://doi.org/10.1007/978-1-4757-2103-4}
}

@Article{         Isaacs1980,
  author        = {Isaacs, I. M.},
  title         = {Roots of Polynomials in Algebraic Extensions of Fields},
  publisher     = {Taylor \& Francis},
  year          = {1980},
  pages         = {543--544},
  journal       = {The American Mathematical Monthly},
  volume        = {87},
  number        = {7},
  doi           = {10.1080/00029890.1980.11995085},
  url           = {https://doi.org/10.1080/00029890.1980.11995085}
}

@Book{            iversen,
  title         = {Generic Local Structure of the Morphisms in Commutative
                  Algebra},
  author        = {Birger Iversen},
  series        = {Lecture Notes in Mathematics},
  volume        = {310},
  year          = {2006},
  publisher     = {Springer Berlin, Heidelberg},
  doi           = {10.1007/BFb0060790},
  isbn          = {978-3-540-06137-3}
}

@Book{            iyengaretal07,
  author        = {Iyengar, Srikanth B. and Leuschke, Graham J. and Leykin,
                  Anton and Miller, Claudia and Miller, Ezra and Singh,
                  Anurag K. and Walther, Uli},
  title         = {Twenty-four hours of local cohomology},
  series        = {Graduate Studies in Mathematics},
  volume        = {87},
  publisher     = {American Mathematical Society, Providence, RI},
  year          = {2007},
  pages         = {xviii+282},
  isbn          = {978-0-8218-4126-6},
  mrclass       = {13D45 (14B15 55N30)},
  doi           = {10.1090/gsm/087},
  url           = {https://doi-org.www2.lib.ku.edu/10.1090/gsm/087}
}

@Article{         izhakian2016,
  title         = {Supertropical quadratic forms I},
  journal       = {Journal of Pure and Applied Algebra},
  volume        = {220},
  number        = {1},
  pages         = {61-93},
  year          = {2016},
  issn          = {0022-4049},
  doi           = {10.1016/j.jpaa.2015.05.043},
  url           = {https://www.sciencedirect.com/science/article/pii/S0022404915001589},
  author        = {Zur Izhakian and Manfred Knebusch and Louis Rowen}
}

@Book{            Jacobson1956,
  author        = {Jacobson, Nathan},
  title         = {Structure of rings},
  fseries       = {Colloquium Publications. American Mathematical Society},
  series        = {Colloq. Publ., Am. Math. Soc.},
  issn          = {0065-9258},
  volume        = {37},
  year          = {1956},
  publisher     = {American Mathematical Society (AMS), Providence, RI},
  language      = {English},
  keywords      = {16-02},
  zbmath        = {3121681},
  zbl           = {0073.02002}
}

@Book{            jacobson1974,
  author        = {Jacobson, Nathan},
  title         = {Basic algebra. {I}},
  publisher     = {W. H. Freeman and Co., San Francisco, CA},
  year          = {1974},
  pages         = {xvi+472},
  mrclass       = {00A05},
  mrnumber      = {356989},
  mrreviewer    = {M.\ F.\ Smiley}
}

@Book{            jacobson1989,
  author        = {Jacobson, Nathan},
  title         = {Basic algebra. {II}},
  edition       = {Second},
  publisher     = {W. H. Freeman and Company, New York},
  year          = {1989},
  pages         = {xviii+686},
  isbn          = {0-7167-1933-9},
  mrclass       = {00A05 (12-01 15-01 16-01)},
  mrnumber      = {1009787},
  mrreviewer    = {P.\ M.\ Cohn}
}

@Book{            james1999,
  author        = {James, Ioan},
  title         = {Topologies and uniformities},
  series        = {Springer Undergraduate Mathematics Series},
  note          = {Revised version of {{\i}t Topological and uniform spaces}
                  [Springer, New York, 1987; MR0884154 (89b:54001)]},
  publisher     = {Springer-Verlag London, Ltd., London},
  year          = {1999},
  pages         = {xvi+230},
  isbn          = {1-85233-061-9},
  mrclass       = {54-01 (54A05 54E15)},
  mrnumber      = {1687407},
  mrreviewer    = {Hans-Peter A. K\"{u}nzi},
  doi           = {10.1007/978-1-4471-3994-2},
  url           = {https://doi.org/10.1007/978-1-4471-3994-2}
}

@Article{         Jordan1935,
  title         = "On inner products in linear, metric spaces",
  author        = "Jordan, P. and von Neumann, J.",
  fjournal      = {{Annals of Mathematics}},
  journal       = "Ann. Math.",
  volume        = 36,
  number        = 3,
  pages         = "719-723",
  month         = jul,
  year          = 1935,
  url           = "http://www.mathematik.uni-muenchen.de/~michel/jordan-von_neumann_-_parallelogram_identity.pdf",
  doi           = {10.2307/1968653}
}

@Article{         joyal1977,
  author        = {André Joyal},
  title         = {Remarques sur la théorie des jeux à deux personnes},
  journal       = {Gazette des Sciences Mathematiques du Québec},
  volume        = {1},
  number        = {4},
  pages         = {46--52},
  year          = {1977},
  note          = {(English translation at
                  https://bosker.files.wordpress.com/2010/12/joyal-games.pdf)}
}

@Misc{            Joyal_Street,
  title         = {Braided monoidal categories},
  author        = {Andr{\'e} Joyal and Ross H. Street},
  year          = {1986},
  note          = {Mathematics Reports 860081, Macquarie University},
  url           = {http://maths.mq.edu.au/~street/JS1.pdf}
}

@Article{         Joyce1982,
  author        = {David Joyce},
  title         = {A classifying invariant of knots, the knot quandle},
  journal       = {Journal of Pure and Applied Algebra},
  year          = {1982},
  volume        = {23},
  number        = {1},
  month         = {1},
  pages         = {37--65},
  doi           = {10.1016/0022-4049(82)90077-9},
  publisher     = {Elsevier {BV}}
}

@Book{            juskevic2022,
  author        = {Ju{\v{s}}kevi{\v{c}}, Adolf P and Winter, Eduard},
  title         = {Leonhard Euler und Christian Goldbach: Briefwechsel
                  1729--1764},
  year          = {2022},
  publisher     = {Walter de Gruyter GmbH \& Co KG}
}

@Article{         KahnMaltsiniotis2008,
  author        = {Kahn, Bruno and Maltsiniotis, Georges},
  title         = {Structures de d\'{e}rivabilit\'{e}},
  journal       = {Adv. Math.},
  fjournal      = {Advances in Mathematics},
  volume        = {218},
  year          = {2008},
  number        = {4},
  pages         = {1286--1318},
  issn          = {0001-8708,1090-2082},
  mrclass       = {18G55 (18A40 18E25 18E35 18G10 55P60 55U35)},
  mrnumber      = {2419385},
  mrreviewer    = {Simona\ Paoli},
  doi           = {10.1016/j.aim.2008.03.010},
  url           = {https://doi.org/10.1016/j.aim.2008.03.010}
}

@Book{            kallenberg2017,
  title         = {Random Measures, Theory and Applications},
  author        = {Kallenberg, Olav},
  series        = {Probability Theory and Stochastic Modelling},
  volume        = {77},
  year          = {2017},
  publisher     = {Springer},
  doi           = {10.1007/978-3-319-41598-7},
  url           = {https://doi.org/10.1007/978-3-319-41598-7}
}

@Book{            kallenberg2021,
  author        = {Kallenberg, Olav},
  title         = {Foundations of modern probability},
  series        = {Probability Theory and Stochastic Modelling},
  volume        = {99},
  publisher     = {Springer Nature Switzerland},
  edition       = {Third Edition},
  year          = {2021},
  pages         = {193},
  isbn          = {978-3-030-61870-4; 978-3-030-61871-1},
  doi           = {10.1007/978-3-030-61871-1},
  url           = {https://doi.org/10.1007/978-3-030-61871-1}
}

@Article{         Karner2004,
  author        = {Karner, Georg},
  title         = {Continuous monoids and semirings},
  fjournal      = {Theoretical Computer Science},
  journal       = {Theor. Comput. Sci.},
  issn          = {0304-3975},
  volume        = {318},
  number        = {3},
  pages         = {355--372},
  year          = {2004},
  language      = {English},
  doi           = {10.1016/j.tcs.2004.01.020},
  keywords      = {68Q55,16Y60,06F05,06B35},
  zbmath        = {2085476},
  zbl           = {1068.68079}
}

@Book{            Kashiwara2006,
  doi           = {10.1007/3-540-27950-4},
  url           = {https://doi.org/10.1007/3-540-27950-4},
  year          = {2006},
  publisher     = {Springer Berlin Heidelberg},
  author        = {Masaki Kashiwara and Pierre Schapira},
  title         = {Categories and Sheaves}
}

@Book{            Kassel1995,
  author        = {Kassel, Christian},
  title         = {Quantum groups},
  series        = {Graduate Texts in Mathematics},
  volume        = {155},
  publisher     = {Springer-Verlag, New York},
  year          = {1995},
  pages         = {xii+531},
  isbn          = {0-387-94370-6},
  mrclass       = {17B37 (16W30 18D10 20F36 57M25 81R50)},
  mrnumber      = {1321145},
  mrreviewer    = {Yu.\ N.\ Bespalov},
  doi           = {10.1007/978-1-4612-0783-2},
  url           = {https://doi.org/10.1007/978-1-4612-0783-2}
}

@Book{            katz_mazur,
  author        = {Katz, Nicholas M. and Mazur, Barry},
  title         = {Arithmetic moduli of elliptic curves},
  series        = {Annals of Mathematics Studies},
  volume        = {108},
  publisher     = {Princeton University Press, Princeton, NJ},
  year          = {1985},
  pages         = {xiv+514},
  isbn          = {0-691-08349-5; 0-691-08352-5},
  mrclass       = {11G05 (11F11 14G25 14K15)},
  mrnumber      = {772569},
  mrreviewer    = {Kenneth A. Ribet},
  doi           = {10.1515/9781400881710},
  url           = {https://doi.org/10.1515/9781400881710}
}

@Book{            kaye1991,
  author        = {Richard Kaye},
  publisher     = {Clarendon Press},
  title         = {Models of Peano Arithmetic},
  year          = {1991}
}

@Book{            kechris1995,
  author        = {Kechris, Alexander S.},
  title         = {Classical descriptive set theory},
  series        = {Graduate Texts in Mathematics},
  volume        = {156},
  publisher     = {Springer-Verlag, New York},
  year          = {1995},
  pages         = {xviii+402},
  isbn          = {0-387-94374-9},
  mrclass       = {03E15 (03-01 03-02 04A15 28A05 54H05 90D44)},
  mrnumber      = {1321597},
  mrreviewer    = {Jakub Jasi\'{n}ski},
  doi           = {10.1007/978-1-4612-4190-4},
  url           = {https://doi.org/10.1007/978-1-4612-4190-4}
}

@Article{         kelleyVaught1953,
  author        = {Kelley, J. L. and Vaught, R. L.},
  title         = {The positive cone in {Banach} algebras},
  journal       = {Trans. Am. Math. Soc.},
  issn          = {0002-9947},
  volume        = {74},
  pages         = {44--55},
  year          = {1953},
  language      = {English},
  doi           = {10.2307/1990847}
}

@Article{         kleiman1979,
  author        = {Kleiman, Steven Lawrence},
  title         = {Misconceptions about {$K_X$}},
  journal       = {Enseign. Math. (2)},
  volume        = {25},
  year          = {1979},
  number        = {3-4},
  pages         = {203--206},
  url           = {http://dx.doi.org/10.5169/seals-50379}
}

@Article{         kleitman1966,
  author        = {Kleitman, D. J.},
  title         = {Families of non-disjoint subsets},
  journal       = {J. Comb. Theory},
  fjournal      = {Journal of Combinatorial Theory},
  issn          = {0097-3165},
  volume        = {1},
  year          = {1966},
  pages         = {153--155},
  language      = {English},
  doi           = {10.1016/S0021-9800(66)80012-1},
  zbl           = {0141.00801}
}

@Article{         KoukoulopoulosMaynard2020,
  author        = {Koukoulopoulos, Dimitris and Maynard, James},
  title         = {On the {D}uffin-{S}chaeffer conjecture},
  journal       = {Ann. of Math. (2)},
  fjournal      = {Annals of Mathematics. Second Series},
  volume        = {192},
  year          = {2020},
  number        = {1},
  pages         = {251--307},
  issn          = {0003-486X},
  mrclass       = {11J83 (05C40)},
  mrnumber      = {4125453},
  mrreviewer    = {Sam Chow},
  doi           = {10.4007/annals.2020.192.1.5},
  url           = {https://doi.org/10.4007/annals.2020.192.1.5}
}

@Article{         kozen1994,
  title         = {A Completeness Theorem for Kleene Algebras and the Algebra
                  of Regular Events},
  journal       = {Information and Computation},
  volume        = {110},
  number        = {2},
  pages         = {366-390},
  year          = {1994},
  issn          = {0890-5401},
  doi           = {https://doi.org/10.1006/inco.1994.1037},
  url           = {https://www.sciencedirect.com/science/article/pii/S0890540184710376},
  author        = {D. Kozen},
  abstract      = {We give a finitary axiomatization of the algebra of
                  regular events involving only equations and equational
                  implications. Unlike Salomaa′s axiomatizations, the
                  axiomatization given here is sound for all interpretations
                  over Kleene algebras.}
}

@Book{            kung_rota_yan2009,
  author        = {Kung, Joseph P. S. and Rota, Gian-Carlo and Yan, Catherine
                  H.},
  title         = {Combinatorics: the {R}ota way},
  series        = {Cambridge Mathematical Library},
  publisher     = {Cambridge University Press, Cambridge},
  year          = {2009},
  pages         = {xii+396},
  isbn          = {978-0-521-73794-4},
  mrclass       = {05-01 (06A07)},
  mrnumber      = {2483561},
  mrreviewer    = {Luca\ Ferrari},
  doi           = {10.1017/CBO9780511803895},
  url           = {https://doi.org/10.1017/CBO9780511803895}
}

@Article{         lam_1984,
  author        = {T.Y. Lam},
  title         = {{An introduction to real algebra}},
  volume        = {14},
  journal       = {Rocky Mountain Journal of Mathematics},
  number        = {4},
  publisher     = {Rocky Mountain Mathematics Consortium},
  pages         = {767 -- 814},
  year          = {1984},
  doi           = {10.1216/RMJ-1984-14-4-767},
  url           = {https://doi.org/10.1216/RMJ-1984-14-4-767}
}

@Book{            lam_1999,
  series        = {Graduate Texts in Mathematics},
  title         = {Lectures on Modules and Rings},
  doi           = {10.1007/978-1-4612-0525-8},
  publisher     = {Springer New York, NY},
  author        = {T. Y. Lam},
  year          = {1999}
}

@Article{         lazarus1973,
  author        = {Michel Lazarus},
  title         = {Les familles libres maximales d'un module ont-elles le
                  meme cardinal?},
  journal       = {Pub. Sem. Math. Rennes},
  volume        = {4},
  year          = {1973},
  pages         = {1--12},
  url           = {http://www.numdam.org/article/PSMIR_1973___4_A4_0.pdf}
}

@Book{            lee2012,
  author        = {John Lee},
  title         = {Introduction to Smooth Manifolds},
  publisher     = {Springer New York},
  year          = {2012},
  edition       = {2nd ed. 2013},
  url           = {https://doi.org/10.1007/978-1-4419-9982-5}
}

@Misc{            lenstraGSchemes,
  author        = "Lenstra, Hendrik Willem",
  title         = "Galois theory for schemes",
  pages         = "1--109",
  url           = "https://websites.math.leidenuniv.nl/algebra/GSchemes.pdf"
}

@InProceedings{   lewis2019,
  author        = {Lewis, Robert Y.},
  title         = {A Formal Proof of {H}ensel's Lemma over the {$p$}-adic
                  Integers},
  booktitle     = {Proceedings of the 8th ACM SIGPLAN International
                  Conference on Certified Programs and Proofs},
  series        = {CPP 2019},
  year          = {2019},
  isbn          = {978-1-4503-6222-1},
  location      = {Cascais, Portugal},
  pages         = {15--26},
  numpages      = {12},
  url           = {http://doi.acm.org/10.1145/3293880.3294089},
  doi           = {10.1145/3293880.3294089},
  acmid         = {3294089},
  publisher     = {ACM},
  address       = {New York, NY, USA},
  keywords      = {Hensel's lemma, Lean, formal proof, p-adic}
}

@Book{            LurieHTT,
  title         = {Higher Topos Theory},
  author        = {Jacob Lurie},
  url           = {https://www.math.ias.edu/~lurie/papers/HTT.pdf},
  year          = {2009}
}

@Book{            LurieSAG,
  title         = {Spectral Algebraic Geometry},
  author        = {Jacob Lurie},
  url           = {https://www.math.ias.edu/~lurie/papers/SAG-rootfile.pdf},
  year          = {last updated 2018}
}

@Article{         manin1963,
  author        = {Manin, Ju. I.},
  title         = {Theory of commutative formal groups over fields of finite
                  characteristic},
  journal       = {Uspehi Mat. Nauk},
  fjournal      = {Akademiya Nauk SSSR i Moskovskoe Matematicheskoe
                  Obshchestvo. Uspekhi Matematicheskikh Nauk},
  volume        = {18},
  year          = {1963},
  number        = {6 (114)},
  pages         = {3--90},
  issn          = {0042-1316},
  mrclass       = {14.50 (14.49)},
  mrnumber      = {0157972},
  mrreviewer    = {E. C. Dade}
}

@Book{            marcus1977number,
  title         = {Number fields},
  author        = {Marcus, Daniel A and Sacco, Emanuele},
  volume        = {2},
  year          = {1977},
  publisher     = {Springer}
}

@Article{         markowsky1976,
  title         = {Chain-complete posets and directed sets with
                  applications},
  volume        = {6},
  doi           = {10.1007/bf02485815},
  number        = {1},
  journal       = {Algebra Universalis},
  author        = {Markowsky, George},
  year          = {1976},
  month         = {Dec},
  pages         = {53-68}
}

<<<<<<< HEAD
@Book{            martin2019,
  author        = {Martin J. Wainwright},
  title         = {High-Dimensional Statistics: A Non-Asymptotic Viewpoint},
  series        = {Cambridge Series in Statistical and Probabilistic
                  Mathematics},
  publisher     = {Cambridge University Press},
  year          = {2019},
  url           = {https://doi.org/10.1017/9781108627771}
=======
@Article{         mason2017,
  title         = {Vertex rings and Pierce bundles},
  author        = {Geoffrey Mason},
  year          = {2017},
  eprint        = {1707.00328},
  archiveprefix = {arXiv},
  primaryclass  = {math.RA},
  url           = {https://arxiv.org/abs/1707.00328v1}
>>>>>>> b18fc8a8
}

@InProceedings{   mathlib2020,
  author        = {The mathlib Community},
  title         = {The Lean Mathematical Library},
  year          = {2020},
  isbn          = {9781450370974},
  publisher     = {Association for Computing Machinery},
  address       = {New York, NY, USA},
  url           = {https://doi.org/10.1145/3372885.3373824},
  doi           = {10.1145/3372885.3373824},
  booktitle     = {Proceedings of the 9th ACM SIGPLAN International
                  Conference on Certified Programs and Proofs},
  pages         = {367-381},
  numpages      = {15},
  keywords      = {formal proof, formal library, Lean, mathlib},
  location      = {New Orleans, LA, USA},
  series        = {CPP 2020}
}

@Article{         matsuo1997,
  title         = {On axioms for a vertex algebra and locality of quantum
                  fields},
  author        = {Atsushi Matsuo, Kiyokazu Nagatomo},
  year          = {1997},
  eprint        = {9706118},
  archiveprefix = {arXiv},
  primaryclass  = {hep-th},
  url           = {https://arxiv.org/abs/hep-th/9706118}
}

@Book{            mattila1995,
  author        = {Mattila, Pertti},
  title         = {Geometry of sets and measures in {E}uclidean spaces},
  series        = {Cambridge Studies in Advanced Mathematics},
  volume        = {44},
  note          = {Fractals and rectifiability},
  publisher     = {Cambridge University Press, Cambridge},
  year          = {1995},
  pages         = {xii+343},
  isbn          = {0-521-46576-1; 0-521-65595-1},
  doi           = {10.1017/CBO9780511623813},
  url           = {https://doi.org/10.1017/CBO9780511623813}
}

@InProceedings{   mcbride1996,
  title         = {Inverting inductively defined relations in {LEGO}},
  author        = {McBride, Conor},
  booktitle     = {International Workshop on Types for Proofs and Programs},
  pages         = {236--253},
  year          = {1996},
  organization  = {Springer}
}

@Book{            mccrimmon2004,
  author        = {Kevin {McCrimmon}},
  title         = {{A taste of Jordan algebras}},
  fjournal      = {{Universitext}},
  journal       = {{Universitext}},
  issn          = {0172-5939},
  isbn          = {0-387-95447-3},
  pages         = {xxvi + 562},
  year          = {2004},
  publisher     = {New York, NY: Springer},
  language      = {English},
  doi           = {10.1007/b97489},
  msc2010       = {17-01 17Cxx},
  zbl           = {1044.17001}
}

@Book{            mehryar2018,
  author        = {Mehryar Mohri, Afshin Rostamizadeh, Ameet Talwalkar},
  title         = {{Foundations of Machine Learning}},
  year          = {2018},
  publisher     = {MIT Press},
  language      = {English},
  url           = {https://cs.nyu.edu/~mohri/mlbook/}
}

@Misc{            melikhov2011,
  title         = {Metrizable uniform spaces},
  author        = {Sergey A. Melikhov},
  year          = {2011},
  eprint        = {1106.3249},
  archiveprefix = {arXiv},
  primaryclass  = {math.GT}
}

@Book{            MeyerNieberg1991,
  author        = {Meyer-Nieberg, Peter},
  title         = {Banach lattices},
  series        = {Universitext},
  publisher     = {Springer-Verlag, Berlin},
  year          = {1991},
  pages         = {xvi+395},
  isbn          = {3-540-54201-9},
  mrclass       = {46B42 (46A40 47B60)},
  mrnumber      = {1128093},
  mrreviewer    = {Yu. A. Abramovich},
  doi           = {10.1007/978-3-642-76724-1},
  url           = {https://doi.org/10.1007/978-3-642-76724-1}
}

@Book{            miraglia2006introduction,
  title         = {An Introduction to Partially Ordered Structures and
                  Sheaves},
  author        = {Miraglia, F.},
  isbn          = {9788876990359},
  series        = {Contemporary logic},
  year          = {2006},
  publisher     = {Polimetrica}
}

@Book{            MM92,
  title         = {Sheaves in geometry and logic: A first introduction to
                  topos theory},
  author        = {MacLane, Saunders and Moerdijk, Ieke},
  year          = {1992},
  publisher     = {Springer Science \& Business Media}
}

@Article{         MR0236876,
  title         = {A new proof that metric spaces are paracompact},
  author        = {Mary Ellen Rudin},
  year          = 1969,
  journal       = {Proc. Amer. Math. Soc.},
  volume        = {20},
  pages         = {603},
  mrnumber      = {0236876},
  doi           = {10.1090/S0002-9939-1969-0236876-3}
}

@Book{            MR0302656,
  author        = {Demazure, Michel and Gabriel, Pierre},
  title         = {Groupes alg\'{e}briques. {T}ome {I}: {G}\'{e}om\'{e}trie
                  alg\'{e}brique, g\'{e}n\'{e}ralit\'{e}s, groupes commutatifs},
  note          = {Avec un appendice {{\i}t Corps de classes local} par
                  Michiel Hazewinkel},
  publisher     = {Masson \& Cie, \'{E}diteur, Paris; North-Holland
                  Publishing Co., Amsterdam},
  year          = {1970},
  pages         = {xxvi+700},
  mrclass       = {14L15 (20G35)},
  mrnumber      = {0302656},
  mrreviewer    = {J.-E. Bertin}
}

@Article{         MR1167694,
  author        = {Blass, Andreas},
  title         = {A game semantics for linear logic},
  journal       = {Ann. Pure Appl. Logic},
  fjournal      = {Annals of Pure and Applied Logic},
  volume        = {56},
  year          = {1992},
  number        = {1-3},
  pages         = {183--220},
  issn          = {0168-0072},
  mrclass       = {03B70 (68Q55)},
  mrnumber      = {1167694},
  mrreviewer    = {Fangmin Song},
  doi           = {10.1016/0168-0072(92)90073-9},
  url           = {https://doi.org/10.1016/0168-0072(92)90073-9}
}

@Book{            MR1237403,
  author        = {Lidl, R. and Mullen, G. L. and Turnwald, G.},
  title         = {Dickson polynomials},
  series        = {Pitman Monographs and Surveys in Pure and Applied
                  Mathematics},
  volume        = {65},
  publisher     = {Longman Scientific \& Technical, Harlow; copublished in
                  the United States with John Wiley \& Sons, Inc., New York},
  year          = {1993},
  pages         = {vi+207},
  isbn          = {0-582-09119-5},
  mrclass       = {11T06 (12E05 13B25 33C80 94A60)},
  mrnumber      = {1237403},
  mrreviewer    = {S. D. Cohen}
}

@Article{         MR25465,
  author        = {van der Waerden, B. L.},
  title         = {Free products of groups},
  journal       = {Amer. J. Math.},
  fjournal      = {American Journal of Mathematics},
  volume        = {70},
  year          = {1948},
  pages         = {527--528},
  issn          = {0002-9327},
  mrclass       = {20.0X},
  mrnumber      = {25465},
  mrreviewer    = {P. Hall},
  doi           = {10.2307/2372196},
  url           = {https://doi.org/10.2307/2372196}
}

@Article{         MR317916,
  author        = {Davis, Martin},
  title         = {Hilbert's tenth problem is unsolvable},
  journal       = {Amer. Math. Monthly},
  fjournal      = {American Mathematical Monthly},
  volume        = {80},
  year          = {1973},
  pages         = {233--269},
  issn          = {0002-9890},
  mrclass       = {02G05 (10B99 10N05)},
  mrnumber      = {317916},
  mrreviewer    = {R. L. Goodstein},
  doi           = {10.2307/2318447},
  url           = {https://doi.org/10.2307/2318447}
}

@Article{         MR32592,
  author        = {Motzkin, Th.},
  title         = {The {E}uclidean algorithm},
  journal       = {Bull. Amer. Math. Soc.},
  fjournal      = {Bulletin of the American Mathematical Society},
  volume        = {55},
  year          = {1949},
  pages         = {1142--1146},
  issn          = {0002-9904},
  mrclass       = {09.1X},
  mrnumber      = {32592},
  mrreviewer    = {B. N. Moyls},
  doi           = {10.1090/S0002-9904-1949-09344-8},
  url           = {https://doi.org/10.1090/S0002-9904-1949-09344-8}
}

@Article{         MR3790629,
  author        = {Bell, J. S.},
  title         = {On the {E}instein {P}odolsky {R}osen paradox},
  journal       = {Phys. Phys. Fiz.},
  fjournal      = {Physics Physique Fizika},
  volume        = {1},
  year          = {1964},
  number        = {3},
  pages         = {195--200},
  issn          = {0554-128X},
  mrclass       = {DML},
  mrnumber      = {3790629},
  doi           = {10.1103/PhysicsPhysiqueFizika.1.195},
  url           = {https://doi.org/10.1103/PhysicsPhysiqueFizika.1.195}
}

@Article{         MR399081,
  author        = {Hiblot, Jean-Jacques},
  title         = {Des anneaux euclidiens dont le plus petit algorithme n'est
                  pas \`a valeurs finies},
  journal       = {C. R. Acad. Sci. Paris S\'{e}r. A-B},
  fjournal      = {Comptes Rendus Hebdomadaires des S\'{e}ances de
                  l'Acad\'{e}mie des Sciences. S\'{e}ries A et B},
  volume        = {281},
  year          = {1975},
  number        = {12},
  pages         = {Ai, A411--A414},
  issn          = {0151-0509},
  mrclass       = {13F15 (12A20)},
  mrnumber      = {399081},
  mrreviewer    = {N. Sankaran}
}

@InCollection{    MR541021,
  author        = {Nagata, Masayoshi},
  title         = {On {E}uclid algorithm},
  booktitle     = {C. {P}. {R}amanujam---a tribute},
  series        = {Tata Inst. Fund. Res. Studies in Math.},
  volume        = {8},
  pages         = {175--186},
  publisher     = {Springer, Berlin-New York},
  year          = {1978},
  mrclass       = {13F07},
  mrnumber      = {541021},
  mrreviewer    = {Daniel Lazard}
}

@Article{         MR577178,
  author        = {Cirel\cprime son, B. S.},
  title         = {Quantum generalizations of {B}ell's inequality},
  journal       = {Lett. Math. Phys.},
  fjournal      = {Letters in Mathematical Physics. A Journal for the Rapid
                  Dissemination of Short Contributions in the Field of
                  Mathematical Physics},
  volume        = {4},
  year          = {1980},
  number        = {2},
  pages         = {93--100},
  issn          = {0377-9017},
  mrclass       = {81B05},
  mrnumber      = {577178},
  doi           = {10.1007/BF00417500},
  url           = {https://doi.org/10.1007/BF00417500}
}

@Article{         Mulvey1986,
  author        = {Mulvey, Christopher J.},
  title         = {\&},
  fjournal      = {Supplemento ai Rendiconti del Circolo Matem{\`a}tico di
                  Palermo. Serie II},
  journal       = {Suppl. Rend. Circ. Mat. Palermo (2)},
  issn          = {1592-9531},
  volume        = {12},
  pages         = {99--104},
  year          = {1986},
  language      = {English},
  keywords      = {46L60,46L05,81Q10},
  zbmath        = {4030272},
  zbl           = {0633.46065}
}

@Unpublished{     Naor-2015,
  author        = {Assaf Naor},
  title         = {Metric Embeddings and Lipschitz Extensions},
  year          = {2015},
  url           = {https://web.math.princeton.edu/~naor/homepage%20files/embeddings_extensions.pdf}
}

@Article{         Nash-Williams63,
  title         = {On well-quasi-ordering finite trees},
  volume        = {59},
  doi           = {10.1017/S0305004100003844},
  number        = {4},
  journal       = {Mathematical Proceedings of the Cambridge Philosophical
                  Society},
  publisher     = {Cambridge University Press},
  author        = {Nash-Williams, C. St. J. A.},
  year          = {1963},
  pages         = {833–835}
}

@Book{            Neukirch1992,
  author        = {Neukirch, J.},
  title         = {Algebraic number theory},
  series        = {Fundamental Principles of Mathematical Sciences},
  volume        = {322},
  note          = {Translated from the 1992 German original and with a note
                  by Norbert Schappacher, With a foreword by G. Harder},
  publisher     = {Springer-Verlag, Berlin},
  year          = {1999},
  pages         = {xviii+571},
  isbn          = {3-540-65399-6},
  doi           = {10.1007/978-3-662-03983-0}
}

@Article{         Neumann-1954,
  author        = {Neumann, B. H.},
  title         = {Groups Covered By Permutable Subsets},
  year          = {1954},
  month         = apr,
  journal       = {Journal of the London Mathematical Society},
  volume        = {s1-29},
  number        = {2},
  pages         = {236--248},
  issn          = {00246107},
  doi           = {10.1112/jlms/s1-29.2.236}
}

@Book{            Okninski1991,
  place         = {New York},
  title         = {Semigroup algebras},
  publisher     = {Marcel Dekker},
  author        = {Okniński, Jan},
  year          = {1991}
}

@Article{         orosi2018faulhaber,
  author        = {Greg {Orosi}},
  title         = {{A simple derivation of Faulhaber's formula}},
  fjournal      = {{Applied Mathematics E-Notes}},
  journal       = {{Appl. Math. E-Notes}},
  issn          = {1607-2510/e},
  volume        = {18},
  pages         = {124--126},
  year          = {2018},
  publisher     = {Tsing Hua University, Department of Mathematics, Hsinchu},
  language      = {English},
  msc2010       = {41A58 30K05},
  zbl           = {1411.41023}
}

@Article{         orzech1971,
  author        = {Orzech, Morris},
  title         = {Onto endomorphisms are isomorphisms},
  journal       = {Amer. Math. Monthly},
  fjournal      = {American Mathematical Monthly},
  volume        = {78},
  year          = {1971},
  pages         = {357--362},
  issn          = {0002-9890,1930-0972},
  mrclass       = {13.40},
  mrnumber      = {280475},
  mrreviewer    = {M.\ Teply},
  doi           = {10.2307/2316897},
  url           = {https://doi.org/10.2307/2316897}
}

@Book{            oxley2011,
  author        = {Oxley, James},
  title         = {Matroid Theory},
  publisher     = {Oxford University Press},
  year          = {2011},
  month         = {02},
  isbn          = {9780198566946},
  doi           = {10.1093/acprof:oso/9780198566946.001.0001},
  url           = {https://doi.org/10.1093/acprof:oso/9780198566946.001.0001}
}

@Article{         perfect1969matroid,
  author        = {Perfect, Hazel},
  title         = {Independence Spaces and Combinatorial Problems},
  journal       = {Proceedings of the London Mathematical Society},
  volume        = {s3-19},
  number        = {1},
  pages         = {17-30},
  doi           = {https://doi.org/10.1112/plms/s3-19.1.17},
  url           = {https://londmathsoc.onlinelibrary.wiley.com/doi/abs/10.1112/plms/s3-19.1.17},
  eprint        = {https://londmathsoc.onlinelibrary.wiley.com/doi/pdf/10.1112/plms/s3-19.1.17},
  year          = {1969}
}

@InCollection{    petridis2014,
  author        = {Petridis, G.},
  title         = {The {Pl{\"u}nnecke}-{Ruzsa} inequality: an overview},
  booktitle     = {Combinatorial and additive number theory. Selected papers
                  based on the presentations at the conferences CANT 2011 and
                  2012, New York, NY, USA, May 2011 and May 2012},
  isbn          = {978-1-4939-1600-9; 978-1-4939-1601-6},
  pages         = {229--241},
  year          = {2014},
  publisher     = {New York, NY: Springer},
  language      = {English},
  doi           = {10.1007/978-1-4939-1601-6_16},
  keywords      = {11B30},
  zblath        = {6463830},
  zbl           = {1371.11029}
}

@Article{         phillips1940,
  author        = {Phillips, Ralph S.},
  title         = {Integration in a convex linear topological space},
  journal       = {Trans. Amer. Math. Soc.},
  fjournal      = {Transactions of the American Mathematical Society},
  volume        = {47},
  year          = {1940},
  pages         = {114--145},
  issn          = {0002-9947},
  mrclass       = {46.3X},
  mrnumber      = {2707},
  mrreviewer    = {B. J. Pettis},
  doi           = {10.2307/1990004},
  url           = {https://doi.org/10.2307/1990004}
}

@Book{            picado2011frames,
  title         = {Frames and Locales: topology without points},
  author        = {Picado, Jorge and Pultr, Ale{\v{s}}},
  year          = {2011},
  publisher     = {Birkhäuser Basel},
  doi           = {10.1007/978-3-0348-0154-6},
  isbn          = {9783034801539}
}

@Misc{            poeschel2017siegelsternberg,
  title         = {On the Siegel-Sternberg linearization theorem},
  author        = {Jürgen Pöschel},
  year          = {2017},
  eprint        = {1702.03691},
  archiveprefix = {arXiv},
  primaryclass  = {math.DS}
}

@Misc{            ponton2020chebyshev,
  title         = {Roots of {C}hebyshev polynomials: a purely algebraic
                  approach},
  author        = {Lionel Ponton},
  year          = {2020},
  eprint        = {2008.03575},
  archiveprefix = {arXiv},
  primaryclass  = {math.NT}
}

@Article{         Prielipp1970,
  author        = {Robert W. Prielipp},
  title         = {PERFECT NUMBERS, ABUNDANT NUMBERS, AND DEFICIENT NUMBERS},
  journal       = {The Mathematics Teacher},
  volume        = {63},
  year          = {1970},
  pages         = {692--696},
  issn          = {00255769},
  url           = {http://www.jstor.org/stable/27958492}
}

@InCollection{    ribenboim1971,
  author        = {Ribenboim, Paulo},
  title         = {\'{E}pimorphismes de modules qui sont n\'{e}cessairement
                  des isomorphismes},
  booktitle     = {S\'{e}minaire {P}. {D}ubreil, {M}.-{L}.
                  {D}ubreil-{J}acotin, {L}. {L}esieur et {C}. {P}isot
                  (24\`eme ann\'{e}e: 1970/71), {A}lg\`ebre et th\'{e}orie
                  des nombres, {F}asc. 2},
  pages         = {Exp. No. 19, 5},
  publisher     = {\'{E}d. Acad. RS Roumanie, Bucharest},
  year          = {1971},
  mrclass       = {16A52},
  mrnumber      = {393128},
  mrreviewer    = {Jonathan\ Golan}
}

@Book{            riehl2017,
  author        = {Riehl, Emily},
  title         = {Category theory in context},
  publisher     = {Dover Publications},
  year          = {2017},
  isbn          = {048680903X},
  url           = {http://www.math.jhu.edu/~eriehl/context.pdf}
}

@Misc{            RisingSea,
  author        = "Vakil, Ravi",
  title         = "{The Rising Sea: Foundations Of Algebraic Geometry Notes}",
  url           = "https://math.stanford.edu/~vakil/216blog/"
}

@Article{         Roby-1963,
  title         = {Lois polynomes et lois formelles en théorie des modules},
  author        = {Roby, Norbert},
  year          = {1963},
  journal       = {Annales scientifiques de l'École Normale Supérieure},
  volume        = {80},
  number        = {3},
  pages         = {213--348},
  doi           = {10.24033/asens.1124},
  urldate       = {2022-09-15},
  langid        = {french}
}

@Article{         Roby-1965,
  title         = {Les Algèbres à Puissances Divisées},
  author        = {Roby, Norbert},
  year          = {1965},
  journal       = {Bulletin des Sciences Mathématiques. Deuxième Série},
  volume        = {89},
  pages         = {75--91}
}

@Article{         Rosenlicht_1972,
  author        = {Rosenlicht, Maxwell},
  title         = {Integration in finite terms},
  fjournal      = {American Mathematical Monthly},
  journal       = {Am. Math. Mon.},
  issn          = {0002-9890},
  volume        = {79},
  pages         = {963--972},
  year          = {1972},
  language      = {English},
  doi           = {10.2307/2318066},
  keywords      = {12H05},
  zbmath        = {3394287},
  zbl           = {0249.12106}
}

@Book{            rudin2006real,
  title         = {Real and Complex Analysis},
  author        = {Rudin, Walter},
  year          = {1987},
  publisher     = {McGraw-Hill Book Company},
  edition       = {Third Edition},
  isbn          = {0-07-100276-6}
}

@Article{         ruzsa2009,
  author        = {Ruzsa, Imre},
  title         = {Sumsets and structure},
  journal       = {Combinatorial Number Theory and Additive Group Theory},
  year          = {2009},
  month         = {01}
}

@Article{         salwinski2018,
  author        = {Salwinski, David},
  title         = {Euler's sine product formula: an elementary proof},
  journal       = {College Math. J.},
  fjournal      = {The College Mathematics Journal},
  volume        = {49},
  year          = {2018},
  number        = {2},
  pages         = {126--135},
  issn          = {0746-8342},
  mrclass       = {26A06 (00A05)},
  mrnumber      = {3766700},
  doi           = {10.1080/07468342.2018.1419703}
}

@Book{            samuel1967,
  author        = {Samuel, Pierre},
  title         = {Th\'{e}orie alg\'{e}brique des nombres},
  publisher     = {Hermann, Paris},
  year          = {1967},
  pages         = {130},
  mrclass       = {10.65 (12.00)},
  mrnumber      = {0215808}
}

@Book{            schaefer1966,
  title         = {Topological Vector Spaces},
  author        = {Schaefer, H.H.},
  lccn          = {65024692},
  series        = {Graduate Texts in Mathematics},
  year          = {1966},
  publisher     = {Macmillan}
}

@Misc{            schleicher_stoll,
  author        = {Dierk Schleicher and Michael Stoll},
  title         = {An introduction to {C}onway's games and numbers},
  url           = {http://www.cs.cmu.edu/afs/cs/academic/class/15859-s05/www/lecture-notes/comb-games-notes.pdf}
}

@Misc{            scholze2011perfectoid,
  title         = {Perfectoid spaces},
  author        = {Peter Scholze},
  year          = {2011},
  eprint        = {1111.4914},
  archiveprefix = {arXiv},
  primaryclass  = {math.AG}
}

@Misc{            scholze2019condensed,
  title         = {Lectures on Condensed Mathematics},
  author        = {Peter Scholze},
  year          = {2019},
  url           = {https://www.math.uni-bonn.de/people/scholze/Condensed.pdf}
}

@Book{            seligman1967,
  author        = {Seligman, G. B.},
  title         = {Modular {L}ie algebras},
  series        = {Ergebnisse der Mathematik und ihrer Grenzgebiete, Band
                  40},
  publisher     = {Springer-Verlag New York, Inc., New York},
  year          = {1967},
  pages         = {ix+165},
  mrclass       = {17.30 (22.00)},
  mrnumber      = {0245627},
  mrreviewer    = {R. E. Block}
}

@Book{            serge_lang_algebra,
  author        = {Serge Lang},
  title         = {Algebra},
  isbn          = {978-0-387-95385-4},
  year          = {2002},
  publisher     = {Springer New York, NY},
  language      = {English},
  doi           = {10.1007/978-1-4613-0041-0},
  edition       = {3},
  series        = {Graduate Texts in Mathematics}
}

@Article{         serre1951,
  author        = {Serre, Jean-Pierre},
  title         = {Homologie singuli\`ere des espaces fibr\'{e}s.
                  {A}pplications},
  journal       = {Ann. of Math. (2)},
  year          = {1951},
  volume        = {54},
  pages         = {425--505},
  issn          = {0003-486X},
  doi           = {10.2307/1969485},
  fjournal      = {Annals of Mathematics. Second Series},
  mrclass       = {56.0X},
  mrnumber      = {0045386},
  mrreviewer    = {W. S. Massey}
}

@Book{            serre1965,
  author        = {Serre, Jean-Pierre},
  title         = {Complex semisimple {L}ie algebras},
  note          = {Translated from the French by G. A. Jones},
  publisher     = {Springer-Verlag, New York},
  year          = {1987},
  pages         = {x+74},
  isbn          = {0-387-96569-6},
  mrclass       = {17-01 (17B20)},
  mrnumber      = {914496},
  doi           = {10.1007/978-1-4757-3910-7},
  url           = {https://doi.org/10.1007/978-1-4757-3910-7}
}

@Book{            silverman2009,
  author        = {Silverman, Joseph},
  publisher     = {Springer New York, NY},
  series        = {Graduate Texts in Mathematics},
  title         = {The Arithmetic of Elliptic Curves},
  year          = {2009}
}

@Article{         silvester2000,
  issn          = {00255572},
  url           = {http://www.jstor.org/stable/3620776},
  author        = {Silvester, John R.},
  journal       = {The Mathematical Gazette},
  number        = {501},
  pages         = {460--467},
  publisher     = {Mathematical Association},
  title         = {Determinants of Block Matrices},
  volume        = {84},
  year          = {2000}
}

@Book{            simon2011,
  author        = {Simon, Barry},
  title         = {Convexity: An Analytic Viewpoint},
  year          = {2011},
  series        = {Cambridge Tracts in Mathematics},
  publisher     = {Cambridge University Press},
  place         = {Cambridge},
  doi           = {10.1017/CBO9780511910135},
  collection    = {Cambridge Tracts in Mathematics}
}

@Article{         skoda2006,
  author        = {{\v{S}}koda, Zoran},
  title         = {Noncommutative localization in noncommutative geometry},
  journal       = {London Math. Soc. Lecture Note Series},
  fjournal      = {London Mathematical Society Lecture Note Series},
  volume        = {330},
  pages         = {220--313},
  year          = {2006},
  url           = {https://doi.org/10.48550/arXiv.math/0403276}
}

@Book{            soare1987,
  author        = {Soare, Robert I.},
  title         = {Recursively enumerable sets and degrees},
  series        = {Perspectives in Mathematical Logic},
  note          = {A study of computable functions and computably generated
                  sets},
  publisher     = {Springer-Verlag, Berlin},
  year          = {1987},
  pages         = {xviii+437},
  isbn          = {3-540-15299-7},
  mrclass       = {03-02 (03D20 03D25 03D30)},
  mrnumber      = {882921},
  mrreviewer    = {Peter G. Hinman},
  doi           = {10.1007/978-3-662-02460-7}
}

@Book{            spiegel_odonnel1997,
  author        = {Spiegel, Eugene and O'Donnell, Christopher J.},
  title         = {Incidence algebras},
  series        = {Monographs and Textbooks in Pure and Applied Mathematics},
  volume        = {206},
  publisher     = {Marcel Dekker, Inc., New York},
  year          = {1997},
  pages         = {x+335},
  isbn          = {0-8247-0036-8},
  mrclass       = {06-02 (05-02 16S99)},
  mrnumber      = {1445562},
  mrreviewer    = {Giovanni\ Ferrero}
}

@InProceedings{   srl_itp,
  author        = {Dillies, Ya\"{e}l and Mehta, Bhavik},
  title         = {{Formalising Szemer\'{e}di’s Regularity Lemma in Lean}},
  booktitle     = {13th International Conference on Interactive Theorem
                  Proving (ITP 2022)},
  pages         = {9:1--9:19},
  series        = {Leibniz International Proceedings in Informatics
                  (LIPIcs)},
  isbn          = {978-3-95977-252-5},
  issn          = {1868-8969},
  year          = {2022},
  volume        = {237},
  editor        = {Andronick, June and de Moura, Leonardo},
  publisher     = {Schloss Dagstuhl -- Leibniz-Zentrum f{\"u}r Informatik},
  address       = {Dagstuhl, Germany},
  url           = {https://drops.dagstuhl.de/opus/volltexte/2022/16718},
  urn           = {urn:nbn:de:0030-drops-167185},
  doi           = {10.4230/LIPIcs.ITP.2022.9},
  annote        = {Keywords: Lean, formalisation, formal proof, graph theory,
                  combinatorics, additive combinatorics, Szemer\'{e}di’s
                  Regularity Lemma, Roth’s Theorem}
}

@Book{            stanley2012,
  author        = {Stanley, Richard P.},
  title         = {Enumerative combinatorics},
  place         = {Cambridge},
  publisher     = {Cambridge Univ. Press},
  year          = {2012}
}

@Book{            stern2009,
  author        = {Stern, Manfred},
  title         = {Semimodular lattices. {Theory} and applications},
  edition       = {Reprint of the 1999 hardback ed.},
  isbn          = {978-0-521-11884-2},
  year          = {2009},
  publisher     = {Cambridge: Cambridge University Press},
  language      = {English},
  keywords      = {06C10,06-02,06A07},
  zbmath        = {5610899},
  zbl           = {1175.06002}
}

@Article{         Stone1935,
  author        = {Stone, M. H.},
  year          = {1935},
  title         = {Postulates for Boolean Algebras and Generalized Boolean
                  Algebras},
  journal       = {American Journal of Mathematics},
  volume        = {57},
  issue         = {4},
  doi           = {10.2307/2371008}
}

@Article{         Stone1938,
  author        = {Stone, M. H.},
  year          = {1938},
  title         = {Topological representations of distributive lattices and
                  Brouwerian logics},
  journal       = {Časopis pro pěstování matematiky a fysiky},
  volume        = {67},
  issue         = {1},
  url           = {http://dml.cz/dmlcz/124080}
}

@Article{         Stone1979,
  author        = {Stone, A. H.},
  journal       = {General Topology Appl.},
  title         = {Inverse limits of compact spaces},
  year          = {1979},
  issn          = {0016-660X},
  number        = {2},
  pages         = {203--211},
  volume        = {10},
  doi           = {10.1016/0016-660x(79)90008-4},
  fjournal      = {General Topology and its Applications},
  mrclass       = {54B25},
  mrnumber      = {527845},
  mrreviewer    = {J. Segal}
}

@Article{         Strojnowski1980,
  author        = {Andrzej Strojnowski},
  title         = {A note on u.p. groups},
  journal       = {Communications in Algebra},
  volume        = {8},
  number        = {3},
  pages         = {231-234},
  year          = {1980},
  publisher     = {Taylor & Francis},
  doi           = {10.1080/00927878008822456}
}

@Book{            tao-vu,
  author        = {Tao, Terence and Vu, Van H.},
  title         = {Additive combinatorics},
  fseries       = {Cambridge Studies in Advanced Mathematics},
  series        = {Camb. Stud. Adv. Math.},
  volume        = {105},
  isbn          = {0-521-85386-9},
  year          = {2006},
  publisher     = {Cambridge: Cambridge University Press},
  language      = {English},
  keywords      = {11-02,05-02,05D10,05D40,11B75,11B13,11N13,11P70,11K31,11P82,28D05,37A45},
  zbmath        = {5066399},
  zbl           = {1127.11002}
}

@Book{            tao2010,
  author        = {Tao, Terence},
  title         = {An Epsilon of Room, I: Real Analysis: Pages from Year
                  Three of a Mathematical Blog},
  year          = 2010,
  publisher     = {American Mathematical Society},
  url           = {https://terrytao.files.wordpress.com/2010/02/epsilon.pdf}
}

@Article{         Taylor-Wiles-FLT,
  author        = {Taylor, Richard and Wiles, Andrew},
  title         = {Ring-theoretic properties of certain {H}ecke algebras},
  journal       = {Ann. of Math. (2)},
  fjournal      = {Annals of Mathematics. Second Series},
  volume        = {141},
  year          = {1995},
  number        = {3},
  pages         = {553--572},
  issn          = {0003-486X,1939-8980},
  mrclass       = {11G18 (11D41 11F11 11R34 13C40)},
  mrnumber      = {1333036},
  mrreviewer    = {Karl\ Rubin},
  doi           = {10.2307/2118560},
  url           = {https://doi.org/10.2307/2118560}
}

@Book{            Tent_Ziegler,
  place         = {Cambridge},
  series        = {Lecture Notes in Logic},
  title         = {A Course in Model Theory},
  doi           = {10.1017/CBO9781139015417},
  publisher     = {Cambridge University Press},
  author        = {Tent, Katrin and Ziegler, Martin},
  year          = {2012},
  collection    = {Lecture Notes in Logic}
}

@Article{         tochiori_bertrand,
  author        = {Tochiori, Shigenori},
  title         = {Considering the Proof of "There is a Prime between n and
                  2n"},
  subtitle      = {Proof by a stronger estimation than the Bertrand-Chebyshev
                  theorem},
  language      = {Japanese},
  url           = {https://www.chart.co.jp/subject/sugaku/suken_tsushin/76/76-8.pdf}
}

@Book{            upmeier1987,
  author        = {Harald {Upmeier}},
  title         = {{Jordan algebras in analysis, operator theory, and quantum
                  mechanics}},
  fjournal      = {{Regional Conference Series in Mathematics}},
  journal       = {{Reg. Conf. Ser. Math.}},
  issn          = {0160-7642},
  volume        = {67},
  isbn          = {0-8218-0717-X},
  pages         = {viii + 85},
  year          = {1987},
  publisher     = {Providence, RI: American Mathematical Society (AMS)},
  language      = {English},
  msc2010       = {17-02 46-02 17C65 46H70 32M15 46G20 46L70 47B35 81Q99},
  zbl           = {0608.17013}
}

@Article{         Vaisala_2003,
  author        = {Jussi Väisälä},
  title         = {A Proof of the Mazur-Ulam Theorem},
  year          = 2003,
  journal       = {The American Mathematical Monthly},
  volume        = 110,
  number        = 7,
  publisher     = {Taylor & Francis, Ltd. on behalf of the Mathematical
                  Association of America},
  pages         = {633-635},
  url           = {https://www.jstor.org/stable/3647749},
  doi           = {10.2307/3647749}
}

@Article{         van_der_hoeven,
  author        = {van der Hoeven, Joris},
  year          = {2001},
  month         = {12},
  pages         = {},
  title         = {Operators on generalized power series},
  volume        = {45},
  journal       = {Illinois Journal of Mathematics},
  doi           = {10.1215/ijm/1258138061}
}

@Book{            verdier1996,
  author        = {Verdier, Jean-Louis},
  title         = {Des cat\'{e}gories d\'{e}riv\'{e}es des cat\'{e}gories
                  ab\'{e}liennes},
  note          = {With a preface by Luc Illusie, Edited and with a note by
                  Georges Maltsiniotis},
  journal       = {Ast\'{e}risque},
  number        = {239},
  year          = {1996},
  pages         = {xii+253 pp. (1997)},
  issn          = {0303-1179},
  mrclass       = {18E30 (18-03 18E35)},
  mrnumber      = {1453167}
}

@Book{            Vickers1989,
  author        = {Vickers, Steven},
  title         = {Topology via Logic},
  isbn          = {0-521-57651-2},
  year          = {1989},
  publisher     = {University of Cambridge},
  language      = {English}
}

@Misc{            vistoli2004,
  author        = {Vistoli, Angelo},
  title         = {Notes on {Grothendieck} topologies, fibered categories and
                  descent theory},
  year          = {2004},
  howpublished  = {Preprint, {arXiv}:math/0412512 [math.{AG}] (2004)},
  url           = {https://arxiv.org/abs/math/0412512},
  arxiv         = {arXiv:math/0412512}
}

@Book{            wall2018analytic,
  title         = {Analytic Theory of Continued Fractions},
  author        = {Wall, H.S.},
  isbn          = {9780486830445},
  series        = {Dover Books on Mathematics},
  year          = {2018},
  publisher     = {Dover Publications}
}

@Book{            washington_cyclotomic,
  author        = {Washington, Lawrence C.},
  title         = {Introduction to cyclotomic fields},
  series        = {Graduate Texts in Mathematics},
  volume        = {83},
  edition       = {Second},
  publisher     = {Springer-Verlag, New York},
  year          = {1997}
}

@Book{            wasserman2003,
  author        = {Wasserman, Larry},
  title         = {All Of Statistics: A Concise Course in Statistical
                  Inference},
  year          = 2004,
  publisher     = {Springer}
}

@Misc{            wedhorn_adic,
  author        = {Torsten Wedhorn},
  title         = {Adic Spaces},
  year          = {2019},
  eprint        = {arXiv:1910.05934}
}

@Book{            weidmann_linear,
  author        = {Weidmann, Joachim},
  title         = {Linear operators in {H}ilbert spaces},
  isbn          = {0-387-90427-1},
  series        = {Graduate Texts in Mathematics},
  volume        = {68},
  note          = {Translated from the German by Joseph Sz\"{u}cs},
  publisher     = {Springer},
  year          = {1980},
  pages         = {xiii+402}
}

@Misc{            welzl_garter,
  author        = {Emo Welzl and Bernd G\"{a}rtner},
  title         = {Cone Programming},
  url           = {https://ti.inf.ethz.ch/ew/lehre/ApproxSDP09/notes/conelp.pdf}
}

@Book{            Wielandt-1964,
  title         = {Finite Permutation Groups},
  author        = {Wielandt, Helmut},
  translator    = {Bercov, R.},
  year          = {1964},
  series        = {Academic Paperbacks},
  publisher     = {Academic Press},
  address       = {New York},
  isbn          = {978-0-12-749650-4}
}

@Article{         Wiles-FLT,
  author        = {Wiles, Andrew},
  title         = {Modular elliptic curves and {F}ermat's last theorem},
  journal       = {Ann. of Math. (2)},
  fjournal      = {Annals of Mathematics. Second Series},
  volume        = {141},
  year          = {1995},
  number        = {3},
  pages         = {443--551},
  issn          = {0003-486X,1939-8980},
  mrclass       = {11G05 (11D41 11F11 11F80 11G18)},
  mrnumber      = {1333035},
  mrreviewer    = {Karl\ Rubin},
  doi           = {10.2307/2118559},
  url           = {https://doi.org/10.2307/2118559}
}

@TechReport{      zaanen1966,
  author        = {Zaanen, A. C.},
  title         = {Lectures on "Riesz Spaces"},
  institution   = {Euratom},
  year          = {1966},
  number        = {EUR 3140.e}
}

@Article{         Zagier1990,
  author        = {Zagier, Don},
  title         = {A One-Sentence Proof That Every Prime {$p\equiv 1(\mod
                  4)$} Is a Sum of Two Squares},
  publisher     = {Mathematical Association of America},
  year          = {1990},
  pages         = {144},
  journal       = {The American Mathematical Monthly},
  volume        = {97},
  number        = {2},
  doi           = {10.2307/2323918},
  url           = {https://doi.org/10.2307/2323918}
}

@Book{            zbMATH02107988,
  author        = {Willard, Stephen},
  title         = {General topology},
  edition       = {Reprint of the 1970 original},
  isbn          = {0-486-43479-6},
  year          = {2004},
  publisher     = {Mineola, NY: Dover Publications},
  language      = {English},
  keywords      = {54-01},
  zbmath        = {2107988},
  zbl           = {1052.54001}
}

@Article{         zbMATH06785026,
  author        = {John F. {Clauser} and Michael A. {Horne} and Abner
                  {Shimony} and Richard A. {Holt}},
  title         = {{Proposed experiment to test local hidden-variable
                  theories}},
  fjournal      = {{Physical Review Letters}},
  journal       = {{Phys. Rev. Lett.}},
  issn          = {0031-9007; 1079-7114/e},
  volume        = {23},
  pages         = {880--883},
  year          = {1969},
  publisher     = {American Physical Society (APS), New York, NY},
  language      = {English},
  msc2010       = {81-05},
  zbl           = {1371.81014},
  doi           = {10.1103/PhysRevLett.23.880},
  url           = {https://doi.org/10.1103/PhysRevLett.23.880}
}

@Article{         zeilberger1984,
  author        = {Zeilberger, Doron},
  title         = {A combinatorial proof of {N}ewton's identities},
  journal       = {Discrete Mathematics},
  volume        = {49},
  number        = {3},
  pages         = {319},
  year          = {1984},
  publisher     = {Elsevier},
  issn          = {0012-365X},
  zbl           = {0535.05010},
  doi           = {10.1016/0012-365X(84)90171-7},
  url           = {https://doi.org/10.1016/0012-365X(84)90171-7}
}

@Article{         zorn1937,
  author        = {Zorn, Max},
  title         = {On a theorem of {E}ngel},
  journal       = {Bull. Amer. Math. Soc.},
  fjournal      = {Bulletin of the American Mathematical Society},
  volume        = {43},
  year          = {1937},
  number        = {6},
  pages         = {401--404},
  issn          = {0002-9904},
  mrclass       = {DML},
  mrnumber      = {1563550},
  doi           = {10.1090/S0002-9904-1937-06565-7},
  url           = {https://doi.org/10.1090/S0002-9904-1937-06565-7}
}

@Book{            zwillinger2003,
  title         = {CRC standard mathematical tables and formulae},
  publisher     = {chapman and hall/CRC},
  author        = {Zwillinger, Daniel},
  year          = {2003},
  edition       = {31st ed.}
}<|MERGE_RESOLUTION|>--- conflicted
+++ resolved
@@ -2609,7 +2609,6 @@
   pages         = {53-68}
 }
 
-<<<<<<< HEAD
 @Book{            martin2019,
   author        = {Martin J. Wainwright},
   title         = {High-Dimensional Statistics: A Non-Asymptotic Viewpoint},
@@ -2618,7 +2617,8 @@
   publisher     = {Cambridge University Press},
   year          = {2019},
   url           = {https://doi.org/10.1017/9781108627771}
-=======
+}
+
 @Article{         mason2017,
   title         = {Vertex rings and Pierce bundles},
   author        = {Geoffrey Mason},
@@ -2627,7 +2627,6 @@
   archiveprefix = {arXiv},
   primaryclass  = {math.RA},
   url           = {https://arxiv.org/abs/1707.00328v1}
->>>>>>> b18fc8a8
 }
 
 @InProceedings{   mathlib2020,
