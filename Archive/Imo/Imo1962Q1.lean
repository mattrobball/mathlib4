--- conflicted
+++ resolved
@@ -52,43 +52,6 @@
 
 lemma case_0_digits {c n : ℕ} (hc : (digits 10 c).length = 0) : ¬ProblemPredicate' c n := by
   intro hpp
-<<<<<<< HEAD
-  have hpow : 6 * 10 ^ 0 + c = 6 * 10 ^ (digits 10 c).length + c := by rw [hc]
-  have hmul : 6 * 10 ^ 0 + c = 4 * (10 * c + 6) := by rw [hpow, hpp.right, hpp.left]
-  linarith
-
-lemma case_1_digits {c n : ℕ} (hc : (digits 10 c).length = 1) : ¬ProblemPredicate' c n := by
-  intro hpp
-  have hpow : 6 * 10 ^ 1 + c = 6 * 10 ^ (digits 10 c).length + c := by rw [hc]
-  have hmul : 6 * 10 ^ 1 + c = 4 * (10 * c + 6) := by rw [hpow, hpp.right, hpp.left]
-  have hpos : c > 0 := by linarith
-  linarith
-
-lemma case_2_digits {c n : ℕ} (hc : (digits 10 c).length = 2) : ¬ProblemPredicate' c n := by
-  intro hpp
-  have hpow : 6 * 10 ^ 2 + c = 6 * 10 ^ (digits 10 c).length + c := by rw [hc]
-  have hmul : 6 * 10 ^ 2 + c = 4 * (10 * c + 6) := by rw [hpow, hpp.right, hpp.left]
-  have hgt : c > 14 := by linarith
-  linarith
-
-lemma case_3_digits {c n : ℕ} (hc : (digits 10 c).length = 3) : ¬ProblemPredicate' c n := by
-  intro hpp
-  have hpow : 6 * 10 ^ 3 + c = 6 * 10 ^ (digits 10 c).length + c := by rw [hc]
-  have hmul : 6 * 10 ^ 3 + c = 4 * (10 * c + 6) := by rw [hpow, hpp.right, hpp.left]
-  have hgt : c > 153 := by linarith
-  linarith
-
-lemma case_4_digits {c n : ℕ} (hc : (digits 10 c).length = 4) : ¬ProblemPredicate' c n := by
-  intro hpp
-  have hpow : 6 * 10 ^ 4 + c = 6 * 10 ^ (digits 10 c).length + c := by rw [hc]
-  have hmul : 6 * 10 ^ 4 + c = 4 * (10 * c + 6) := by rw [hpow, hpp.right, hpp.left]
-  have hgt : c > 1537 := by linarith
-  linarith
-
-/-- Putting this inline causes a deep recursion error, so we separate it out. -/
-private lemma helper_5_digits {c : ℤ} (hc : 6 * 10 ^ 5 + c = 4 * (10 * c + 6)) : c = 15384 := by
-  linarith
-=======
   have hpow : 6 * 10 ^ 0 = 6 * 10 ^ (digits 10 c).length := by rw [hc]
   omega
 
@@ -115,7 +78,6 @@
 /-- Putting this inline causes a deep recursion error, so we separate it out. -/
 private lemma helper_5_digits {c : ℤ} (hc : 6 * 10 ^ 5 + c = 4 * (10 * c + 6)) : c = 15384 := by
   omega
->>>>>>> d0df76bd
 
 lemma case_5_digits {c n : ℕ} (hc : (digits 10 c).length = 5) (hpp : ProblemPredicate' c n) :
     c = 15384 := by
@@ -136,11 +98,7 @@
   calc
     n ≥ 10 * c := le.intro hpp.left.symm
     _ ≥ 10 ^ (digits 10 c).length := base_pow_length_digits_le 10 c (by decide) hnz
-<<<<<<< HEAD
-    _ ≥ 10 ^ 6 := pow_le_pow_right (by decide) hc
-=======
     _ ≥ 10 ^ 6 := pow_right_mono₀ (by decide) hc
->>>>>>> d0df76bd
     _ ≥ 153846 := by norm_num
 
 /-!
