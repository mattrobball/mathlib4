import Mathlib.Tactic.Linarith
import Mathlib.Tactic.Linarith.Oracle.FourierMotzkin
import Mathlib.Algebra.BigOperators.Basic
import Mathlib.Algebra.Order.Ring.Int
import Mathlib.Data.Rat.Order
import Mathlib.Order.Interval.Finset.Nat

private axiom test_sorry : ∀ {α}, α
set_option linter.unusedVariables false
<<<<<<< HEAD
set_option autoImplicit true
set_option linter.setOption false
set_option pp.mvars false
=======
set_option autoImplicit false
>>>>>>> daa801e2

example {α} [LinearOrderedCommRing α] {a b : α} (h : a < b) (w : b < a) : False := by
  linarith

example {α : Type} (_inst : (a : Prop) → Decidable a) [LinearOrderedCommRing α]
    {a b c : α}
    (ha : a < 0)
    (hb : ¬b = 0)
    (hc' : c = 0)
    (h : (1 - a) * (b * b) ≤ 0)
    (hc : 0 ≤ 0)
    (w : -(a * -b * -b + b * -b + 0) = (1 - a) * (b * b))
    (h : (1 - a) * (b * b) ≤ 0) :
    0 < 1 - a := by
  linarith

example (e b c a v0 v1 : Rat) (h1 : v0 = 5*a) (h2 : v1 = 3*b) (h3 : v0 + v1 + c = 10) :
    v0 + 5 + (v1 - 3) + (c - 2) = 10 := by
  linarith

example {α} [LinearOrderedCommRing α] (e b c a v0 v1 : α) (h1 : v0 = 5*a) (h2 : v1 = 3*b)
    (h3 : v0 + v1 + c = 10) : v0 + 5 + (v1 - 3) + (c - 2) = 10 := by
  linarith

example (h : (1 : ℤ) < 0) (g : ¬ (37 : ℤ) < 42) (_k : True) (l : (-7 : ℤ) < 5): (3 : ℤ) < 7 := by
  linarith [(rfl : 0 = 0)]

example (u v r s t : Rat) (h : 0 < u*(t*v + t*r + s)) : 0 < (t*(r + v) + s)*3*u := by
  linarith

example (A B : Rat) (h : 0 < A * B) : 0 < 8*A*B := by
  linarith

example (A B : Rat) (h : 0 < A * B) : 0 < A*8*B := by
  linarith

example {α} [LinearOrderedCommRing α] (x : α) : 0 ≤ x := by
  have h : 0 ≤ x := test_sorry
  linarith

example {α} [LinearOrderedCommRing α] (x : α) : 0 ≤ x := by
  have h : 0 ≤ x := test_sorry
  linarith [h]

example {α} [LinearOrderedCommRing α] (u v r s t : α) (h : 0 < u*(t*v + t*r + s)) :
    0 < (t*(r + v) + s)*3*u := by linarith

example {α} [LinearOrderedCommRing α] (A B : α) (h : 0 < A * B) : 0 < 8*A*B := by
  linarith

example (s : Set ℕ) (_h : s = ∅) : 0 ≤ 1 := by linarith

section cancel_denoms

example (A B : Rat) (h : 0 < A * B) : 0 < A*B/8 := by
  linarith

example (A B : Rat) (h : 0 < A * B) : 0 < A/8*B := by
  linarith

example (ε : Rat) (h1 : ε > 0) : ε / 2 + ε / 3 + ε / 7 < ε :=
 by linarith

example (x y z : Rat) (h1 : 2*x < 3*y) (h2 : -4*x + z/2 < 0)
    (h3 : 12*y - z < 0) : False := by
  linarith

example (ε : Rat) (h1 : 0 < ε) : ε / 2 < ε := by linarith

example (ε : Rat) (h1 : 0 < ε) : ε / 3 + ε / 3 + ε / 3 = ε := by linarith

-- Make sure special case for division by 1 is handled:
example (x : Rat) (h : 0 < x) : 0 < x/1 := by linarith

-- Make sure can divide by -1
example (x : Rat) (h : x < 0) : 0 < x/(-1) := by linarith

example (x : Rat) (h : x < 0) : 0 < x/(-2) := by linarith

example (x : Rat) (h : x < 0) : 0 < x/(-4/5) := by linarith

example (x : Rat) (h : 0 < x) : 0 < x/2/3 := by linarith

example (x : Rat) (h : 0 < x) : 0 < x/(2/3) := by linarith

end cancel_denoms

example (a b c : Rat) (h2 : b + 2 > 3 + b) : False := by
  linarith (config := {discharger := do Lean.Elab.Tactic.evalTactic (←`(tactic| ring1))})

example (a b c : Rat) (h2 : b + 2 > 3 + b) : False := by
  linarith

-- We haven't implemented `restrict_type` yet.
-- example (a b c : ℚ) (x y : ℤ) (h1 : x ≤ 3*y) (h2 : b + 2 > 3 + b) : false :=
-- by linarith (config := {restrict_type := ℚ})

example (g v V c h : Rat) (h1 : h = 0) (h2 : v = V) (h3 : V > 0) (h4 : g > 0)
    (h5 : 0 ≤ c) (h6 : c < 1) : v ≤ V := by
  linarith

example (x y z : ℤ) (h1 : 2*x < 3*y) (h2 : -4*x + 2*z < 0) (h3 : 12*y - 4* z < 0) : False := by
  linarith

example (x y z : ℤ) (h1 : 2*x < 3*y) (h2 : -4*x + 2*z < 0) (h3 : x*y < 5) (h3 : 12*y - 4* z < 0) :
    False := by
  linarith

example (a b c : Rat) (h1 : a > 0) (h2 : b > 5) (h3 : c < -10) (h4 : a + b - c < 3) : False := by
  linarith

example (a b c : Rat) (h2 : b > 0) (h3 : ¬ b ≥ 0) : False := by
  linarith

example (x y z : Rat) (hx : x ≤ 3*y) (h2 : y ≤ 2*z) (h3 : x ≥ 6*z) : x = 3*y := by
  linarith

example (x y z : ℤ) (h1 : 2*x < 3*y) (h2 : -4*x + 2*z < 0) (h3 : x*y < 5) : ¬ 12*y - 4* z < 0 := by
  linarith

example (x y z : Rat) (hx : ¬ x > 3*y) (h2 : ¬ y > 2*z) (h3 : x ≥ 6*z) : x = 3*y := by
  linarith

example (x y : Rat) (h : 6 + ((x + 4) * x + (6 + 3 * y) * y) = 3) (h' : (x + 4) * x ≥ 0)
    (h'' : (6 + 3 * y) * y ≥ 0) : False := by
  linarith

example (a : Rat) (ha : 0 ≤ a) : 0 * 0 ≤ 2 * a := by
  linarith

example (x y : Rat) (h : x < y) : x ≠ y := by linarith

example (x y : Rat) (h : x < y) : ¬ x = y := by linarith

-- Check `linarith!` works as expected
example (x : Rat) : id x ≥ x := by
  fail_if_success
    linarith
  linarith!

opaque Nat.prime : ℕ → Prop

example (x y z : Rat) (h1 : 2*x + ((-3)*y) < 0) (h2 : (-4)*x + 2*z < 0) (h3 : 12*y + (-4)* z < 0)
    (h4 : Nat.prime 7) : False := by
  linarith

example (x y z : Rat) (h1 : 2*1*x + (3)*(y*(-1)) < 0) (h2 : (-2)*x*2 < -(z + z))
    (h3 : 12*y + (-4)* z < 0) (h4 : Nat.prime 7) : False := by
  linarith

example (w x y z : ℤ) (h1 : 4*x + (-3)*y + 6*w ≤ 0) (h2 : (-1)*x < 0) (h3 : y < 0) (h4 : w ≥ 0)
    (h5 : Nat.prime x.natAbs) : False := by
  linarith

section term_arguments

example (x : Rat) (hx : x > 0) (h : x.num < 0) : False := by
  linarith [Rat.num_pos.mpr hx, h]

example (x : Rat) (hx : x > 0) (h : x.num < 0) : False := by
  fail_if_success
    linarith
  fail_if_success
    linarith only [h]
  fail_if_success
    linarith only [Rat.num_pos.mpr hx]
  linarith only [Rat.num_pos.mpr hx, h]

end term_arguments

example (i n : ℕ) (h : (2:ℤ) ^ i ≤ 2 ^ n) : (0:ℤ) ≤ 2 ^ n - 2 ^ i := by
  linarith

-- Check we use `exfalso` on non-comparison goals.
example (a b c : Rat) (h2 : b > 0) (h3 : b < 0) : Nat.prime 10 := by
  linarith

example (a b c : Rat) (h2 : (2 : Rat) > 3) : a + b - c ≥ 3 := by
  linarith (config := {exfalso := false})

-- Verify that we split conjunctions in hypotheses.
example (x y : Rat)
    (h : 6 + ((x + 4) * x + (6 + 3 * y) * y) = 3 ∧ (x + 4) * x ≥ 0 ∧ (6 + 3 * y) * y ≥ 0) : False := by
  fail_if_success
    linarith (config := {splitHypotheses := false})
  linarith

example (h : 1 < 0) (g : ¬ 37 < 42) (k : True) (l : (-7 : ℤ) < 5) : 3 < 7 := by
  linarith [(rfl : 0 = 0)]

example (h : 1 < 0) : 3 = 7 := by
  linarith [Int.zero_lt_one]

example (h1 : (1 : ℕ) < 1) : False := by
  linarith

example (a b c : ℕ) : a + b ≥ a := by
  linarith

example (a b i : ℕ) (h1 : ¬ a < i) (h2 : b < i) (h3 : a ≤ b) : False := by
  linarith

example (x y : ℕ) (h : x < 3 * y) : True := by
  zify at h
  trivial

example : (Nat.cast 2 : ℤ) = 2 := Nat.cast_ofNat

example (x y z : ℕ) (hx : x ≤ 3*y) (h2 : y ≤ 2*z) (h3 : x ≥ 6*z) : x = 3*y := by
  linarith

example (a b c : ℕ) : ¬ a + b < a := by
  linarith

example (n : ℕ) (h1 : n ≤ 3) (h2 : n > 2) : n = 3 := by
  linarith

example (z : ℕ) (hz : ¬ z ≥ 2) (h2 : ¬ z + 1 ≤ 2) : False := by
  linarith

example (z : ℕ) (hz : ¬ z ≥ 2) : z + 1 ≤ 2 := by
  linarith

example (i : ℤ) (hi : i > 5) : 2 * i + 3 > 11 := by
  linarith

example (m : ℕ) : m * m + m + (2 * m + 2) = m * m + m + (m + 1) + (m + 1) := by
  linarith

example (mess : ℕ → ℕ) (S n : ℕ) :
    mess S + (n * mess S + n * 2 + 1) < n * mess S + mess S + (n * 2 + 2) := by
  linarith

example (p n p' n' : ℕ) (h : p + n' = p' + n) : n + p' = n' + p := by
  linarith

example (a b c : ℚ) (h1 : 1 / a < b) (h2 : b < c) : 1 / a < c := by
  linarith

example (N : ℕ) (n : ℕ) (Hirrelevant : n > N) (A : Rat) (l : Rat) (h : A - l ≤ -(A - l))
    (h_1 : ¬A ≤ -A) (h_2 : ¬l ≤ -l) (h_3 : -(A - l) < 1) : A < l + 1 := by
  linarith

example (d : Rat) (q n : ℕ) (h1 : ((q : Rat) - 1)*n ≥ 0) (h2 : d = 2/3*(((q : Rat) - 1)*n)) :
    d ≤ ((q : Rat) - 1)*n := by
  linarith

example (d : Rat) (q n : ℕ) (h1 : ((q : Rat) - 1)*n ≥ 0) (h2 : d = 2/3*(((q : Rat) - 1)*n)) :
    ((q : Rat) - 1)*n - d = 1/3 * (((q : Rat) - 1)*n) := by
  linarith

example (x y z : ℚ) (hx : x < 5) (hx2 : x > 5) (hy : y < 5000000000) (hz : z > 34*y) : false := by
  linarith only [hx, hx2]

example (x y z : ℚ) (hx : x < 5) (hy : y < 5000000000) (hz : z > 34*y) : x ≤ 5 := by
  linarith only [hx]

example (u v x y A B : ℚ)
    (a : 0 < A)
    (a_1 : 0 <= 1 - A)
    (a_2 : 0 <= B - 1)
    (a_3 : 0 <= B - x)
    (a_4 : 0 <= B - y)
    (a_5 : 0 <= u)
    (a_6 : 0 <= v)
    (a_7 : 0 < A - u)
    (a_8 : 0 < A - v) :
    u * y + v * x + u * v < 3 * A * B := by
  nlinarith

example (u v x y A B : ℚ) : (0 < A) → (A ≤ 1) → (1 ≤ B)
    → (x ≤ B) → (y ≤ B)
    → (0 ≤ u ) → (0 ≤ v )
    → (u < A) → (v < A)
    → (u * y + v * x + u * v < 3 * A * B) := by
  intros
  nlinarith

example (u v x y A B : Rat)
    (a_7 : 0 < A - u)
    (a_8 : 0 < A - v) :
    (0 <= A * (1 - A))
    -> (0 <= A * (B - 1))
    -> (0 < A * (A - u))
    -> (0 <= (B - 1) * (A - u))
    -> (0 <= (B - 1) * (A - v))
    -> (0 <= (B - x) * v)
    -> (0 <= (B - y) * u)
    -> (0 <= u * (A - v))
    -> u * y + v * x + u * v < 3 * A * B := by
  intros
  linarith

example (u v x y A B : Rat)
    (a : 0 < A)
    (a_1 : 0 <= 1 - A)
    (a_2 : 0 <= B - 1)
    (a_3 : 0 <= B - x)
    (a_4 : 0 <= B - y)
    (a_5 : 0 <= u)
    (a_6 : 0 <= v)
    (a_7 : 0 < A - u)
    (a_8 : 0 < A - v) :
    (0 < A * A)
    -> (0 <= A * (1 - A))
    -> (0 <= A * (B - 1))
    -> (0 <= A * (B - x))
    -> (0 <= A * (B - y))
    -> (0 <= A * u)
    -> (0 <= A * v)
    -> (0 < A * (A - u))
    -> (0 < A * (A - v))
    -> (0 <= (1 - A) * A)
    -> (0 <= (1 - A) * (1 - A))
    -> (0 <= (1 - A) * (B - 1))
    -> (0 <= (1 - A) * (B - x))
    -> (0 <= (1 - A) * (B - y))
    -> (0 <= (1 - A) * u)
    -> (0 <= (1 - A) * v)
    -> (0 <= (1 - A) * (A - u))
    -> (0 <= (1 - A) * (A - v))
    -> (0 <= (B - 1) * A)
    -> (0 <= (B - 1) * (1 - A))
    -> (0 <= (B - 1) * (B - 1))
    -> (0 <= (B - 1) * (B - x))
    -> (0 <= (B - 1) * (B - y))
    -> (0 <= (B - 1) * u)
    -> (0 <= (B - 1) * v)
    -> (0 <= (B - 1) * (A - u))
    -> (0 <= (B - 1) * (A - v))
    -> (0 <= (B - x) * A)
    -> (0 <= (B - x) * (1 - A))
    -> (0 <= (B - x) * (B - 1))
    -> (0 <= (B - x) * (B - x))
    -> (0 <= (B - x) * (B - y))
    -> (0 <= (B - x) * u)
    -> (0 <= (B - x) * v)
    -> (0 <= (B - x) * (A - u))
    -> (0 <= (B - x) * (A - v))
    -> (0 <= (B - y) * A)
    -> (0 <= (B - y) * (1 - A))
    -> (0 <= (B - y) * (B - 1))
    -> (0 <= (B - y) * (B - x))
    -> (0 <= (B - y) * (B - y))
    -> (0 <= (B - y) * u)
    -> (0 <= (B - y) * v)
    -> (0 <= (B - y) * (A - u))
    -> (0 <= (B - y) * (A - v))
    -> (0 <= u * A)
    -> (0 <= u * (1 - A))
    -> (0 <= u * (B - 1))
    -> (0 <= u * (B - x))
    -> (0 <= u * (B - y))
    -> (0 <= u * u)
    -> (0 <= u * v)
    -> (0 <= u * (A - u))
    -> (0 <= u * (A - v))
    -> (0 <= v * A)
    -> (0 <= v * (1 - A))
    -> (0 <= v * (B - 1))
    -> (0 <= v * (B - x))
    -> (0 <= v * (B - y))
    -> (0 <= v * u)
    -> (0 <= v * v)
    -> (0 <= v * (A - u))
    -> (0 <= v * (A - v))
    -> (0 < (A - u) * A)
    -> (0 <= (A - u) * (1 - A))
    -> (0 <= (A - u) * (B - 1))
    -> (0 <= (A - u) * (B - x))
    -> (0 <= (A - u) * (B - y))
    -> (0 <= (A - u) * u)
    -> (0 <= (A - u) * v)
    -> (0 < (A - u) * (A - u))
    -> (0 < (A - u) * (A - v))
    -> (0 < (A - v) * A)
    -> (0 <= (A - v) * (1 - A))
    -> (0 <= (A - v) * (B - 1))
    -> (0 <= (A - v) * (B - x))
    -> (0 <= (A - v) * (B - y))
    -> (0 <= (A - v) * u)
    -> (0 <= (A - v) * v)
    -> (0 < (A - v) * (A - u))
    -> (0 < (A - v) * (A - v))
    -> u * y + v * x + u * v < 3 * A * B := by
  intros
  linarith

example (A B : ℚ) : (0 < A) → (1 ≤ B) → (0 < A / 8 * B) := by
  intros
  nlinarith

example (x y : ℚ) : 0 ≤ x ^2 + y ^2 := by
  nlinarith

example (x y : ℚ) : 0 ≤ x*x + y*y := by
  nlinarith

example (x y : ℚ) : x = 0 → y = 0 → x*x + y*y = 0 := by
  intros
  nlinarith

lemma norm_eq_zero_iff {x y : ℚ} : x * x + y * y = 0 ↔ x = 0 ∧ y = 0 := by
  constructor
  · intro
    constructor <;>
      nlinarith
  · intro; nlinarith

lemma norm_zero_left {x y : ℚ} (h1 : x * x + y * y = 0) : x = 0 := by
  nlinarith

lemma norm_nonpos_right {x y : ℚ} (h1 : x * x + y * y ≤ 0) : y = 0 := by
  nlinarith

lemma norm_nonpos_left (x y : ℚ) (h1 : x * x + y * y ≤ 0) : x = 0 := by
  nlinarith

section
variable {E : Type _} [AddGroup E]
example (f : ℤ → E) (h : 0 = f 0) : 1 ≤ 2 := by nlinarith
example (a : E) (h : a = a) : 1 ≤ 2 := by nlinarith
end

example (p q r s t u v w : ℕ) (h1 : p + u = q + t) (h2 : r + w = s + v) :
    p * r + q * s + (t * w + u * v) = p * s + q * r + (t * v + u * w) := by
  nlinarith

-- note: much faster than the simplex algorithm (the default oracle for `linarith`)
-- TODO: make the simplex algorithm able to work with sparse matrices. This should speed up
-- `nlinarith` because it passes large and sparse matrices to the oracle.
example (p q r s t u v w : ℕ) (h1 : p + u = q + t) (h2 : r + w = s + v) :
    p * r + q * s + (t * w + u * v) = p * s + q * r + (t * v + u * w) := by
  nlinarith (config := { oracle := some .fourierMotzkin })

section
-- Tests involving a norm, including that squares in a type where `sq_nonneg` does not apply
-- do not cause an exception
variable {R : Type _} [Ring R] (abs : R → ℚ)

axiom abs_nonneg' : ∀ r, 0 ≤ abs r

example (t : R) (a b : ℚ) (h : a ≤ b) : abs (t^2) * a ≤ abs (t^2) * b := by
  nlinarith [abs_nonneg' abs (t^2)]

example (t : R) (a b : ℚ) (h : a ≤ b) : a ≤ abs (t^2) + b := by
  linarith [abs_nonneg' abs (t^2)]

example (t : R) (a b : ℚ) (h : a ≤ b) : abs t * a ≤ abs t * b := by
  nlinarith [abs_nonneg' abs t]

end

axiom T : Type

@[instance] axiom T_zero : OrderedRing T

namespace T

axiom zero_lt_one : (0 : T) < 1

lemma works {a b : ℕ} (hab : a ≤ b) (h : b < a) : false := by
  linarith

end T

example (a b c : ℚ) (h : a ≠ b) (h3 : b ≠ c) (h2 : a ≥ b) : b ≠ c := by
  linarith (config := {splitNe := true})

example (a b c : ℚ) (h : a ≠ b) (h2 : a ≥ b) (h3 : b ≠ c) : a > b := by
  linarith (config := {splitNe := true})

example (a b : ℕ) (h1 : b ≠ a) (h2 : b ≤ a) : b < a := by
  linarith (config := {splitNe := true})

example (a b : ℕ) (h1 : b ≠ a) (h2 : ¬a < b) : b < a := by
  linarith (config := {splitNe := true})

section
-- Regression test for issue that splitNe didn't see `¬ a = b`

example (a b : Nat) (h1 : a < b + 1) (h2 : a ≠ b) : a < b := by
  linarith (config := {splitNe := true})

example (a b : Nat) (h1 : a < b + 1) (h2 : ¬ a = b) : a < b := by
  linarith (config := {splitNe := true})

end

-- Checks that splitNe handles metavariables and also that conjunction splitting occurs
-- before splitNe splitting
example (r : ℚ) (h' : 1 = r * 2) : 1 = 0 ∨ r = 1 / 2 := by
  by_contra! h''
  linarith (config := {splitNe := true})

example (x y : ℚ) (h₁ : 0 ≤ y) (h₂ : y ≤ x) : y * x ≤ x * x := by nlinarith

example (x y : ℚ) (h₁ : 0 ≤ y) (h₂ : y ≤ x) : y * x ≤ x ^ 2 := by nlinarith

axiom foo {x : Int} : 1 ≤ x → 1 ≤ x*x
lemma bar (x y : Int) (h : 0 ≤ y ∧ 1 ≤ x) : 1 ≤ y + x * x := by linarith [foo h.2]

-- -- issue #9822
-- lemma mytest (j : ℕ) (h : 0 < j) : j-1 < j := by linarith

example {α} [LinearOrderedCommRing α] (h : ∃ x : α, 0 ≤ x) : True := by
  cases' h with x h
  have : 0 ≤ x := by linarith
  trivial

-- At one point, this failed, due to `mdata` interfering with `Expr.isEq`.
example (a : Int) : a = a := by
  have h : True := True.intro
  linarith

example (n : Nat) (h1 : ¬n = 1) (h2 : n ≥ 1) : n ≥ 2 := by
  by_contra h3
  suffices n = 1 by exact h1 this
  linarith

example (n : Nat) (h1 : ¬n = 1) (h2 : n ≥ 1) : n ≥ 2 := by
  have h4 : n ≥ 1 := h2
  by_contra h3
  suffices n = 1 by exact h1 this
  linarith

universe u v
-- simulate the type of MvPolynomial
def P : Type u → Type v → Sort (max (u+1) (v+1)) := test_sorry
noncomputable instance {c d} : LinearOrderedField (P c d) := test_sorry

example (p : P PUnit.{u+1} PUnit.{v+1}) (h : 0 < p) : 0 < 2 * p := by
  linarith

example (n : Nat) : n + 1 ≥ (1 / 2 : ℚ) := by linarith

example {α : Type} [LinearOrderedCommRing α] (n : Nat) : (5 : α) - (n : α) ≤ (6 : α) := by
  linarith

example {α : Type} [LinearOrderedCommRing α] (n : Nat) : -(n : α) ≤ 0 := by
  linarith

example {α : Type} [LinearOrderedCommRing α]
    (n : Nat) (a : α) (h : a ≥ 2) : a * (n : α) + 5 ≥ 4 := by nlinarith
example (x : ℚ) (h : x * (2⁻¹ + 2 / 3) = 1) : x = 6 / 7 := by linarith

example {α} [LinearOrderedCommSemiring α] (x : α) (_ : 0 ≤ x) : 0 ≤ 1 := by linarith

example (k : ℤ) (h : k < 1) (h₁ : -1 < k) : k = 0 := by
  -- Make h₁'s type be a metavariable. At one point this caused the strengthenStrictInt
  -- linarith preprocessor to fail.
  change _ at h₁
  linarith

/-- error: unknown identifier 'garbage' -/
#guard_msgs in
example (q : Prop) (p : ∀ (x : ℤ), q → 1 = 2) : 1 = 2 := by
  linarith [p _ garbage]

/-- error: unknown identifier 'garbage' -/
#guard_msgs in
example (q : Prop) (p : ∀ (x : ℤ), q → 1 = 2) : 1 = 2 := by
  nlinarith [p _ garbage]

/--
error: don't know how to synthesize placeholder for argument 'x'
context:
q : Prop
p : ℤ → 1 = 2
⊢ ℤ
---
error: unsolved goals
q : Prop
p : ℤ → 1 = 2
⊢ 1 = 2
-/
#guard_msgs in
example (q : Prop) (p : ∀ (x : ℤ), 1 = 2) : 1 = 2 := by
  linarith [p _]

/--
error: Argument passed to linarith has metavariables:
  p ?a
-/
#guard_msgs in
example (q : Prop) (p : ∀ (x : ℤ), 1 = 2) : 1 = 2 := by
  linarith [p ?a]

/--
error: Argument passed to nlinarith has metavariables:
  p ?a
-/
#guard_msgs in
example (q : Prop) (p : ∀ (x : ℤ), 1 = 2) : 1 = 2 := by
  nlinarith [p ?a]

example (h : False): True := by
  have : ∑ k ∈ Finset.empty, k^2 = 0 := by contradiction
  have : ∀ k : Nat, 0 ≤ k := by
    intro h
    -- this should not panic:
    nlinarith
  trivial

example (x : Nat) : 0 ≤ x ^ 9890 := by
  fail_if_success linarith -- this should not stack overflow
  apply zero_le

/-- https://github.com/leanprover-community/mathlib4/issues/8875 -/
example (a b c d e : ℚ)
    (ha : 2 * a + b + c + d + e = 4)
    (hb : a + 2 * b + c + d + e = 5)
    (hc : a + b + 2 * c + d + e = 6)
    (hd : a + b + c + 2 * d + e = 7)
    (he : a + b + c + d + 2 * e = 8) :
    e = 3 := by
  linarith

/-- https://github.com/leanprover-community/mathlib4/issues/2717 -/
example {x1 x2 x3 x4 x5 x6 x7 x8 : ℚ} :
    (3 * x4 - x3 - x2 - x1 : ℚ) < 0 →
    x5 - x4 < 0 →
    2 * (x5 - x4) < 0 →
    -x6 + x3 < 0 →
    -x6 + x2 < 0 →
    2 * (x6 - x5) < 0 →
    x8 - x7 < 0 →
    -x8 + x2 < 0 →
    -x8 + x7 - x5 + x1 < 0 →
    x7 - x5 < 0 →
    False := by
  intros; linarith

-- TODO: still broken with Fourier-Motzkin
/--
error: linarith failed to find a contradiction
case h1.h
a b c d e : ℚ
ha : 2 * a + b + c + d + e = 4
hb : a + 2 * b + c + d + e = 5
hc : a + b + 2 * c + d + e = 6
hd : a + b + c + 2 * d + e = 7
he : a + b + c + d + 2 * e = 8
a✝ : e < 3
⊢ False
failed
-/
#guard_msgs in
/-- https://github.com/leanprover-community/mathlib4/issues/8875 -/
example (a b c d e : ℚ)
    (ha : 2 * a + b + c + d + e = 4)
    (hb : a + 2 * b + c + d + e = 5)
    (hc : a + b + 2 * c + d + e = 6)
    (hd : a + b + c + 2 * d + e = 7)
    (he : a + b + c + d + 2 * e = 8) :
    e = 3 := by
  linarith (config := { oracle := some .fourierMotzkin })

-- TODO: still broken with Fourier-Motzkin
/--
error: linarith failed to find a contradiction
x1 x2 x3 x4 x5 x6 x7 x8 : ℚ
a✝⁹ : 3 * x4 - x3 - x2 - x1 < 0
a✝⁸ : x5 - x4 < 0
a✝⁷ : 2 * (x5 - x4) < 0
a✝⁶ : -x6 + x3 < 0
a✝⁵ : -x6 + x2 < 0
a✝⁴ : 2 * (x6 - x5) < 0
a✝³ : x8 - x7 < 0
a✝² : -x8 + x2 < 0
a✝¹ : -x8 + x7 - x5 + x1 < 0
a✝ : x7 - x5 < 0
⊢ False
failed
-/
#guard_msgs in
/-- https://github.com/leanprover-community/mathlib4/issues/2717 -/
example {x1 x2 x3 x4 x5 x6 x7 x8 : ℚ} :
    (3 * x4 - x3 - x2 - x1 : ℚ) < 0 →
    x5 - x4 < 0 →
    2 * (x5 - x4) < 0 →
    -x6 + x3 < 0 →
    -x6 + x2 < 0 →
    2 * (x6 - x5) < 0 →
    x8 - x7 < 0 →
    -x8 + x2 < 0 →
    -x8 + x7 - x5 + x1 < 0 →
    x7 - x5 < 0 → False := by
  intros
  linarith (config := { oracle := some .fourierMotzkin })<|MERGE_RESOLUTION|>--- conflicted
+++ resolved
@@ -7,13 +7,7 @@
 
 private axiom test_sorry : ∀ {α}, α
 set_option linter.unusedVariables false
-<<<<<<< HEAD
-set_option autoImplicit true
-set_option linter.setOption false
-set_option pp.mvars false
-=======
 set_option autoImplicit false
->>>>>>> daa801e2
 
 example {α} [LinearOrderedCommRing α] {a b : α} (h : a < b) (w : b < a) : False := by
   linarith
