--- conflicted
+++ resolved
@@ -6,6 +6,8 @@
 example : (fun₀ | 1 | 2 | 3 => 3 | 3 => 4 : Π₀ i, Fin (i + 10)) 1 = 3 := by simp
 example : (fun₀ | 1 | 2 | 3 => 3 | 3 => 4 : Π₀ i, Fin (i + 10)) 2 = 3 := by simp
 example : (fun₀ | 1 | 2 | 3 => 3 | 3 => 4 : Π₀ i, Fin (i + 10)) 3 = 4 := by simp
+
+section Repr
 
 /-- info: fun₀ | 1 => 3 | 2 => 3 : Π₀ (i : ℕ), Fin (i + 10) -/
 #guard_msgs in
@@ -27,11 +29,8 @@
     | ["there are seven words but only here"] => 7
     | ["just two"] => 2 : Π₀ _ : List String, ℕ)
 
-<<<<<<< HEAD
-=======
 end Repr
 
->>>>>>> 1f162b6b
 section PrettyPrinter
 
 /--
