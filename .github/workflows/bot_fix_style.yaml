--- conflicted
+++ resolved
@@ -27,143 +27,7 @@
     # && (startsWith(github.event.comment.body, 'bot fix style') || contains(toJSON(github.event.comment.body), '\nbot fix style'))
     runs-on: ubuntu-latest
     steps:
-<<<<<<< HEAD
-      - uses: leanprover-community/lint-style-action@fc42b61cf23533eea179f33099eea894af197177 # 2025-04-28
+      - uses: leanprover-community/lint-style-action@f2e7272aad56233a642b08fe974cf09dd664b0c8 # 2025-05-22
         with:
           mode: fix
-          lint-bib-file: true
-=======
-      - name: Find bot fix style
-        id: bot_fix_style
-        run: |
-          COMMENT="${COMMENT_EVENT}${COMMENT_REVIEW}${COMMENT_REVIEW_COMMENT}"
-          # we strip `\r` since line endings from GitHub contain this character
-          COMMENT="${COMMENT//$'\r'/}"
-          # for debugging, we print some information
-          printf '%s' "${COMMENT}" | hexdump -cC
-          printf 'Comment:"%s"\n' "${COMMENT}"
-          bot_fix_style="$(printf '%s' "${COMMENT}" |
-            sed -n 's=^bot fix style$=bot-fix-style=p' | head -1)"
-
-          printf $'"bot fix style"? \'%s\'\n' "${bot_fix_style}"
-          printf $'AUTHOR: \'%s\'\n' "${AUTHOR}"
-          printf $'PR_NUMBER: \'%s\'\n' "${{ github.event.issue.number }}${{ github.event.pull_request.number }}"
-          printf $'%s' "${{ github.event.issue.number }}${{ github.event.pull_request.number }}" | hexdump -cC
-
-          printf $'bot_fix_style=%s\n' "${bot_fix_style}" >> "${GITHUB_OUTPUT}"
-          # these final variables are probably not relevant for the bot_fix_style action
-          if [ "${AUTHOR}" == 'leanprover-community-mathlib4-bot' ] ||
-             [ "${AUTHOR}" == 'leanprover-community-bot-assistant' ]
-          then
-            printf $'bot=true\n'
-            printf $'bot=true\n' >> "${GITHUB_OUTPUT}"
-          else
-            printf $'bot=false\n'
-            printf $'bot=false\n' >> "${GITHUB_OUTPUT}"
-          fi
-
-      - id: user_permission
-        if: steps.bot_fix_style.outputs.bot_fix_style == 'bot-fix-style'
-        uses: actions-cool/check-user-permission@7b90a27f92f3961b368376107661682c441f6103 # v2.3.0
-        with:
-          require: 'write'
-
-      # from now on, it is sufficient to just check `user_permission`:
-      # if the comment did not contain `bot fix style`,
-      # then `user_permission` would not have ran
-      - name: Add reaction (comment)
-        # reactions are only supported for `comment`s and `review_comment`s?
-        # This action only runs on `comment`s rather than `review`s or `review_comment`s
-        # Is the `id` check a good way to check that this is a `comment`?
-        if: ${{ steps.user_permission.outputs.require-result == 'true' &&
-                ! github.event.comment.id == '' }}
-        uses: peter-evans/create-or-update-comment@71345be0265236311c031f5c7866368bd1eff043 # v4.0.0
-        with:
-          comment-id: ${{ github.event.comment.id }}
-          reactions: rocket
-
-      - name: Add reaction (review comment)
-        # this action only runs on `review_comment`s
-        # is the `id` check a good way to check that this is a `review_comment`?
-        if: ${{ steps.user_permission.outputs.require-result == 'true' &&
-                ! github.event.pull_request_review_comment.id == '' }}
-        run: |
-            gh api --method POST \
-              -H "Accept: application/vnd.github+json" \
-              -H "X-GitHub-Api-Version: 2022-11-28" \
-              /repos/${{ github.repository_owner }}/${{ github.event.repository.name }}/pulls/comments/${{ github.event.comment.id }}/reactions \
-              -f "content=rocket"
-        env:
-            GH_TOKEN: ${{ secrets.BOT_FIX_STYLE_TOKEN }}
-
-      - name: cleanup
-        if: steps.user_permission.outputs.require-result == 'true'
-        run: |
-          find . -name . -o -prune -exec rm -rf -- {} +
-
-      - uses: actions/checkout@11bd71901bbe5b1630ceea73d27597364c9af683 # v4.2.2
-        if: steps.user_permission.outputs.require-result == 'true'
-        with:
-          token: ${{ secrets.BOT_FIX_STYLE_TOKEN }}
-
-      - name: Checkout PR branch
-        if: steps.user_permission.outputs.require-result == 'true'
-        run: |
-            # covers `comment`s
-            gh pr checkout ${{ github.event.issue.number }} ||
-            # covers `review`s and `review_comment`s
-            gh pr checkout ${{ github.event.pull_request.number }}
-        env:
-            GH_TOKEN: ${{ secrets.BOT_FIX_STYLE_TOKEN }}
-
-      - name: install Python
-        if: steps.user_permission.outputs.require-result == 'true'
-        uses: actions/setup-python@a26af69be951a213d495a4c3e4e4022e16d87065 # v5.6.0
-        with:
-          python-version: 3.8
-
-      - name: Configure Lean
-        uses: leanprover/lean-action@f807b338d95de7813c5c50d018f1c23c9b93b4ec # 2025-04-24
-        with:
-          auto-config: false
-          use-github-cache: false
-          use-mathlib-cache: false
-
-      # run the same linting steps as in lint_and_suggest_pr.yaml
-
-      - name: lint
-        if: steps.user_permission.outputs.require-result == 'true'
-        run: |
-          lake exe lint-style --fix
-
-      - name: Install bibtool
-        if: steps.user_permission.outputs.require-result == 'true'
-        run: |
-          sudo apt-get update
-          sudo apt-get install -y bibtool
-
-      - name: lint references.bib
-        if: steps.user_permission.outputs.require-result == 'true'
-        run: |
-          # ignoring the return code allows the following `reviewdog` step to add GitHub suggestions
-          ./scripts/lint-bib.sh || true
-
-      - name: update {Mathlib, Tactic, Counterexamples, Archive}.lean
-        if: steps.user_permission.outputs.require-result == 'true'
-        run: |
-          # ignoring the return code allows the following `reviewdog` step to add GitHub suggestions
-          lake exe mk_all || true
-
-      - name: Commit and push changes
-        if: steps.user_permission.outputs.require-result == 'true'
-        run: |
-          # cleanup junk from build
-          rm docs/references.bib.old
-          # setup commit and push
-          git config user.name "leanprover-community-mathlib4-bot"
-          git config user.email "leanprover-community-mathlib4-bot@users.noreply.github.com"
-          git add .
-          # Don't fail if there's nothing to commit
-          git commit -m "commit changes from style linters" || true
-          git push origin HEAD
->>>>>>> 7d5475c5
+          lint-bib-file: true