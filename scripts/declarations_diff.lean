--- conflicted
+++ resolved
@@ -1,14 +1,8 @@
 import Lean
 import Batteries -- technically not needed, since `Mathlib` already imports it
 import Mathlib
-<<<<<<< HEAD
---import Archive
---import Counterexamples
---import Lean.Elab.Command
-=======
 import Archive
 import Counterexamples
->>>>>>> 7407f424
 
 open Lean
 
@@ -17,22 +11,10 @@
 
 CI uses the name of this command: if you change it, make sure to update the CI configuration.
 -/
-<<<<<<< HEAD
-elab "#all_declarations " fileStx:str : command => do
-  let sorted : Array String := (← getEnv).constants.map₁.fold (init := ∅) fun tot nm _ =>
-    if nm.isInternalDetail then
-      tot
-    else
-      tot.binInsert (· < ·) nm.toString
-  --for n in sorted do
-  dbg_trace "Writing {sorted.size} declarations to {fileStx}"
-  IO.FS.writeFile fileStx.getString <| .intercalate "\n" sorted.toList
-=======
 elab "#all_declarations " branch:str : command => do
   let mut sorted : Array String := ∅
   for (nm, _) in (← getEnv).constants do
     if !nm.isInternalDetail then
       sorted := sorted.binInsert (· < ·) nm.toString
   dbg_trace "* Writing {sorted.size} declarations to '{branch.getString}'"
-  IO.FS.writeFile branch.getString <| .intercalate "\n" sorted.toList
->>>>>>> 7407f424
+  IO.FS.writeFile branch.getString <| .intercalate "\n" sorted.toList